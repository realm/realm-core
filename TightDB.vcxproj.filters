--- conflicted
+++ resolved
@@ -1,410 +1,408 @@
-﻿<?xml version="1.0" encoding="utf-8"?>
-<Project ToolsVersion="4.0" xmlns="http://schemas.microsoft.com/developer/msbuild/2003">
-  <ItemGroup>
-    <ClCompile Include="src\win32\pthread\pthread.c">
-      <Filter>pthreads</Filter>
-    </ClCompile>
-    <ClCompile Include="test\test_array_blob.cpp">
-      <Filter>test</Filter>
-    </ClCompile>
-    <ClCompile Include="test\test_array_string.cpp">
-      <Filter>test</Filter>
-    </ClCompile>
-    <ClCompile Include="test\test_array_string_long.cpp">
-      <Filter>test</Filter>
-    </ClCompile>
-    <ClCompile Include="test\test_column_binary.cpp">
-      <Filter>test</Filter>
-    </ClCompile>
-    <ClCompile Include="test\test_column_mixed.cpp">
-      <Filter>test</Filter>
-    </ClCompile>
-    <ClCompile Include="test\test_column_string.cpp">
-      <Filter>test</Filter>
-    </ClCompile>
-    <ClCompile Include="test\test_array_binary.cpp">
-      <Filter>test</Filter>
-    </ClCompile>
-    <ClCompile Include="test\test_group.cpp">
-      <Filter>test</Filter>
-    </ClCompile>
-    <ClCompile Include="test\test_index.cpp">
-      <Filter>test</Filter>
-    </ClCompile>
-    <ClCompile Include="test\test_table.cpp">
-      <Filter>test</Filter>
-    </ClCompile>
-    <ClCompile Include="test\main.cpp">
-      <Filter>test</Filter>
-    </ClCompile>
-    <ClCompile Include="test\test_alloc.cpp">
-      <Filter>test</Filter>
-    </ClCompile>
-    <ClCompile Include="test\test_array.cpp">
-      <Filter>test</Filter>
-    </ClCompile>
-    <ClCompile Include="test\large_tests\test_strings.cpp">
-      <Filter>test\large_tests</Filter>
-    </ClCompile>
-    <ClCompile Include="test\large_tests\verified_integer.cpp">
-      <Filter>test\large_tests</Filter>
-    </ClCompile>
-    <ClCompile Include="test\large_tests\verified_string.cpp">
-      <Filter>test\large_tests</Filter>
-    </ClCompile>
-    <ClCompile Include="src\tightdb\column.cpp">
-      <Filter>src</Filter>
-    </ClCompile>
-    <ClCompile Include="src\tightdb\column_binary.cpp">
-      <Filter>src</Filter>
-    </ClCompile>
-    <ClCompile Include="src\tightdb\column_mixed.cpp">
-      <Filter>src</Filter>
-    </ClCompile>
-    <ClCompile Include="src\tightdb\column_string.cpp">
-      <Filter>src</Filter>
-    </ClCompile>
-    <ClCompile Include="src\tightdb\column_string_enum.cpp">
-      <Filter>src</Filter>
-    </ClCompile>
-    <ClCompile Include="src\tightdb\column_table.cpp">
-      <Filter>src</Filter>
-    </ClCompile>
-    <ClCompile Include="src\tightdb\group.cpp">
-      <Filter>src</Filter>
-    </ClCompile>
-    <ClCompile Include="src\tightdb\group_shared.cpp">
-      <Filter>src</Filter>
-    </ClCompile>
-    <ClCompile Include="src\tightdb\group_writer.cpp">
-      <Filter>src</Filter>
-    </ClCompile>
-    <ClCompile Include="src\tightdb\query.cpp">
-      <Filter>src</Filter>
-    </ClCompile>
-    <ClCompile Include="src\tightdb\spec.cpp">
-      <Filter>src</Filter>
-    </ClCompile>
-    <ClCompile Include="src\tightdb\table.cpp">
-      <Filter>src</Filter>
-    </ClCompile>
-    <ClCompile Include="src\tightdb\utf8.cpp">
-      <Filter>src</Filter>
-    </ClCompile>
-    <ClCompile Include="src\tightdb\alloc.cpp">
-      <Filter>src</Filter>
-    </ClCompile>
-    <ClCompile Include="src\tightdb\alloc_slab.cpp">
-      <Filter>src</Filter>
-    </ClCompile>
-    <ClCompile Include="src\tightdb\array_binary.cpp">
-      <Filter>src</Filter>
-    </ClCompile>
-    <ClCompile Include="src\tightdb\array_blob.cpp">
-      <Filter>src</Filter>
-    </ClCompile>
-    <ClCompile Include="src\tightdb\array_string.cpp">
-      <Filter>src</Filter>
-    </ClCompile>
-    <ClCompile Include="src\tightdb\array_string_long.cpp">
-      <Filter>src</Filter>
-    </ClCompile>
-    <ClCompile Include="test\test_shared.cpp">
-      <Filter>test</Filter>
-    </ClCompile>
-    <ClCompile Include="src\tightdb\file.cpp">
-      <Filter>src</Filter>
-    </ClCompile>
-    <ClCompile Include="src\tightdb\thread.cpp">
-      <Filter>src</Filter>
-    </ClCompile>
-    <ClCompile Include="src\tightdb\index_string.cpp">
-      <Filter>src</Filter>
-    </ClCompile>
-    <ClCompile Include="src\tightdb\string_buffer.cpp">
-      <Filter>src</Filter>
-    </ClCompile>
-    <ClCompile Include="src\tightdb\lang_bind_helper.cpp">
-      <Filter>src</Filter>
-    </ClCompile>
-    <ClCompile Include="test\test_index_string.cpp">
-      <Filter>test</Filter>
-    </ClCompile>
-    <ClCompile Include="src\tightdb\terminate.cpp">
-      <Filter>src</Filter>
-    </ClCompile>
-    <ClCompile Include="test\test_transactions.cpp">
-      <Filter>test</Filter>
-    </ClCompile>
-    <ClCompile Include="test\test_array_float.cpp">
-      <Filter>test</Filter>
-    </ClCompile>
-    <ClCompile Include="test\test_column_float.cpp">
-      <Filter>test</Filter>
-    </ClCompile>
-    <ClCompile Include="test\test_transactions_lasse.cpp">
-      <Filter>test</Filter>
-    </ClCompile>
-    <ClCompile Include="src\tightdb\array.cpp">
-      <Filter>src</Filter>
-    </ClCompile>
-    <ClCompile Include="src\tightdb\utilities.cpp">
-      <Filter>src</Filter>
-    </ClCompile>
-    <ClCompile Include="test\test_query.cpp">
-      <Filter>test</Filter>
-    </ClCompile>
-    <ClCompile Include="test\test_table_view.cpp">
-      <Filter>test</Filter>
-    </ClCompile>
-    <ClCompile Include="src\tightdb\table_view.cpp">
-      <Filter>src</Filter>
-    </ClCompile>
-    <ClCompile Include="test\test_file.cpp">
-      <Filter>test</Filter>
-    </ClCompile>
-    <ClCompile Include="test\test_thread.cpp">
-      <Filter>test</Filter>
-    </ClCompile>
-    <ClCompile Include="test\test_column.cpp">
-      <Filter>test</Filter>
-    </ClCompile>
-    <ClCompile Include="test\large_tests\test_column_large.cpp">
-      <Filter>test\large_tests</Filter>
-    </ClCompile>
-    <ClCompile Include="test\test_utf8.cpp">
-      <Filter>test</Filter>
-    </ClCompile>
-    <ClCompile Include="test\test_column_basic.cpp">
-      <Filter>test</Filter>
-    </ClCompile>
-    <ClCompile Include="test\test_string_data.cpp">
-      <Filter>test</Filter>
-    </ClCompile>
-    <ClCompile Include="test\test_lang_bind_helper.cpp">
-      <Filter>test</Filter>
-    </ClCompile>
-    <ClCompile Include="test\test_utilities.cpp">
-      <Filter>test\util</Filter>
-    </ClCompile>
-  </ItemGroup>
-  <ItemGroup>
-    <ClInclude Include="src\win32\pthread\pthread.h">
-      <Filter>pthreads</Filter>
-    </ClInclude>
-    <ClInclude Include="test\testsettings.hpp">
-      <Filter>test</Filter>
-    </ClInclude>
-    <ClInclude Include="test\large_tests\verified_integer.hpp">
-      <Filter>test\large_tests</Filter>
-    </ClInclude>
-    <ClInclude Include="test\large_tests\verified_string.hpp">
-      <Filter>test\large_tests</Filter>
-    </ClInclude>
-    <ClInclude Include="src\tightdb\query_conditions.hpp">
-      <Filter>src\include</Filter>
-    </ClInclude>
-    <ClInclude Include="src\tightdb\query_engine.hpp">
-      <Filter>src\include</Filter>
-    </ClInclude>
-    <ClInclude Include="src\tightdb\spec.hpp">
-      <Filter>src\include</Filter>
-    </ClInclude>
-    <ClInclude Include="src\tightdb\static_assert.hpp">
-      <Filter>src\include</Filter>
-    </ClInclude>
-    <ClInclude Include="src\tightdb\table.hpp">
-      <Filter>src\include</Filter>
-    </ClInclude>
-    <ClInclude Include="src\tightdb\table_accessors.hpp">
-      <Filter>src\include</Filter>
-    </ClInclude>
-    <ClInclude Include="src\tightdb\table_basic.hpp">
-      <Filter>src\include</Filter>
-    </ClInclude>
-    <ClInclude Include="src\tightdb\table_macros.hpp">
-      <Filter>src\include</Filter>
-    </ClInclude>
-    <ClInclude Include="src\tightdb\table_ref.hpp">
-      <Filter>src\include</Filter>
-    </ClInclude>
-    <ClInclude Include="src\tightdb\table_view.hpp">
-      <Filter>src\include</Filter>
-    </ClInclude>
-    <ClInclude Include="src\tightdb\table_view_basic.hpp">
-      <Filter>src\include</Filter>
-    </ClInclude>
-    <ClInclude Include="src\tightdb\tuple.hpp">
-      <Filter>src\include</Filter>
-    </ClInclude>
-    <ClInclude Include="src\tightdb\type_list.hpp">
-      <Filter>src\include</Filter>
-    </ClInclude>
-    <ClInclude Include="src\tightdb\utf8.hpp">
-      <Filter>src\include</Filter>
-    </ClInclude>
-    <ClInclude Include="src\tightdb\utilities.hpp">
-      <Filter>src\include</Filter>
-    </ClInclude>
-    <ClInclude Include="src\tightdb\alloc.hpp">
-      <Filter>src\include</Filter>
-    </ClInclude>
-    <ClInclude Include="src\tightdb\alloc_slab.hpp">
-      <Filter>src\include</Filter>
-    </ClInclude>
-    <ClInclude Include="src\tightdb\array.hpp">
-      <Filter>src\include</Filter>
-    </ClInclude>
-    <ClInclude Include="src\tightdb\array_binary.hpp">
-      <Filter>src\include</Filter>
-    </ClInclude>
-    <ClInclude Include="src\tightdb\array_blob.hpp">
-      <Filter>src\include</Filter>
-    </ClInclude>
-    <ClInclude Include="src\tightdb\array_string.hpp">
-      <Filter>src\include</Filter>
-    </ClInclude>
-    <ClInclude Include="src\tightdb\array_string_long.hpp">
-      <Filter>src\include</Filter>
-    </ClInclude>
-    <ClInclude Include="src\tightdb\binary_data.hpp">
-      <Filter>src\include</Filter>
-    </ClInclude>
-    <ClInclude Include="src\tightdb\unique_ptr.hpp">
-      <Filter>src\include</Filter>
-    </ClInclude>
-    <ClInclude Include="src\tightdb\bind_ptr.hpp">
-      <Filter>src\include</Filter>
-    </ClInclude>
-    <ClInclude Include="src\tightdb\column.hpp">
-      <Filter>src\include</Filter>
-    </ClInclude>
-    <ClInclude Include="src\tightdb\column_binary.hpp">
-      <Filter>src\include</Filter>
-    </ClInclude>
-    <ClInclude Include="src\tightdb\column_fwd.hpp">
-      <Filter>src\include</Filter>
-    </ClInclude>
-    <ClInclude Include="src\tightdb\column_mixed.hpp">
-      <Filter>src\include</Filter>
-    </ClInclude>
-    <ClInclude Include="src\tightdb\column_string.hpp">
-      <Filter>src\include</Filter>
-    </ClInclude>
-    <ClInclude Include="src\tightdb\column_string_enum.hpp">
-      <Filter>src\include</Filter>
-    </ClInclude>
-    <ClInclude Include="src\tightdb\column_table.hpp">
-      <Filter>src\include</Filter>
-    </ClInclude>
-    <ClInclude Include="src\tightdb\column_tpl.hpp">
-      <Filter>src\include</Filter>
-    </ClInclude>
-    <ClInclude Include="src\tightdb\data_type.hpp">
-      <Filter>src\include</Filter>
-    </ClInclude>
-    <ClInclude Include="src\tightdb\column_type.hpp">
-      <Filter>src\include</Filter>
-    </ClInclude>
-    <ClInclude Include="src\tightdb\config.h">
-      <Filter>src\include</Filter>
-    </ClInclude>
-    <ClInclude Include="src\tightdb\date.hpp">
-      <Filter>src\include</Filter>
-    </ClInclude>
-    <ClInclude Include="src\tightdb\group.hpp">
-      <Filter>src\include</Filter>
-    </ClInclude>
-    <ClInclude Include="src\tightdb\group_shared.hpp">
-      <Filter>src\include</Filter>
-    </ClInclude>
-    <ClInclude Include="src\tightdb\group_writer.hpp">
-      <Filter>src\include</Filter>
-    </ClInclude>
-    <ClInclude Include="src\tightdb\lang_bind_helper.hpp">
-      <Filter>src\include</Filter>
-    </ClInclude>
-    <ClInclude Include="src\tightdb\meta.hpp">
-      <Filter>src\include</Filter>
-    </ClInclude>
-    <ClInclude Include="src\tightdb\mixed.hpp">
-      <Filter>src\include</Filter>
-    </ClInclude>
-    <ClInclude Include="src\tightdb\query.hpp">
-      <Filter>src\include</Filter>
-    </ClInclude>
-    <ClInclude Include="src\tightdb.hpp">
-      <Filter>src\include</Filter>
-    </ClInclude>
-    <ClInclude Include="src\tightdb\index_string.hpp">
-      <Filter>src\include</Filter>
-    </ClInclude>
-    <ClInclude Include="src\tightdb\overflow.hpp">
-      <Filter>src\include</Filter>
-    </ClInclude>
-    <ClInclude Include="src\tightdb\replication.hpp">
-      <Filter>src\include</Filter>
-    </ClInclude>
-    <ClInclude Include="src\tightdb\string_buffer.hpp">
-      <Filter>src\include</Filter>
-    </ClInclude>
-    <ClInclude Include="src\tightdb\thread.hpp">
-      <Filter>src\include</Filter>
-    </ClInclude>
-    <ClInclude Include="src\tightdb\tightdb_nmmintrin.h">
-      <Filter>src\include</Filter>
-    </ClInclude>
-    <ClInclude Include="src\tightdb\array_basic.hpp">
-      <Filter>src\include</Filter>
-    </ClInclude>
-    <ClInclude Include="src\tightdb\column_basic.hpp">
-      <Filter>src\include</Filter>
-    </ClInclude>
-    <ClInclude Include="src\tightdb\array_basic_tpl.hpp">
-      <Filter>src\include</Filter>
-    </ClInclude>
-    <ClInclude Include="src\tightdb\column_basic_tpl.hpp">
-      <Filter>src\include</Filter>
-    </ClInclude>
-    <ClInclude Include="src\tightdb\column_mixed_tpl.hpp">
-      <Filter>src\include</Filter>
-    </ClInclude>
-    <ClInclude Include="src\tightdb\safe_int_ops.hpp">
-      <Filter>src\include</Filter>
-    </ClInclude>
-    <ClInclude Include="test\pthread_test.hpp">
-      <Filter>src</Filter>
-    </ClInclude>
-<<<<<<< HEAD
-    <ClInclude Include="src\tightdb\query_expression.hpp">
-      <Filter>src\include</Filter>
-=======
-    <ClInclude Include="test\test_utilities.hpp">
-      <Filter>test\util</Filter>
->>>>>>> faefbad6
-    </ClInclude>
-  </ItemGroup>
-  <ItemGroup>
-    <Filter Include="pthreads">
-      <UniqueIdentifier>{b4eeb124-957f-4448-b620-3662238e268a}</UniqueIdentifier>
-    </Filter>
-    <Filter Include="test">
-      <UniqueIdentifier>{d65594c9-e911-48b1-9f60-693bab72c732}</UniqueIdentifier>
-    </Filter>
-    <Filter Include="test\large_tests">
-      <UniqueIdentifier>{3e451fa6-2e90-45e6-824f-68fe7042fbcf}</UniqueIdentifier>
-    </Filter>
-    <Filter Include="src">
-      <UniqueIdentifier>{aa9470f4-4998-465f-8e58-85b31d962c13}</UniqueIdentifier>
-    </Filter>
-    <Filter Include="src\include">
-      <UniqueIdentifier>{4436af4e-59db-4e36-9b8c-acb6e5d85aea}</UniqueIdentifier>
-    </Filter>
-    <Filter Include="test\util">
-      <UniqueIdentifier>{0a19bdba-d588-4ba1-935d-8de54bde0675}</UniqueIdentifier>
-    </Filter>
-  </ItemGroup>
-  <ItemGroup>
-    <None Include="changelog.txt" />
-  </ItemGroup>
+﻿<?xml version="1.0" encoding="utf-8"?>
+<Project ToolsVersion="4.0" xmlns="http://schemas.microsoft.com/developer/msbuild/2003">
+  <ItemGroup>
+    <ClCompile Include="src\win32\pthread\pthread.c">
+      <Filter>pthreads</Filter>
+    </ClCompile>
+    <ClCompile Include="test\test_array_blob.cpp">
+      <Filter>test</Filter>
+    </ClCompile>
+    <ClCompile Include="test\test_array_string.cpp">
+      <Filter>test</Filter>
+    </ClCompile>
+    <ClCompile Include="test\test_array_string_long.cpp">
+      <Filter>test</Filter>
+    </ClCompile>
+    <ClCompile Include="test\test_column_binary.cpp">
+      <Filter>test</Filter>
+    </ClCompile>
+    <ClCompile Include="test\test_column_mixed.cpp">
+      <Filter>test</Filter>
+    </ClCompile>
+    <ClCompile Include="test\test_column_string.cpp">
+      <Filter>test</Filter>
+    </ClCompile>
+    <ClCompile Include="test\test_array_binary.cpp">
+      <Filter>test</Filter>
+    </ClCompile>
+    <ClCompile Include="test\test_group.cpp">
+      <Filter>test</Filter>
+    </ClCompile>
+    <ClCompile Include="test\test_index.cpp">
+      <Filter>test</Filter>
+    </ClCompile>
+    <ClCompile Include="test\test_table.cpp">
+      <Filter>test</Filter>
+    </ClCompile>
+    <ClCompile Include="test\main.cpp">
+      <Filter>test</Filter>
+    </ClCompile>
+    <ClCompile Include="test\test_alloc.cpp">
+      <Filter>test</Filter>
+    </ClCompile>
+    <ClCompile Include="test\test_array.cpp">
+      <Filter>test</Filter>
+    </ClCompile>
+    <ClCompile Include="test\large_tests\test_strings.cpp">
+      <Filter>test\large_tests</Filter>
+    </ClCompile>
+    <ClCompile Include="test\large_tests\verified_integer.cpp">
+      <Filter>test\large_tests</Filter>
+    </ClCompile>
+    <ClCompile Include="test\large_tests\verified_string.cpp">
+      <Filter>test\large_tests</Filter>
+    </ClCompile>
+    <ClCompile Include="src\tightdb\column.cpp">
+      <Filter>src</Filter>
+    </ClCompile>
+    <ClCompile Include="src\tightdb\column_binary.cpp">
+      <Filter>src</Filter>
+    </ClCompile>
+    <ClCompile Include="src\tightdb\column_mixed.cpp">
+      <Filter>src</Filter>
+    </ClCompile>
+    <ClCompile Include="src\tightdb\column_string.cpp">
+      <Filter>src</Filter>
+    </ClCompile>
+    <ClCompile Include="src\tightdb\column_string_enum.cpp">
+      <Filter>src</Filter>
+    </ClCompile>
+    <ClCompile Include="src\tightdb\column_table.cpp">
+      <Filter>src</Filter>
+    </ClCompile>
+    <ClCompile Include="src\tightdb\group.cpp">
+      <Filter>src</Filter>
+    </ClCompile>
+    <ClCompile Include="src\tightdb\group_shared.cpp">
+      <Filter>src</Filter>
+    </ClCompile>
+    <ClCompile Include="src\tightdb\group_writer.cpp">
+      <Filter>src</Filter>
+    </ClCompile>
+    <ClCompile Include="src\tightdb\query.cpp">
+      <Filter>src</Filter>
+    </ClCompile>
+    <ClCompile Include="src\tightdb\spec.cpp">
+      <Filter>src</Filter>
+    </ClCompile>
+    <ClCompile Include="src\tightdb\table.cpp">
+      <Filter>src</Filter>
+    </ClCompile>
+    <ClCompile Include="src\tightdb\utf8.cpp">
+      <Filter>src</Filter>
+    </ClCompile>
+    <ClCompile Include="src\tightdb\alloc.cpp">
+      <Filter>src</Filter>
+    </ClCompile>
+    <ClCompile Include="src\tightdb\alloc_slab.cpp">
+      <Filter>src</Filter>
+    </ClCompile>
+    <ClCompile Include="src\tightdb\array_binary.cpp">
+      <Filter>src</Filter>
+    </ClCompile>
+    <ClCompile Include="src\tightdb\array_blob.cpp">
+      <Filter>src</Filter>
+    </ClCompile>
+    <ClCompile Include="src\tightdb\array_string.cpp">
+      <Filter>src</Filter>
+    </ClCompile>
+    <ClCompile Include="src\tightdb\array_string_long.cpp">
+      <Filter>src</Filter>
+    </ClCompile>
+    <ClCompile Include="test\test_shared.cpp">
+      <Filter>test</Filter>
+    </ClCompile>
+    <ClCompile Include="src\tightdb\file.cpp">
+      <Filter>src</Filter>
+    </ClCompile>
+    <ClCompile Include="src\tightdb\thread.cpp">
+      <Filter>src</Filter>
+    </ClCompile>
+    <ClCompile Include="src\tightdb\index_string.cpp">
+      <Filter>src</Filter>
+    </ClCompile>
+    <ClCompile Include="src\tightdb\string_buffer.cpp">
+      <Filter>src</Filter>
+    </ClCompile>
+    <ClCompile Include="src\tightdb\lang_bind_helper.cpp">
+      <Filter>src</Filter>
+    </ClCompile>
+    <ClCompile Include="test\test_index_string.cpp">
+      <Filter>test</Filter>
+    </ClCompile>
+    <ClCompile Include="src\tightdb\terminate.cpp">
+      <Filter>src</Filter>
+    </ClCompile>
+    <ClCompile Include="test\test_transactions.cpp">
+      <Filter>test</Filter>
+    </ClCompile>
+    <ClCompile Include="test\test_array_float.cpp">
+      <Filter>test</Filter>
+    </ClCompile>
+    <ClCompile Include="test\test_column_float.cpp">
+      <Filter>test</Filter>
+    </ClCompile>
+    <ClCompile Include="test\test_transactions_lasse.cpp">
+      <Filter>test</Filter>
+    </ClCompile>
+    <ClCompile Include="src\tightdb\array.cpp">
+      <Filter>src</Filter>
+    </ClCompile>
+    <ClCompile Include="src\tightdb\utilities.cpp">
+      <Filter>src</Filter>
+    </ClCompile>
+    <ClCompile Include="test\test_query.cpp">
+      <Filter>test</Filter>
+    </ClCompile>
+    <ClCompile Include="test\test_table_view.cpp">
+      <Filter>test</Filter>
+    </ClCompile>
+    <ClCompile Include="src\tightdb\table_view.cpp">
+      <Filter>src</Filter>
+    </ClCompile>
+    <ClCompile Include="test\test_file.cpp">
+      <Filter>test</Filter>
+    </ClCompile>
+    <ClCompile Include="test\test_thread.cpp">
+      <Filter>test</Filter>
+    </ClCompile>
+    <ClCompile Include="test\test_column.cpp">
+      <Filter>test</Filter>
+    </ClCompile>
+    <ClCompile Include="test\large_tests\test_column_large.cpp">
+      <Filter>test\large_tests</Filter>
+    </ClCompile>
+    <ClCompile Include="test\test_utf8.cpp">
+      <Filter>test</Filter>
+    </ClCompile>
+    <ClCompile Include="test\test_column_basic.cpp">
+      <Filter>test</Filter>
+    </ClCompile>
+    <ClCompile Include="test\test_string_data.cpp">
+      <Filter>test</Filter>
+    </ClCompile>
+    <ClCompile Include="test\test_lang_bind_helper.cpp">
+      <Filter>test</Filter>
+    </ClCompile>
+    <ClCompile Include="test\test_utilities.cpp">
+      <Filter>test\util</Filter>
+    </ClCompile>
+  </ItemGroup>
+  <ItemGroup>
+    <ClInclude Include="src\win32\pthread\pthread.h">
+      <Filter>pthreads</Filter>
+    </ClInclude>
+    <ClInclude Include="test\testsettings.hpp">
+      <Filter>test</Filter>
+    </ClInclude>
+    <ClInclude Include="test\large_tests\verified_integer.hpp">
+      <Filter>test\large_tests</Filter>
+    </ClInclude>
+    <ClInclude Include="test\large_tests\verified_string.hpp">
+      <Filter>test\large_tests</Filter>
+    </ClInclude>
+    <ClInclude Include="src\tightdb\query_conditions.hpp">
+      <Filter>src\include</Filter>
+    </ClInclude>
+    <ClInclude Include="src\tightdb\query_engine.hpp">
+      <Filter>src\include</Filter>
+    </ClInclude>
+    <ClInclude Include="src\tightdb\spec.hpp">
+      <Filter>src\include</Filter>
+    </ClInclude>
+    <ClInclude Include="src\tightdb\static_assert.hpp">
+      <Filter>src\include</Filter>
+    </ClInclude>
+    <ClInclude Include="src\tightdb\table.hpp">
+      <Filter>src\include</Filter>
+    </ClInclude>
+    <ClInclude Include="src\tightdb\table_accessors.hpp">
+      <Filter>src\include</Filter>
+    </ClInclude>
+    <ClInclude Include="src\tightdb\table_basic.hpp">
+      <Filter>src\include</Filter>
+    </ClInclude>
+    <ClInclude Include="src\tightdb\table_macros.hpp">
+      <Filter>src\include</Filter>
+    </ClInclude>
+    <ClInclude Include="src\tightdb\table_ref.hpp">
+      <Filter>src\include</Filter>
+    </ClInclude>
+    <ClInclude Include="src\tightdb\table_view.hpp">
+      <Filter>src\include</Filter>
+    </ClInclude>
+    <ClInclude Include="src\tightdb\table_view_basic.hpp">
+      <Filter>src\include</Filter>
+    </ClInclude>
+    <ClInclude Include="src\tightdb\tuple.hpp">
+      <Filter>src\include</Filter>
+    </ClInclude>
+    <ClInclude Include="src\tightdb\type_list.hpp">
+      <Filter>src\include</Filter>
+    </ClInclude>
+    <ClInclude Include="src\tightdb\utf8.hpp">
+      <Filter>src\include</Filter>
+    </ClInclude>
+    <ClInclude Include="src\tightdb\utilities.hpp">
+      <Filter>src\include</Filter>
+    </ClInclude>
+    <ClInclude Include="src\tightdb\alloc.hpp">
+      <Filter>src\include</Filter>
+    </ClInclude>
+    <ClInclude Include="src\tightdb\alloc_slab.hpp">
+      <Filter>src\include</Filter>
+    </ClInclude>
+    <ClInclude Include="src\tightdb\array.hpp">
+      <Filter>src\include</Filter>
+    </ClInclude>
+    <ClInclude Include="src\tightdb\array_binary.hpp">
+      <Filter>src\include</Filter>
+    </ClInclude>
+    <ClInclude Include="src\tightdb\array_blob.hpp">
+      <Filter>src\include</Filter>
+    </ClInclude>
+    <ClInclude Include="src\tightdb\array_string.hpp">
+      <Filter>src\include</Filter>
+    </ClInclude>
+    <ClInclude Include="src\tightdb\array_string_long.hpp">
+      <Filter>src\include</Filter>
+    </ClInclude>
+    <ClInclude Include="src\tightdb\binary_data.hpp">
+      <Filter>src\include</Filter>
+    </ClInclude>
+    <ClInclude Include="src\tightdb\unique_ptr.hpp">
+      <Filter>src\include</Filter>
+    </ClInclude>
+    <ClInclude Include="src\tightdb\bind_ptr.hpp">
+      <Filter>src\include</Filter>
+    </ClInclude>
+    <ClInclude Include="src\tightdb\column.hpp">
+      <Filter>src\include</Filter>
+    </ClInclude>
+    <ClInclude Include="src\tightdb\column_binary.hpp">
+      <Filter>src\include</Filter>
+    </ClInclude>
+    <ClInclude Include="src\tightdb\column_fwd.hpp">
+      <Filter>src\include</Filter>
+    </ClInclude>
+    <ClInclude Include="src\tightdb\column_mixed.hpp">
+      <Filter>src\include</Filter>
+    </ClInclude>
+    <ClInclude Include="src\tightdb\column_string.hpp">
+      <Filter>src\include</Filter>
+    </ClInclude>
+    <ClInclude Include="src\tightdb\column_string_enum.hpp">
+      <Filter>src\include</Filter>
+    </ClInclude>
+    <ClInclude Include="src\tightdb\column_table.hpp">
+      <Filter>src\include</Filter>
+    </ClInclude>
+    <ClInclude Include="src\tightdb\column_tpl.hpp">
+      <Filter>src\include</Filter>
+    </ClInclude>
+    <ClInclude Include="src\tightdb\data_type.hpp">
+      <Filter>src\include</Filter>
+    </ClInclude>
+    <ClInclude Include="src\tightdb\column_type.hpp">
+      <Filter>src\include</Filter>
+    </ClInclude>
+    <ClInclude Include="src\tightdb\config.h">
+      <Filter>src\include</Filter>
+    </ClInclude>
+    <ClInclude Include="src\tightdb\date.hpp">
+      <Filter>src\include</Filter>
+    </ClInclude>
+    <ClInclude Include="src\tightdb\group.hpp">
+      <Filter>src\include</Filter>
+    </ClInclude>
+    <ClInclude Include="src\tightdb\group_shared.hpp">
+      <Filter>src\include</Filter>
+    </ClInclude>
+    <ClInclude Include="src\tightdb\group_writer.hpp">
+      <Filter>src\include</Filter>
+    </ClInclude>
+    <ClInclude Include="src\tightdb\lang_bind_helper.hpp">
+      <Filter>src\include</Filter>
+    </ClInclude>
+    <ClInclude Include="src\tightdb\meta.hpp">
+      <Filter>src\include</Filter>
+    </ClInclude>
+    <ClInclude Include="src\tightdb\mixed.hpp">
+      <Filter>src\include</Filter>
+    </ClInclude>
+    <ClInclude Include="src\tightdb\query.hpp">
+      <Filter>src\include</Filter>
+    </ClInclude>
+    <ClInclude Include="src\tightdb.hpp">
+      <Filter>src\include</Filter>
+    </ClInclude>
+    <ClInclude Include="src\tightdb\index_string.hpp">
+      <Filter>src\include</Filter>
+    </ClInclude>
+    <ClInclude Include="src\tightdb\overflow.hpp">
+      <Filter>src\include</Filter>
+    </ClInclude>
+    <ClInclude Include="src\tightdb\replication.hpp">
+      <Filter>src\include</Filter>
+    </ClInclude>
+    <ClInclude Include="src\tightdb\string_buffer.hpp">
+      <Filter>src\include</Filter>
+    </ClInclude>
+    <ClInclude Include="src\tightdb\thread.hpp">
+      <Filter>src\include</Filter>
+    </ClInclude>
+    <ClInclude Include="src\tightdb\tightdb_nmmintrin.h">
+      <Filter>src\include</Filter>
+    </ClInclude>
+    <ClInclude Include="src\tightdb\array_basic.hpp">
+      <Filter>src\include</Filter>
+    </ClInclude>
+    <ClInclude Include="src\tightdb\column_basic.hpp">
+      <Filter>src\include</Filter>
+    </ClInclude>
+    <ClInclude Include="src\tightdb\array_basic_tpl.hpp">
+      <Filter>src\include</Filter>
+    </ClInclude>
+    <ClInclude Include="src\tightdb\column_basic_tpl.hpp">
+      <Filter>src\include</Filter>
+    </ClInclude>
+    <ClInclude Include="src\tightdb\column_mixed_tpl.hpp">
+      <Filter>src\include</Filter>
+    </ClInclude>
+    <ClInclude Include="src\tightdb\safe_int_ops.hpp">
+      <Filter>src\include</Filter>
+    </ClInclude>
+    <ClInclude Include="test\pthread_test.hpp">
+      <Filter>src</Filter>
+    </ClInclude>
+    <ClInclude Include="src\tightdb\query_expression.hpp">
+      <Filter>src\include</Filter>
+    </ClInclude>
+    <ClInclude Include="test\test_utilities.hpp">
+      <Filter>test\util</Filter>
+    </ClInclude>
+  </ItemGroup>
+  <ItemGroup>
+    <Filter Include="pthreads">
+      <UniqueIdentifier>{b4eeb124-957f-4448-b620-3662238e268a}</UniqueIdentifier>
+    </Filter>
+    <Filter Include="test">
+      <UniqueIdentifier>{d65594c9-e911-48b1-9f60-693bab72c732}</UniqueIdentifier>
+    </Filter>
+    <Filter Include="test\large_tests">
+      <UniqueIdentifier>{3e451fa6-2e90-45e6-824f-68fe7042fbcf}</UniqueIdentifier>
+    </Filter>
+    <Filter Include="src">
+      <UniqueIdentifier>{aa9470f4-4998-465f-8e58-85b31d962c13}</UniqueIdentifier>
+    </Filter>
+    <Filter Include="src\include">
+      <UniqueIdentifier>{4436af4e-59db-4e36-9b8c-acb6e5d85aea}</UniqueIdentifier>
+    </Filter>
+    <Filter Include="test\util">
+      <UniqueIdentifier>{b58f9a8c-f069-420b-a04d-a090821a51eb}</UniqueIdentifier>
+    </Filter>
+  </ItemGroup>
+  <ItemGroup>
+    <None Include="changelog.txt" />
+  </ItemGroup>
 </Project>