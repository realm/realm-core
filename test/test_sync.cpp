#include <cstddef>
#include <cstdint>
#include <cmath>
#include <cstring>
#include <memory>
#include <tuple>
#include <set>
#include <string>
#include <sstream>
#include <mutex>
#include <condition_variable>
#include <thread>

#include <realm/util/features.h>
#include <realm/util/parent_dir.hpp>
#include <realm/util/uri.hpp>
#include <realm/util/network.hpp>
#include <realm/util/http.hpp>
#include <realm/util/random.hpp>
#include <realm/util/websocket.hpp>
#include <realm/chunked_binary.hpp>
#include <realm/sync/noinst/server_history.hpp>
#include <realm/sync/noinst/protocol_codec.hpp>
#include <realm/sync/noinst/server_dir.hpp>
#include <realm/impl/simulated_failure.hpp>
#include <realm.hpp>
#include <realm/version.hpp>
#include <realm/sync/transform.hpp>
#include <realm/sync/history.hpp>
#include <realm/sync/protocol.hpp>
#include <realm/sync/client.hpp>
#include <realm/sync/server.hpp>
#include <realm/list.hpp>

#include "sync_fixtures.hpp"

#include "test.hpp"
#include "util/demangle.hpp"
#include "util/semaphore.hpp"
#include "util/thread_wrapper.hpp"
#include "util/mock_metrics.hpp"
#include "util/compare_groups.hpp"

using namespace realm;
using namespace realm::sync;
using namespace realm::test_util;
using namespace realm::fixtures;


// Test independence and thread-safety
// -----------------------------------
//
// All tests must be thread safe and independent of each other. This
// is required because it allows for both shuffling of the execution
// order and for parallelized testing.
//
// In particular, avoid using std::rand() since it is not guaranteed
// to be thread safe. Instead use the API offered in
// `test/util/random.hpp`.
//
// All files created in tests must use the TEST_PATH macro (or one of
// its friends) to obtain a suitable file system path. See
// `test/util/test_path.hpp`.
//
//
// Debugging and the ONLY() macro
// ------------------------------
//
// A simple way of disabling all tests except one called `Foo`, is to
// replace TEST(Foo) with ONLY(Foo) and then recompile and rerun the
// test suite. Note that you can also use filtering by setting the
// environment variable `UNITTEST_FILTER`. See `README.md` for more on
// this.
//
// Another way to debug a particular test, is to copy that test into
// `experiments/testcase.cpp` and then run `sh build.sh
// check-testcase` (or one of its friends) from the command line.


namespace {

class TestServerHistoryContext : public _impl::ServerHistory::Context {
public:
    std::mt19937_64& server_history_get_random() noexcept override final
    {
        return m_random;
    }

private:
    std::mt19937_64 m_random;
};

#define TEST_CLIENT_DB(name)                                                                                         \
    SHARED_GROUP_TEST_PATH(name##_path);                                                                             \
    auto name = DB::create(make_client_replication(name##_path));

template <typename Function>
void write_transaction_notifying_session(DBRef db, Session& session, Function&& function)
{
    WriteTransaction wt(db);
    function(wt);
    auto new_version = wt.commit();
    session.nonsync_transact_notify(new_version);
}

ClientReplication& get_history(DBRef db)
{
    auto history = dynamic_cast<ClientReplication*>(db->get_replication());
    REALM_ASSERT(history);
    return *history;
}


TEST(Sync_BadVirtualPath)
{
    // NOTE:  This test is no longer valid after migration to MongoDB Realm
    //  It still passes because it runs against the mock C++ server, but the
    //  MongoDB Realm server will behave differently

    TEST_DIR(dir);
    TEST_CLIENT_DB(db_1);
    TEST_CLIENT_DB(db_2);
    TEST_CLIENT_DB(db_3);
    ClientServerFixture fixture(dir, test_context);
    fixture.start();

    int nerrors = 0;

    using ConnectionState = Session::ConnectionState;
    using ErrorInfo = Session::ErrorInfo;
    auto listener = [&](ConnectionState state, const ErrorInfo* error_info) {
        if (state != ConnectionState::disconnected)
            return;
        REALM_ASSERT(error_info);
        std::error_code ec = error_info->error_code;
        bool is_fatal = error_info->is_fatal;
        CHECK_EQUAL(sync::ProtocolError::illegal_realm_path, ec);
        CHECK(is_fatal);
        ++nerrors;
        if (nerrors == 3)
            fixture.stop();
    };

    Session session_1 = fixture.make_session(db_1);
    session_1.set_connection_state_change_listener(listener);
    fixture.bind_session(session_1, "/test.realm");

    Session session_2 = fixture.make_session(db_2);
    session_2.set_connection_state_change_listener(listener);
    fixture.bind_session(session_2, "/../test");

    Session session_3 = fixture.make_session(db_3);
    session_3.set_connection_state_change_listener(listener);
    fixture.bind_session(session_3, "/test%abc ");

    session_1.wait_for_download_complete_or_client_stopped();
    session_2.wait_for_download_complete_or_client_stopped();
    session_3.wait_for_download_complete_or_client_stopped();
    CHECK_EQUAL(nerrors, 3);
}


TEST(Sync_AsyncWaitForUploadCompletion)
{
    TEST_DIR(dir);
    TEST_CLIENT_DB(db);
    ClientServerFixture fixture(dir, test_context);
    fixture.start();

    Session session = fixture.make_bound_session(db, "/test");

    auto wait = [&] {
        BowlOfStonesSemaphore bowl;
        auto handler = [&](std::error_code ec) {
            if (CHECK_NOT(ec))
                bowl.add_stone();
        };
        session.async_wait_for_upload_completion(handler);
        bowl.get_stone();
    };

    // Empty
    wait();

    // Nonempty
    write_transaction_notifying_session(db, session, [](WriteTransaction& wt) {
        sync::create_table(wt, "class_foo");
    });
    wait();

    // Already done
    wait();

    // More
    write_transaction_notifying_session(db, session, [](WriteTransaction& wt) {
        sync::create_table(wt, "class_bar");
    });
    wait();
}


TEST(Sync_AsyncWaitForDownloadCompletion)
{
    TEST_DIR(dir);
    TEST_CLIENT_DB(db_1);
    TEST_CLIENT_DB(db_2);
    ClientServerFixture fixture(dir, test_context);
    fixture.start();

    auto wait = [&](Session& session) {
        BowlOfStonesSemaphore bowl;
        auto handler = [&](std::error_code ec) {
            if (CHECK_NOT(ec))
                bowl.add_stone();
        };
        session.async_wait_for_download_completion(handler);
        bowl.get_stone();
    };

    // Nothing to download
    Session session_1 = fixture.make_bound_session(db_1, "/test");
    wait(session_1);

    // Again
    wait(session_1);

    // Upload something via session 2
    Session session_2 = fixture.make_bound_session(db_2, "/test");
    write_transaction_notifying_session(db_2, session_2, [](WriteTransaction& wt) {
        sync::create_table(wt, "class_foo");
    });
    session_2.wait_for_upload_complete_or_client_stopped();

    // Wait for session 1 to download it
    wait(session_1);
    {
        ReadTransaction rt_1(db_1);
        ReadTransaction rt_2(db_2);
        CHECK(compare_groups(rt_1, rt_2));
    }

    // Again
    wait(session_1);

    // Wait for session 2 to download nothing
    wait(session_2);

    // Upload something via session 1
    write_transaction_notifying_session(db_1, session_1, [](WriteTransaction& wt) {
        sync::create_table(wt, "class_bar");
    });
    session_1.wait_for_upload_complete_or_client_stopped();

    // Wait for session 2 to download it
    wait(session_2);
    {
        ReadTransaction rt_1(db_1);
        ReadTransaction rt_2(db_2);
        CHECK(compare_groups(rt_1, rt_2));
    }
}


TEST(Sync_AsyncWaitForSyncCompletion)
{
    TEST_DIR(dir);
    TEST_CLIENT_DB(db_1);
    TEST_CLIENT_DB(db_2);
    ClientServerFixture fixture(dir, test_context);
    fixture.start();

    auto wait = [&](Session& session) {
        BowlOfStonesSemaphore bowl;
        auto handler = [&](std::error_code ec) {
            if (CHECK_NOT(ec))
                bowl.add_stone();
        };
        session.async_wait_for_sync_completion(handler);
        bowl.get_stone();
    };

    // Nothing to synchronize
    Session session_1 = fixture.make_bound_session(db_1);
    wait(session_1);

    // Again
    wait(session_1);

    // Generate changes to be downloaded (uploading via session 2)
    Session session_2 = fixture.make_bound_session(db_2);
    write_transaction_notifying_session(db_2, session_2, [](WriteTransaction& wt) {
        sync::create_table(wt, "class_foo");
    });
    session_2.wait_for_upload_complete_or_client_stopped();

    // Generate changes to be uploaded
    write_transaction_notifying_session(db_1, session_1, [](WriteTransaction& wt) {
        sync::create_table(wt, "class_bar");
    });

    // Nontrivial synchronization (upload and download required)
    wait(session_1);
    wait(session_2);

    {
        ReadTransaction rt_1(db_1);
        ReadTransaction rt_2(db_2);
        CHECK(compare_groups(rt_1, rt_2));
    }
}


TEST(Sync_AsyncWaitCancellation)
{
    TEST_DIR(dir);
    TEST_CLIENT_DB(db);
    ClientServerFixture fixture(dir, test_context);

    BowlOfStonesSemaphore bowl;
    auto upload_completion_handler = [&](std::error_code ec) {
        CHECK_EQUAL(util::error::operation_aborted, ec);
        bowl.add_stone();
    };
    auto download_completion_handler = [&](std::error_code ec) {
        CHECK_EQUAL(util::error::operation_aborted, ec);
        bowl.add_stone();
    };
    auto sync_completion_handler = [&](std::error_code ec) {
        CHECK_EQUAL(util::error::operation_aborted, ec);
        bowl.add_stone();
    };
    {
        Session session = fixture.make_bound_session(db, "/test");
        session.async_wait_for_upload_completion(upload_completion_handler);
        session.async_wait_for_download_completion(download_completion_handler);
        session.async_wait_for_sync_completion(sync_completion_handler);
        // Destruction of session cancels wait operations
    }

    fixture.start();
    bowl.get_stone();
    bowl.get_stone();
    bowl.get_stone();
}


TEST(Sync_WaitForUploadCompletion)
{
    TEST_DIR(dir);
    TEST_CLIENT_DB(db);
    ClientServerFixture fixture{dir, test_context};
    std::string virtual_path = "/test";
    std::string server_path = fixture.map_virtual_to_real_path(virtual_path);
    fixture.start();

    // Empty
    Session session = fixture.make_bound_session(db);
    // Since the Realm is empty, the following wait operation can complete
    // without the client ever having been in contact with the server
    session.wait_for_upload_complete_or_client_stopped();

    // Nonempty
    write_transaction_notifying_session(db, session, [](WriteTransaction& wt) {
        sync::create_table(wt, "class_foo");
    });
    // Since the Realm is no longer empty, the following wait operation cannot
    // complete until the client has been in contact with the server, and caused
    // the server to create the server-side file
    session.wait_for_upload_complete_or_client_stopped();
    CHECK(util::File::exists(server_path));

    // Already done
    session.wait_for_upload_complete_or_client_stopped();

    // More changes
    write_transaction_notifying_session(db, session, [](WriteTransaction& wt) {
        sync::create_table(wt, "class_bar");
    });
    session.wait_for_upload_complete_or_client_stopped();
}


TEST(Sync_WaitForUploadCompletionAfterEmptyTransaction)
{
    TEST_DIR(dir);
    TEST_CLIENT_DB(db);
    ClientServerFixture fixture(dir, test_context);
    fixture.start();

    Session session = fixture.make_bound_session(db);
    for (int i = 0; i < 100; ++i) {
        WriteTransaction wt(db);
        version_type new_version = wt.commit();
        session.nonsync_transact_notify(new_version);
        session.wait_for_upload_complete_or_client_stopped();
    }
    {
        WriteTransaction wt(db);
        sync::create_table(wt, "class_foo");
        version_type new_version = wt.commit();
        session.nonsync_transact_notify(new_version);
        session.wait_for_upload_complete_or_client_stopped();
    }
}


TEST(Sync_WaitForDownloadCompletion)
{
    TEST_DIR(dir);
    TEST_CLIENT_DB(db_1);
    TEST_CLIENT_DB(db_2);
    ClientServerFixture fixture(dir, test_context);
    fixture.start();

    // Noting to download
    Session session_1 = fixture.make_bound_session(db_1);
    session_1.wait_for_download_complete_or_client_stopped();

    // Again
    session_1.wait_for_download_complete_or_client_stopped();

    // Upload something via session 2
    Session session_2 = fixture.make_bound_session(db_2);
    write_transaction_notifying_session(db_2, session_2, [](WriteTransaction& wt) {
        sync::create_table(wt, "class_foo");
    });
    session_2.wait_for_upload_complete_or_client_stopped();

    // Wait for session 1 to download it
    session_1.wait_for_download_complete_or_client_stopped();
    {
        ReadTransaction rt_1(db_1);
        ReadTransaction rt_2(db_2);
        CHECK(compare_groups(rt_1, rt_2));
    }

    // Again
    session_1.wait_for_download_complete_or_client_stopped();

    // Wait for session 2 to download nothing
    session_2.wait_for_download_complete_or_client_stopped();

    // Upload something via session 1
    write_transaction_notifying_session(db_1, session_1, [](WriteTransaction& wt) {
        sync::create_table(wt, "class_bar");
    });
    session_1.wait_for_upload_complete_or_client_stopped();

    // Wait for session 2 to download it
    session_2.wait_for_download_complete_or_client_stopped();
    {
        ReadTransaction rt_1(db_1);
        ReadTransaction rt_2(db_2);
        CHECK(compare_groups(rt_1, rt_2));
    }
}


TEST(Sync_WaitForDownloadCompletionAfterEmptyTransaction)
{
    TEST_DIR(dir);
    TEST_CLIENT_DB(db);
    ClientServerFixture fixture(dir, test_context);

    {
        WriteTransaction wt(db);
        wt.commit();
    }
    fixture.start();
    for (int i = 0; i < 8; ++i) {
        Session session = fixture.make_bound_session(db, "/test");
        session.wait_for_download_complete_or_client_stopped();
        session.wait_for_download_complete_or_client_stopped();
        {
            WriteTransaction wt(db);
            wt.commit();
        }
        session.wait_for_download_complete_or_client_stopped();
        session.wait_for_download_complete_or_client_stopped();
    }
}


TEST(Sync_WaitForDownloadCompletionManyConcurrent)
{
    TEST_DIR(dir);
    TEST_CLIENT_DB(db);
    ClientServerFixture fixture(dir, test_context);
    fixture.start();

    Session session = fixture.make_bound_session(db);
    constexpr int num_threads = 8;
    std::thread threads[num_threads];
    for (int i = 0; i < num_threads; ++i) {
        auto handler = [&] {
            session.wait_for_download_complete_or_client_stopped();
        };
        threads[i] = std::thread{handler};
    }
    for (int i = 0; i < num_threads; ++i)
        threads[i].join();
}


TEST(Sync_WaitForSessionTerminations)
{
    TEST_DIR(server_dir);
    TEST_CLIENT_DB(db);

    ClientServerFixture fixture(server_dir, test_context);
    fixture.start();

    Session session = fixture.make_bound_session(db, "/test");
    session.wait_for_download_complete_or_client_stopped();
    // Note: Atomicity would not be needed if
    // Session::async_wait_for_download_completion() was assumed to work.
    std::atomic<bool> called{false};
    auto handler = [&](std::error_code) {
        called = true;
    };
    session.async_wait_for_download_completion(std::move(handler));
    session.detach();
    // The completion handler of an asynchronous wait operation is guaranteed
    // to be called, and no later than at session termination time. Also, any
    // callback function associated with a session on which termination has been
    // initiated, including the completion handler of the asynchronous wait
    // operation, must have finished executing when
    // Client::wait_for_session_terminations_or_client_stopped() returns.
    fixture.wait_for_session_terminations_or_client_stopped();
    CHECK(called);
}


TEST(Sync_AuthFailure)
{
    bool did_fail = false;
    {
        TEST_DIR(dir);
        TEST_CLIENT_DB(db);
        ClientServerFixture fixture(dir, test_context);
        auto error_handler = [&](std::error_code ec, bool, const std::string&) {
            CHECK_EQUAL(ProtocolError::bad_authentication, ec);
            did_fail = true;
            fixture.stop();
        };
        fixture.set_client_side_error_handler(std::move(error_handler));
        fixture.start();

        Session session = fixture.make_session(db);
        std::string wrong_signed_user_token{g_signed_test_user_token};
        wrong_signed_user_token[0] = 'a';
        fixture.bind_session(session, "/test", wrong_signed_user_token);
        write_transaction_notifying_session(db, session, [](WriteTransaction& wt) {
            sync::create_table(wt, "class_foo");
        });
        session.wait_for_upload_complete_or_client_stopped();
        session.wait_for_download_complete_or_client_stopped();
    }
    CHECK(did_fail);
}


TEST(Sync_TokenWithoutExpirationAllowed)
{
    bool did_fail = false;
    {
        TEST_DIR(dir);
        TEST_CLIENT_DB(db);
        ClientServerFixture fixture(dir, test_context);

        using ConnectionState = Session::ConnectionState;
        using ErrorInfo = Session::ErrorInfo;
        auto listener = [&](ConnectionState state, const ErrorInfo* error_info) {
            if (state != ConnectionState::disconnected)
                return;
            REALM_ASSERT(error_info);
            std::error_code ec = error_info->error_code;
            CHECK(ec == sync::ProtocolError::token_expired || ec == sync::ProtocolError::bad_authentication ||
                  ec == sync::ProtocolError::permission_denied);
            did_fail = true;
            fixture.stop();
        };

        fixture.start();

        Session session = fixture.make_session(db);
        session.set_connection_state_change_listener(listener);
        fixture.bind_session(session, "/test", g_signed_test_user_token_expiration_unspecified);
        write_transaction_notifying_session(db, session, [](WriteTransaction& wt) {
            sync::create_table(wt, "class_foo");
        });
        session.wait_for_upload_complete_or_client_stopped();
        session.wait_for_download_complete_or_client_stopped();
    }
    CHECK_NOT(did_fail);
}


TEST(Sync_TokenWithNullExpirationAllowed)
{
    bool did_fail = false;
    {
        TEST_DIR(dir);
        TEST_CLIENT_DB(db);
        ClientServerFixture fixture(dir, test_context);
        auto error_handler = [&](std::error_code, bool, const std::string&) {
            fixture.stop();
            did_fail = true;
        };
        fixture.set_client_side_error_handler(error_handler);
        fixture.start();

        Session session = fixture.make_session(db);
        fixture.bind_session(session, "/test", g_signed_test_user_token_expiration_null);
        {
            write_transaction_notifying_session(db, session, [](WriteTransaction& wt) {
                sync::create_table(wt, "class_foo");
            });
        }
        session.wait_for_upload_complete_or_client_stopped();
        session.wait_for_download_complete_or_client_stopped();
    }
    CHECK_NOT(did_fail);
}


TEST(Sync_UnexpiredTokenValidAndExpires)
{
    bool did_fail = false;
    {
        TEST_DIR(dir);
        TEST_CLIENT_DB(db);
        ClientServerFixture fixture(dir, test_context);
        auto error_handler = [&](std::error_code ec, bool, const std::string&) {
            CHECK_EQUAL(ProtocolError::token_expired, ec);
            fixture.stop();
            did_fail = true;
        };
        fixture.set_client_side_error_handler(error_handler);
        fixture.start();

        fixture.set_fake_token_expiration_time(2999999999); // One second before the token expiration

        Session session = fixture.make_session(db);
        fixture.bind_session(session, "/test", g_signed_test_user_token_expiration_specified);

        write_transaction_notifying_session(db, session, [](WriteTransaction& wt) {
            sync::create_table(wt, "class_foo");
        });
        session.wait_for_upload_complete_or_client_stopped();
        fixture.set_fake_token_expiration_time(3000000001); // One second after the token expiration
        session.wait_for_download_complete_or_client_stopped();
    }
    CHECK(did_fail);
}


TEST(Sync_RefreshExpiredToken)
{
    bool did_fail = false;
    {
        TEST_DIR(dir);
        TEST_CLIENT_DB(db);
        ClientServerFixture fixture(dir, test_context);
        auto error_handler = [&](std::error_code ec, bool, const std::string&) {
            CHECK_EQUAL(ProtocolError::token_expired, ec);
            fixture.stop();
            did_fail = true;
        };
        fixture.set_client_side_error_handler(error_handler);
        fixture.start();

        fixture.set_fake_token_expiration_time(2999999999); // One second before the token expiration

        Session session = fixture.make_session(db);
        fixture.bind_session(session, "/test", g_signed_test_user_token_expiration_specified);

        write_transaction_notifying_session(db, session, [](WriteTransaction& wt) {
            sync::create_table(wt, "class_foo");
        });
        session.wait_for_upload_complete_or_client_stopped();
        fixture.set_fake_token_expiration_time(3000000001); // One second after the token expiration
        session.refresh(g_signed_test_user_token_expiration_unspecified);
        session.wait_for_download_complete_or_client_stopped();
    }
    CHECK_NOT(did_fail);
}


TEST(Sync_RefreshChangeUserNotAllowed)
{
    TEST_DIR(dir);
    TEST_CLIENT_DB(db);
    ClientServerFixture fixture(dir, test_context);

    BowlOfStonesSemaphore bowl;
    auto error_handler = [&](std::error_code ec, bool, const std::string&) {
        CHECK_EQUAL(ProtocolError::bad_authentication, ec);
        fixture.stop();
        bowl.add_stone();
    };
    fixture.set_client_side_error_handler(error_handler);
    fixture.start();

    Session session = fixture.make_session(db);
    fixture.bind_session(session, "/test", g_user_0_path_test_token);
    session.wait_for_download_complete_or_client_stopped();

    // Change user
    session.refresh(g_user_1_path_test_token);
    bowl.get_stone();
}


TEST(Sync_CannotBindWithExpiredToken)
{
    bool did_fail = false;
    {
        TEST_DIR(dir);
        TEST_CLIENT_DB(db);
        ClientServerFixture fixture(dir, test_context);
        auto error_handler = [&](std::error_code ec, bool, const std::string&) {
            CHECK_EQUAL(ProtocolError::token_expired, ec);
            fixture.stop();
            did_fail = true;
        };
        fixture.set_client_side_error_handler(error_handler);
        fixture.start();
        fixture.set_fake_token_expiration_time(3000000001); // One second after the token expiration

        Session session = fixture.make_session(db);
        fixture.bind_session(session, "/test", g_signed_test_user_token_expiration_specified);
        write_transaction_notifying_session(db, session, [](WriteTransaction& wt) {
            sync::create_table(wt, "class_foo");
        });
        session.wait_for_upload_complete_or_client_stopped();
        session.wait_for_download_complete_or_client_stopped();
    }
    CHECK(did_fail);
}


TEST(Sync_CannotRefreshWithExpiredToken)
{
    bool did_fail = false;
    {
        TEST_DIR(dir);
        TEST_CLIENT_DB(db);
        ClientServerFixture fixture(dir, test_context);
        auto error_handler = [&](std::error_code ec, bool, const std::string&) {
            CHECK_EQUAL(ProtocolError::token_expired, ec);
            fixture.stop();
            did_fail = true;
        };
        fixture.set_client_side_error_handler(error_handler);
        fixture.start();
        fixture.set_fake_token_expiration_time(3000000001); // One second after the token expiration

        Session session = fixture.make_session(db);
        fixture.bind_session(session, "/test", g_signed_test_user_token_expiration_unspecified);
        write_transaction_notifying_session(db, session, [](WriteTransaction& wt) {
            sync::create_table(wt, "class_foo");
        });
        session.wait_for_upload_complete_or_client_stopped();
        session.wait_for_download_complete_or_client_stopped();
        session.refresh(g_signed_test_user_token_expiration_specified);
        session.wait_for_download_complete_or_client_stopped();
    }
    CHECK(did_fail);
}


TEST(Sync_CanRefreshTokenAfterExpirationError)
{
    // Note: A failure in this test is expected to cause an indefinite hang in
    // the final call to
    // Session::wait_for_download_complete_or_client_stopped().

    TEST_DIR(dir);
    TEST_CLIENT_DB(db);
    ClientServerFixture fixture(dir, test_context);

    BowlOfStonesSemaphore bowl;
    auto error_handler = [&](std::error_code ec, bool, const std::string&) {
        CHECK_EQUAL(ProtocolError::token_expired, ec);
        bowl.add_stone();
    };

    fixture.set_client_side_error_handler(error_handler);
    fixture.start();

    fixture.set_fake_token_expiration_time(3000000001); // One second after the token expiration

    Session session = fixture.make_session(db);
    fixture.bind_session(session, "/test", g_signed_test_user_token_expiration_specified);
    bowl.get_stone();
    session.refresh(g_signed_test_user_token_expiration_unspecified);
    session.wait_for_download_complete_or_client_stopped();
}


TEST(Sync_Upload)
{
    TEST_DIR(dir);
    TEST_CLIENT_DB(db);
    ClientServerFixture fixture(dir, test_context);
    fixture.start();

    Session session = fixture.make_bound_session(db);

    {
        write_transaction_notifying_session(db, session, [](WriteTransaction& wt) {
            TableRef table = sync::create_table(wt, "class_foo");
            table->add_column(type_Int, "i");
        });
        for (int i = 0; i < 100; ++i) {
            WriteTransaction wt(db);
            TableRef table = wt.get_table("class_foo");
            table->create_object();
            version_type new_version = wt.commit();
            session.nonsync_transact_notify(new_version);
        }
    }
    session.wait_for_upload_complete_or_client_stopped();
    session.wait_for_download_complete_or_client_stopped();
}


TEST(Sync_Replication)
{
    // Replicate changes in file 1 to file 2.

    TEST_CLIENT_DB(db_1);
    TEST_CLIENT_DB(db_2);

    {
        TEST_DIR(dir);
        ClientServerFixture fixture(dir, test_context);
        fixture.start();

        version_type sync_transact_callback_version = 0;
        auto sync_transact_callback = [&](VersionID, VersionID new_version) {
            // May be called once or multiple times depending on timing
            sync_transact_callback_version = new_version.version;
        };

        Session session_1 = fixture.make_bound_session(db_1);

        Session session_2 = fixture.make_session(db_2);
        session_2.set_sync_transact_callback(std::move(sync_transact_callback));
        fixture.bind_session(session_2, "/test");

        // Create schema
        write_transaction_notifying_session(db_1, session_1, [](WriteTransaction& wt) {
            TableRef table = sync::create_table(wt, "class_foo");
            table->add_column(type_Int, "i");
        });
        Random random(random_int<unsigned long>()); // Seed from slow global generator
        for (int i = 0; i < 100; ++i) {
            WriteTransaction wt(db_1);
            TableRef table = wt.get_table("class_foo");
            table->create_object();
            Obj obj = *(table->begin() + random.draw_int_mod(table->size()));
            obj.set<int64_t>("i", random.draw_int_max(0x7FFFFFFFFFFFFFFF));
            version_type new_version = wt.commit();
            session_1.nonsync_transact_notify(new_version);
        }

        session_1.wait_for_upload_complete_or_client_stopped();
        session_2.wait_for_download_complete_or_client_stopped();

        {
            ReadTransaction rt(db_2);
            CHECK_EQUAL(rt.get_version(), sync_transact_callback_version);
        }
    }

    ReadTransaction rt_1(db_1);
    ReadTransaction rt_2(db_2);
    const Group& group_1 = rt_1;
    const Group& group_2 = rt_2;
    group_1.verify();
    group_2.verify();
    CHECK(compare_groups(rt_1, rt_2));
    ConstTableRef table = group_1.get_table("class_foo");
    CHECK_EQUAL(100, table->size());
}


TEST(Sync_Merge)
{

    TEST_CLIENT_DB(db_1);
    TEST_CLIENT_DB(db_2);

    {
        TEST_DIR(dir);
        MultiClientServerFixture fixture(2, 1, dir, test_context);
        fixture.start();

        Session session_1 = fixture.make_session(0, db_1);
        fixture.bind_session(session_1, 0, "/test");

        Session session_2 = fixture.make_session(1, db_2);
        fixture.bind_session(session_2, 0, "/test");

        // Create schema on both clients.
        auto create_schema = [](Session& sess, DBRef db) {
            WriteTransaction wt(db);
            if (wt.has_table("class_foo"))
                return;
            TableRef table = sync::create_table(wt, "class_foo");
            table->add_column(type_Int, "i");
            version_type new_version = wt.commit();
            sess.nonsync_transact_notify(new_version);
        };
        create_schema(session_1, db_1);
        create_schema(session_2, db_2);

        write_transaction_notifying_session(db_1, session_1, [](WriteTransaction& wt) {
            TableRef table = wt.get_table("class_foo");
            table->create_object().set("i", 5);
            table->create_object().set("i", 6);
        });
        write_transaction_notifying_session(db_2, session_2, [](WriteTransaction& wt) {
            TableRef table = wt.get_table("class_foo");
            table->create_object().set("i", 7);
            table->create_object().set("i", 8);
        });

        session_1.wait_for_upload_complete_or_client_stopped();
        session_2.wait_for_upload_complete_or_client_stopped();
        session_1.wait_for_download_complete_or_client_stopped();
        session_2.wait_for_download_complete_or_client_stopped();
    }

    ReadTransaction rt_1(db_1);
    ReadTransaction rt_2(db_2);
    const Group& group_1 = rt_1;
    const Group& group_2 = rt_2;
    group_1.verify();
    group_2.verify();
    CHECK(compare_groups(rt_1, rt_2));
    ConstTableRef table = group_1.get_table("class_foo");
    CHECK_EQUAL(4, table->size());
}


TEST(Sync_DetectSchemaMismatch_ColumnType)
{
    TEST_CLIENT_DB(db_1);
    TEST_CLIENT_DB(db_2);

    {
        TEST_DIR(dir);
        MultiClientServerFixture fixture(2, 1, dir, test_context);
        fixture.allow_server_errors(0, 1);
        fixture.start();

        using ConnectionState = Session::ConnectionState;
        using ErrorInfo = Session::ErrorInfo;
        auto listener = [&](ConnectionState state, const ErrorInfo* error_info) {
            if (state != ConnectionState::disconnected)
                return;
            REALM_ASSERT(error_info);
            std::error_code ec = error_info->error_code;
            bool is_fatal = error_info->is_fatal;
            CHECK(ec == sync::Client::Error::bad_changeset || ec == sync::ProtocolError::invalid_schema_change);
            CHECK(is_fatal);
            // FIXME: Check that the message in the log is user-friendly.
            fixture.stop();
        };

        Session session_1 = fixture.make_session(0, db_1);
        Session session_2 = fixture.make_session(1, db_2);

        session_1.set_connection_state_change_listener(listener);
        session_2.set_connection_state_change_listener(listener);

        fixture.bind_session(session_1, 0, "/test");
        fixture.bind_session(session_2, 0, "/test");

        write_transaction_notifying_session(db_1, session_1, [](WriteTransaction& wt) {
            TableRef table = sync::create_table(wt, "class_foo");
            ColKey col_ndx = table->add_column(type_Int, "column");
            table->create_object().set<int64_t>(col_ndx, 123);
        });

        write_transaction_notifying_session(db_2, session_2, [](WriteTransaction& wt) {
            TableRef table = sync::create_table(wt, "class_foo");
            ColKey col_ndx = table->add_column(type_String, "column");
            table->create_object().set(col_ndx, "Hello, World!");
        });
        session_1.wait_for_upload_complete_or_client_stopped();
        session_2.wait_for_upload_complete_or_client_stopped();
        session_1.wait_for_download_complete_or_client_stopped();
        session_2.wait_for_download_complete_or_client_stopped();
    }
}


TEST(Sync_DetectSchemaMismatch_Nullability)
{
    TEST_CLIENT_DB(db_1);
    TEST_CLIENT_DB(db_2);

    {
        TEST_DIR(dir);
        MultiClientServerFixture fixture(2, 1, dir, test_context);
        fixture.allow_server_errors(0, 1);
        fixture.start();

        using ConnectionState = Session::ConnectionState;
        using ErrorInfo = Session::ErrorInfo;
        auto listener = [&](ConnectionState state, const ErrorInfo* error_info) {
            if (state != ConnectionState::disconnected)
                return;
            REALM_ASSERT(error_info);
            std::error_code ec = error_info->error_code;
            bool is_fatal = error_info->is_fatal;
            CHECK(ec == sync::Client::Error::bad_changeset || ec == sync::ProtocolError::invalid_schema_change);
            CHECK(is_fatal);
            // FIXME: Check that the message in the log is user-friendly.
            fixture.stop();
        };

        Session session_1 = fixture.make_session(0, db_1);
        Session session_2 = fixture.make_session(1, db_2);

        session_1.set_connection_state_change_listener(listener);
        session_2.set_connection_state_change_listener(listener);

        fixture.bind_session(session_1, 0, "/test");
        fixture.bind_session(session_2, 0, "/test");

        write_transaction_notifying_session(db_1, session_1, [](WriteTransaction& wt) {
            TableRef table = sync::create_table(wt, "class_foo");
            bool nullable = false;
            ColKey col_ndx = table->add_column(type_Int, "column", nullable);
            table->create_object().set<int64_t>(col_ndx, 123);
        });

        write_transaction_notifying_session(db_2, session_2, [](WriteTransaction& wt) {
            TableRef table = sync::create_table(wt, "class_foo");
            bool nullable = true;
            ColKey col_ndx = table->add_column(type_Int, "column", nullable);
            table->create_object().set<int64_t>(col_ndx, 123);
        });
        session_1.wait_for_upload_complete_or_client_stopped();
        session_2.wait_for_upload_complete_or_client_stopped();
        session_1.wait_for_download_complete_or_client_stopped();
        session_2.wait_for_download_complete_or_client_stopped();
    }
}


TEST(Sync_DetectSchemaMismatch_Links)
{
    TEST_CLIENT_DB(db_1);
    TEST_CLIENT_DB(db_2);

    {
        TEST_DIR(dir);
        MultiClientServerFixture fixture(2, 1, dir, test_context);
        fixture.allow_server_errors(0, 1);
        fixture.start();

        using ConnectionState = Session::ConnectionState;
        using ErrorInfo = Session::ErrorInfo;
        auto listener = [&](ConnectionState state, const ErrorInfo* error_info) {
            if (state != ConnectionState::disconnected)
                return;
            REALM_ASSERT(error_info);
            std::error_code ec = error_info->error_code;
            bool is_fatal = error_info->is_fatal;
            CHECK(ec == sync::Client::Error::bad_changeset || ec == sync::ProtocolError::invalid_schema_change);
            CHECK(is_fatal);
            // FIXME: Check that the message in the log is user-friendly.
            fixture.stop();
        };

        Session session_1 = fixture.make_session(0, db_1);
        Session session_2 = fixture.make_session(1, db_2);

        session_1.set_connection_state_change_listener(listener);
        session_2.set_connection_state_change_listener(listener);

        fixture.bind_session(session_1, 0, "/test");
        fixture.bind_session(session_2, 0, "/test");

        write_transaction_notifying_session(db_1, session_1, [](WriteTransaction& wt) {
            TableRef table = sync::create_table(wt, "class_foo");
            TableRef target = sync::create_table(wt, "class_bar");
            table->add_column(*target, "column");
        });

        write_transaction_notifying_session(db_2, session_2, [](WriteTransaction& wt) {
            TableRef table = sync::create_table(wt, "class_foo");
            TableRef target = sync::create_table(wt, "class_baz");
            table->add_column(*target, "column");
        });
        session_1.wait_for_upload_complete_or_client_stopped();
        session_2.wait_for_upload_complete_or_client_stopped();
        session_1.wait_for_download_complete_or_client_stopped();
        session_2.wait_for_download_complete_or_client_stopped();
    }
}


TEST(Sync_DetectSchemaMismatch_PrimaryKeys_Name)
{
    TEST_CLIENT_DB(db_1);
    TEST_CLIENT_DB(db_2);

    {
        TEST_DIR(dir);
        MultiClientServerFixture fixture(2, 1, dir, test_context);
        fixture.allow_server_errors(0, 1);
        fixture.start();

        using ConnectionState = Session::ConnectionState;
        using ErrorInfo = Session::ErrorInfo;
        auto listener = [&](ConnectionState state, const ErrorInfo* error_info) {
            if (state != ConnectionState::disconnected)
                return;
            REALM_ASSERT(error_info);
            std::error_code ec = error_info->error_code;
            bool is_fatal = error_info->is_fatal;
            CHECK(ec == sync::Client::Error::bad_changeset || ec == sync::ProtocolError::invalid_schema_change);
            CHECK(is_fatal);
            // FIXME: Check that the message in the log is user-friendly.
            fixture.stop();
        };

        Session session_1 = fixture.make_session(0, db_1);
        Session session_2 = fixture.make_session(1, db_2);

        session_1.set_connection_state_change_listener(listener);
        session_2.set_connection_state_change_listener(listener);

        fixture.bind_session(session_1, 0, "/test");
        fixture.bind_session(session_2, 0, "/test");

        write_transaction_notifying_session(db_1, session_1, [](WriteTransaction& wt) {
            sync::create_table_with_primary_key(wt, "class_foo", type_Int, "a");
        });

        write_transaction_notifying_session(db_2, session_2, [](WriteTransaction& wt) {
            sync::create_table_with_primary_key(wt, "class_foo", type_Int, "b");
        });
        session_1.wait_for_upload_complete_or_client_stopped();
        session_2.wait_for_upload_complete_or_client_stopped();
        session_1.wait_for_download_complete_or_client_stopped();
        session_2.wait_for_download_complete_or_client_stopped();
    }
}


TEST(Sync_DetectSchemaMismatch_PrimaryKeys_Type)
{
    TEST_CLIENT_DB(db_1);
    TEST_CLIENT_DB(db_2);

    {
        TEST_DIR(dir);
        MultiClientServerFixture fixture(2, 1, dir, test_context);
        fixture.allow_server_errors(0, 1);
        fixture.start();

        using ConnectionState = Session::ConnectionState;
        using ErrorInfo = Session::ErrorInfo;
        auto listener = [&](ConnectionState state, const ErrorInfo* error_info) {
            if (state != ConnectionState::disconnected)
                return;
            REALM_ASSERT(error_info);
            std::error_code ec = error_info->error_code;
            bool is_fatal = error_info->is_fatal;
            CHECK(ec == sync::Client::Error::bad_changeset || ec == sync::ProtocolError::invalid_schema_change);
            CHECK(is_fatal);
            // FIXME: Check that the message in the log is user-friendly.
            fixture.stop();
        };

        Session session_1 = fixture.make_session(0, db_1);
        Session session_2 = fixture.make_session(1, db_2);

        session_1.set_connection_state_change_listener(listener);
        session_2.set_connection_state_change_listener(listener);

        fixture.bind_session(session_1, 0, "/test");
        fixture.bind_session(session_2, 0, "/test");

        write_transaction_notifying_session(db_1, session_1, [](WriteTransaction& wt) {
            sync::create_table_with_primary_key(wt, "class_foo", type_Int, "a");
        });

        write_transaction_notifying_session(db_2, session_2, [](WriteTransaction& wt) {
            sync::create_table_with_primary_key(wt, "class_foo", type_String, "a");
        });
        session_1.wait_for_upload_complete_or_client_stopped();
        session_2.wait_for_upload_complete_or_client_stopped();
        session_1.wait_for_download_complete_or_client_stopped();
        session_2.wait_for_download_complete_or_client_stopped();
    }
}


TEST(Sync_DetectSchemaMismatch_PrimaryKeys_Nullability)
{
    TEST_CLIENT_DB(db_1);
    TEST_CLIENT_DB(db_2);

    {
        TEST_DIR(dir);
        MultiClientServerFixture fixture(2, 1, dir, test_context);
        fixture.allow_server_errors(0, 1);
        fixture.start();

        bool error_did_occur = false;

        using ConnectionState = Session::ConnectionState;
        using ErrorInfo = Session::ErrorInfo;
        auto listener = [&](ConnectionState state, const ErrorInfo* error_info) {
            if (state != ConnectionState::disconnected)
                return;
            REALM_ASSERT(error_info);
            std::error_code ec = error_info->error_code;
            bool is_fatal = error_info->is_fatal;
            CHECK(ec == sync::Client::Error::bad_changeset || ec == sync::ProtocolError::invalid_schema_change);
            CHECK(is_fatal);
            // FIXME: Check that the message in the log is user-friendly.
            error_did_occur = true;
            fixture.stop();
        };

        Session session_1 = fixture.make_session(0, db_1);
        Session session_2 = fixture.make_session(1, db_2);

        session_1.set_connection_state_change_listener(listener);
        session_2.set_connection_state_change_listener(listener);

        fixture.bind_session(session_1, 0, "/test");
        fixture.bind_session(session_2, 0, "/test");

        write_transaction_notifying_session(db_1, session_1, [](WriteTransaction& wt) {
            bool nullable = false;
            sync::create_table_with_primary_key(wt, "class_foo", type_Int, "a", nullable);
        });

        write_transaction_notifying_session(db_2, session_2, [](WriteTransaction& wt) {
            bool nullable = true;
            sync::create_table_with_primary_key(wt, "class_foo", type_Int, "a", nullable);
        });
        session_1.wait_for_upload_complete_or_client_stopped();
        session_2.wait_for_upload_complete_or_client_stopped();
        session_1.wait_for_download_complete_or_client_stopped();
        session_2.wait_for_download_complete_or_client_stopped();
        CHECK(error_did_occur);
    }
}


TEST(Sync_LateBind)
{
    // Test that a session can be initiated at a point in time where the client
    // already has established a connection to the server.

    TEST_CLIENT_DB(db_1);
    TEST_CLIENT_DB(db_2);

    {
        TEST_DIR(dir);
        ClientServerFixture fixture(dir, test_context);
        fixture.start();

        Session session_1 = fixture.make_bound_session(db_1);
        write_transaction_notifying_session(db_1, session_1, [](WriteTransaction& wt) {
            sync::create_table(wt, "class_foo");
        });
        session_1.wait_for_upload_complete_or_client_stopped();

        Session session_2 = fixture.make_bound_session(db_2);
        write_transaction_notifying_session(db_2, session_2, [](WriteTransaction& wt) {
            sync::create_table(wt, "class_bar");
        });
        session_2.wait_for_upload_complete_or_client_stopped();

        session_1.wait_for_download_complete_or_client_stopped();
        session_2.wait_for_download_complete_or_client_stopped();
    }

    ReadTransaction rt_1(db_1);
    ReadTransaction rt_2(db_2);
    const Group& group_1 = rt_1;
    const Group& group_2 = rt_2;
    group_1.verify();
    group_2.verify();
    CHECK(compare_groups(rt_1, rt_2));
    CHECK_EQUAL(2, group_1.size());
}


TEST(Sync_EarlyUnbind)
{
    // Verify that it is possible to unbind one session while another session
    // keeps the connection to the server open.

    TEST_DIR(dir);
    TEST_CLIENT_DB(db_1);
    TEST_CLIENT_DB(db_2);
    TEST_CLIENT_DB(db_3);
    ClientServerFixture fixture(dir, test_context);
    fixture.start();

    // Session 1 is here only to keep the connection alive
    Session session_1 = fixture.make_bound_session(db_1, "/dummy");
    {
        Session session_2 = fixture.make_bound_session(db_2);
        write_transaction_notifying_session(db_2, session_2, [](WriteTransaction& wt) {
            sync::create_table(wt, "class_foo");
        });
        session_2.wait_for_upload_complete_or_client_stopped();
        // Session 2 is now connected, but will be abandoned at end of scope
    }
    {
        // Starting a new session 3 forces closure of all previously abandoned
        // sessions, in turn forcing session 2 to be enlisted for writing its
        // UNBIND before session 3 is enlisted for writing BIND.
        Session session_3 = fixture.make_bound_session(db_3);
        // We now use MARK messages to wait for a complete unbind of session
        // 2. The client is guaranteed to receive the UNBIND response for session
        // 2 before it receives the MARK response for session 3.
        session_3.wait_for_download_complete_or_client_stopped();
    }
}


TEST(Sync_FastRebind)
{
    // Verify that it is possible to create multiple immediately consecutive
    // sessions for the same Realm file.

    TEST_DIR(dir);
    TEST_CLIENT_DB(db_1);
    TEST_CLIENT_DB(db_2);
    ClientServerFixture fixture(dir, test_context);
    fixture.start();

    // Session 1 is here only to keep the connection alive
    Session session_1 = fixture.make_bound_session(db_1, "/dummy");
    {
        Session session_2 = fixture.make_bound_session(db_2, "/test");
        WriteTransaction wt(db_2);
        TableRef table = sync::create_table(wt, "class_foo");
        table->add_column(type_Int, "i");
        table->create_object();
        version_type new_version = wt.commit();
        session_2.nonsync_transact_notify(new_version);
        session_2.wait_for_upload_complete_or_client_stopped();
    }
    for (int i = 0; i < 100; ++i) {
        Session session_2 = fixture.make_bound_session(db_2, "/test");
        WriteTransaction wt(db_2);
        TableRef table = wt.get_table("class_foo");
        table->begin()->set<int64_t>("i", i);
        version_type new_version = wt.commit();
        session_2.nonsync_transact_notify(new_version);
        session_2.wait_for_upload_complete_or_client_stopped();
    }
}


TEST(Sync_UnbindBeforeActivation)
{
    // This test tries to make it likely that the server receives an UNBIND
    // message for a session that is still not activated, i.e., before the
    // server receives the IDENT message.

    TEST_DIR(dir);
    TEST_CLIENT_DB(db_1);
    TEST_CLIENT_DB(db_2);
    ClientServerFixture fixture(dir, test_context);
    fixture.start();

    // Session 1 is here only to keep the connection alive
    Session session_1 = fixture.make_bound_session(db_1);
    for (int i = 0; i < 1000; ++i) {
        Session session_2 = fixture.make_bound_session(db_2);
        session_2.wait_for_upload_complete_or_client_stopped();
    }
}


TEST(Sync_AbandonUnboundSessions)
{
    TEST_DIR(dir);
    TEST_CLIENT_DB(db_1);
    TEST_CLIENT_DB(db_2);
    TEST_CLIENT_DB(db_3);
    ClientServerFixture fixture(dir, test_context);
    fixture.start();

    int n = 32;
    for (int i = 0; i < n; ++i) {
        fixture.make_session(db_1);
        fixture.make_session(db_2);
        fixture.make_session(db_3);
    }

    for (int i = 0; i < n; ++i) {
        fixture.make_session(db_1);
        Session session = fixture.make_session(db_2);
        fixture.make_session(db_3);
        fixture.bind_session(session, "/test");
    }

    for (int i = 0; i < n; ++i) {
        fixture.make_session(db_1);
        Session session = fixture.make_session(db_2);
        fixture.make_session(db_3);
        fixture.bind_session(session, "/test");
        session.wait_for_upload_complete_or_client_stopped();
    }

    for (int i = 0; i < n; ++i) {
        fixture.make_session(db_1);
        Session session = fixture.make_session(db_2);
        fixture.make_session(db_3);
        fixture.bind_session(session, "/test");
        session.wait_for_download_complete_or_client_stopped();
    }
}


#if 0  // FIXME: Disabled because substring operations are not yet supported in Core 6.

// This test illustrates that our instruction set and merge rules
// do not have higher order convergence. The final merge result depends
// on the order with which the changesets reach the server. This example
// employs three clients operating on the same state. The state consists
// of two tables, "source" and "target". "source" has a link list pointing
// to target. Target contains three rows 0, 1, and 2. Source contains one
// row with a link list whose value is 2.
//
// The three clients produce changesets with client 1 having the earliest time
// stamp, client 2 the middle time stamp, and client 3 the latest time stamp.
// The clients produce the following changesets.
//
// client 1: target.move_last_over(0)
// client 2: source.link_list.set(0, 0);
// client 3: source.link_list.set(0, 1);
//
// In part a of the test, the order of the clients reaching the server is
// 1, 2, 3. The result is an empty link list since the merge of client 1 and 2
// produces a nullify link list instruction.
//
// In part b, the order of the clients reaching the server is 3, 1, 2. The
// result is a link list of size 1, since client 3 wins due to having the
// latest time stamp.
//
// If the "natural" peer to peer system of these merge rules were built, the
// transition from server a to server b involves an insert link instruction. In
// other words, the diff between two servers differing in the order of one
// move_last_over and two link_list_set instructions is an insert instruction.
// Repeated application of the pairwise merge rules would never produce this
// result.
//
// The test is not run in general since it just checks that we do not have
// higher order convergence, and the absence of higher order convergence is not
// a desired feature in itself.
TEST_IF(Sync_NonDeterministicMerge, false)
{
    TEST_DIR(dir);
    TEST_CLIENT_DB(db_a1);
    TEST_CLIENT_DB(db_a2);
    TEST_CLIENT_DB(db_a3);
    TEST_CLIENT_DB(db_b1);
    TEST_CLIENT_DB(db_b2);
    TEST_CLIENT_DB(db_b3);

    ClientServerFixture fixture{dir, test_context};
    fixture.start();

    // Part a of the test.
    {
        WriteTransaction wt{db_a1};

        TableRef table_target = create_table(wt, "class_target");
        ColKey col_ndx = table_target->add_column(type_Int, "value");
        CHECK_EQUAL(col_ndx, 1);
        Obj row0 = table_target->create_object();
        Obj row1 = table_target->create_object();
        Obj row2 = table_target->create_object();
        row0.set(col_ndx, 123);
        row1.set(col_ndx, 456);
        row2.set(col_ndx, 789);

        TableRef table_source = create_table(wt, "class_source");
        col_ndx = table_source->add_column_link(type_LinkList, "target_link",
                                                *table_target);
        CHECK_EQUAL(col_ndx, 1);
        Obj obj = table_source->create_object();
        auto ll = obj.get_linklist(col_ndx);
        ll.insert(0, row2.get_key());
        CHECK_EQUAL(ll.size(), 1);
        wt.commit();
    }

    {
        Session session = fixture.make_bound_session(db_a1, "/server-path-a");
        session.wait_for_upload_complete_or_client_stopped();
    }

    {
        Session session = fixture.make_bound_session(db_a2, "/server-path-a");
        session.wait_for_download_complete_or_client_stopped();
    }

    {
        Session session = fixture.make_bound_session(db_a3, "/server-path-a");
        session.wait_for_download_complete_or_client_stopped();
    }

    {
        WriteTransaction wt{db_a1};
        TableRef table = wt.get_table("class_target");
        table->remove_object(table->begin());
        CHECK_EQUAL(table->size(), 2);
        wt.commit();
    }

    {
        WriteTransaction wt{db_a2};
        TableRef table = wt.get_table("class_source");
        auto ll = table->get_linklist(1, 0);
        CHECK_EQUAL(ll->size(), 1);
        CHECK_EQUAL(ll->get(0).get_int(1), 789);
        ll->set(0, 0);
        CHECK_EQUAL(ll->get(0).get_int(1), 123);
        wt.commit();
    }

    {
        WriteTransaction wt{db_a3};
        TableRef table = wt.get_table("class_source");
        auto ll = table->get_linklist(1, 0);
        CHECK_EQUAL(ll->size(), 1);
        CHECK_EQUAL(ll->get(0).get_int(1), 789);
        ll->set(0, 1);
        CHECK_EQUAL(ll->get(0).get_int(1), 456);
        wt.commit();
    }

    {
        Session session = fixture.make_bound_session(db_a1, "/server-path-a");
        session.wait_for_upload_complete_or_client_stopped();
    }

    {
        Session session = fixture.make_bound_session(db_a2, "/server-path-a");
        session.wait_for_upload_complete_or_client_stopped();
    }

    {
        Session session = fixture.make_bound_session(db_a3, "/server-path-a");
        session.wait_for_upload_complete_or_client_stopped();
    }

    {
        Session session = fixture.make_bound_session(db_a1, "/server-path-a");
        session.wait_for_download_complete_or_client_stopped();
    }

    // Part b of the test.
    {
        WriteTransaction wt{db_b1};

        TableRef table_target = create_table(wt, "class_target");
        ColKey col_ndx = table_target->add_column(type_Int, "value");
        CHECK_EQUAL(col_ndx, 1);
        table_target->create_object();
        table_target->create_object();
        table_target->create_object();
        table_target->begin()->set(col_ndx, 123);
        table_target->get_object(1).set(col_ndx, 456);
        table_target->get_object(2).set(col_ndx, 789);

        TableRef table_source = create_table(wt, "class_source");
        col_ndx = table_source->add_column_link(type_LinkList, "target_link",
                                                *table_target);
        CHECK_EQUAL(col_ndx, 1);
        table_source->create_object();
        auto ll = table_source->get_linklist(col_ndx, 0);
        ll->insert(0, 2);
        CHECK_EQUAL(ll->size(), 1);
        wt.commit();
    }

    {
        Session session = fixture.make_bound_session(db_b1, "/server-path-b");
        session.wait_for_upload_complete_or_client_stopped();
    }

    {
        Session session = fixture.make_bound_session(db_b2, "/server-path-b");
        session.wait_for_download_complete_or_client_stopped();
    }

    {
        Session session = fixture.make_bound_session(db_b3, "/server-path-b");
        session.wait_for_download_complete_or_client_stopped();
    }

    {
        WriteTransaction wt{db_b1};
        TableRef table = wt.get_table("class_target");
        table->move_last_over(0);
        CHECK_EQUAL(table->size(), 2);
        wt.commit();
    }

    {
        WriteTransaction wt{db_b2};
        TableRef table = wt.get_table("class_source");
        auto ll = table->get_linklist(1, 0);
        CHECK_EQUAL(ll->size(), 1);
        CHECK_EQUAL(ll->get(0).get_int(1), 789);
        ll->set(0, 0);
        CHECK_EQUAL(ll->get(0).get_int(1), 123);
        wt.commit();
    }

    {
        WriteTransaction wt{db_b3};
        TableRef table = wt.get_table("class_source");
        auto ll = table->get_linklist(1, 0);
        CHECK_EQUAL(ll->size(), 1);
        CHECK_EQUAL(ll->get(0).get_int(1), 789);
        ll->set(0, 1);
        CHECK_EQUAL(ll->get(0).get_int(1), 456);
        wt.commit();
    }

    // The crucial difference between part a and b is that client 3
    // uploads it changes first in part b and last in part a.
    {
        Session session = fixture.make_bound_session(db_b3, "/server-path-b");
        session.wait_for_upload_complete_or_client_stopped();
    }

    {
        Session session = fixture.make_bound_session(db_b1, "/server-path-b");
        session.wait_for_upload_complete_or_client_stopped();
    }

    {
        Session session = fixture.make_bound_session(db_b2, "/server-path-b");
        session.wait_for_upload_complete_or_client_stopped();
    }

    {
        Session session = fixture.make_bound_session(db_b1, "/server-path-b");
        session.wait_for_download_complete_or_client_stopped();
    }


    // Check the end result.

    size_t size_link_list_a;
    size_t size_link_list_b;

    {
        ReadTransaction wt{db_a1};
        ConstTableRef table = wt.get_table("class_source");
        auto ll = table->get_linklist(1, 0);
        size_link_list_a = ll->size();
    }

    {
        ReadTransaction wt{db_b1};
        ConstTableRef table = wt.get_table("class_source");
        auto ll = table->get_linklist(1, 0);
        size_link_list_b = ll->size();
        CHECK_EQUAL(ll->size(), 1);
    }

    // The final link list has size 0 in part a and size 1 in part b.
    // These checks confirm that the OT system behaves as expected.
    // The expected behavior is higher order divergence.
    CHECK_EQUAL(size_link_list_a, 0);
    CHECK_EQUAL(size_link_list_b, 1);
    CHECK_NOT_EQUAL(size_link_list_a, size_link_list_b);
}
#endif // 0


TEST(Sync_Randomized)
{
    constexpr size_t num_clients = 7;

    auto client_test_program = [](DBRef db, Session& session) {
        // Create the schema
        write_transaction_notifying_session(db, session, [](WriteTransaction& wt) {
            if (wt.has_table("class_foo"))
                return;
            TableRef table = sync::create_table(wt, "class_foo");
            table->add_column(type_Int, "i");
            table->create_object();
        });

        Random random(random_int<unsigned long>()); // Seed from slow global generator
        for (int i = 0; i < 100; ++i) {
            WriteTransaction wt(db);
            if (random.chance(4, 5)) {
                TableRef table = wt.get_table("class_foo");
                if (random.chance(1, 5)) {
                    table->create_object();
                }
                int value = random.draw_int(-32767, 32767);
                size_t row_ndx = random.draw_int_mod(table->size());
                table->get_object(row_ndx).set("i", value);
            }
            version_type new_version = wt.commit();
            session.nonsync_transact_notify(new_version);
        }
    };

    TEST_DIR(dir);
    MultiClientServerFixture fixture(num_clients, 1, dir, test_context);
    fixture.start();

    std::unique_ptr<DBTestPathGuard> client_path_guards[num_clients];
    DBRef client_shared_groups[num_clients];
    for (size_t i = 0; i < num_clients; ++i) {
        std::string suffix = util::format(".client_%1.realm", i);
        std::string test_path = get_test_path(test_context.get_test_name(), suffix);
        client_path_guards[i].reset(new DBTestPathGuard(test_path));
        client_shared_groups[i] = DB::create(make_client_replication(test_path));
    }

    std::unique_ptr<Session> sessions[num_clients];
    for (size_t i = 0; i < num_clients; ++i) {
        auto db = client_shared_groups[i];
        sessions[i].reset(new Session(fixture.make_session(int(i), db)));
        fixture.bind_session(*sessions[i], 0, "/test");
    }

    auto run_client_test_program = [&](size_t i) {
        try {
            client_test_program(client_shared_groups[i], *sessions[i]);
        }
        catch (...) {
            fixture.stop();
            throw;
        }
    };

    ThreadWrapper client_program_threads[num_clients];
    for (size_t i = 0; i < num_clients; ++i)
        client_program_threads[i].start([=] {
            run_client_test_program(i);
        });

    for (size_t i = 0; i < num_clients; ++i)
        CHECK(!client_program_threads[i].join());

    log("All client programs completed");

    // Wait until all local changes are uploaded, and acknowledged by the
    // server.
    for (size_t i = 0; i < num_clients; ++i)
        sessions[i]->wait_for_upload_complete_or_client_stopped();

    log("Everything uploaded");

    // Now wait for all previously uploaded changes to be downloaded by all
    // others.
    for (size_t i = 0; i < num_clients; ++i)
        sessions[i]->wait_for_download_complete_or_client_stopped();

    log("Everything downloaded");

    REALM_ASSERT(num_clients > 0);
    ReadTransaction rt_0(client_shared_groups[0]);
    rt_0.get_group().verify();
    for (size_t i = 1; i < num_clients; ++i) {
        ReadTransaction rt(client_shared_groups[i]);
        rt.get_group().verify();
        CHECK(compare_groups(rt_0, rt));
    }
}


#ifdef REALM_DEBUG // Failure simulation only works in debug mode

TEST(Sync_ReadFailureSimulation)
{
    TEST_DIR(server_dir);
    TEST_CLIENT_DB(db);

    // Check that read failure simulation works on the client-side
    {
        bool client_side_read_did_fail = false;
        {
            ClientServerFixture fixture(server_dir, test_context);
            fixture.set_client_side_error_rate(1, 1); // 100% chance of failure
            auto error_handler = [&](std::error_code ec, bool is_fatal, const std::string&) {
                CHECK_EQUAL(_impl::SimulatedFailure::sync_client__read_head, ec);
                CHECK_NOT(is_fatal);
                fixture.stop();
                client_side_read_did_fail = true;
            };
            fixture.set_client_side_error_handler(error_handler);
            Session session = fixture.make_bound_session(db, "/test");
            fixture.start();
            session.wait_for_download_complete_or_client_stopped();
        }
        CHECK(client_side_read_did_fail);
    }

    // FIXME: Figure out a way to check that read failure simulation works on
    // the server-side
}

#endif // REALM_DEBUG


TEST(Sync_FailingReadsOnClientSide)
{
    TEST_CLIENT_DB(db_1);
    TEST_CLIENT_DB(db_2);

    {
        TEST_DIR(dir);
        ClientServerFixture fixture{dir, test_context};
        fixture.set_client_side_error_rate(5, 100); // 5% chance of failure
        auto error_handler = [&](std::error_code ec, bool, const std::string&) {
            if (CHECK_EQUAL(_impl::SimulatedFailure::sync_client__read_head, ec))
                fixture.cancel_reconnect_delay();
        };
        fixture.set_client_side_error_handler(error_handler);
        fixture.start();

        Session session_1 = fixture.make_bound_session(db_1);

        Session session_2 = fixture.make_bound_session(db_2);

        write_transaction_notifying_session(db_1, session_1, [](WriteTransaction& wt) {
            TableRef table = sync::create_table(wt, "class_foo");
            table->add_column(type_Int, "i");
            table->create_object();
        });
        write_transaction_notifying_session(db_2, session_2, [](WriteTransaction& wt) {
            TableRef table = sync::create_table(wt, "class_bar");
            table->add_column(type_Int, "i");
            table->create_object();
        });
        for (int i = 0; i < 100; ++i) {
            session_1.wait_for_upload_complete_or_client_stopped();
            session_2.wait_for_upload_complete_or_client_stopped();
            for (int i = 0; i < 10; ++i) {
                write_transaction_notifying_session(db_1, session_1, [=](WriteTransaction& wt) {
                    TableRef table = wt.get_table("class_foo");
                    table->begin()->set("i", i);
                });
                write_transaction_notifying_session(db_2, session_2, [=](WriteTransaction& wt) {
                    TableRef table = wt.get_table("class_bar");
                    table->begin()->set("i", i);
                });
            }
        }
        session_1.wait_for_upload_complete_or_client_stopped();
        session_2.wait_for_upload_complete_or_client_stopped();
        session_1.wait_for_download_complete_or_client_stopped();
        session_2.wait_for_download_complete_or_client_stopped();
    }

    ReadTransaction rt_1(db_1);
    ReadTransaction rt_2(db_2);
    const Group& group_1 = rt_1;
    const Group& group_2 = rt_2;
    group_1.verify();
    group_2.verify();
    CHECK(compare_groups(rt_1, rt_2));
}


TEST(Sync_FailingReadsOnServerSide)
{
    TEST_CLIENT_DB(db_1);
    TEST_CLIENT_DB(db_2);

    {
        TEST_DIR(dir);
        ClientServerFixture fixture{dir, test_context};
        fixture.set_server_side_error_rate(5, 100); // 5% chance of failure
        auto error_handler = [&](std::error_code, bool is_fatal, const std::string&) {
            CHECK_NOT(is_fatal);
            fixture.cancel_reconnect_delay();
        };
        fixture.set_client_side_error_handler(error_handler);
        fixture.start();

        Session session_1 = fixture.make_bound_session(db_1);

        Session session_2 = fixture.make_bound_session(db_2);

        write_transaction_notifying_session(db_1, session_1, [](WriteTransaction& wt) {
            TableRef table = sync::create_table(wt, "class_foo");
            table->add_column(type_Int, "i");
            table->create_object();
        });
        write_transaction_notifying_session(db_2, session_2, [](WriteTransaction& wt) {
            TableRef table = sync::create_table(wt, "class_bar");
            table->add_column(type_Int, "i");
            table->create_object();
        });
        for (int i = 0; i < 100; ++i) {
            session_1.wait_for_upload_complete_or_client_stopped();
            session_2.wait_for_upload_complete_or_client_stopped();
            for (int i = 0; i < 10; ++i) {
                write_transaction_notifying_session(db_1, session_1, [=](WriteTransaction& wt) {
                    TableRef table = wt.get_table("class_foo");
                    table->begin()->set("i", i);
                });
                write_transaction_notifying_session(db_2, session_2, [=](WriteTransaction& wt) {
                    TableRef table = wt.get_table("class_bar");
                    table->begin()->set("i", i);
                });
            }
        }
        session_1.wait_for_upload_complete_or_client_stopped();
        session_2.wait_for_upload_complete_or_client_stopped();
        session_1.wait_for_download_complete_or_client_stopped();
        session_2.wait_for_download_complete_or_client_stopped();
    }

    ReadTransaction rt_1(db_1);
    ReadTransaction rt_2(db_2);
    const Group& group_1 = rt_1;
    const Group& group_2 = rt_2;
    group_1.verify();
    group_2.verify();
    CHECK(compare_groups(rt_1, rt_2));
}


TEST(Sync_ErrorAfterServerRestore_BadClientFileIdent)
{
    TEST_DIR(server_dir);
    TEST_CLIENT_DB(db);

    std::string server_path = "/test";
    std::string server_realm_path;

    // Make a change and synchronize with server
    {
        ClientServerFixture fixture(server_dir, test_context);
        server_realm_path = fixture.map_virtual_to_real_path(server_path);
        Session session = fixture.make_bound_session(db, server_path);
        WriteTransaction wt{db};
        sync::create_table(wt, "class_table");
        auto new_version = wt.commit();
        session.nonsync_transact_notify(new_version);
        fixture.start();
        session.wait_for_upload_complete_or_client_stopped();
    }

    // Emulate a server-side restore to before the creation of the Realm
    util::File::remove(server_realm_path);

    // Provoke error by attempting to resynchronize
    bool did_fail = false;
    {
        ClientServerFixture fixture(server_dir, test_context);
        auto error_handler = [&](std::error_code ec, bool is_fatal, const std::string&) {
            CHECK_EQUAL(ProtocolError::bad_server_version, ec);
            CHECK(is_fatal);
            did_fail = true;
            fixture.stop();
        };
        fixture.set_client_side_error_handler(error_handler);
        Session session = fixture.make_bound_session(db, server_path);
        fixture.start();
        session.wait_for_download_complete_or_client_stopped();
    }
    CHECK(did_fail);
}


TEST(Sync_HTTP404NotFound)
{
    TEST_DIR(server_dir);

    util::Logger& logger = test_context.logger;
    util::PrefixLogger server_logger("Server: ", logger);
    std::string server_address = "localhost";

    Server::Config server_config;
    server_config.logger = &server_logger;
    server_config.listen_address = server_address;
    server_config.listen_port = "";
    server_config.tcp_no_delay = true;

    util::Optional<PKey> public_key = PKey::load_public(g_test_server_key_path);
    Server server(server_dir, std::move(public_key), server_config);
    server.start();
    util::network::Endpoint endpoint = server.listen_endpoint();

    ThreadWrapper server_thread;
    server_thread.start([&] {
        server.run();
    });

    util::HTTPRequest request;
    request.path = "/not-found";

    HTTPRequestClient client(logger, endpoint, request);
    client.fetch_response();

    server.stop();

    server_thread.join();

    const util::HTTPResponse& response = client.get_response();

    CHECK(response.status == util::HTTPStatus::NotFound);
    CHECK(response.headers.find("Server")->second == "RealmSync/" REALM_VERSION_STRING);
}


namespace {

class RequestWithContentLength {
public:
    RequestWithContentLength(test_util::unit_test::TestContext& test_context, util::network::Service& service,
                             const util::network::Endpoint& endpoint, const std::string& content_length,
                             const std::string& expected_response_line)
        : test_context{test_context}
        , m_socket{service}
        , m_endpoint{endpoint}
        , m_content_length{content_length}
        , m_expected_response_line{expected_response_line}
    {
        m_request = "POST /does-not-exist-1234 HTTP/1.1\r\n"
                    "Content-Length: " +
                    m_content_length +
                    "\r\n"
                    "\r\n";
    }

    void write_completion_handler(std::error_code ec, size_t nbytes)
    {
        CHECK_NOT(ec);
        CHECK_EQUAL(m_request.size(), nbytes);
        auto handler = [&](std::error_code ec, size_t nbytes) {
            this->read_completion_handler(ec, nbytes);
        };
        m_socket.async_read_until(m_buffer, m_buf_size, '\n', m_read_ahead_buffer, handler);
    }

    void read_completion_handler(std::error_code ec, size_t nbytes)
    {
        CHECK_NOT(ec);
        std::string response_line{m_buffer, nbytes};
        CHECK_EQUAL(response_line, m_expected_response_line);
    }

    void start()
    {
        std::error_code ec;
        m_socket.connect(m_endpoint, ec);
        CHECK_NOT(ec);

        auto handler = [&](std::error_code ec, size_t nbytes) {
            this->write_completion_handler(ec, nbytes);
        };
        m_socket.async_write(m_request.data(), m_request.size(), handler);
    }

private:
    test_util::unit_test::TestContext& test_context;
    util::network::Socket m_socket;
    util::network::ReadAheadBuffer m_read_ahead_buffer;
    static constexpr size_t m_buf_size = 1000;
    char m_buffer[m_buf_size];
    const util::network::Endpoint& m_endpoint;
    const std::string m_content_length;
    std::string m_request;
    const std::string m_expected_response_line;
};

} // namespace

// Test the server's HTTP response to a Content-Length header of zero, empty,
// and a non-number string.
TEST(Sync_HTTP_ContentLength)
{
    TEST_DIR(server_dir);

    util::Logger& logger = test_context.logger;
    util::PrefixLogger server_logger("Server: ", logger);
    std::string server_address = "localhost";

    Server::Config server_config;
    server_config.logger = &server_logger;
    server_config.listen_address = server_address;
    server_config.listen_port = "";
    server_config.tcp_no_delay = true;

    util::Optional<PKey> public_key = PKey::load_public(g_test_server_key_path);
    Server server(server_dir, std::move(public_key), server_config);
    server.start();
    util::network::Endpoint endpoint = server.listen_endpoint();

    ThreadWrapper server_thread;
    server_thread.start([&] {
        server.run();
    });

    util::network::Service service;

    RequestWithContentLength req_0(test_context, service, endpoint, "0", "HTTP/1.1 404 Not Found\r\n");

    RequestWithContentLength req_1(test_context, service, endpoint, "", "HTTP/1.1 404 Not Found\r\n");

    RequestWithContentLength req_2(test_context, service, endpoint, "abc", "HTTP/1.1 400 Bad Request\r\n");

    RequestWithContentLength req_3(test_context, service, endpoint, "5abc", "HTTP/1.1 400 Bad Request\r\n");

    req_0.start();
    req_1.start();
    req_2.start();
    req_3.start();

    service.run();

    server.stop();
    server_thread.join();
}


// The Sync_HttpApiOk sends a HTTP request to a running sync server with url
// prefix /api/ and checks the various api endpoints.
TEST(Sync_HttpApi)
{
    TEST_DIR(server_dir);
    util::Logger& logger = test_context.logger;
    util::PrefixLogger server_logger("Server: ", logger);
    std::string server_address = "localhost";

    Server::Config server_config;
    server_config.logger = &server_logger;
    server_config.listen_address = server_address;
    server_config.listen_port = "";
    server_config.tcp_no_delay = true;

    util::Optional<PKey> public_key = PKey::load_public(g_test_server_key_path);
    Server server(server_dir, std::move(public_key), server_config);
    server.start();

    ThreadWrapper server_thread;
    server_thread.start([&] {
        server.run();
    });

    const util::network::Endpoint& endpoint = server.listen_endpoint();

    // url = /api/ok
    {
        util::HTTPRequest request;
        request.method = util::HTTPMethod::Get;
        request.path = "/api/ok";
        HTTPRequestClient client(logger, endpoint, request);
        client.fetch_response();
        const util::HTTPResponse& response = client.get_response();
        CHECK_EQUAL(response.status, util::HTTPStatus::Ok);
        CHECK(!response.body);
    }

    // url = /api/x
    {
        util::HTTPRequest request;
        request.method = util::HTTPMethod::Get;
        request.path = "/api/x";
        HTTPRequestClient client(logger, endpoint, request);
        client.fetch_response();
        const util::HTTPResponse& response = client.get_response();
        CHECK_EQUAL(response.status, util::HTTPStatus::Forbidden);
        CHECK_EQUAL(response.body, "no access token");
    }

    // url = /api/x with admin access token
    {
        util::HTTPRequest request;
        request.method = util::HTTPMethod::Get;
        request.path = "/api/x";
        request.headers["Authorization"] = _impl::make_authorization_header(g_signed_test_user_token);
        HTTPRequestClient client(logger, endpoint, request);
        client.fetch_response();
        const util::HTTPResponse& response = client.get_response();
        CHECK_EQUAL(response.status, util::HTTPStatus::NotFound);
    }

    // url = /api/info with admin access token
    {
        util::HTTPRequest request;
        request.method = util::HTTPMethod::Get;
        request.path = "/api/info";
        request.headers["Authorization"] = _impl::make_authorization_header(g_signed_test_user_token);
        HTTPRequestClient client(logger, endpoint, request);
        client.fetch_response();
        const util::HTTPResponse& response = client.get_response();
        CHECK_EQUAL(response.status, util::HTTPStatus::Ok);
        CHECK(response.body);
        const char* prefix = "Realm sync server\n\n";
        size_t prefix_len = strlen(prefix);
        CHECK(response.body->length() >= prefix_len && response.body->substr(0, prefix_len) == prefix);
    }

    // url = /api/info with non-admin access token
    {
        util::HTTPRequest request;
        request.method = util::HTTPMethod::Get;
        request.path = "/api/info";
        request.headers["Authorization"] = _impl::make_authorization_header(g_user_0_token);
        HTTPRequestClient client(logger, endpoint, request);
        client.fetch_response();
        const util::HTTPResponse& response = client.get_response();
        CHECK_EQUAL(response.status, util::HTTPStatus::Forbidden);
        CHECK_EQUAL(response.body, "must be admin");
    }

    server.stop();
    server_thread.join();
}


// This test checks that a custom authorization header name
// can be set in the sync server config.
TEST(Sync_HttpApiWithCustomAuthorizationHeaderName)
{
    TEST_DIR(server_dir);
    util::Logger& logger = test_context.logger;
    util::PrefixLogger server_logger("Server: ", logger);
    std::string server_address = "localhost";

    Server::Config server_config;
    server_config.logger = &server_logger;
    server_config.listen_address = server_address;
    server_config.listen_port = "";
    server_config.tcp_no_delay = true;
    server_config.authorization_header_name = "X-Alternative-Name";

    util::Optional<PKey> public_key = PKey::load_public(g_test_server_key_path);
    Server server(server_dir, std::move(public_key), server_config);
    server.start();

    ThreadWrapper server_thread;
    server_thread.start([&] {
        server.run();
    });

    const util::network::Endpoint& endpoint = server.listen_endpoint();

    // Correct authorization header.
    {
        util::HTTPRequest request;
        request.method = util::HTTPMethod::Get;
        request.path = "/api/info";
        request.headers["X-Alternative-Name"] = _impl::make_authorization_header(g_signed_test_user_token);
        HTTPRequestClient client(logger, endpoint, request);
        client.fetch_response();
        const util::HTTPResponse& response = client.get_response();
        CHECK_EQUAL(response.status, util::HTTPStatus::Ok);
        CHECK(response.body);
        const char* prefix = "Realm sync server\n\n";
        size_t prefix_len = strlen(prefix);
        CHECK(response.body->length() >= prefix_len && response.body->substr(0, prefix_len) == prefix);
    }

    // Incorrect authorization header.
    {
        util::HTTPRequest request;
        request.method = util::HTTPMethod::Get;
        request.path = "/api/info";
        request.headers["Authorization"] = _impl::make_authorization_header(g_signed_test_user_token);
        HTTPRequestClient client(logger, endpoint, request);
        client.fetch_response();
        const util::HTTPResponse& response = client.get_response();
        CHECK_EQUAL(response.status, util::HTTPStatus::Forbidden);
        CHECK_EQUAL(response.body, "no access token");
    }

    server.stop();
    server_thread.join();
}


#if 0
// FIXME: This test does not pass always - CHECK_LESS(size_after_1, size_before_1) fails sometimes.
//        Is this test still relevant?
// This test creates a sync server and a sync client. The sync client uploads
// data to two Realms.
//
// The sizes of the Realms are found.  A HTTP request for "/api/compact" is
// sent to the server. It is checked that the Realms are smaller.
//
// Another client is made that downloads the data through full sync and it is
// verified that it ends up with the same data as the uploading client.
//
// This cycle is repeated: Create more data, compact, check sizes, verify
// correctness.
TEST(Sync_HttpApiCompact)
{
    TEST_DIR(server_dir);
    TEST_CLIENT_DB(db_1);
    TEST_CLIENT_DB(db_2);

    ClientServerFixture fixture(server_dir, test_context);
    fixture.start();

    Session session_1 = fixture.make_bound_session(db_1, "/db_1");
    std::unique_ptr<Replication> history_1 = make_client_replication(path_1);
    auto db_1 = DB::create(*history_1);

    Session session_2 = fixture.make_bound_session(db_2, "/db_2");
    std::unique_ptr<Replication> history_2 = make_client_replication(path_2);
    auto db_2 = DB::create(*history_2);

    auto create_schema = [](Session& sess, DBRef db) {
        WriteTransaction wt(db);
        TableRef table = sync::create_table_with_primary_key(wt, "class_items", type_String, "a");
        table->add_column(type_Int, "i");
        version_type new_version = wt.commit();
        sess.nonsync_transact_notify(new_version);
    };
    create_schema(session_1, db_1);
    create_schema(session_2, db_2);

    auto insert_objects = [](WriteTransaction& wt, size_t counter, int number_of_objects) {
        TableRef table = wt.get_table("class_items");

        for (int i = 0; i < number_of_objects; ++i) {
            std::string pk_str = std::to_string(counter) + "_" + std::to_string(i);
            StringData pk{pk_str};
            Obj obj = table->create_object_with_primary_key(pk);
            obj.set(table->get_column_key("i"), i);
        }
    };

    size_t counter = 0;

    for (size_t i = 0; i < 1; ++i) {
        WriteTransaction wt{db_1};
        insert_objects(wt, counter, 400);
        version_type new_version = wt.commit();
        session_1.nonsync_transact_notify(new_version);
        ++counter;
    }

    for (size_t i = 0; i < 5; ++i) {
        WriteTransaction wt{db_2};
        insert_objects(wt, counter, 300);
        version_type new_version = wt.commit();
        session_2.nonsync_transact_notify(new_version);
        ++counter;
    }

    session_1.wait_for_upload_complete_or_client_stopped();
    session_2.wait_for_upload_complete_or_client_stopped();

    std::string server_realm_file_1 = fixture.map_virtual_to_real_path("/db_1");
    std::string server_realm_file_2 = fixture.map_virtual_to_real_path("/db_2");
    CHECK(util::File::exists(server_realm_file_1));
    CHECK(util::File::exists(server_realm_file_2));

    size_t size_before_1 = util::File{server_realm_file_1}.get_size();
    size_t size_before_2 = util::File{server_realm_file_2}.get_size();

    // Send a HTTP request to the server to compact all Realms.
    CHECK_EQUAL(util::HTTPStatus::Ok, fixture.send_http_compact_request());

    size_t size_after_1 = util::File{server_realm_file_1}.get_size();
    size_t size_after_2 = util::File{server_realm_file_2}.get_size();

    CHECK_LESS(size_after_1, size_before_1);
    CHECK_LESS(size_after_2, size_before_2);

    auto check_groups = [&](DBRef db_external, const std::string& server_path) {
        TEST_CLIENT_DB(db);
        Session session = fixture.make_bound_session(db, server_path);
        session.wait_for_download_complete_or_client_stopped();

        auto db = DB::create(make_client_replication(path));
        ReadTransaction rt_1(db);
        ReadTransaction rt_2(db_external);
        CHECK(compare_groups(rt_1, rt_2));
        session.detach();
        fixture.wait_for_session_terminations_or_client_stopped();
    };

    check_groups(db_1, "/db_1");
    check_groups(db_2, "/db_2");

    // First cycle is complete. Repeat. The amount of data is slightly
    // changes.

    for (size_t i = 0; i < 2; ++i) {
        WriteTransaction wt{db_1};
        insert_objects(wt, counter, 700);
        version_type new_version = wt.commit();
        session_1.nonsync_transact_notify(new_version);
        ++counter;
    }

    for (size_t i = 0; i < 5; ++i) {
        WriteTransaction wt{db_2};
        insert_objects(wt, counter, 300);
        version_type new_version = wt.commit();
        session_2.nonsync_transact_notify(new_version);
        ++counter;
    }

    session_1.wait_for_upload_complete_or_client_stopped();
    session_2.wait_for_upload_complete_or_client_stopped();

    size_before_1 = util::File{server_realm_file_1}.get_size();
    size_before_2 = util::File{server_realm_file_2}.get_size();

    // Send a HTTP request to the server to compact all Realms.
    CHECK_EQUAL(util::HTTPStatus::Ok, fixture.send_http_compact_request());

    size_after_1 = util::File{server_realm_file_1}.get_size();
    size_after_2 = util::File{server_realm_file_2}.get_size();

    CHECK_LESS(size_after_1, size_before_1);
    CHECK_LESS(size_after_2, size_before_2);

    check_groups(db_1, "/db_1");
    check_groups(db_2, "/db_2");
}

#endif // _WIN32


// Sync_RealmDeletion creates a client realm, uploads a changeset,
// exercises the Realm deletion HTTP request, and verifies that
// the Realm (including .lock and .management) is gone and that
// the session has been disabled.
// The test also verifies that the Realm isn't deleted if the
// request lacks proper Authorization.
void test_realm_deletion(unit_test::TestContext& test_context, bool disable_state_realms)
{
    REALM_ASSERT(disable_state_realms);

    TEST_DIR(server_dir);
    TEST_CLIENT_DB(db);

    {
        WriteTransaction wt{db};
        sync::create_table(wt, "class_table-1");
        wt.commit();
    }

    ClientServerFixture::Config config;
    ClientServerFixture fixture(server_dir, test_context, config);

    std::string server_path = "/test";
    std::string server_realm_file = fixture.map_virtual_to_real_path(server_path);
    std::string server_realm_file_lock = server_realm_file + ".lock";
    std::string server_realm_file_management = server_realm_file + ".management";

    bool session_is_disabled = false;

    auto error_handler = [&](std::error_code ec, bool, const std::string&) {
        CHECK_EQUAL(ProtocolError::server_file_deleted, ec);
        session_is_disabled = true;
        fixture.stop();
    };

    fixture.set_client_side_error_handler(error_handler);
    Session session = fixture.make_bound_session(db, server_path);
    fixture.start();
    session.wait_for_upload_complete_or_client_stopped();

    CHECK(util::File::exists(server_realm_file));
    CHECK(util::File::exists(server_realm_file_lock));
    CHECK(util::File::exists(server_realm_file_management));

    // Send a HTTP request to delete the Realm without Authorization
    CHECK_EQUAL(util::HTTPStatus::Forbidden, fixture.send_http_delete_request(server_path, ""));

    // The server realm is still there
    CHECK(util::File::exists(server_realm_file));
    CHECK(util::File::exists(server_realm_file_lock));
    CHECK(util::File::exists(server_realm_file_management));

    // Send a HTTP request to delete the Realm without Authorization
    CHECK_EQUAL(util::HTTPStatus::Forbidden, fixture.send_http_delete_request(server_path, ""));

    // The server realm is still there
    CHECK(util::File::exists(server_realm_file));
    CHECK(util::File::exists(server_realm_file_lock));
    CHECK(util::File::exists(server_realm_file_management));

    // Send a HTTP request to delete the Realm with Authorization
    // for another Realm.
    CHECK_EQUAL(util::HTTPStatus::Forbidden,
                fixture.send_http_delete_request(server_path, g_signed_test_user_token_for_path));

    // The server realm is still there
    CHECK(util::File::exists(server_realm_file));
    CHECK(util::File::exists(server_realm_file_lock));
    CHECK(util::File::exists(server_realm_file_management));

    // Send a HTTP request to delete the Realm with admin Authorization
    CHECK_EQUAL(util::HTTPStatus::Ok, fixture.send_http_delete_request(server_path));

    // The realm is deleted
    CHECK(!util::File::exists(server_realm_file));
    CHECK(!util::File::exists(server_realm_file_lock));
    CHECK(!util::File::exists(server_realm_file_management));

    write_transaction_notifying_session(db, session, [](WriteTransaction& wt) {
        sync::create_table(wt, "class_table-2");
    });

    session.wait_for_upload_complete_or_client_stopped();

    CHECK(session_is_disabled);
    CHECK(!util::File::exists(server_realm_file));
    CHECK(!util::File::exists(server_realm_file_lock));
    CHECK(!util::File::exists(server_realm_file_management));
}


TEST(Sync_RealmDeletionWhenStateRealmsDisabled)
{
    test_realm_deletion(test_context, true);
}


// Sync_RealmDeletionEmptyDir creates a client realm, uploads a changeset,
// exercises the Realm deletion HTTP request, and verifies that
// the Realm (including .lock and .management) and all directories
// made empty by removing the realm are removed as well.
TEST(Sync_RealmDeletionEmptyDir)
{
    TEST_DIR(server_dir);
    TEST_CLIENT_DB(db_1);
    TEST_CLIENT_DB(db_2);

    ClientServerFixture fixture(server_dir, test_context);
    fixture.start();

    std::string server_path = "/u/project/task/test";
    std::string server_realm_file = fixture.map_virtual_to_real_path(server_path);
    std::string server_realm_file_lock = server_realm_file + ".lock";
    std::string server_realm_file_management = server_realm_file + ".management";
    std::string server_task_dir = util::parent_dir(server_realm_file);
    std::string server_project_dir = util::parent_dir(server_task_dir);
    std::string server_u_dir = util::parent_dir(server_project_dir);

    // Create the Realm at path = /u/project/task/test. This Realm will be deleted later.
    {
        {
            WriteTransaction wt{db_1};
            sync::create_table(wt, "class_table-1");
            wt.commit();
        }

        Session session = fixture.make_bound_session(db_1, server_path);
        session.wait_for_download_complete_or_client_stopped();
    }

    // Create another Realm at path = /u/test. This Realm will not be deleted.
    {
        {
            WriteTransaction wt{db_2};
            sync::create_table(wt, "class_table-1");
            wt.commit();
        }

        Session session = fixture.make_bound_session(db_2, "/u/test");
        session.wait_for_download_complete_or_client_stopped();
    }

    CHECK(util::File::exists(server_u_dir));
    CHECK(util::File::exists(server_project_dir));
    CHECK(util::File::exists(server_task_dir));
    CHECK(util::File::exists(server_realm_file));
    CHECK(util::File::exists(server_realm_file_lock));
    CHECK(util::File::exists(server_realm_file_management));

    // Send a HTTP request to delete the Realm with admin Authorization
    CHECK_EQUAL(util::HTTPStatus::Ok, fixture.send_http_delete_request(server_path));

    // server_u_dir should still exist.
    CHECK(util::File::exists(server_u_dir));

    // Check that the realm and the empty parent directories are deleted
    CHECK(!util::File::exists(server_project_dir));
    CHECK(!util::File::exists(server_task_dir));
    CHECK(!util::File::exists(server_realm_file));
    CHECK(!util::File::exists(server_realm_file_lock));
    CHECK(!util::File::exists(server_realm_file_management));
}


TEST(Sync_ErrorAfterServerRestore_BadServerVersion)
{
    TEST_DIR(server_dir);
    TEST_DIR(backup_dir);
    TEST_CLIENT_DB(db);

    std::string server_path = "/test";
    std::string server_realm_path;
    std::string backup_realm_path = util::File::resolve("test.realm", backup_dir);

    // Create schema and synchronize with server
    {
        ClientServerFixture fixture(server_dir, test_context);
        server_realm_path = fixture.map_virtual_to_real_path(server_path);
        Session session = fixture.make_bound_session(db, server_path);
        WriteTransaction wt{db};
        TableRef table = sync::create_table(wt, "class_table");
        table->add_column(type_Int, "column");
        auto new_version = wt.commit();
        session.nonsync_transact_notify(new_version);
        fixture.start();
        session.wait_for_upload_complete_or_client_stopped();
    }

    // Save a snapshot of the server-side Realm file
    util::File::copy(server_realm_path, backup_realm_path);

    // Make change in which will be lost when restoring snapshot
    {
        ClientServerFixture fixture(server_dir, test_context);
        Session session = fixture.make_bound_session(db, server_path);
        WriteTransaction wt{db};
        TableRef table = wt.get_table("class_table");
        table->create_object();
        auto new_version = wt.commit();
        session.nonsync_transact_notify(new_version);
        fixture.start();
        session.wait_for_upload_complete_or_client_stopped();
    }

    // Restore the snapshot
    util::File::copy(backup_realm_path, server_realm_path);

    // Provoke error by resynchronizing
    bool did_fail = false;
    {
        ClientServerFixture fixture(server_dir, test_context);
        auto error_handler = [&](std::error_code ec, bool is_fatal, const std::string&) {
            CHECK_EQUAL(ProtocolError::bad_server_version, ec);
            CHECK(is_fatal);
            did_fail = true;
            fixture.stop();
        };
        fixture.set_client_side_error_handler(error_handler);
        Session session = fixture.make_bound_session(db, server_path);
        fixture.start();
        session.wait_for_download_complete_or_client_stopped();
    }
    CHECK(did_fail);
}


TEST(Sync_ErrorAfterServerRestore_BadClientVersion)
{
    TEST_DIR(server_dir);
    TEST_DIR(backup_dir);
    TEST_CLIENT_DB(db_1);
    TEST_CLIENT_DB(db_2);

    std::string server_path = "/test";
    std::string server_realm_path;
    std::string backup_realm_path = util::File::resolve("test.realm", backup_dir);

    // Create schema and synchronize client files
    {
        ClientServerFixture fixture(server_dir, test_context);
        server_realm_path = fixture.map_virtual_to_real_path(server_path);
        Session session_1 = fixture.make_bound_session(db_1, server_path);
        Session session_2 = fixture.make_bound_session(db_2, server_path);
        WriteTransaction wt{db_1};
        TableRef table = sync::create_table(wt, "class_table");
        table->add_column(type_Int, "column");
        auto new_version = wt.commit();
        session_1.nonsync_transact_notify(new_version);
        fixture.start();
        session_1.wait_for_upload_complete_or_client_stopped();
        session_2.wait_for_download_complete_or_client_stopped();
    }

    // Save a snapshot of the server-side Realm file
    util::File::copy(server_realm_path, backup_realm_path);

    // Make change in 1st file which will be lost when restoring snapshot
    {
        ClientServerFixture fixture(server_dir, test_context);
        Session session = fixture.make_bound_session(db_1, server_path);
        WriteTransaction wt{db_1};
        TableRef table = wt.get_table("class_table");
        table->create_object();
        auto new_version = wt.commit();
        session.nonsync_transact_notify(new_version);
        fixture.start();
        session.wait_for_upload_complete_or_client_stopped();
    }

    // Restore the snapshot
    util::File::copy(backup_realm_path, server_realm_path);

    // Make a conflicting change in 2nd file relative to reverted server state
    {
        ClientServerFixture fixture(server_dir, test_context);
        Session session = fixture.make_bound_session(db_2, server_path);
        WriteTransaction wt{db_2};
        TableRef table = wt.get_table("class_table");
        table->create_object();
        auto new_version = wt.commit();
        session.nonsync_transact_notify(new_version);
        fixture.start();
        session.wait_for_upload_complete_or_client_stopped();
    }

    // Provoke error by synchronizing 1st file
    bool did_fail = false;
    {
        ClientServerFixture fixture(server_dir, test_context);
        auto error_handler = [&](std::error_code ec, bool is_fatal, const std::string&) {
            CHECK_EQUAL(ProtocolError::bad_client_version, ec);
            CHECK(is_fatal);
            did_fail = true;
            fixture.stop();
        };
        fixture.set_client_side_error_handler(error_handler);
        Session session = fixture.make_bound_session(db_1, server_path);
        fixture.start();
        session.wait_for_download_complete_or_client_stopped();
    }
    CHECK(did_fail);
}


TEST(Sync_ErrorAfterServerRestore_BadClientFileIdentSalt)
{
    TEST_DIR(server_dir);
    TEST_DIR(backup_dir);
    TEST_CLIENT_DB(db_1);
    TEST_CLIENT_DB(db_2);
    TEST_CLIENT_DB(db_3);

    std::string server_path = "/test";
    std::string server_realm_path;
    std::string backup_realm_path = util::File::resolve("test.realm", backup_dir);

    // Register 1st file with server
    {
        ClientServerFixture fixture(server_dir, test_context);
        server_realm_path = fixture.map_virtual_to_real_path(server_path);
        Session session = fixture.make_bound_session(db_1, server_path);
        WriteTransaction wt{db_1};
        TableRef table = sync::create_table(wt, "class_table_1");
        table->add_column(type_Int, "column");
        auto new_version = wt.commit();
        session.nonsync_transact_notify(new_version);
        fixture.start();
        session.wait_for_upload_complete_or_client_stopped();
    }

    // Save a snapshot of the server-side Realm file
    util::File::copy(server_realm_path, backup_realm_path);

    // Register 2nd file with server
    {
        ClientServerFixture fixture(server_dir, test_context);
        Session session = fixture.make_bound_session(db_2, server_path);
        fixture.start();
        session.wait_for_download_complete_or_client_stopped();
    }

    // Restore the snapshot
    util::File::copy(backup_realm_path, server_realm_path);

    // Register 3rd conflicting file with server
    {
        ClientServerFixture fixture(server_dir, test_context);
        Session session = fixture.make_bound_session(db_3, server_path);
        fixture.start();
        session.wait_for_download_complete_or_client_stopped();
    }

    // Provoke error by resynchronizing 2nd file
    bool did_fail = false;
    {
        ClientServerFixture fixture(server_dir, test_context);
        auto error_handler = [&](std::error_code ec, bool is_fatal, const std::string&) {
            CHECK_EQUAL(ProtocolError::diverging_histories, ec);
            CHECK(is_fatal);
            did_fail = true;
            fixture.stop();
        };
        fixture.set_client_side_error_handler(error_handler);
        Session session = fixture.make_bound_session(db_2, server_path);
        fixture.start();
        session.wait_for_download_complete_or_client_stopped();
    }
    CHECK(did_fail);
}


TEST(Sync_ErrorAfterServerRestore_BadServerVersionSalt)
{
    TEST_DIR(server_dir);
    TEST_DIR(backup_dir);
    TEST_CLIENT_DB(db_1);
    TEST_CLIENT_DB(db_2);
    TEST_CLIENT_DB(db_3);

    std::string server_path = "/test";
    std::string server_realm_path;
    std::string backup_realm_path = util::File::resolve("test.realm", backup_dir);

    // Create schema and synchronize client files
    {
        ClientServerFixture fixture(server_dir, test_context);
        server_realm_path = fixture.map_virtual_to_real_path(server_path);
        Session session_1 = fixture.make_bound_session(db_1, server_path);
        Session session_2 = fixture.make_bound_session(db_2, server_path);
        Session session_3 = fixture.make_bound_session(db_3, server_path);
        WriteTransaction wt{db_1};
        TableRef table = sync::create_table(wt, "class_table");
        table->add_column(type_Int, "column");
        auto new_version = wt.commit();
        session_1.nonsync_transact_notify(new_version);
        fixture.start();
        session_1.wait_for_upload_complete_or_client_stopped();
        session_2.wait_for_download_complete_or_client_stopped();
        session_3.wait_for_download_complete_or_client_stopped();
    }

    // Save a snapshot of the server-side Realm file
    util::File::copy(server_realm_path, backup_realm_path);

    // Make change in 1st file which will be lost when restoring snapshot, and
    // make 2nd file download it.
    {
        ClientServerFixture fixture(server_dir, test_context);
        Session session_1 = fixture.make_bound_session(db_1, server_path);
        Session session_2 = fixture.make_bound_session(db_2, server_path);
        WriteTransaction wt{db_1};
        TableRef table = wt.get_table("class_table");
        table->create_object();
        auto new_version = wt.commit();
        session_1.nonsync_transact_notify(new_version);
        fixture.start();
        session_1.wait_for_upload_complete_or_client_stopped();
        session_2.wait_for_download_complete_or_client_stopped();
    }

    // Restore the snapshot
    util::File::copy(backup_realm_path, server_realm_path);

    // Make a conflicting change in 3rd file relative to reverted server state
    {
        ClientServerFixture fixture(server_dir, test_context);
        Session session = fixture.make_bound_session(db_3, server_path);
        WriteTransaction wt{db_3};
        TableRef table = wt.get_table("class_table");
        table->create_object();
        auto new_version = wt.commit();
        session.nonsync_transact_notify(new_version);
        fixture.start();
        session.wait_for_upload_complete_or_client_stopped();
    }

    // Provoke error by synchronizing 2nd file
    bool did_fail = false;
    {
        ClientServerFixture fixture(server_dir, test_context);
        auto error_handler = [&](std::error_code ec, bool is_fatal, const std::string&) {
            CHECK_EQUAL(ProtocolError::diverging_histories, ec);
            CHECK(is_fatal);
            did_fail = true;
            fixture.stop();
        };
        fixture.set_client_side_error_handler(error_handler);
        Session session = fixture.make_bound_session(db_2, server_path);
        fixture.start();
        session.wait_for_download_complete_or_client_stopped();
    }
    CHECK(did_fail);
}


TEST(Sync_MultipleServers)
{
    // Check that a client can make lots of connection to lots of servers in a
    // concurrent manner.

    const int num_servers = 2;
    const int num_realms_per_server = 2;
    const int num_files_per_realm = 4;
    const int num_sessions_per_file = 8;
    const int num_transacts_per_session = 2;

    TEST_DIR(dir);
    int num_clients = 1;
    MultiClientServerFixture fixture(num_clients, num_servers, dir, test_context);
    fixture.start();

    TEST_DIR(dir_2);
    auto get_file_path = [&](int server_index, int realm_index, int file_index) {
        std::ostringstream out;
        out << server_index << "_" << realm_index << "_" << file_index << ".realm";
        return util::File::resolve(out.str(), dir_2);
    };

    auto run = [&](int server_index, int realm_index, int file_index) {
        try {
            std::string path = get_file_path(server_index, realm_index, file_index);
            DBRef db = DB::create(make_client_replication(path));
            {
                WriteTransaction wt(db);
                TableRef table = sync::create_table(wt, "class_table");
                table->add_column(type_Int, "server_index");
                table->add_column(type_Int, "realm_index");
                table->add_column(type_Int, "file_index");
                table->add_column(type_Int, "session_index");
                table->add_column(type_Int, "transact_index");
                wt.commit();
            }
            std::string server_path = "/" + std::to_string(realm_index);
            for (int i = 0; i < num_sessions_per_file; ++i) {
                int client_index = 0;
                Session session = fixture.make_session(client_index, db);
                fixture.bind_session(session, server_index, server_path);
                for (int j = 0; j < num_transacts_per_session; ++j) {
                    WriteTransaction wt(db);
                    TableRef table = wt.get_table("class_table");
                    Obj obj = table->create_object();
                    obj.set("server_index", server_index);
                    obj.set("realm_index", realm_index);
                    obj.set("file_index", file_index);
                    obj.set("session_index", i);
                    obj.set("transact_index", j);
                    version_type new_version = wt.commit();
                    session.nonsync_transact_notify(new_version);
                }
                session.wait_for_upload_complete_or_client_stopped();
            }
        }
        catch (...) {
            fixture.stop();
            throw;
        }
    };

    auto finish_download = [&](int server_index, int realm_index, int file_index) {
        try {
            int client_index = 0;
            std::string path = get_file_path(server_index, realm_index, file_index);
            DBRef db = DB::create(make_client_replication(path));
            std::string server_path = "/" + std::to_string(realm_index);
            Session session = fixture.make_session(client_index, db);
            fixture.bind_session(session, server_index, server_path);
            session.wait_for_download_complete_or_client_stopped();
        }
        catch (...) {
            fixture.stop();
            throw;
        }
    };

    // Make and upload changes
    {
        ThreadWrapper threads[num_servers][num_realms_per_server][num_files_per_realm];
        for (int i = 0; i < num_servers; ++i) {
            for (int j = 0; j < num_realms_per_server; ++j) {
                for (int k = 0; k < num_files_per_realm; ++k)
                    threads[i][j][k].start([=] {
                        run(i, j, k);
                    });
            }
        }
        for (size_t i = 0; i < num_servers; ++i) {
            for (size_t j = 0; j < num_realms_per_server; ++j) {
                for (size_t k = 0; k < num_files_per_realm; ++k)
                    CHECK_NOT(threads[i][j][k].join());
            }
        }
    }

    // Finish downloading
    {
        ThreadWrapper threads[num_servers][num_realms_per_server][num_files_per_realm];
        for (int i = 0; i < num_servers; ++i) {
            for (int j = 0; j < num_realms_per_server; ++j) {
                for (int k = 0; k < num_files_per_realm; ++k)
                    threads[i][j][k].start([=] {
                        finish_download(i, j, k);
                    });
            }
        }
        for (size_t i = 0; i < num_servers; ++i) {
            for (size_t j = 0; j < num_realms_per_server; ++j) {
                for (size_t k = 0; k < num_files_per_realm; ++k)
                    CHECK_NOT(threads[i][j][k].join());
            }
        }
    }

    // Check that all client side Realms have been correctly synchronized
    std::set<std::tuple<int, int, int>> expected_rows;
    for (int i = 0; i < num_files_per_realm; ++i) {
        for (int j = 0; j < num_sessions_per_file; ++j) {
            for (int k = 0; k < num_transacts_per_session; ++k)
                expected_rows.emplace(i, j, k);
        }
    }
    for (size_t i = 0; i < num_servers; ++i) {
        for (size_t j = 0; j < num_realms_per_server; ++j) {
            REALM_ASSERT(num_files_per_realm > 0);
            int file_index_0 = 0;
            std::string path_0 = get_file_path(int(i), int(j), file_index_0);
            std::unique_ptr<Replication> history_0 = make_client_replication(path_0);
            DBRef db_0 = DB::create(*history_0);
            ReadTransaction rt_0(db_0);
            {
                ConstTableRef table = rt_0.get_table("class_table");
                if (CHECK(table)) {
                    std::set<std::tuple<int, int, int>> rows;
                    for (const Obj& obj : *table) {
                        int server_index = int(obj.get<int64_t>("server_index"));
                        int realm_index = int(obj.get<int64_t>("realm_index"));
                        int file_index = int(obj.get<int64_t>("file_index"));
                        int session_index = int(obj.get<int64_t>("session_index"));
                        int transact_index = int(obj.get<int64_t>("transact_index"));
                        CHECK_EQUAL(i, server_index);
                        CHECK_EQUAL(j, realm_index);
                        rows.emplace(file_index, session_index, transact_index);
                    }
                    CHECK(rows == expected_rows);
                }
            }
            for (int k = 1; k < num_files_per_realm; ++k) {
                std::string path = get_file_path(int(i), int(j), k);
                DBRef db = DB::create(make_client_replication(path));
                ReadTransaction rt(db);
                CHECK(compare_groups(rt_0, rt));
            }
        }
    }
}


TEST_IF(Sync_ReadOnlyClient, false)
{
    TEST_CLIENT_DB(db_1);
    TEST_CLIENT_DB(db_2);

    TEST_DIR(server_dir);
    MultiClientServerFixture fixture(2, 1, server_dir, test_context);
    bool did_get_permission_denied = false;
    fixture.set_client_side_error_handler(1, [&](std::error_code ec, bool, const std::string&) {
        CHECK_EQUAL(ProtocolError::permission_denied, ec);
        did_get_permission_denied = true;
        fixture.get_client(1).stop();
    });
    fixture.start();

    // Write some stuff from the client that can upload
    {
        Session session_1 = fixture.make_bound_session(0, db_1, 0, "/test");
        WriteTransaction wt(db_1);
        auto table = sync::create_table(wt, "class_foo");
        table->add_column(type_Int, "i");
        table->create_object();
        table->begin()->set("i", 123);
        session_1.nonsync_transact_notify(wt.commit());
        session_1.wait_for_upload_complete_or_client_stopped();
    }

    // Check that the stuff was received on the read-only client
    {
        Session session_2 = fixture.make_bound_session(1, db_2, 0, "/test", g_signed_test_user_token_readonly);
        session_2.wait_for_download_complete_or_client_stopped();
        {
            ReadTransaction rt(db_2);
            auto table = rt.get_table("class_foo");
            CHECK_EQUAL(table->begin()->get<Int>("i"), 123);
        }
        // Try to upload something
        {
            WriteTransaction wt(db_2);
            auto table = wt.get_table("class_foo");
            table->begin()->set("i", 456);
            session_2.nonsync_transact_notify(wt.commit());
        }
        session_2.wait_for_upload_complete_or_client_stopped();
        CHECK(did_get_permission_denied);
    }

    // Check that the original client was unchanged
    {
        Session session_1 = fixture.make_bound_session(0, db_1, 0, "/test");
        session_1.wait_for_download_complete_or_client_stopped();
        ReadTransaction rt(db_1);
        auto table = rt.get_table("class_foo");
        CHECK_EQUAL(table->begin()->get<Int>("i"), 123);
    }
}


// This test is a performance study. A single client keeps creating
// transactions that creates new objects and uploads them. The time to perform
// upload completion is measured and logged at info level.
TEST(Sync_SingleClientUploadForever_CreateObjects)
{
    int_fast32_t number_of_transactions = 100; // Set to low number in ordinary testing.

    util::Logger& logger = test_context.logger;

    logger.info("Sync_SingleClientUploadForever_CreateObjects test. Number of transactions = %1",
                number_of_transactions);

    TEST_DIR(server_dir);
    TEST_CLIENT_DB(db);

    ClientServerFixture fixture(server_dir, test_context);
    fixture.start();

    ColKey col_int;
    ColKey col_str;
    ColKey col_dbl;
    ColKey col_time;

    {
        WriteTransaction wt{db};
        TableRef tr = sync::create_table(wt, "class_table");
        col_int = tr->add_column(type_Int, "integer column");
        col_str = tr->add_column(type_String, "string column");
        col_dbl = tr->add_column(type_Double, "double column");
        col_time = tr->add_column(type_Timestamp, "timestamp column");
        wt.commit();
    }

    Session session = fixture.make_bound_session(db);
    session.wait_for_upload_complete_or_client_stopped();

    for (int_fast32_t i = 0; i < number_of_transactions; ++i) {
        WriteTransaction wt{db};
        TableRef tr = wt.get_table("class_table");
        auto obj = tr->create_object();
        int_fast32_t number = i;
        obj.set<Int>(col_int, number);
        std::string str = "str: " + std::to_string(number);
        StringData str_data = StringData(str);
        obj.set(col_str, str_data);
        obj.set(col_dbl, double(number));
        obj.set(col_time, Timestamp{123, 456});
        version_type version = wt.commit();
        auto before_upload = std::chrono::steady_clock::now();
        session.nonsync_transact_notify(version);
        session.wait_for_upload_complete_or_client_stopped();
        auto after_upload = std::chrono::steady_clock::now();

        // We only log the duration every 1000 transactions. The duration is for a single changeset.
        if (i % 1000 == 0) {
            auto duration =
                std::chrono::duration_cast<std::chrono::milliseconds>(after_upload - before_upload).count();
            logger.info("Duration of single changeset upload(%1) = %2 ms", i, duration);
        }
    }
}


// This test is a performance study. A single client keeps creating
// transactions that changes the value of an existing object and uploads them.
// The time to perform upload completion is measured and logged at info level.
TEST(Sync_SingleClientUploadForever_MutateObject)
{
    int_fast32_t number_of_transactions = 100; // Set to low number in ordinary testing.

    util::Logger& logger = test_context.logger;

    logger.info("Sync_SingleClientUploadForever_MutateObject test. Number of transactions = %1",
                number_of_transactions);

    TEST_DIR(server_dir);
    TEST_CLIENT_DB(db);

    ClientServerFixture fixture(server_dir, test_context);
    fixture.start();

    ColKey col_int;
    ColKey col_str;
    ColKey col_dbl;
    ColKey col_time;
    ObjKey obj_key;

    {
        WriteTransaction wt{db};
        TableRef tr = sync::create_table(wt, "class_table");
        col_int = tr->add_column(type_Int, "integer column");
        col_str = tr->add_column(type_String, "string column");
        col_dbl = tr->add_column(type_Double, "double column");
        col_time = tr->add_column(type_Timestamp, "timestamp column");
        obj_key = tr->create_object().get_key();
        wt.commit();
    }

    Session session = fixture.make_bound_session(db);
    session.wait_for_upload_complete_or_client_stopped();

    for (int_fast32_t i = 0; i < number_of_transactions; ++i) {
        WriteTransaction wt{db};
        TableRef tr = wt.get_table("class_table");
        int_fast32_t number = i;
        auto obj = tr->get_object(obj_key);
        obj.set<Int>(col_int, number);
        std::string str = "str: " + std::to_string(number);
        StringData str_data = StringData(str);
        obj.set(col_str, str_data);
        obj.set(col_dbl, double(number));
        obj.set(col_time, Timestamp{123, 456});
        version_type version = wt.commit();
        auto before_upload = std::chrono::steady_clock::now();
        session.nonsync_transact_notify(version);
        session.wait_for_upload_complete_or_client_stopped();
        auto after_upload = std::chrono::steady_clock::now();

        // We only log the duration every 1000 transactions. The duration is for a single changeset.
        if (i % 1000 == 0) {
            auto duration =
                std::chrono::duration_cast<std::chrono::milliseconds>(after_upload - before_upload).count();
            logger.info("Duration of single changeset upload(%1) = %2 ms", i, duration);
        }
    }
}


// This test is used to time upload and download.
// The test might be moved to a performance test directory later.
TEST(Sync_LargeUploadDownloadPerformance)
{
    int_fast32_t number_of_transactions = 2;         // Set to low number in ordinary testing.
    int_fast32_t number_of_rows_per_transaction = 5; // Set to low number in ordinary testing.
    int number_of_download_clients = 1;              // Set to low number in ordinary testing
    bool print_durations = false;                    // Set to false in ordinary testing.

    if (print_durations) {
        std::cerr << "Number of transactions = " << number_of_transactions << std::endl;
        std::cerr << "Number of rows per transaction = " << number_of_rows_per_transaction << std::endl;
        std::cerr << "Number of download clients = " << number_of_download_clients << std::endl;
    }

    TEST_DIR(server_dir);
    ClientServerFixture fixture(server_dir, test_context);
    fixture.start();

    TEST_CLIENT_DB(db_upload);

    // Populate path_upload realm with data.
    auto start_data_creation = std::chrono::steady_clock::now();
    {
        {
            WriteTransaction wt{db_upload};
            TableRef tr = sync::create_table(wt, "class_table");
            tr->add_column(type_Int, "integer column");
            tr->add_column(type_String, "string column");
            tr->add_column(type_Double, "double column");
            tr->add_column(type_Timestamp, "timestamp column");
            wt.commit();
        }

        for (int_fast32_t i = 0; i < number_of_transactions; ++i) {
            WriteTransaction wt{db_upload};
            TableRef tr = wt.get_table("class_table");
            for (int_fast32_t j = 0; j < number_of_rows_per_transaction; ++j) {
                Obj obj = tr->create_object();
                int_fast32_t number = i * number_of_rows_per_transaction + j;
                obj.set("integer column", number);
                std::string str = "str: " + std::to_string(number);
                StringData str_data = StringData(str);
                obj.set("string column", str_data);
                obj.set("double column", double(number));
                obj.set("timestamp column", Timestamp{123, 456});
            }
            wt.commit();
        }
    }
    auto end_data_creation = std::chrono::steady_clock::now();
    auto duration_data_creation =
        std::chrono::duration_cast<std::chrono::milliseconds>(end_data_creation - start_data_creation).count();
    if (print_durations)
        std::cerr << "Duration of data creation = " << duration_data_creation << " ms" << std::endl;

    // Upload the data.
    auto start_session_upload = std::chrono::steady_clock::now();

    Session session_upload = fixture.make_bound_session(db_upload);
    session_upload.wait_for_upload_complete_or_client_stopped();

    auto end_session_upload = std::chrono::steady_clock::now();
    auto duration_upload =
        std::chrono::duration_cast<std::chrono::milliseconds>(end_session_upload - start_session_upload).count();
    if (print_durations)
        std::cerr << "Duration of uploading = " << duration_upload << " ms" << std::endl;


    // Download the data to the download realms.
    auto start_sesion_download = std::chrono::steady_clock::now();

    std::vector<DBTestPathGuard> shared_group_test_path_guards;
    std::vector<DBRef> dbs;
    std::vector<Session> sessions;

    for (int i = 0; i < number_of_download_clients; ++i) {
        std::string path = get_test_path(test_context.get_test_name(), std::to_string(i));
        shared_group_test_path_guards.emplace_back(path);
        dbs.push_back(DB::create(make_client_replication(path)));
        sessions.push_back(fixture.make_bound_session(dbs.back()));
    }

    // Wait for all Realms to finish. They might finish in another order than
    // started, but calling download_complete on a client after it finished only
    // adds a tiny amount of extra mark messages.
    for (auto& session : sessions)
        session.wait_for_download_complete_or_client_stopped();


    auto end_session_download = std::chrono::steady_clock::now();
    auto duration_download =
        std::chrono::duration_cast<std::chrono::milliseconds>(end_session_download - start_sesion_download).count();
    if (print_durations)
        std::cerr << "Duration of downloading = " << duration_download << " ms" << std::endl;


    // Check convergence.
    for (int i = 0; i < number_of_download_clients; ++i) {
        ReadTransaction rt_1(db_upload);
        ReadTransaction rt_2(dbs[i]);
        CHECK(compare_groups(rt_1, rt_2));
    }
}


// This test creates a changeset that is larger than 4GB, uploads it and downloads it to another client.
// The test checks that compression and other aspects of large changeset handling works.
// The test is disabled since it requires a powerful machine to run.
TEST_IF(Sync_4GB_Messages, false)
{
    // The changeset will be slightly larger.
    const uint64_t approximate_changeset_size = uint64_t(1) << 32;

    TEST_DIR(dir);
    TEST_CLIENT_DB(db_1);
    TEST_CLIENT_DB(db_2);
    ClientServerFixture fixture(dir, test_context);
    fixture.start();

    Session session_1 = fixture.make_bound_session(db_1);
    session_1.wait_for_download_complete_or_client_stopped();

    Session session_2 = fixture.make_bound_session(db_2);
    session_2.wait_for_download_complete_or_client_stopped();

    const size_t single_object_data_size = size_t(1e7); // 10 MB which is below the 16 MB limit
    const size_t num_objects = size_t(approximate_changeset_size / single_object_data_size + 1);

    const std::string str_a(single_object_data_size, 'a');
    BinaryData bd_a(str_a.data(), single_object_data_size);

    const std::string str_b(single_object_data_size, 'b');
    BinaryData bd_b(str_b.data(), single_object_data_size);

    const std::string str_c(single_object_data_size, 'c');
    BinaryData bd_c(str_c.data(), single_object_data_size);

    {
        WriteTransaction wt{db_1};

        TableRef tr = sync::create_table(wt, "class_simple_data");
        auto col_key = tr->add_column(type_Binary, "binary column");
        for (size_t i = 0; i < num_objects; ++i) {
            Obj obj = tr->create_object();
            switch (i % 3) {
                case 0:
                    obj.set(col_key, bd_a);
                    break;
                case 1:
                    obj.set(col_key, bd_b);
                    break;
                default:
                    obj.set(col_key, bd_c);
            }
        }
        version_type new_version = wt.commit();
        session_1.nonsync_transact_notify(new_version);
    }
    session_1.wait_for_upload_complete_or_client_stopped();
    session_2.wait_for_download_complete_or_client_stopped();

    // Check convergence.
    {
        ReadTransaction rt_1(db_1);
        ReadTransaction rt_2(db_2);
        CHECK(compare_groups(rt_1, rt_2));
    }
}


TEST(Sync_RefreshSignedUserToken)
{
    TEST_DIR(dir);
    TEST_CLIENT_DB(db);
    ClientServerFixture fixture(dir, test_context);
    fixture.start();

    Session session = fixture.make_bound_session(db);
    session.wait_for_download_complete_or_client_stopped();
    session.refresh(g_signed_test_user_token);
    session.wait_for_download_complete_or_client_stopped();
}


// This test refreshes the user token multiple times right after binding
// the session. The test tries to achieve a situation where a session is
// enlisted to send after sending BIND but before receiving ALLOC.
// The token is refreshed multiple times to increase the probability that the
// refresh took place after BIND. The check of the test is just the absence of
// errors.
TEST(Sync_RefreshRightAfterBind)
{
    TEST_DIR(dir);
    TEST_CLIENT_DB(db);
    ClientServerFixture fixture(dir, test_context);
    fixture.start();

    Session session = fixture.make_bound_session(db);
    for (int i = 0; i < 50; ++i) {
        session.refresh(g_signed_test_user_token_readonly);
        std::this_thread::sleep_for(std::chrono::milliseconds{1});
    }
    session.wait_for_download_complete_or_client_stopped();
}


TEST(Sync_Permissions)
{
    TEST_CLIENT_DB(db_valid);
    TEST_CLIENT_DB(db_invalid);

    bool did_see_error_for_valid = false;
    bool did_see_error_for_invalid = false;

    TEST_DIR(server_dir);

    // FIXME: This could use a single client, but the fixture doesn't really
    // make it easier to deal with session-level errors without disrupting other
    // sessions.
    MultiClientServerFixture fixture{2, 1, server_dir, test_context};
    fixture.set_client_side_error_handler(0, [&](std::error_code, bool, const std::string& message) {
        CHECK_EQUAL("", message);
        did_see_error_for_valid = true;
    });
    fixture.set_client_side_error_handler(1, [&](std::error_code ec, bool, const std::string&) {
        CHECK_EQUAL(ProtocolError::permission_denied, ec);
        did_see_error_for_invalid = true;
        fixture.get_client(1).stop();
    });
    fixture.start();

    Session session_valid = fixture.make_bound_session(0, db_valid, 0, "/valid", g_signed_test_user_token_for_path);
    Session session_invalid =
        fixture.make_bound_session(1, db_invalid, 0, "/invalid", g_signed_test_user_token_for_path);

    // Insert some dummy data
    WriteTransaction wt_valid{db_valid};
    sync::create_table(wt_valid, "class_a");
    session_valid.nonsync_transact_notify(wt_valid.commit());
    session_valid.wait_for_upload_complete_or_client_stopped();

    WriteTransaction wt_invalid{db_invalid};
    sync::create_table(wt_invalid, "class_b");
    session_invalid.nonsync_transact_notify(wt_invalid.commit());
    session_invalid.wait_for_upload_complete_or_client_stopped();

    CHECK_NOT(did_see_error_for_valid);
    CHECK(did_see_error_for_invalid);
}


#if REALM_HAVE_OPENSSL
// This test creates three sessions a1, a2 and b1. a1 and a2 share multiplex_ident
// and should be multiplexed on the same ssl connection. b1 has a different multiplex_ident
// and should have its own ssl connection.
// The test also checks that the bind() call without arguments work.
TEST(Sync_MultiplexIdent)
{
    TEST_DIR(server_dir);
    TEST_CLIENT_DB(db_a1);
    TEST_CLIENT_DB(db_a2);
    TEST_CLIENT_DB(db_b1);
    std::string ca_dir = get_test_resource_path() + "../certificate-authority";

    util::Logger& logger = test_context.logger;
    util::PrefixLogger server_logger("Server: ", logger);
    util::PrefixLogger client_logger("Client: ", logger);

    const std::string actual_server_address = "localhost";

    Server::Config server_config;
    server_config.logger = &server_logger;
    server_config.listen_address = actual_server_address;
    server_config.listen_port = "";
    server_config.ssl = true;
    server_config.ssl_certificate_path = ca_dir + "/certs/localhost-chain.crt.pem";
    server_config.ssl_certificate_key_path = ca_dir + "/certs/localhost-server.key.pem";
    server_config.tcp_no_delay = true;

    util::Optional<PKey> public_key = PKey::load_public(g_test_server_key_path);
    Server server(server_dir, std::move(public_key), server_config);
    server.start();
    auto actual_server_port = server.listen_endpoint().port();

    ThreadWrapper server_thread;
    server_thread.start([&] {
        server.run();
    });

    Client::Config client_config;
    client_config.logger = &client_logger;
    client_config.reconnect_mode = ReconnectMode::testing;
    client_config.one_connection_per_session = false;
    client_config.tcp_no_delay = true;
    Client client(client_config);

    ThreadWrapper client_thread;
    client_thread.start([&] {
        client.run();
    });

    int num_verify_callback_a = 0;
    int num_verify_callback_b = 0;

    Session::Config session_config_a1;
    session_config_a1.server_address = actual_server_address;
    session_config_a1.server_port = actual_server_port;
    session_config_a1.service_identifier = "/realm-sync";
    session_config_a1.realm_identifier = "/a1";
    session_config_a1.protocol_envelope = ProtocolEnvelope::realms;
    session_config_a1.multiplex_ident = "a";
    session_config_a1.verify_servers_ssl_certificate = true;
    session_config_a1.ssl_verify_callback = [&](const std::string server_address, Session::port_type server_port,
                                                const char*, size_t, int, int depth) {
        CHECK_EQUAL(server_address, actual_server_address);
        CHECK_EQUAL(server_port, actual_server_port);
        if (depth == 0)
            ++num_verify_callback_a;
        return true;
    };
    session_config_a1.signed_user_token = g_signed_test_user_token;

    Session session_a1{client, db_a1, session_config_a1};
    session_a1.bind();

    Session::Config session_config_a2;
    session_config_a2.server_address = actual_server_address;
    session_config_a2.server_port = actual_server_port;
    session_config_a2.service_identifier = "/realm-sync";
    session_config_a2.realm_identifier = "/a2";
    session_config_a2.protocol_envelope = ProtocolEnvelope::realms;
    session_config_a2.multiplex_ident = "a";
    session_config_a2.verify_servers_ssl_certificate = true;
    session_config_a2.ssl_verify_callback = [&](const std::string server_address, Session::port_type server_port,
                                                const char*, size_t, int, int depth) {
        CHECK_EQUAL(server_address, actual_server_address);
        CHECK_EQUAL(server_port, actual_server_port);
        if (depth == 0)
            ++num_verify_callback_a;
        return true;
    };
    session_config_a2.signed_user_token = g_signed_test_user_token;

    Session session_a2{client, db_a2, session_config_a2};
    session_a2.bind();

    Session::Config session_config_b1;
    session_config_b1.server_address = actual_server_address;
    session_config_b1.server_port = actual_server_port;
    session_config_b1.service_identifier = "/realm-sync";
    session_config_b1.realm_identifier = "/b1";
    session_config_b1.protocol_envelope = ProtocolEnvelope::realms;
    session_config_b1.multiplex_ident = "b";
    session_config_b1.verify_servers_ssl_certificate = true;
    session_config_b1.ssl_verify_callback = [&](const std::string server_address, Session::port_type server_port,
                                                const char*, size_t, int, int depth) {
        CHECK_EQUAL(server_address, actual_server_address);
        CHECK_EQUAL(server_port, actual_server_port);
        if (depth == 0)
            ++num_verify_callback_b;
        return true;
    };
    session_config_b1.signed_user_token = g_signed_test_user_token;

    Session session_b1{client, db_b1, session_config_b1};
    session_b1.bind();

    session_a1.wait_for_download_complete_or_client_stopped();
    session_a2.wait_for_download_complete_or_client_stopped();
    session_b1.wait_for_download_complete_or_client_stopped();

    client.stop();
    client_thread.join();
    server.stop();
    server_thread.join();

    CHECK_EQUAL(num_verify_callback_a, 1);
    CHECK_EQUAL(num_verify_callback_b, 1);
}
#endif


// This test checks that a client SSL connection to localhost succeeds when the
// server presents a certificate issued to localhost signed by a CA whose
// certificate the client loads.
TEST(Sync_SSL_Certificate_1)
{
    TEST_DIR(server_dir);
    TEST_CLIENT_DB(db);
    std::string ca_dir = get_test_resource_path() + "../certificate-authority";

    ClientServerFixture::Config config;
    config.enable_server_ssl = true;
    config.server_ssl_certificate_path = ca_dir + "/certs/localhost-chain.crt.pem";
    config.server_ssl_certificate_key_path = ca_dir + "/certs/localhost-server.key.pem";

    ClientServerFixture fixture{server_dir, test_context, config};

    Session::Config session_config;
    session_config.protocol_envelope = ProtocolEnvelope::realms;
    session_config.verify_servers_ssl_certificate = true;
    session_config.ssl_trust_certificate_path = ca_dir + "/root-ca/crt.pem";

    Session session = fixture.make_session(db, session_config);
    fixture.bind_session(session, "/test", g_signed_test_user_token, ProtocolEnvelope::realms);

    fixture.start();
    session.wait_for_download_complete_or_client_stopped();
}


// This test checks that a client SSL connection to localhost does not succeed
// when the server presents a certificate issued to localhost signed by a CA whose
// certificate does not match the certificate loaded by the client.
TEST(Sync_SSL_Certificate_2)
{
    bool did_fail = false;
    TEST_DIR(server_dir);
    TEST_CLIENT_DB(db);
    std::string ca_dir = get_test_resource_path() + "../certificate-authority";

    ClientServerFixture::Config config;
    config.enable_server_ssl = true;
    config.server_ssl_certificate_path = ca_dir + "/certs/localhost-chain.crt.pem";
    config.server_ssl_certificate_key_path = ca_dir + "/certs/localhost-server.key.pem";

    ClientServerFixture fixture{server_dir, test_context, config};

    Session::Config session_config;
    session_config.protocol_envelope = ProtocolEnvelope::realms;
    session_config.verify_servers_ssl_certificate = true;
    session_config.ssl_trust_certificate_path = ca_dir + "/certs/dns-chain.crt.pem";

    auto error_handler = [&](std::error_code ec, bool, const std::string&) {
        CHECK_EQUAL(ec, Client::Error::ssl_server_cert_rejected);
        did_fail = true;
        fixture.stop();
    };
    fixture.set_client_side_error_handler(std::move(error_handler));

    Session session = fixture.make_bound_session(db, "/test", g_signed_test_user_token, session_config);
    fixture.start();
    session.wait_for_download_complete_or_client_stopped();
    CHECK(did_fail);
}


// This test checks that a client SSL connection to localhost succeeds
// if verify_servers_ssl_certificate = false, even when
// when the server presents a certificate issued to localhost signed by a CA whose
// certificate does not match the certificate loaded by the client.
// This test is identical to Sync_SSL_Certificate_2 except for
// the value of verify_servers_ssl_certificate.
TEST(Sync_SSL_Certificate_3)
{
    TEST_DIR(server_dir);
    TEST_CLIENT_DB(db);
    std::string ca_dir = get_test_resource_path() + "../certificate-authority";

    ClientServerFixture::Config config;
    config.enable_server_ssl = true;
    config.server_ssl_certificate_path = ca_dir + "/certs/localhost-chain.crt.pem";
    config.server_ssl_certificate_key_path = ca_dir + "/certs/localhost-server.key.pem";

    ClientServerFixture fixture{server_dir, test_context, config};

    Session::Config session_config;
    session_config.protocol_envelope = ProtocolEnvelope::realms;
    session_config.verify_servers_ssl_certificate = false;
    session_config.ssl_trust_certificate_path = ca_dir + "/certs/dns-chain.crt.pem";

    Session session = fixture.make_bound_session(db, "/test", g_signed_test_user_token, session_config);
    fixture.start();
    session.wait_for_download_complete_or_client_stopped();
}


#if REALM_HAVE_SECURE_TRANSPORT

// This test checks that the client can also use a certificate in DER format.
TEST(Sync_SSL_Certificate_DER)
{
    TEST_DIR(server_dir);
    TEST_CLIENT_DB(db);
    std::string ca_dir = get_test_resource_path() + "../certificate-authority";

    ClientServerFixture::Config config;
    config.enable_server_ssl = true;
    config.server_ssl_certificate_path = ca_dir + "/certs/localhost-chain.crt.pem";
    config.server_ssl_certificate_key_path = ca_dir + "/certs/localhost-server.key.pem";

    ClientServerFixture fixture{server_dir, test_context, config};

    Session::Config session_config;
    session_config.protocol_envelope = ProtocolEnvelope::realms;
    session_config.verify_servers_ssl_certificate = true;
    session_config.ssl_trust_certificate_path = ca_dir + "/certs/localhost-chain.crt.cer";

    Session session = fixture.make_session(db, session_config);
    fixture.bind_session(session, "/test", g_signed_test_user_token, ProtocolEnvelope::realms);

    fixture.start();
    session.wait_for_download_complete_or_client_stopped();
}

#endif // REALM_HAVE_SECURE_TRANSPORT


#if REALM_HAVE_OPENSSL

// This test checks that the SSL connection is accepted if the verify callback
// always returns true.
TEST(Sync_SSL_Certificate_Verify_Callback_1)
{
    TEST_DIR(server_dir);
    TEST_CLIENT_DB(db);
    std::string ca_dir = get_test_resource_path() + "../certificate-authority";

    Session::port_type server_port_ssl;
    auto ssl_verify_callback = [&](const std::string server_address, Session::port_type server_port, const char*,
                                   size_t, int, int) {
        CHECK_EQUAL(server_address, "localhost");
        server_port_ssl = server_port;
        return true;
    };

    ClientServerFixture::Config config;
    config.enable_server_ssl = true;
    config.server_ssl_certificate_path = ca_dir + "/certs/localhost-chain.crt.pem";
    config.server_ssl_certificate_key_path = ca_dir + "/certs/localhost-server.key.pem";

    ClientServerFixture fixture{server_dir, test_context, config};

    Session::Config session_config;
    session_config.protocol_envelope = ProtocolEnvelope::realms;
    session_config.verify_servers_ssl_certificate = true;
    session_config.ssl_trust_certificate_path = util::none;
    session_config.ssl_verify_callback = ssl_verify_callback;

    Session session = fixture.make_bound_session(db, "/test", g_signed_test_user_token, session_config);
    fixture.start();
    session.wait_for_download_complete_or_client_stopped();

    Session::port_type server_port_actual = fixture.get_server().listen_endpoint().port();
    CHECK_EQUAL(server_port_ssl, server_port_actual);
}


// This test checks that the SSL connection is rejected if the verify callback
// always returns false. It also checks that preverify_ok and depth have
// the expected values.
TEST(Sync_SSL_Certificate_Verify_Callback_2)
{
    bool did_fail = false;
    TEST_DIR(server_dir);
    TEST_CLIENT_DB(db);
    std::string ca_dir = get_test_resource_path() + "../certificate-authority";

    Session::port_type server_port_ssl;
    auto ssl_verify_callback = [&](const std::string server_address, Session::port_type server_port,
                                   const char* pem_data, size_t pem_size, int preverify_ok, int depth) {
        CHECK_EQUAL(server_address, "localhost");
        server_port_ssl = server_port;
        CHECK_EQUAL(preverify_ok, 0);
        CHECK_EQUAL(depth, 1);
        CHECK_EQUAL(pem_size, 2082);
        std::string pem(pem_data, pem_size);

        std::string expected = "-----BEGIN CERTIFICATE-----\n"
                               "MIIF0zCCA7ugAwIBAgIBBjANBgkqhkiG9w0BAQsFADB1MRIwEAYKCZImiZPyLGQB\n";

        CHECK_EQUAL(expected, pem.substr(0, expected.size()));

        return false;
    };

    ClientServerFixture::Config config;
    config.enable_server_ssl = true;
    config.server_ssl_certificate_path = ca_dir + "/certs/localhost-chain.crt.pem";
    config.server_ssl_certificate_key_path = ca_dir + "/certs/localhost-server.key.pem";

    ClientServerFixture fixture{server_dir, test_context, config};

    auto error_handler = [&](std::error_code ec, bool, const std::string&) {
        CHECK_EQUAL(ec, Client::Error::ssl_server_cert_rejected);
        did_fail = true;
        fixture.stop();
    };
    fixture.set_client_side_error_handler(std::move(error_handler));

    Session::Config session_config;
    session_config.protocol_envelope = ProtocolEnvelope::realms;
    session_config.verify_servers_ssl_certificate = true;
    session_config.ssl_trust_certificate_path = util::none;
    session_config.ssl_verify_callback = ssl_verify_callback;

    Session session = fixture.make_bound_session(db, "/test", g_signed_test_user_token, session_config);
    fixture.start();
    session.wait_for_download_complete_or_client_stopped();
    CHECK(did_fail);
    Session::port_type server_port_actual = fixture.get_server().listen_endpoint().port();
    CHECK_EQUAL(server_port_ssl, server_port_actual);
}


// This test checks that the verify callback function receives the expected
// certificates.
TEST(Sync_SSL_Certificate_Verify_Callback_3)
{
    TEST_DIR(server_dir);
    TEST_CLIENT_DB(db);
    std::string ca_dir = get_test_resource_path() + "../certificate-authority";

    Session::port_type server_port_ssl = 0;
    auto ssl_verify_callback = [&](const std::string server_address, Session::port_type server_port,
                                   const char* pem_data, size_t pem_size, int preverify_ok, int depth) {
        CHECK_EQUAL(server_address, "localhost");
        server_port_ssl = server_port;

        CHECK(depth == 0 || depth == 1);
        if (depth == 1) {
            CHECK_EQUAL(pem_size, 2082);
            CHECK_EQUAL(pem_data[93], 'G');
        }
        else {
            CHECK_EQUAL(pem_size, 1700);
            CHECK_EQUAL(preverify_ok, 1);
            CHECK_EQUAL(pem_data[1667], 'h');
            CHECK_EQUAL(pem_data[1698], '-');
            CHECK_EQUAL(pem_data[1699], '\n');
        }

        return true;
    };

    ClientServerFixture::Config config;
    config.enable_server_ssl = true;
    config.server_ssl_certificate_path = ca_dir + "/certs/localhost-chain.crt.pem";
    config.server_ssl_certificate_key_path = ca_dir + "/certs/localhost-server.key.pem";

    ClientServerFixture fixture{server_dir, test_context, config};

    Session::Config session_config;
    session_config.protocol_envelope = ProtocolEnvelope::realms;
    session_config.verify_servers_ssl_certificate = true;
    session_config.ssl_trust_certificate_path = util::none;
    session_config.ssl_verify_callback = ssl_verify_callback;

    Session session = fixture.make_bound_session(db, "/test", g_signed_test_user_token, session_config);
    fixture.start();
    session.wait_for_download_complete_or_client_stopped();
    Session::port_type server_port_actual = fixture.get_server().listen_endpoint().port();
    CHECK_EQUAL(server_port_ssl, server_port_actual);
}


// This test is used to verify the ssl_verify_callback function against an
// external server. The tests should only be used for debugging should normally
// be disabled.
TEST_IF(Sync_SSL_Certificate_Verify_Callback_External, false)
{
    const std::string server_address = "www.writeurl.com";
    Session::port_type port = 443;

    TEST_CLIENT_DB(db);

    util::Logger& logger = test_context.logger;
    util::PrefixLogger client_logger("Client: ", logger);
    Client::Config config;
    config.logger = &client_logger;
    config.reconnect_mode = ReconnectMode::testing;
    config.tcp_no_delay = true;
    Client client(config);

    ThreadWrapper client_thread;
    client_thread.start([&] {
        client.run();
    });

    auto ssl_verify_callback = [&](const std::string server_address, Session::port_type server_port,
                                   const char* pem_data, size_t pem_size, int preverify_ok, int depth) {
        StringData pem{pem_data, pem_size};
        logger.info("server_address = %1, server_port = %2, pem =\n%3\n, "
                    " preverify_ok = %4, depth = %5",
                    server_address, server_port, pem, preverify_ok, depth);
        if (depth == 0)
            client.stop();
        return true;
    };

    Session::Config session_config;
    session_config.server_address = server_address;
    session_config.server_port = port;
    session_config.protocol_envelope = ProtocolEnvelope::realms;
    session_config.verify_servers_ssl_certificate = true;
    session_config.ssl_trust_certificate_path = util::none;
    session_config.ssl_verify_callback = ssl_verify_callback;

    Session session(client, db, session_config);
    session.bind();
    session.wait_for_download_complete_or_client_stopped();

    client.stop();
    client_thread.join();
}

#endif // REALM_HAVE_OPENSSL


// This test has a single client connected to a server with
// one session.
// The client creates four changesets at various times and
// uploads them to the server. The session has a registered
// progress_handler. It is checked that downloaded_bytes,
// downloadable_bytes, uploaded_bytes, and uploadable_bytes
// are correct. This client does not have any downloaded_bytes
// or downloadable bytes because it created all the changesets
// itself.
TEST(Sync_UploadDownloadProgress_1)
{
    TEST_DIR(server_dir);
    TEST_CLIENT_DB(db);

    uint_fast64_t global_snapshot_version;

    {
        int handler_entry = 0;

        bool cond_var_signaled = false;
        std::mutex mutex;
        std::condition_variable cond_var;

        std::atomic<uint_fast64_t> downloaded_bytes;
        std::atomic<uint_fast64_t> downloadable_bytes;
        std::atomic<uint_fast64_t> uploaded_bytes;
        std::atomic<uint_fast64_t> uploadable_bytes;
        std::atomic<uint_fast64_t> progress_version;
        std::atomic<uint_fast64_t> snapshot_version;

        ClientServerFixture fixture(server_dir, test_context);
        fixture.start();

        Session session = fixture.make_session(db);

        auto progress_handler = [&](uint_fast64_t downloaded, uint_fast64_t downloadable, uint_fast64_t uploaded,
                                    uint_fast64_t uploadable, uint_fast64_t progress, uint_fast64_t snapshot) {
            downloaded_bytes = downloaded;
            downloadable_bytes = downloadable;
            uploaded_bytes = uploaded;
            uploadable_bytes = uploadable;
            progress_version = progress;
            snapshot_version = snapshot;

            if (handler_entry == 0) {
                std::unique_lock<std::mutex> lock(mutex);
                cond_var_signaled = true;
                lock.unlock();
                cond_var.notify_one();
            }
            ++handler_entry;
        };

        std::unique_lock<std::mutex> lock(mutex);
        session.set_progress_handler(progress_handler);
        fixture.bind_session(session, "/test");
        cond_var.wait(lock, [&] {
            return cond_var_signaled;
        });

        CHECK_EQUAL(downloaded_bytes, uint_fast64_t(0));
        CHECK_EQUAL(downloadable_bytes, uint_fast64_t(0));
        CHECK_EQUAL(uploaded_bytes, uint_fast64_t(0));
        CHECK_EQUAL(uploadable_bytes, uint_fast64_t(0));
        CHECK_GREATER_EQUAL(snapshot_version, uint_fast64_t(1));

        uint_fast64_t commit_version;
        {
            WriteTransaction wt{db};
            TableRef tr = sync::create_table(wt, "class_table");
            tr->add_column(type_Int, "integer column");
            commit_version = wt.commit();
            session.nonsync_transact_notify(commit_version);
        }

        session.wait_for_upload_complete_or_client_stopped();
        session.wait_for_download_complete_or_client_stopped();

        CHECK_EQUAL(downloaded_bytes, uint_fast64_t(0));
        CHECK_EQUAL(downloadable_bytes, uint_fast64_t(0));
        CHECK_NOT_EQUAL(uploaded_bytes, uint_fast64_t(0));
        CHECK_NOT_EQUAL(uploadable_bytes, uint_fast64_t(0));
        CHECK_GREATER(progress_version, uint_fast64_t(0));
        CHECK_GREATER_EQUAL(snapshot_version, commit_version);

        {
            WriteTransaction wt{db};
            TableRef tr = wt.get_table("class_table");
            tr->create_object().set("integer column", 42);
            commit_version = wt.commit();
            session.nonsync_transact_notify(commit_version);
        }

        session.wait_for_upload_complete_or_client_stopped();
        session.wait_for_download_complete_or_client_stopped();

        CHECK_EQUAL(downloaded_bytes, uint_fast64_t(0));
        CHECK_EQUAL(downloadable_bytes, uint_fast64_t(0));
        CHECK_NOT_EQUAL(uploaded_bytes, uint_fast64_t(0));
        CHECK_NOT_EQUAL(uploadable_bytes, uint_fast64_t(0));
        CHECK_GREATER_EQUAL(snapshot_version, commit_version);

        global_snapshot_version = snapshot_version;
    }

    {
        // Here we check that the progress handler is called
        // after the session is bound, and that the values
        // are the ones stored in the Realm in the previous
        // session.

        bool cond_var_signaled = false;
        std::mutex mutex;
        std::condition_variable cond_var;

        util::Logger& logger = test_context.logger;
        util::PrefixLogger client_logger("Client: ", logger);
        Client::Config config;
        config.logger = &client_logger;
        config.reconnect_mode = ReconnectMode::testing;
        config.tcp_no_delay = true;
        Client client(config);

        ThreadWrapper client_thread;
        client_thread.start([&] {
            client.run();
        });

        Session session(client, db);

        int number_of_handler_calls = 0;

        auto progress_handler = [&](uint_fast64_t downloaded_bytes, uint_fast64_t downloadable_bytes,
                                    uint_fast64_t uploaded_bytes, uint_fast64_t uploadable_bytes,
                                    uint_fast64_t progress_version, uint_fast64_t snapshot_version) {
            CHECK_EQUAL(downloaded_bytes, 0);
            CHECK_EQUAL(downloadable_bytes, 0);
            CHECK_NOT_EQUAL(uploaded_bytes, 0);
            CHECK_NOT_EQUAL(uploadable_bytes, 0);
            CHECK_EQUAL(progress_version, 0);
            CHECK_EQUAL(snapshot_version, global_snapshot_version);
            number_of_handler_calls++;

            std::unique_lock<std::mutex> lock(mutex);
            cond_var_signaled = true;
            lock.unlock();
            cond_var.notify_one();
        };

        std::unique_lock<std::mutex> lock(mutex);
        session.set_progress_handler(progress_handler);
        std::string server_address = "no server";
        Session::port_type server_port = 8000;
        session.bind(server_address, "/test", g_signed_test_user_token, server_port, ProtocolEnvelope::realm);
        cond_var.wait(lock, [&] {
            return cond_var_signaled;
        });

        client.stop();
        client_thread.join();

        CHECK_EQUAL(number_of_handler_calls, 1);
    }
}


// This test creates one server and a client with
// two sessions that synchronizes with the same server Realm.
// The clients generate changesets, uploads and downloads, and
// waits for upload/download completion. Both sessions have a
// progress handler registered, and it is checked that the
// progress handlers report the correct values.
TEST(Sync_UploadDownloadProgress_2)
{
    TEST_DIR(server_dir);
    TEST_CLIENT_DB(db_1);
    TEST_CLIENT_DB(db_2);

    ClientServerFixture fixture(server_dir, test_context);
    fixture.start();

    Session session_1 = fixture.make_session(db_1);
    Session session_2 = fixture.make_session(db_2);

    uint_fast64_t downloaded_bytes_1 = 123; // Not zero
    uint_fast64_t downloadable_bytes_1 = 123;
    uint_fast64_t uploaded_bytes_1 = 123;
    uint_fast64_t uploadable_bytes_1 = 123;
    uint_fast64_t progress_version_1 = 123;
    uint_fast64_t snapshot_version_1 = 0;

    auto progress_handler_1 = [&](uint_fast64_t downloaded_bytes, uint_fast64_t downloadable_bytes,
                                  uint_fast64_t uploaded_bytes, uint_fast64_t uploadable_bytes,
                                  uint_fast64_t progress_version, uint_fast64_t snapshot_version) {
        downloaded_bytes_1 = downloaded_bytes;
        downloadable_bytes_1 = downloadable_bytes;
        uploaded_bytes_1 = uploaded_bytes;
        uploadable_bytes_1 = uploadable_bytes;
        progress_version_1 = progress_version;
        snapshot_version_1 = snapshot_version;
    };

    session_1.set_progress_handler(progress_handler_1);

    uint_fast64_t downloaded_bytes_2 = 123;
    uint_fast64_t downloadable_bytes_2 = 123;
    uint_fast64_t uploaded_bytes_2 = 123;
    uint_fast64_t uploadable_bytes_2 = 123;
    uint_fast64_t progress_version_2 = 123;
    uint_fast64_t snapshot_version_2 = 0;

    auto progress_handler_2 = [&](uint_fast64_t downloaded_bytes, uint_fast64_t downloadable_bytes,
                                  uint_fast64_t uploaded_bytes, uint_fast64_t uploadable_bytes,
                                  uint_fast64_t progress_version, uint_fast64_t snapshot_version) {
        downloaded_bytes_2 = downloaded_bytes;
        downloadable_bytes_2 = downloadable_bytes;
        uploaded_bytes_2 = uploaded_bytes;
        uploadable_bytes_2 = uploadable_bytes;
        progress_version_2 = progress_version;
        snapshot_version_2 = snapshot_version;
    };

    session_2.set_progress_handler(progress_handler_2);

    fixture.bind_session(session_1, "/test");
    fixture.bind_session(session_2, "/test");

    session_1.wait_for_upload_complete_or_client_stopped();
    session_2.wait_for_upload_complete_or_client_stopped();
    session_1.wait_for_download_complete_or_client_stopped();
    session_2.wait_for_download_complete_or_client_stopped();

    CHECK_EQUAL(downloaded_bytes_1, downloadable_bytes_1);
    CHECK_EQUAL(downloaded_bytes_2, downloadable_bytes_2);
    CHECK_EQUAL(downloaded_bytes_1, downloaded_bytes_2);
    CHECK_EQUAL(downloadable_bytes_1, 0);
    CHECK_GREATER(progress_version_1, 0);
    CHECK_GREATER(snapshot_version_1, 0);

    CHECK_EQUAL(uploaded_bytes_1, 0);
    CHECK_EQUAL(uploadable_bytes_1, 0);

    CHECK_EQUAL(uploaded_bytes_2, 0);
    CHECK_EQUAL(uploadable_bytes_2, 0);
    CHECK_GREATER(progress_version_2, 0);
    CHECK_GREATER(snapshot_version_2, 0);

    write_transaction_notifying_session(db_1, session_1, [](WriteTransaction& wt) {
        TableRef tr = sync::create_table(wt, "class_table");
        tr->add_column(type_Int, "integer column");
    });

    session_1.wait_for_upload_complete_or_client_stopped();
    session_2.wait_for_upload_complete_or_client_stopped();
    session_1.wait_for_download_complete_or_client_stopped();
    session_2.wait_for_download_complete_or_client_stopped();

    CHECK_EQUAL(downloaded_bytes_1, 0);
    CHECK_EQUAL(downloadable_bytes_1, 0);

    CHECK_NOT_EQUAL(downloaded_bytes_2, 0);
    CHECK_NOT_EQUAL(downloadable_bytes_2, 0);

    CHECK_NOT_EQUAL(uploaded_bytes_1, 0);
    CHECK_NOT_EQUAL(uploadable_bytes_1, 0);

    CHECK_EQUAL(uploaded_bytes_2, 0);
    CHECK_EQUAL(uploadable_bytes_2, 0);

    CHECK_GREATER(snapshot_version_1, 1);
    CHECK_GREATER(snapshot_version_2, 1);

    write_transaction_notifying_session(db_1, session_1, [](WriteTransaction& wt) {
        TableRef tr = wt.get_table("class_table");
        tr->create_object().set("integer column", 42);
    });

    write_transaction_notifying_session(db_1, session_1, [](WriteTransaction& wt) {
        TableRef tr = wt.get_table("class_table");
        tr->create_object().set("integer column", 44);
    });

    write_transaction_notifying_session(db_2, session_2, [](WriteTransaction& wt) {
        TableRef tr = wt.get_table("class_table");
        tr->create_object().set("integer column", 43);
    });

    session_1.wait_for_upload_complete_or_client_stopped();
    session_2.wait_for_upload_complete_or_client_stopped();
    session_1.wait_for_download_complete_or_client_stopped();
    session_2.wait_for_download_complete_or_client_stopped();

    CHECK_NOT_EQUAL(downloaded_bytes_1, 0);
    CHECK_NOT_EQUAL(downloadable_bytes_1, 0);

    CHECK_NOT_EQUAL(downloaded_bytes_2, 0);
    CHECK_NOT_EQUAL(downloadable_bytes_2, 0);

    CHECK_NOT_EQUAL(uploaded_bytes_1, 0);
    CHECK_NOT_EQUAL(uploadable_bytes_1, 0);

    CHECK_NOT_EQUAL(uploaded_bytes_2, 0);
    CHECK_NOT_EQUAL(uploadable_bytes_2, 0);

    CHECK_GREATER(snapshot_version_1, 4);
    CHECK_GREATER(snapshot_version_2, 3);

    write_transaction_notifying_session(db_1, session_1, [](WriteTransaction& wt) {
        TableRef tr = wt.get_table("class_table");
        tr->begin()->set("integer column", 101);
    });

    write_transaction_notifying_session(db_2, session_2, [](WriteTransaction& wt) {
        TableRef tr = wt.get_table("class_table");
        tr->begin()->set("integer column", 102);
    });

    session_1.wait_for_upload_complete_or_client_stopped();
    session_2.wait_for_upload_complete_or_client_stopped();
    session_1.wait_for_download_complete_or_client_stopped();
    session_2.wait_for_download_complete_or_client_stopped();

    CHECK_EQUAL(downloaded_bytes_1, downloadable_bytes_1);

    // uncertainty due to merge
    CHECK_NOT_EQUAL(downloaded_bytes_1, 0);

    CHECK_EQUAL(downloaded_bytes_2, downloadable_bytes_2);
    CHECK_NOT_EQUAL(downloaded_bytes_2, 0);

    CHECK_NOT_EQUAL(uploaded_bytes_1, 0);
    CHECK_NOT_EQUAL(uploadable_bytes_1, 0);

    CHECK_NOT_EQUAL(uploaded_bytes_2, 0);
    CHECK_NOT_EQUAL(uploadable_bytes_2, 0);

    CHECK_GREATER(snapshot_version_1, 6);
    CHECK_GREATER(snapshot_version_2, 5);

    CHECK_GREATER(snapshot_version_1, 6);
    CHECK_GREATER(snapshot_version_2, 5);

    // Check convergence.
    {
        ReadTransaction rt_1(db_1);
        ReadTransaction rt_2(db_2);
        CHECK(compare_groups(rt_1, rt_2));
    }
}


// This test creates a server and a client. Initially, the server is not running.
// The client generates changes and binds a session. It is verified that the
// progress_handler() is called and that the four arguments of progress_handler()
// have the correct values. The server is started in the first call to
// progress_handler() and it is checked that after upload and download completion,
// the upload_progress_handler has been called again, and that the four arguments
// have the correct values. After this, the server is stopped and the client produces
// more changes. It is checked that the progress_handler() is called and that the
// final values are correct.
TEST(Sync_UploadDownloadProgress_3)
{
    TEST_DIR(server_dir);
    TEST_CLIENT_DB(db);

    util::Logger& logger = test_context.logger;
    util::PrefixLogger server_logger("Server: ", logger);
    util::PrefixLogger client_logger("Client: ", logger);

    std::string server_address = "localhost";

    Server::Config server_config;
    server_config.logger = &server_logger;
    server_config.listen_address = server_address;
    server_config.listen_port = "";
    server_config.tcp_no_delay = true;

    util::Optional<PKey> public_key = PKey::load_public(g_test_server_key_path);
    Server server(server_dir, std::move(public_key), server_config);
    server.start();
    auto server_port = server.listen_endpoint().port();

    ThreadWrapper server_thread;

    // The server is not running.

    {
        WriteTransaction wt{db};
        TableRef tr = sync::create_table(wt, "class_table");
        tr->add_column(type_Int, "integer column");
        wt.commit();
    }

    Client::Config client_config;
    client_config.logger = &client_logger;
    client_config.reconnect_mode = ReconnectMode::testing;
    client_config.tcp_no_delay = true;
    Client client(client_config);

    ThreadWrapper client_thread;
    client_thread.start([&] {
        client.run();
    });

    // when connecting to the C++ server, use URL prefix:
    Session::Config config;
    config.service_identifier = "/realm-sync";

    Session session(client, db, config);

    // entry is used to count the number of calls to
    // progress_handler. At the first call, the server is
    // not running, and it is started by progress_handler().
    int entry = 0;

    bool should_signal_cond_var = false;
    bool cond_var_signaled = false;
    std::mutex mutex;
    std::condition_variable cond_var;

    uint_fast64_t downloaded_bytes_1 = 123; // Not zero
    uint_fast64_t downloadable_bytes_1 = 123;
    uint_fast64_t uploaded_bytes_1 = 123;
    uint_fast64_t uploadable_bytes_1 = 123;
    uint_fast64_t progress_version_1 = 123;
    uint_fast64_t snapshot_version_1 = 0;

    auto progress_handler = [&](uint_fast64_t downloaded_bytes, uint_fast64_t downloadable_bytes,
                                uint_fast64_t uploaded_bytes, uint_fast64_t uploadable_bytes,
                                uint_fast64_t progress_version, uint_fast64_t snapshot_version) {
        downloaded_bytes_1 = downloaded_bytes;
        downloadable_bytes_1 = downloadable_bytes;
        uploaded_bytes_1 = uploaded_bytes;
        uploadable_bytes_1 = uploadable_bytes;
        progress_version_1 = progress_version;
        snapshot_version_1 = snapshot_version;

        if (entry == 0) {
            CHECK_EQUAL(downloaded_bytes, 0);
            CHECK_EQUAL(downloadable_bytes, 0);
            CHECK_EQUAL(uploaded_bytes, 0);
            CHECK_NOT_EQUAL(uploadable_bytes, 0);
            CHECK_EQUAL(snapshot_version, 2);
        }

        if (entry == 0) {
            server_thread.start([&] {
                server.run();
            });
        }

        if (should_signal_cond_var) {
            std::unique_lock<std::mutex> lock(mutex);
            cond_var_signaled = true;
            lock.unlock();
            cond_var.notify_one();
        }

        entry++;
    };

    session.set_progress_handler(progress_handler);

    session.bind(server_address, "/test", g_signed_test_user_token, server_port, ProtocolEnvelope::realm);

    session.wait_for_upload_complete_or_client_stopped();
    session.wait_for_download_complete_or_client_stopped();

    // Now the server is running.

    CHECK_EQUAL(downloaded_bytes_1, 0);
    CHECK_EQUAL(downloadable_bytes_1, 0);
    CHECK_NOT_EQUAL(uploaded_bytes_1, 0);
    CHECK_NOT_EQUAL(uploadable_bytes_1, 0);
    CHECK_GREATER(progress_version_1, 0);
    CHECK_GREATER_EQUAL(snapshot_version_1, 2);

    server.stop();

    // The server is stopped

    should_signal_cond_var = true;

    uint_fast64_t commited_version;
    {
        WriteTransaction wt{db};
        TableRef tr = wt.get_table("class_table");
        tr->create_object().set("integer column", 42);
        commited_version = wt.commit();
        session.nonsync_transact_notify(commited_version);
    }

    {
        std::unique_lock<std::mutex> lock(mutex);
        cond_var.wait(lock, [&] {
            return cond_var_signaled;
        });
    }

    CHECK_EQUAL(downloaded_bytes_1, 0);
    CHECK_EQUAL(downloadable_bytes_1, 0);
    CHECK_NOT_EQUAL(uploaded_bytes_1, 0);
    CHECK_NOT_EQUAL(uploadable_bytes_1, 0);
    CHECK_EQUAL(snapshot_version_1, commited_version);

    client.stop();

    server_thread.join();
    client_thread.join();
}


// This test creates a server and two clients. The first client uploads two
// large changesets. The other client downloads them. The download messages to
// the second client contains one changeset because the changesets are larger
// than the soft size limit for changesets in the DOWNLOAD message. This implies
// that after receiving the first DOWNLOAD message, the second client will have
// downloaded_bytes < downloadable_bytes.
TEST(Sync_UploadDownloadProgress_4)
{
    TEST_DIR(server_dir);
    TEST_CLIENT_DB(db_1);
    TEST_CLIENT_DB(db_2);

    {
        WriteTransaction wt{db_1};
        TableRef tr = sync::create_table(wt, "class_table");
        auto col = tr->add_column(type_Binary, "binary column");
        tr->create_object();
        std::string str(size_t(5e5), 'a');
        BinaryData bd(str.data(), str.size());
        tr->begin()->set(col, bd);
        wt.commit();
    }

    {
        WriteTransaction wt{db_1};
        TableRef tr = wt.get_table("class_table");
        auto col = tr->get_column_key("binary column");
        tr->create_object();
        std::string str(size_t(1e6), 'a');
        BinaryData bd(str.data(), str.size());
        tr->begin()->set(col, bd);
        wt.commit();
    }

    ClientServerFixture::Config config;
    config.max_download_size = size_t(1e5);
    ClientServerFixture fixture(server_dir, test_context, config);
    fixture.start();

    Session session_1 = fixture.make_session(db_1);

    int entry_1 = 0;

    auto progress_handler_1 = [&](uint_fast64_t downloaded_bytes, uint_fast64_t downloadable_bytes,
                                  uint_fast64_t uploaded_bytes, uint_fast64_t uploadable_bytes,
                                  uint_fast64_t progress_version, uint_fast64_t snapshot_version) {
        CHECK_EQUAL(downloaded_bytes, 0);
        CHECK_EQUAL(downloadable_bytes, 0);
        CHECK_NOT_EQUAL(uploadable_bytes, 0);

        if (entry_1 == 0) {
            CHECK_EQUAL(progress_version, 0);
            CHECK_EQUAL(uploaded_bytes, 0);
            CHECK_EQUAL(snapshot_version, 3);
        }
        else {
            CHECK_GREATER(progress_version, 0);
            CHECK_GREATER(snapshot_version, 3);
        }

        ++entry_1;
    };

    session_1.set_progress_handler(progress_handler_1);

    fixture.bind_session(session_1, "/test");
    session_1.wait_for_upload_complete_or_client_stopped();
    session_1.wait_for_download_complete_or_client_stopped();

    CHECK_NOT_EQUAL(entry_1, 0);

    Session session_2 = fixture.make_session(db_2);

    int entry_2 = 0;

    auto progress_handler_2 = [&](uint_fast64_t downloaded_bytes, uint_fast64_t downloadable_bytes,
                                  uint_fast64_t uploaded_bytes, uint_fast64_t uploadable_bytes,
                                  uint_fast64_t progress_version, uint_fast64_t snapshot_version) {
        CHECK_EQUAL(uploaded_bytes, 0);
        CHECK_EQUAL(uploadable_bytes, 0);

        if (entry_2 == 0) {
            CHECK_EQUAL(progress_version, 0);
            CHECK_EQUAL(downloaded_bytes, 0);
            CHECK_EQUAL(downloadable_bytes, 0);
            CHECK_EQUAL(snapshot_version, 1);
        }
        else if (entry_2 == 1) {
            CHECK_GREATER(progress_version, 0);
            CHECK_NOT_EQUAL(downloaded_bytes, 0);
            CHECK_NOT_EQUAL(downloadable_bytes, 0);
            CHECK_EQUAL(snapshot_version, 3);
        }
        else if (entry_2 == 2) {
            CHECK_GREATER(progress_version, 0);
            CHECK_NOT_EQUAL(downloaded_bytes, 0);
            CHECK_NOT_EQUAL(downloadable_bytes, 0);
            CHECK_EQUAL(snapshot_version, 4);
        }

        ++entry_2;
    };

    session_2.set_progress_handler(progress_handler_2);

    fixture.bind_session(session_2, "/test");

    session_2.wait_for_upload_complete_or_client_stopped();
    session_2.wait_for_download_complete_or_client_stopped();
}


// This test has a single client connected to a server with one session. The
// client does not create any changesets. The test verifies that the client gets
// a confirmation from the server of downloadable_bytes = 0.
TEST(Sync_UploadDownloadProgress_5)
{
    TEST_DIR(server_dir);
    TEST_CLIENT_DB(db);

    bool cond_var_signaled = false;
    std::mutex mutex;
    std::condition_variable cond_var;

    ClientServerFixture fixture(server_dir, test_context);
    fixture.start();

    Session session = fixture.make_session(db);

    auto progress_handler = [&](uint_fast64_t downloaded_bytes, uint_fast64_t downloadable_bytes,
                                uint_fast64_t uploaded_bytes, uint_fast64_t uploadable_bytes,
                                uint_fast64_t progress_version, uint_fast64_t snapshot_version) {
        CHECK_EQUAL(downloaded_bytes, 0);
        CHECK_EQUAL(downloadable_bytes, 0);
        CHECK_EQUAL(uploaded_bytes, 0);
        CHECK_EQUAL(uploadable_bytes, 0);

        if (progress_version > 0) {
            CHECK_EQUAL(snapshot_version, 3);
            std::unique_lock<std::mutex> lock(mutex);
            cond_var_signaled = true;
            lock.unlock();
            cond_var.notify_one();
        }
    };

    session.set_progress_handler(progress_handler);

    std::unique_lock<std::mutex> lock(mutex);
    fixture.bind_session(session, "/test");
    cond_var.wait(lock, [&] {
        return cond_var_signaled;
    });

    // The check is that we reach this point.
}


// This test has a single client connected to a server with one session.
// The session has a registered progress handler.
TEST(Sync_UploadDownloadProgress_6)
{
    TEST_DIR(server_dir);
    TEST_CLIENT_DB(db);

    util::Logger& logger = test_context.logger;
    util::PrefixLogger server_logger("Server: ", logger);
    util::PrefixLogger client_logger("Client: ", logger);

    Server::Config server_config;
    server_config.logger = &server_logger;
    server_config.listen_address = "localhost";
    server_config.listen_port = "";
    server_config.tcp_no_delay = true;

    util::Optional<PKey> public_key = PKey::load_public(g_test_server_key_path);
    Server server(server_dir, std::move(public_key), server_config);
    server.start();

    auto server_port = server.listen_endpoint().port();

    ThreadWrapper server_thread;
    server_thread.start([&] {
        server.run();
    });

    Client::Config client_config;
    client_config.logger = &client_logger;
    client_config.reconnect_mode = ReconnectMode::testing;
    client_config.one_connection_per_session = false;
    client_config.tcp_no_delay = true;
    Client client(client_config);

    ThreadWrapper client_thread;
    client_thread.start([&] {
        client.run();
    });

    Session::Config session_config;
    session_config.server_address = "localhost";
    session_config.server_port = server_port;
    session_config.realm_identifier = "/test";
    session_config.signed_user_token = g_signed_test_user_token;

    std::unique_ptr<Session> session{new Session{client, db, session_config}};

    util::Mutex mutex;

    auto progress_handler = [&](uint_fast64_t downloaded_bytes, uint_fast64_t downloadable_bytes,
                                uint_fast64_t uploaded_bytes, uint_fast64_t uploadable_bytes,
                                uint_fast64_t progress_version, uint_fast64_t snapshot_version) {
        CHECK_EQUAL(downloaded_bytes, 0);
        CHECK_EQUAL(downloadable_bytes, 0);
        CHECK_EQUAL(uploaded_bytes, 0);
        CHECK_EQUAL(uploadable_bytes, 0);
        CHECK_EQUAL(progress_version, 0);
        CHECK_EQUAL(snapshot_version, 1);
        util::LockGuard lock{mutex};
        session.reset();
    };

    session->set_progress_handler(progress_handler);

    {
        util::LockGuard lock{mutex};
        session->bind();
    }

    client.stop();
    server.stop();
    client_thread.join();
    server_thread.join();

    // The check is that we reach this point without deadlocking.
}


TEST(Sync_MultipleSyncAgentsNotAllowed)
{
    // At most one sync agent is allowed to participate in a Realm file access
    // session at any particular point in time. Note that a Realm file access
    // session is a group of temporally overlapping accesses to a Realm file,
    // and that the group of participants is the transitive closure of a
    // particular session participant over the "temporally overlapping access"
    // relation.

    TEST_CLIENT_DB(db);
    Client::Config config;
    config.logger = &test_context.logger;
    config.reconnect_mode = ReconnectMode::testing;
    config.tcp_no_delay = true;
    Client client{config};
    Session session_1{client, db};
    Session session_2{client, db};
    session_1.bind("realm://foo/bar", "blablabla");
    session_2.bind("realm://foo/bar", "blablabla");
    CHECK_THROW(client.run(), MultipleSyncAgents);
}


TEST(Sync_CancelReconnectDelay)
{
    TEST_DIR(server_dir);
    TEST_CLIENT_DB(db);
    TEST_CLIENT_DB(db_x);

    ClientServerFixture::Config fixture_config;
    fixture_config.one_connection_per_session = false;

    // After connection-level error, and at session-level.
    {
        ClientServerFixture fixture{server_dir, test_context, fixture_config};
        fixture.start();

        BowlOfStonesSemaphore bowl;
        auto handler = [&](std::error_code ec, bool, const std::string&) {
            if (CHECK_EQUAL(ec, ProtocolError::connection_closed))
                bowl.add_stone();
        };
        Session session = fixture.make_session(db);
        session.set_error_handler(std::move(handler));
        fixture.bind_session(session, "/test");
        session.wait_for_download_complete_or_client_stopped();
        fixture.close_server_side_connections();
        bowl.get_stone();

        session.cancel_reconnect_delay();
        session.wait_for_download_complete_or_client_stopped();
    }

    // After connection-level error, and at client-level while connection
    // object exists (ConnectionImpl in clinet.cpp).
    {
        ClientServerFixture fixture{server_dir, test_context, fixture_config};
        fixture.start();

        BowlOfStonesSemaphore bowl;
        auto handler = [&](std::error_code ec, bool, const std::string&) {
            if (CHECK_EQUAL(ec, ProtocolError::connection_closed))
                bowl.add_stone();
        };
        Session session = fixture.make_session(db);
        session.set_error_handler(std::move(handler));
        fixture.bind_session(session, "/test");
        session.wait_for_download_complete_or_client_stopped();
        fixture.close_server_side_connections();
        bowl.get_stone();

        fixture.cancel_reconnect_delay();
        session.wait_for_download_complete_or_client_stopped();
    }

    // After connection-level error, and at client-level while connection object
    // does not exist (ConnectionImpl in clinet.cpp).
    {
        ClientServerFixture fixture{server_dir, test_context, fixture_config};
        fixture.start();

        {
            BowlOfStonesSemaphore bowl;
            auto handler = [&](std::error_code ec, bool, const std::string&) {
                if (CHECK_EQUAL(ec, ProtocolError::connection_closed))
                    bowl.add_stone();
            };
            Session session = fixture.make_session(db);
            session.set_error_handler(std::move(handler));
            fixture.bind_session(session, "/test");
            session.wait_for_download_complete_or_client_stopped();
            fixture.close_server_side_connections();
            bowl.get_stone();
        }

        fixture.wait_for_session_terminations_or_client_stopped();
        fixture.wait_for_session_terminations_or_client_stopped();
        // The connection object no longer exists at this time. After the first
        // of the two waits above, the invocation of ConnectionImpl::on_idle()
        // (in client.cpp) has been scheduled. After the second wait, it has
        // been called, and that destroys the connection object.

        fixture.cancel_reconnect_delay();
        {
            Session session = fixture.make_bound_session(db, "/test");
            session.wait_for_download_complete_or_client_stopped();
        }
    }

    // After session-level error, and at session-level.
    {
        ClientServerFixture fixture{server_dir, test_context, fixture_config};
        fixture.start();

        // Add a session for the purpose of keeping the connection open
        Session session_x = fixture.make_bound_session(db_x, "/x");
        session_x.wait_for_download_complete_or_client_stopped();

        BowlOfStonesSemaphore bowl;
        auto handler = [&](std::error_code ec, bool, const std::string&) {
            if (CHECK_EQUAL(ec, ProtocolError::illegal_realm_path))
                bowl.add_stone();
        };
        Session session = fixture.make_session(db);
        session.set_error_handler(std::move(handler));
        fixture.bind_session(session, "/.."); // Illegal virtual path
        bowl.get_stone();

        session.cancel_reconnect_delay();
        bowl.get_stone();
    }

    // After session-level error, and at client-level.
    {
        ClientServerFixture fixture{server_dir, test_context, fixture_config};
        fixture.start();

        // Add a session for the purpose of keeping the connection open
        Session session_x = fixture.make_bound_session(db_x, "/x");
        session_x.wait_for_download_complete_or_client_stopped();

        BowlOfStonesSemaphore bowl;
        auto handler = [&](std::error_code ec, bool, const std::string&) {
            if (CHECK_EQUAL(ec, ProtocolError::illegal_realm_path))
                bowl.add_stone();
        };
        Session session = fixture.make_session(db);
        session.set_error_handler(std::move(handler));
        fixture.bind_session(session, "/.."); // Illegal virtual path
        bowl.get_stone();

        fixture.cancel_reconnect_delay();
        bowl.get_stone();
    }
}


#ifndef REALM_PLATFORM_WIN32

// This test checks that it is possible to create, upload, download, and merge
// changesets larger than 16 MB.
//
// Fails with 'bad alloc' around 1 GB mem usage on 32-bit Windows + 32-bit Linux
TEST_IF(Sync_MergeLargeBinary, !(REALM_ARCHITECTURE_X86_32))
{
    // Two binaries are inserted in each transaction such that the total size
    // of the changeset exceeds 16 MB. A single set_binary operation does not
    // accept a binary larger than 16 MB.
    size_t binary_sizes[] = {
        static_cast<size_t>(8e6), static_cast<size_t>(9e6),  static_cast<size_t>(7e6), static_cast<size_t>(11e6),
        static_cast<size_t>(6e6), static_cast<size_t>(12e6), static_cast<size_t>(5e6), static_cast<size_t>(13e6),
    };

    TEST_CLIENT_DB(db_1);
    TEST_CLIENT_DB(db_2);

    {
        WriteTransaction wt(db_1);
        TableRef table = sync::create_table(wt, "class_table name");
        table->add_column(type_Binary, "column name");
        std::string str_1(binary_sizes[0], 'a');
        BinaryData bd_1(str_1.data(), str_1.size());
        std::string str_2(binary_sizes[1], 'b');
        BinaryData bd_2(str_2.data(), str_2.size());
        table->create_object().set("column name", bd_1);
        table->create_object().set("column name", bd_2);
        wt.commit();
    }

    {
        WriteTransaction wt(db_1);
        TableRef table = wt.get_table("class_table name");
        std::string str_1(binary_sizes[2], 'c');
        BinaryData bd_1(str_1.data(), str_1.size());
        std::string str_2(binary_sizes[3], 'd');
        BinaryData bd_2(str_2.data(), str_2.size());
        table->create_object().set("column name", bd_1);
        table->create_object().set("column name", bd_2);
        wt.commit();
    }

    {
        WriteTransaction wt(db_2);
        TableRef table = sync::create_table(wt, "class_table name");
        table->add_column(type_Binary, "column name");
        std::string str_1(binary_sizes[4], 'e');
        BinaryData bd_1(str_1.data(), str_1.size());
        std::string str_2(binary_sizes[5], 'f');
        BinaryData bd_2(str_2.data(), str_2.size());
        table->create_object().set("column name", bd_1);
        table->create_object().set("column name", bd_2);
        wt.commit();
    }

    {
        WriteTransaction wt(db_2);
        TableRef table = wt.get_table("class_table name");
        std::string str_1(binary_sizes[6], 'g');
        BinaryData bd_1(str_1.data(), str_1.size());
        std::string str_2(binary_sizes[7], 'h');
        BinaryData bd_2(str_2.data(), str_2.size());
        table->create_object().set("column name", bd_1);
        table->create_object().set("column name", bd_2);
        wt.commit();
    }

    std::uint_fast64_t downloaded_bytes_1 = 0;
    std::uint_fast64_t downloadable_bytes_1 = 0;
    std::uint_fast64_t uploaded_bytes_1 = 0;
    std::uint_fast64_t uploadable_bytes_1 = 0;

    auto progress_handler_1 = [&](std::uint_fast64_t downloaded_bytes, std::uint_fast64_t downloadable_bytes,
                                  std::uint_fast64_t uploaded_bytes, std::uint_fast64_t uploadable_bytes,
                                  std::uint_fast64_t, std::uint_fast64_t) {
        downloaded_bytes_1 = downloaded_bytes;
        downloadable_bytes_1 = downloadable_bytes;
        uploaded_bytes_1 = uploaded_bytes;
        uploadable_bytes_1 = uploadable_bytes;
    };

    std::uint_fast64_t downloaded_bytes_2 = 0;
    std::uint_fast64_t downloadable_bytes_2 = 0;
    std::uint_fast64_t uploaded_bytes_2 = 0;
    std::uint_fast64_t uploadable_bytes_2 = 0;

    auto progress_handler_2 = [&](uint_fast64_t downloaded_bytes, uint_fast64_t downloadable_bytes,
                                  uint_fast64_t uploaded_bytes, uint_fast64_t uploadable_bytes, uint_fast64_t,
                                  uint_fast64_t) {
        downloaded_bytes_2 = downloaded_bytes;
        downloadable_bytes_2 = downloadable_bytes;
        uploaded_bytes_2 = uploaded_bytes;
        uploadable_bytes_2 = uploadable_bytes;
    };

    {
        TEST_DIR(dir);
        MultiClientServerFixture fixture(2, 1, dir, test_context);
        fixture.start();

        {
            Session session_1 = fixture.make_session(0, db_1);
            session_1.set_progress_handler(progress_handler_1);
            fixture.bind_session(session_1, 0, "/test");
            session_1.wait_for_upload_complete_or_client_stopped();
        }

        {
            Session session_2 = fixture.make_session(1, db_2);
            session_2.set_progress_handler(progress_handler_2);
            fixture.bind_session(session_2, 0, "/test");
            session_2.wait_for_download_complete_or_client_stopped();
            session_2.wait_for_upload_complete_or_client_stopped();
        }

        {
            Session session_1 = fixture.make_session(0, db_1);
            session_1.set_progress_handler(progress_handler_1);
            fixture.bind_session(session_1, 0, "/test");
            session_1.wait_for_download_complete_or_client_stopped();
        }
    }

    ReadTransaction read_1(db_1);
    ReadTransaction read_2(db_2);

    const Group& group = read_1;
    CHECK(compare_groups(read_1, read_2));
    ConstTableRef table = group.get_table("class_table name");
    CHECK_EQUAL(table->size(), 8);
    {
        const Obj obj = *table->begin();
        ChunkedBinaryData cb{obj.get<BinaryData>("column name")};
        CHECK((cb.size() == binary_sizes[0] && cb[0] == 'a') || (cb.size() == binary_sizes[4] && cb[0] == 'e'));
    }
    {
        const Obj obj = *(table->begin() + 7);
        ChunkedBinaryData cb{obj.get<BinaryData>("column name")};
        CHECK((cb.size() == binary_sizes[3] && cb[0] == 'd') || (cb.size() == binary_sizes[7] && cb[0] == 'h'));
    }

    CHECK_EQUAL(downloadable_bytes_1, downloaded_bytes_1);
    CHECK_EQUAL(uploadable_bytes_1, uploaded_bytes_1);
    CHECK_NOT_EQUAL(uploaded_bytes_1, 0);

    CHECK_EQUAL(downloadable_bytes_2, downloaded_bytes_2);
    CHECK_EQUAL(uploadable_bytes_2, uploaded_bytes_2);
    CHECK_NOT_EQUAL(uploaded_bytes_2, 0);

    CHECK_EQUAL(uploaded_bytes_1, downloaded_bytes_2);
    CHECK_NOT_EQUAL(downloaded_bytes_1, 0);
}


// This test checks that it is possible to create, upload, download, and merge
// changesets larger than 16 MB. This test uses less memory than
// Sync_MergeLargeBinary.
TEST(Sync_MergeLargeBinaryReducedMemory)
{
    // Two binaries are inserted in a transaction such that the total size
    // of the changeset exceeds 16MB. A single set_binary operation does not
    // accept a binary larger than 16MB. Only one changeset is larger than
    // 16 MB in this test.
    size_t binary_sizes[] = {
        static_cast<size_t>(8e6), static_cast<size_t>(9e6),  static_cast<size_t>(7e4), static_cast<size_t>(11e4),
        static_cast<size_t>(6e4), static_cast<size_t>(12e4), static_cast<size_t>(5e4), static_cast<size_t>(13e4),
    };

    TEST_CLIENT_DB(db_1);
    TEST_CLIENT_DB(db_2);

    {
        WriteTransaction wt(db_1);
        TableRef table = sync::create_table(wt, "class_table name");
        table->add_column(type_Binary, "column name");
        std::string str_1(binary_sizes[0], 'a');
        BinaryData bd_1(str_1.data(), str_1.size());
        std::string str_2(binary_sizes[1], 'b');
        BinaryData bd_2(str_2.data(), str_2.size());
        table->create_object().set("column name", bd_1);
        table->create_object().set("column name", bd_2);
        wt.commit();
    }

    {
        WriteTransaction wt(db_1);
        TableRef table = wt.get_table("class_table name");
        std::string str_1(binary_sizes[2], 'c');
        BinaryData bd_1(str_1.data(), str_1.size());
        std::string str_2(binary_sizes[3], 'd');
        BinaryData bd_2(str_2.data(), str_2.size());
        table->create_object().set("column name", bd_1);
        table->create_object().set("column name", bd_2);
        wt.commit();
    }

    {
        WriteTransaction wt(db_2);
        TableRef table = sync::create_table(wt, "class_table name");
        table->add_column(type_Binary, "column name");
        std::string str_1(binary_sizes[4], 'e');
        BinaryData bd_1(str_1.data(), str_1.size());
        std::string str_2(binary_sizes[5], 'f');
        BinaryData bd_2(str_2.data(), str_2.size());
        table->create_object().set("column name", bd_1);
        table->create_object().set("column name", bd_2);
        wt.commit();
    }

    {
        WriteTransaction wt(db_2);
        TableRef table = wt.get_table("class_table name");
        std::string str_1(binary_sizes[6], 'g');
        BinaryData bd_1(str_1.data(), str_1.size());
        std::string str_2(binary_sizes[7], 'h');
        BinaryData bd_2(str_2.data(), str_2.size());
        table->create_object().set("column name", bd_1);
        table->create_object().set("column name", bd_2);
        wt.commit();
    }

    uint_fast64_t downloaded_bytes_1 = 0;
    uint_fast64_t downloadable_bytes_1 = 0;
    uint_fast64_t uploaded_bytes_1 = 0;
    uint_fast64_t uploadable_bytes_1 = 0;

    auto progress_handler_1 = [&](uint_fast64_t downloaded_bytes, uint_fast64_t downloadable_bytes,
                                  uint_fast64_t uploaded_bytes, uint_fast64_t uploadable_bytes,
                                  uint_fast64_t /* progress_version */, uint_fast64_t /* snapshot_version */) {
        downloaded_bytes_1 = downloaded_bytes;
        downloadable_bytes_1 = downloadable_bytes;
        uploaded_bytes_1 = uploaded_bytes;
        uploadable_bytes_1 = uploadable_bytes;
    };

    uint_fast64_t downloaded_bytes_2 = 0;
    uint_fast64_t downloadable_bytes_2 = 0;
    uint_fast64_t uploaded_bytes_2 = 0;
    uint_fast64_t uploadable_bytes_2 = 0;

    auto progress_handler_2 = [&](uint_fast64_t downloaded_bytes, uint_fast64_t downloadable_bytes,
                                  uint_fast64_t uploaded_bytes, uint_fast64_t uploadable_bytes,
                                  uint_fast64_t /* progress_version */, uint_fast64_t /* snapshot_version */) {
        downloaded_bytes_2 = downloaded_bytes;
        downloadable_bytes_2 = downloadable_bytes;
        uploaded_bytes_2 = uploaded_bytes;
        uploadable_bytes_2 = uploadable_bytes;
    };

    {
        TEST_DIR(dir);
        MultiClientServerFixture fixture(2, 1, dir, test_context);
        fixture.start();

        {
            Session session_1 = fixture.make_session(0, db_1);
            session_1.set_progress_handler(progress_handler_1);
            fixture.bind_session(session_1, 0, "/test");
            session_1.wait_for_upload_complete_or_client_stopped();
        }

        {
            Session session_2 = fixture.make_session(1, db_2);
            session_2.set_progress_handler(progress_handler_2);
            fixture.bind_session(session_2, 0, "/test");
            session_2.wait_for_download_complete_or_client_stopped();
            session_2.wait_for_upload_complete_or_client_stopped();
        }

        {
            Session session_1 = fixture.make_session(0, db_1);
            session_1.set_progress_handler(progress_handler_1);
            fixture.bind_session(session_1, 0, "/test");
            session_1.wait_for_download_complete_or_client_stopped();
        }
    }

    ReadTransaction read_1(db_1);
    ReadTransaction read_2(db_2);

    const Group& group = read_1;
    CHECK(compare_groups(read_1, read_2));
    ConstTableRef table = group.get_table("class_table name");
    CHECK_EQUAL(table->size(), 8);
    {
        const Obj obj = *table->begin();
        ChunkedBinaryData cb(obj.get<BinaryData>("column name"));
        CHECK((cb.size() == binary_sizes[0] && cb[0] == 'a') || (cb.size() == binary_sizes[4] && cb[0] == 'e'));
    }
    {
        const Obj obj = *(table->begin() + 7);
        ChunkedBinaryData cb(obj.get<BinaryData>("column name"));
        CHECK((cb.size() == binary_sizes[3] && cb[0] == 'd') || (cb.size() == binary_sizes[7] && cb[0] == 'h'));
    }

    CHECK_EQUAL(downloadable_bytes_1, downloaded_bytes_1);
    CHECK_EQUAL(uploadable_bytes_1, uploaded_bytes_1);
    CHECK_NOT_EQUAL(uploaded_bytes_1, 0);

    CHECK_EQUAL(downloadable_bytes_2, downloaded_bytes_2);
    CHECK_EQUAL(uploadable_bytes_2, uploaded_bytes_2);
    CHECK_NOT_EQUAL(uploaded_bytes_2, 0);

    CHECK_EQUAL(uploaded_bytes_1, downloaded_bytes_2);
    CHECK_NOT_EQUAL(downloaded_bytes_1, 0);
}


// This test checks that it is possible to create, upload, download, and merge
// changesets larger than 16MB.
TEST(Sync_MergeLargeChangesets)
{
    constexpr int number_of_rows = 200;

    TEST_CLIENT_DB(db_1);
    TEST_CLIENT_DB(db_2);

    {
        WriteTransaction wt(db_1);
        TableRef table = sync::create_table(wt, "class_table name");
        table->add_column(type_Binary, "column name");
        table->add_column(type_Int, "integer column");
        wt.commit();
    }

    {
        WriteTransaction wt(db_2);
        TableRef table = sync::create_table(wt, "class_table name");
        table->add_column(type_Binary, "column name");
        table->add_column(type_Int, "integer column");
        wt.commit();
    }

    {
        WriteTransaction wt(db_1);
        TableRef table = wt.get_table("class_table name");
        for (int i = 0; i < number_of_rows; ++i) {
            table->create_object();
        }
        std::string str(100000, 'a');
        BinaryData bd(str.data(), str.size());
        for (int row = 0; row < number_of_rows; ++row) {
            table->get_object(size_t(row)).set("column name", bd);
            table->get_object(size_t(row)).set("integer column", 2 * row);
        }
        wt.commit();
    }

    {
        WriteTransaction wt(db_2);
        TableRef table = wt.get_table("class_table name");
        for (int i = 0; i < number_of_rows; ++i) {
            table->create_object();
        }
        std::string str(100000, 'b');
        BinaryData bd(str.data(), str.size());
        for (int row = 0; row < number_of_rows; ++row) {
            table->get_object(size_t(row)).set("column name", bd);
            table->get_object(size_t(row)).set("integer column", 2 * row + 1);
        }
        wt.commit();
    }

    {
        TEST_DIR(dir);
        MultiClientServerFixture fixture(2, 1, dir, test_context);

        Session session_1 = fixture.make_session(0, db_1);
        fixture.bind_session(session_1, 0, "/test");
        Session session_2 = fixture.make_session(1, db_2);
        fixture.bind_session(session_2, 0, "/test");

        fixture.start();

        session_1.wait_for_upload_complete_or_client_stopped();
        session_2.wait_for_upload_complete_or_client_stopped();
        session_1.wait_for_download_complete_or_client_stopped();
        session_2.wait_for_download_complete_or_client_stopped();
    }

    ReadTransaction read_1(db_1);
    ReadTransaction read_2(db_2);
    const Group& group = read_1;
    CHECK(compare_groups(read_1, read_2));
    ConstTableRef table = group.get_table("class_table name");
    CHECK_EQUAL(table->size(), 2 * number_of_rows);
}

#endif // REALM_PLATFORM_WIN32


TEST(Sync_PingTimesOut)
{
    bool did_fail = false;
    {
        TEST_DIR(dir);
        TEST_CLIENT_DB(db);

        ClientServerFixture::Config config;
        config.client_ping_period = 0;  // send ping immediately
        config.client_pong_timeout = 0; // time out immediately
        ClientServerFixture fixture(dir, test_context, config);

        auto error_handler = [&](std::error_code ec, bool, const std::string&) {
            CHECK_EQUAL(Client::Error::pong_timeout, ec);
            did_fail = true;
            fixture.stop();
        };
        fixture.set_client_side_error_handler(std::move(error_handler));

        fixture.start();

        Session session = fixture.make_bound_session(db);
        session.wait_for_download_complete_or_client_stopped();
    }
    CHECK(did_fail);
}


TEST(Sync_ReconnectAfterPingTimeout)
{
    TEST_DIR(dir);
    TEST_CLIENT_DB(db);

    ClientServerFixture::Config config;
    config.client_ping_period = 0;  // send ping immediately
    config.client_pong_timeout = 0; // time out immediately

    ClientServerFixture fixture(dir, test_context, config);

    BowlOfStonesSemaphore bowl;
    auto error_handler = [&](std::error_code ec, bool, const std::string&) {
        if (CHECK_EQUAL(Client::Error::pong_timeout, ec))
            bowl.add_stone();
    };
    fixture.set_client_side_error_handler(std::move(error_handler));
    fixture.start();

    Session session = fixture.make_bound_session(db, "/test");
    bowl.get_stone();
}


TEST(Sync_UrgentPingIsSent)
{
    bool did_fail = false;
    {
        TEST_DIR(dir);
        TEST_CLIENT_DB(db);

        ClientServerFixture::Config config;
        config.client_pong_timeout = 0; // urgent pings time out immediately

        ClientServerFixture fixture(dir, test_context, config);

        auto error_handler = [&](std::error_code ec, bool, const std::string&) {
            CHECK_EQUAL(Client::Error::pong_timeout, ec);
            did_fail = true;
            fixture.stop();
        };
        fixture.set_client_side_error_handler(std::move(error_handler));

        fixture.start();

        Session session = fixture.make_bound_session(db);
        session.wait_for_download_complete_or_client_stopped(); // ensure connection established
        session.cancel_reconnect_delay();                       // send an urgent ping
        session.wait_for_download_complete_or_client_stopped();
    }
    CHECK(did_fail);
}


TEST(Sync_ServerDiscardDeadConnections)
{
    TEST_DIR(dir);
    TEST_CLIENT_DB(db);

    ClientServerFixture::Config config;
    config.server_connection_reaper_interval = 1; // discard dead connections quickly, FIXME: 0 will not work here :(

    ClientServerFixture fixture(dir, test_context, config);

    BowlOfStonesSemaphore bowl;
    auto error_handler = [&](std::error_code ec, bool, const std::string&) {
        using syserr = util::error::basic_system_errors;
        bool valid_error = (util::MiscExtErrors::end_of_input == ec) ||
                           (util::MiscExtErrors::premature_end_of_input == ec) ||
                           // FIXME: this is the error on Windows. is it correct?
                           (util::make_basic_system_error_code(syserr::connection_reset) == ec) ||
                           (util::make_basic_system_error_code(syserr::connection_aborted) == ec);
        CHECK(valid_error);
        bowl.add_stone();
    };
    fixture.set_client_side_error_handler(std::move(error_handler));
    fixture.start();

    Session session = fixture.make_bound_session(db);
    session.wait_for_download_complete_or_client_stopped(); // ensure connection established
    fixture.set_server_connection_reaper_timeout(0);        // all connections will now be considered dead
    bowl.get_stone();
}


TEST(Sync_Quadratic_Merge)
{
    size_t num_instructions_1 = 100;
    size_t num_instructions_2 = 200;
    REALM_ASSERT(num_instructions_1 >= 3 && num_instructions_2 >= 3);

    TEST_DIR(server_dir);
    TEST_CLIENT_DB(db_1);
    TEST_CLIENT_DB(db_2);

    // The schema and data is created with
    // n_operations instructions. The instructions are:
    // create table
    // add column
    // create object
    // n_operations - 3 add_int instructions.
    auto create_data = [](DBRef db, size_t n_operations) {
        WriteTransaction wt(db);
        TableRef table = sync::create_table(wt, "class_table");
        table->add_column(type_Int, "i");
        Obj obj = table->create_object();
        for (size_t i = 0; i < n_operations - 3; ++i)
            obj.add_int("i", 1);
        wt.commit();
    };

    create_data(db_1, num_instructions_1);
    create_data(db_2, num_instructions_2);

    int num_clients = 2;
    int num_servers = 1;
    MultiClientServerFixture fixture{num_clients, num_servers, server_dir, test_context};
    fixture.start();

    Session session_1 = fixture.make_session(0, db_1);
    fixture.bind_session(session_1, 0, "/test");
    session_1.wait_for_upload_complete_or_client_stopped();

    Session session_2 = fixture.make_session(1, db_2);
    fixture.bind_session(session_2, 0, "/test");
    session_2.wait_for_upload_complete_or_client_stopped();

    session_1.wait_for_download_complete_or_client_stopped();
    session_2.wait_for_download_complete_or_client_stopped();
}


TEST(Sync_BatchedUploadMessages)
{
    TEST_DIR(server_dir);
    TEST_CLIENT_DB(db);

    ClientServerFixture fixture(server_dir, test_context);
    fixture.start();

    Session session = fixture.make_session(db);

    {
        WriteTransaction wt{db};
        TableRef tr = sync::create_table(wt, "class_foo");
        tr->add_column(type_Int, "integer column");
        wt.commit();
    }

    // Create a lot of changesets. We will attempt to check that
    // they are uploaded in a few upload messages.
    for (int i = 0; i < 400; ++i) {
        WriteTransaction wt{db};
        TableRef tr = wt.get_table("class_foo");
        tr->create_object().set("integer column", i);
        wt.commit();
    }

    auto progress_handler = [&](uint_fast64_t downloaded_bytes, uint_fast64_t downloadable_bytes,
                                uint_fast64_t uploaded_bytes, uint_fast64_t uploadable_bytes,
                                uint_fast64_t progress_version, uint_fast64_t snapshot_version) {
        CHECK_GREATER(uploadable_bytes, 1000);

        // This is the important check. If the changesets were not batched,
        // there would be callbacks with partial uploaded_bytes.
        // With batching, all uploadable_bytes are uploaded in the same message.
        CHECK(uploaded_bytes == 0 || uploaded_bytes == uploadable_bytes);
        CHECK_EQUAL(0, downloaded_bytes);
        CHECK_EQUAL(0, downloadable_bytes);
        static_cast<void>(progress_version);
        static_cast<void>(snapshot_version);
    };

    session.set_progress_handler(progress_handler);
    fixture.bind_session(session, "/test");
    session.wait_for_upload_complete_or_client_stopped();
}


TEST(Sync_UploadLogCompactionEnabled)
{
    TEST_DIR(server_dir);
    TEST_CLIENT_DB(db_1);
    TEST_CLIENT_DB(db_2);

    ClientServerFixture::Config config;
    config.disable_upload_compaction = false;
    ClientServerFixture fixture(server_dir, test_context, config);
    fixture.start();

    Session session_1 = fixture.make_session(db_1);
    Session session_2 = fixture.make_session(db_2);

    // Create a changeset with lots of overwrites of the
    // same fields.
    {
        WriteTransaction wt{db_1};
        TableRef tr = sync::create_table(wt, "class_foo");
        tr->add_column(type_Int, "integer column");
        Obj obj0 = tr->create_object();
        Obj obj1 = tr->create_object();
        for (int i = 0; i < 10000; ++i) {
            obj0.set("integer column", i);
            obj1.set("integer column", 2 * i);
        }
        wt.commit();
    }

    fixture.bind_session(session_1, "/test");
    session_1.wait_for_upload_complete_or_client_stopped();

    auto progress_handler = [&](uint_fast64_t downloaded_bytes, uint_fast64_t downloadable_bytes,
                                uint_fast64_t uploaded_bytes, uint_fast64_t uploadable_bytes,
                                uint_fast64_t progress_version, uint_fast64_t snapshot_version) {
        CHECK_EQUAL(downloaded_bytes, downloadable_bytes);
        CHECK_EQUAL(0, uploaded_bytes);
        CHECK_EQUAL(0, uploadable_bytes);
        static_cast<void>(snapshot_version);
        if (progress_version > 0)
            CHECK_NOT_EQUAL(downloadable_bytes, 0);
    };

    session_2.set_progress_handler(progress_handler);

    fixture.bind_session(session_2, "/test");

    session_2.wait_for_download_complete_or_client_stopped();

    {
        ReadTransaction rt_1(db_1);
        ReadTransaction rt_2(db_2);
        CHECK(compare_groups(rt_1, rt_2));
        ConstTableRef table = rt_1.get_table("class_foo");
        CHECK_EQUAL(2, table->size());
        CHECK_EQUAL(9999, table->begin()->get<Int>("integer column"));
        CHECK_EQUAL(19998, table->get_object(1).get<Int>("integer column"));
    }
}


TEST(Sync_UploadLogCompactionDisabled)
{
    TEST_DIR(server_dir);
    TEST_CLIENT_DB(db_1);
    TEST_CLIENT_DB(db_2);

    ClientServerFixture::Config config;
    config.disable_upload_compaction = true;
    config.disable_history_compaction = true;
    ClientServerFixture fixture{server_dir, test_context, config};
    fixture.start();

    // Create a changeset with lots of overwrites of the
    // same fields.
    {
        WriteTransaction wt{db_1};
        TableRef tr = sync::create_table(wt, "class_foo");
        auto col_int = tr->add_column(type_Int, "integer column");
        Obj obj0 = tr->create_object();
        Obj obj1 = tr->create_object();
        for (int i = 0; i < 10000; ++i) {
            obj0.set(col_int, i);
            obj1.set(col_int, 2 * i);
        }
        wt.commit();
    }

    Session session_1 = fixture.make_bound_session(db_1, "/test");
    session_1.wait_for_upload_complete_or_client_stopped();

    auto progress_handler = [&](std::uint_fast64_t downloaded_bytes, std::uint_fast64_t downloadable_bytes,
                                std::uint_fast64_t uploaded_bytes, std::uint_fast64_t uploadable_bytes,
                                std::uint_fast64_t progress_version, std::uint_fast64_t snapshot_version) {
        CHECK_EQUAL(downloaded_bytes, downloadable_bytes);
        CHECK_EQUAL(0, uploaded_bytes);
        CHECK_EQUAL(0, uploadable_bytes);
        static_cast<void>(snapshot_version);
        if (progress_version > 0)
            CHECK_NOT_EQUAL(0, downloadable_bytes);
    };

    Session session_2 = fixture.make_session(db_2);
    session_2.set_progress_handler(progress_handler);
    fixture.bind_session(session_2, "/test");
    session_2.wait_for_download_complete_or_client_stopped();

    {
        ReadTransaction rt_1(db_1);
        ReadTransaction rt_2(db_2);
        CHECK(compare_groups(rt_1, rt_2));
        ConstTableRef table = rt_1.get_table("class_foo");
        CHECK_EQUAL(2, table->size());
        CHECK_EQUAL(9999, table->begin()->get<Int>("integer column"));
        CHECK_EQUAL(19998, table->get_object(1).get<Int>("integer column"));
    }
}


TEST(Sync_ServerHasMoved)
{
    util::Logger& logger = test_context.logger;
    util::PrefixLogger server_logger("Server: ", logger);
    util::PrefixLogger client_logger("Client: ", logger);

    TEST_DIR(server_dir);
    TEST_CLIENT_DB(db);

    sync::Client::Config client_config;
    client_config.logger = &client_logger;
    client_config.reconnect_mode = ReconnectMode::testing;
    client_config.tcp_no_delay = true;
    sync::Client client(client_config);

    ThreadWrapper client_thread;
    client_thread.start([&] {
        client.run();
    });

    // when connecting to the C++ server, use URL prefix:
    Session::Config config;
    config.service_identifier = "/realm-sync";

    sync::Session session(client, db, config);

    auto wait = [&] {
        BowlOfStonesSemaphore bowl;
        auto handler = [&](std::error_code ec) {
            if (CHECK_NOT(ec))
                bowl.add_stone();
        };
        session.async_wait_for_download_completion(handler); // Require a full message round trip
        bowl.get_stone();
    };

    sync::Session::port_type old_port, new_port;
    {
        sync::Server::Config server_config;
        server_config.logger = &server_logger;
        server_config.listen_address = "localhost";
        server_config.listen_port = "";
        server_config.tcp_no_delay = true;
        sync::PKey public_key = sync::PKey::load_public(g_test_server_key_path);
        sync::Server server(server_dir, std::move(public_key), server_config);
        server.start();
        old_port = server.listen_endpoint().port();
        log("old port = %1", old_port);

        ThreadWrapper server_thread;
        server_thread.start([&] {
            server.run();
        });

        session.bind(server_config.listen_address, "/url", g_signed_test_user_token, server.listen_endpoint().port(),
                     sync::ProtocolEnvelope::realm);

        wait();

        server.stop();
        server_thread.join();
    }

    {
        sync::Server::Config server_config;
        server_config.logger = &server_logger;
        server_config.listen_address = "localhost";
        server_config.listen_port = "";
        server_config.tcp_no_delay = true;
        sync::PKey public_key = sync::PKey::load_public(g_test_server_key_path);
        sync::Server server(server_dir, std::move(public_key), server_config);
        server.start();
        new_port = server.listen_endpoint().port();
        log("new port = %1", new_port);

        ThreadWrapper server_thread;
        server_thread.start([&] {
            server.run();
        });

        session.override_server(server_config.listen_address, server.listen_endpoint().port());

        wait();

        server.stop();
        server_thread.join();
    }

    client.stop();
    client_thread.join();
}


TEST(Sync_ReadOnlyClientSideHistoryTrim)
{
    TEST_DIR(dir);
    TEST_CLIENT_DB(db_1);
    TEST_CLIENT_DB(db_2);

    ClientServerFixture fixture{dir, test_context};
    fixture.start();

    ColKey col_ndx_blob_data;
    {
        WriteTransaction wt{db_1};
        TableRef blobs = create_table(wt, "class_Blob");
        col_ndx_blob_data = blobs->add_column(type_Binary, "data");
        blobs->create_object();
        wt.commit();
    }

    Session session_1 = fixture.make_bound_session(db_1, "/foo");
    Session session_2 = fixture.make_bound_session(db_2, "/foo");

    std::string blob(0x4000, '\0');
    for (long i = 0; i < 1024; ++i) {
        {
            WriteTransaction wt{db_1};
            TableRef blobs = wt.get_table("class_Blob");
            blobs->begin()->set(col_ndx_blob_data, BinaryData{blob});
            version_type new_version = wt.commit();
            session_1.nonsync_transact_notify(new_version);
        }
        session_1.wait_for_upload_complete_or_client_stopped();
        session_2.wait_for_download_complete_or_client_stopped();
    }

    // Check that the file size is less than 4 MiB. If it is, then the history
    // must have been trimmed, as the combined size of all the blobs is at least
    // 16 MiB.
    CHECK_LESS(util::File{db_1_path}.get_size(), 0x400000);
}

#if 0 // FIXME: enable when history and file format upgrade is implemented
TEST(Sync_DownloadLogCompactionClassUnderScorePrefix)
{
    TEST_DIR(server_dir);
    TEST_CLIENT_DB(db);

    std::string virtual_path = "/test";
    std::string origin_server_path =
        util::File::resolve("admin_realm_issue_1794.realm", "resources");
    std::string target_server_path;
    {
        ClientServerFixture fixture{server_dir, test_context};
        target_server_path = fixture.map_virtual_to_real_path(virtual_path);
        fixture.start();
    }
    util::File::copy(origin_server_path, target_server_path);

    // Synchronize a client with the migrated server file
    {
        ClientServerFixture fixture{server_dir, test_context};
        fixture.start();
        Session session = fixture.make_bound_session(client_path, virtual_path);
        session.wait_for_download_complete_or_client_stopped();
    }

    {
        // Verify the migrated server file
        TestServerHistoryContext context;
        _impl::ServerHistory::DummyCompactionControl compaction_control;
        _impl::ServerHistory history{target_server_path, context, compaction_control};
        SharedGroup db{history};
        ReadTransaction rt{db};
        rt.get_group().verify();
    }
}
#endif

// This test creates two objects in a target table and a link list
// in a source table. The first target object is inserted in the link list,
// and later the link is set to the second target object.
// Both the target objects are deleted afterwards. The tests verifies that
// sync works with log compaction turned on.
TEST(Sync_ContainerInsertAndSetLogCompaction)
{
    TEST_DIR(dir);
    TEST_CLIENT_DB(db_1);
    TEST_CLIENT_DB(db_2);
    ClientServerFixture fixture(dir, test_context);
    fixture.start();

    {
        WriteTransaction wt{db_1};

        TableRef table_target = create_table(wt, "class_target");
        ColKey col_ndx = table_target->add_column(type_Int, "value");
        auto k0 = table_target->create_object().set(col_ndx, 123).get_key();
        auto k1 = table_target->create_object().set(col_ndx, 456).get_key();

        TableRef table_source = create_table(wt, "class_source");
        col_ndx = table_source->add_column_list(*table_target, "target_link");
        Obj obj = table_source->create_object();
        LnkLst ll = obj.get_linklist(col_ndx);
        ll.insert(0, k0);
        ll.set(0, k1);

        table_target->remove_object(k1);
        table_target->remove_object(k0);

        wt.commit();
    }

    Session session_1 = fixture.make_bound_session(db_1);
    session_1.wait_for_upload_complete_or_client_stopped();

    Session session_2 = fixture.make_bound_session(db_2);
    session_2.wait_for_download_complete_or_client_stopped();

    {
        ReadTransaction rt_1(db_1);
        ReadTransaction rt_2(db_2);
        CHECK(compare_groups(rt_1, rt_2));
    }
}


TEST(Sync_MultipleContainerColumns)
{
    TEST_DIR(dir);
    TEST_CLIENT_DB(db_1);
    TEST_CLIENT_DB(db_2);
    ClientServerFixture fixture(dir, test_context);
    fixture.start();

    {
        WriteTransaction wt{db_1};

        TableRef table = create_table(wt, "class_Table");
        table->add_column_list(type_String, "array1");
        table->add_column_list(type_String, "array2");

        Obj row = table->create_object();
        {
            Lst<StringData> array1 = row.get_list<StringData>("array1");
            array1.clear();
            array1.add("Hello");
        }
        {
            Lst<StringData> array2 = row.get_list<StringData>("array2");
            array2.clear();
            array2.add("World");
        }

        wt.commit();
    }

    Session session_1 = fixture.make_bound_session(db_1);
    session_1.wait_for_upload_complete_or_client_stopped();

    Session session_2 = fixture.make_bound_session(db_2);
    session_2.wait_for_download_complete_or_client_stopped();

    {
        ReadTransaction rt_1(db_1);
        ReadTransaction rt_2(db_2);
        CHECK(compare_groups(rt_1, rt_2));

        ConstTableRef table = rt_1.get_table("class_Table");
        const Obj row = *table->begin();
        auto array1 = row.get_list<StringData>("array1");
        auto array2 = row.get_list<StringData>("array2");
        CHECK_EQUAL(array1.size(), 1);
        CHECK_EQUAL(array2.size(), 1);
        CHECK_EQUAL(array1.get(0), "Hello");
        CHECK_EQUAL(array2.get(0), "World");
    }
}


TEST(Sync_ConnectionStateChange)
{
    TEST_DIR(dir);
    TEST_CLIENT_DB(db_1);
    TEST_CLIENT_DB(db_2);
    using ConnectionState = Session::ConnectionState;
    using ErrorInfo = Session::ErrorInfo;
    std::vector<ConnectionState> states_1, states_2;
    {
        ClientServerFixture fixture(dir, test_context);
        fixture.start();

        BowlOfStonesSemaphore bowl_1, bowl_2;
        auto listener_1 = [&](ConnectionState state, const ErrorInfo* error_info) {
            CHECK_EQUAL(state == ConnectionState::disconnected, bool(error_info));
            states_1.push_back(state);
            if (state == ConnectionState::disconnected)
                bowl_1.add_stone();
        };
        auto listener_2 = [&](ConnectionState state, const ErrorInfo* error_info) {
            CHECK_EQUAL(state == ConnectionState::disconnected, bool(error_info));
            states_2.push_back(state);
            if (state == ConnectionState::disconnected)
                bowl_2.add_stone();
        };

        Session session_1 = fixture.make_session(db_1);
        session_1.set_connection_state_change_listener(listener_1);
        fixture.bind_session(session_1, "/test");
        session_1.wait_for_download_complete_or_client_stopped();

        Session session_2 = fixture.make_session(db_2);
        session_2.set_connection_state_change_listener(listener_2);
        fixture.bind_session(session_2, "/test");
        session_2.wait_for_download_complete_or_client_stopped();

        fixture.close_server_side_connections();
        bowl_1.get_stone();
        bowl_2.get_stone();
    }
    std::vector<ConnectionState> reference{ConnectionState::connecting, ConnectionState::connected,
                                           ConnectionState::disconnected};
    CHECK(states_1 == reference);
    CHECK(states_2 == reference);
}


TEST(Sync_ClientErrorHandler)
{
    TEST_DIR(dir);
    TEST_CLIENT_DB(db);
    ClientServerFixture fixture(dir, test_context);
    fixture.start();

    BowlOfStonesSemaphore bowl;
    auto handler = [&](std::error_code, bool, const std::string&) {
        bowl.add_stone();
    };

    Session session = fixture.make_session(db);
    session.set_error_handler(std::move(handler));
    fixture.bind_session(session, "/test");
    session.wait_for_download_complete_or_client_stopped();

    fixture.close_server_side_connections();
    bowl.get_stone();
}


#ifndef REALM_PLATFORM_WIN32

TEST(Sync_VerifyServerHistoryAfterLargeUpload)
{
    TEST_DIR(server_dir);
    TEST_CLIENT_DB(db);

    ClientServerFixture fixture{server_dir, test_context};
    fixture.start();

    {
        WriteTransaction wt{db};
        auto table = sync::create_table(wt, "class_table");
        ColKey col = table->add_column(type_Binary, "data");

        // Create enough data that our changeset cannot be stored contiguously
        // by BinaryColumn (> 16MB).
        std::size_t data_size = 8 * 1024 * 1024;
        std::string data(data_size, '\0');
        for (std::size_t i = 0; i < 8; ++i) {
            table->create_object().set(col, BinaryData{data.data(), data.size()});
        }

        wt.commit();

        Session session = fixture.make_session(db);
        fixture.bind_session(session, "/test");
        session.wait_for_upload_complete_or_client_stopped();
    }

    {
        std::string server_path = fixture.map_virtual_to_real_path("/test");
        TestServerHistoryContext context;
        _impl::ServerHistory::DummyCompactionControl compaction_control;
        _impl::ServerHistory history{server_path, context, compaction_control};
        DBRef db = DB::create(history);
        {
            ReadTransaction rt{db};
            rt.get_group().verify();
        }
    }
}

#endif // REALM_PLATFORM_WIN32


TEST(Sync_ServerSideModify_Randomize)
{
    int num_server_side_transacts = 1200;
    int num_client_side_transacts = 1200;

    TEST_DIR(server_dir);
    TEST_CLIENT_DB(db_2);

    ClientServerFixture::Config config;
    ClientServerFixture fixture{server_dir, test_context, std::move(config)};
    fixture.start();

    Session session = fixture.make_bound_session(db_2, "/test");

    std::string server_path = fixture.map_virtual_to_real_path("/test");
    TestServerHistoryContext context;
    _impl::ServerHistory::DummyCompactionControl compaction_control;
    _impl::ServerHistory history_1{server_path, context, compaction_control};
    DBRef db_1 = DB::create(history_1);

    auto server_side_program = [num_server_side_transacts, &db_1, &fixture, &session] {
        Random random(random_int<unsigned long>()); // Seed from slow global generator
        for (int i = 0; i < num_server_side_transacts; ++i) {
            WriteTransaction wt{db_1};
            TableRef table = wt.get_table("class_foo");
            if (!table) {
                table = sync::create_table(wt, "class_foo");
                table->add_column(type_Int, "i");
            }
            if (i % 2 == 0)
                table->create_object();
            Obj obj = *(table->begin() + random.draw_int_mod(table->size()));
            obj.set<int64_t>("i", random.draw_int_max(0x0'7FFF'FFFF'FFFF'FFFF));
            wt.commit();
            fixture.inform_server_about_external_change("/test");
            session.wait_for_download_complete_or_client_stopped();
        }
    };

    auto client_side_program = [num_client_side_transacts, &db_2, &session] {
        Random random(random_int<unsigned long>()); // Seed from slow global generator
        for (int i = 0; i < num_client_side_transacts; ++i) {
            WriteTransaction wt{db_2};
            TableRef table = wt.get_table("class_foo");
            if (!table) {
                table = sync::create_table(wt, "class_foo");
                table->add_column(type_Int, "i");
            }
            if (i % 2 == 0)
                table->create_object();
            ;
            Obj obj = *(table->begin() + random.draw_int_mod(table->size()));
            obj.set<int64_t>("i", random.draw_int_max(0x0'7FFF'FFFF'FFFF'FFFF));
            version_type new_version = wt.commit();
            session.nonsync_transact_notify(new_version);
            if (i % 16 == 0)
                session.wait_for_upload_complete_or_client_stopped();
        }
    };

    ThreadWrapper server_program_thread;
    server_program_thread.start(std::move(server_side_program));
    client_side_program();
    CHECK(!server_program_thread.join());

    session.wait_for_upload_complete_or_client_stopped();
    session.wait_for_download_complete_or_client_stopped();

    ReadTransaction rt_1{db_1};
    ReadTransaction rt_2{db_2};
    CHECK(compare_groups(rt_1, rt_2, test_context.logger));
}


// This test connects a sync client to the realm cloud service using a SSL
// connection. The purpose of the test is to check that the server's SSL
// certificate is accepted by the client.  The client will connect with an
// invalid token and get an error code back.  The check is that the error is
// not rejected certificate.  The test should be disabled under normal
// circumstances since it requires network access and cloud availability. The
// test might be enabled during testing of SSL functionality.
TEST_IF(Sync_SSL_Certificates, false)
{
    TEST_CLIENT_DB(db);

    const char* server_address[] = {
        "morten-krogh.us1.cloud.realm.io",
        "fantastic-cotton-shoes.us1.cloud.realm.io",
        "www.realm.io",
        "www.yahoo.com",
        "www.nytimes.com",
        "www.ibm.com",
        "www.ssllabs.com",
    };

    size_t num_servers = sizeof(server_address) / sizeof(server_address[0]);

    util::Logger& logger = test_context.logger;
    util::PrefixLogger client_logger("Client: ", logger);

    for (size_t i = 0; i < num_servers; ++i) {
        Client::Config client_config;
        client_config.logger = &client_logger;
        client_config.reconnect_mode = ReconnectMode::testing;
        Client client(client_config);

        ThreadWrapper client_thread;
        client_thread.start([&] {
            client.run();
        });

        Session::Config session_config;
        session_config.server_address = server_address[i];
        session_config.server_port = 443;
        session_config.realm_identifier = "/anything";
        session_config.protocol_envelope = ProtocolEnvelope::realms;

        // Invalid token for the cloud.
        session_config.signed_user_token = g_signed_test_user_token;

        Session session{client, db, session_config};

        auto listener = [&](Session::ConnectionState state, const Session::ErrorInfo* error_info) {
            if (state == Session::ConnectionState::disconnected) {
                CHECK(error_info);
                client_logger.debug(
                    "State change: disconnected, error_code = %1, is_fatal = %2, detailed_message = %3",
                    error_info->error_code, error_info->is_fatal, error_info->detailed_message);
                // We expect to get through the SSL handshake but will hit an error due to the wrong token.
                CHECK_NOT_EQUAL(error_info->error_code, Client::Error::ssl_server_cert_rejected);
                client.stop();
            }
        };

        session.set_connection_state_change_listener(listener);
        session.bind();

        session.wait_for_download_complete_or_client_stopped();
        client.stop();
        client_thread.join();
    }
}


// Testing the custom authorization header name.  The sync protocol does not
// currently use the HTTP Authorization header, so the test is to watch the
// logs and see that the client use the right header name. Proxies and the sync
// server HTTP api use the Authorization header.
TEST(Sync_AuthorizationHeaderName)
{
    TEST_DIR(dir);
    TEST_CLIENT_DB(db);

    ClientServerFixture::Config config;
    config.authorization_header_name = "X-Alternative-Name";
    ClientServerFixture fixture(dir, test_context, config);
    fixture.start();

    Session::Config session_config;
    session_config.authorization_header_name = config.authorization_header_name;

    std::map<std::string, std::string> custom_http_headers;
    custom_http_headers["Header-Name-1"] = "Header-Value-1";
    custom_http_headers["Header-Name-2"] = "Header-Value-2";
    session_config.custom_http_headers = std::move(custom_http_headers);
    Session session = fixture.make_session(db, session_config);
    fixture.bind_session(session, "/test");

    session.wait_for_download_complete_or_client_stopped();
}


TEST(Sync_BadChangeset)
{
    TEST_DIR(dir);
    TEST_CLIENT_DB(db);

    bool did_fail = false;
    {
        ClientServerFixture::Config config;
        config.disable_upload_compaction = true;
        ClientServerFixture fixture(dir, test_context, config);
        fixture.start();

        {
            Session session = fixture.make_bound_session(db);
            session.wait_for_download_complete_or_client_stopped();
        }

        {
            WriteTransaction wt(db);
            TableRef table = sync::create_table(wt, "class_Foo");
            table->add_column(type_Int, "i");
            table->create_object().set_all(123);
            const ChangesetEncoder::Buffer& buffer = get_history(db).get_instruction_encoder().buffer();
            char bad_instruction = 0x3e;
            const_cast<ChangesetEncoder::Buffer&>(buffer).append(&bad_instruction, 1);
            wt.commit();
        }

        auto listener = [&](Session::ConnectionState state, const Session::ErrorInfo* error_info) {
            if (state != Session::ConnectionState::disconnected)
                return;
            REALM_ASSERT(error_info);
            std::error_code ec = error_info->error_code;
            bool is_fatal = error_info->is_fatal;
            CHECK_EQUAL(sync::ProtocolError::bad_changeset, ec);
            CHECK(is_fatal);
            fixture.stop();
            did_fail = true;
        };

        Session session = fixture.make_session(db);
        session.set_connection_state_change_listener(listener);
        fixture.bind_session(session, "/test");

        session.wait_for_upload_complete_or_client_stopped();
        session.wait_for_download_complete_or_client_stopped();
    }
    CHECK(did_fail);
}


namespace issue2104 {

class IntegrationReporter : public _impl::ServerHistory::IntegrationReporter {
public:
    void on_integration_session_begin() override {}

    void on_changeset_integrated(std::size_t) override {}

    void on_changesets_merged(long) override {}
};

class ServerHistoryContext : public _impl::ServerHistory::Context {
public:
    ServerHistoryContext()
        : m_transformer{make_transformer()}
    {
    }

    std::mt19937_64& server_history_get_random() noexcept override
    {
        return m_random;
    }

    sync::Transformer& get_transformer() override
    {
        return *m_transformer;
    }

    util::Buffer<char>& get_transform_buffer() override
    {
        return m_transform_buffer;
    }

    IntegrationReporter& get_integration_reporter() override
    {
        return m_integration_reporter;
    }

private:
    std::mt19937_64 m_random;
    std::unique_ptr<sync::Transformer> m_transformer;
    util::Buffer<char> m_transform_buffer;
    IntegrationReporter m_integration_reporter;
};

} // namespace issue2104

// This test reproduces a slow merge seen in issue 2104.
// The test uses a user supplied Realm and a changeset
// from a client.
// The test uses a user supplied Realm that is very large
// and not kept in the repo. The realm has checksum 3693867489.
//
// This test might be modified to avoid having a large Realm
// (96 MB uncompressed) in the repo.
TEST_IF(Sync_Issue2104, false)
{
    TEST_DIR(dir);

    util::Logger& logger = test_context.logger;

    // Save a snapshot of the server Realm file.
    std::string realm_path = "issue_2104_server.realm";
    std::string realm_path_copy = util::File::resolve("issue_2104.realm", dir);
    util::File::copy(realm_path, realm_path_copy);

    std::string changeset_hex = "3F 00 07 41 42 43 44 61 74 61 3F 01 02 69 64 3F 02 09 41 6C 69 67 6E 6D 65 6E 74 3F "
                                "03 12 42 65 68 61 76 69 6F 72 4F 63 63 75 72 72 65 6E 63 65 3F 04 0D 42 65 68 61 76 "
                                "69 6F 72 50 68 61 73 65 3F 05 09 43 6F 6C 6C 65 63 74 6F 72 3F 06 09 43 72 69 74 65 "
                                "72 69 6F 6E 3F 07 07 46 65 61 74 75 72 65 3F 08 12 49 6E 73 74 72 75 63 74 69 6F 6E "
                                "61 6C 54 72 69 61 6C 3F 09 14 4D 65 61 73 75 72 65 6D 65 6E 74 50 72 6F 63 65 64 75 "
                                "72 65 3F 0A 07 4D 65 73 73 61 67 65 3F 0B 04 4E 6F 74 65 3F 0C 16 4F 6E 62 6F 61 72 "
                                "64 69 6E 67 54 6F 75 72 50 72 6F 67 72 65 73 73 3F 0D 05 50 68 61 73 65 3F 0E 07 50 "
                                "72 6F 67 72 61 6D 3F 0F 0C 50 72 6F 67 72 61 6D 47 72 6F 75 70 3F 10 0A 50 72 6F 67 "
                                "72 61 6D 52 75 6E 3F 11 0F 50 72 6F 67 72 61 6D 54 65 6D 70 6C 61 74 65 3F 12 0B 52 "
                                "65 61 6C 6D 53 74 72 69 6E 67 3F 13 0B 53 65 73 73 69 6F 6E 4E 6F 74 65 3F 14 07 53 "
                                "74 75 64 65 6E 74 3F 15 06 54 61 72 67 65 74 3F 16 0E 54 61 72 67 65 74 54 65 6D 70 "
                                "6C 61 74 65 3F 17 04 54 61 73 6B 3F 18 05 54 6F 6B 65 6E 3F 19 04 55 73 65 72 3F 1A "
                                "07 5F 5F 43 6C 61 73 73 3F 1B 04 6E 61 6D 65 3F 1C 0C 5F 5F 50 65 72 6D 69 73 73 69 "
                                "6F 6E 3F 1D 07 5F 5F 52 65 61 6C 6D 3F 1E 06 5F 5F 52 6F 6C 65 3F 1F 06 5F 5F 55 73 "
                                "65 72 3F 20 09 63 72 65 61 74 65 64 41 74 3F 21 0A 6D 6F 64 69 66 69 65 64 41 74 3F "
                                "22 09 63 72 65 61 74 65 64 42 79 3F 23 0A 6D 6F 64 69 66 69 65 64 42 79 3F 24 07 70 "
                                "72 6F 67 72 61 6D 3F 25 04 64 61 74 65 3F 26 0A 61 6E 74 65 63 65 64 65 6E 74 3F 27 "
                                "08 62 65 68 61 76 69 6F 72 3F 28 0B 63 6F 6E 73 65 71 75 65 6E 63 65 3F 29 07 73 65 "
                                "74 74 69 6E 67 3F 2A 04 6E 6F 74 65 3F 2B 08 63 61 74 65 67 6F 72 79 3F 2C 05 6C 65 "
                                "76 65 6C 3F 2D 0A 6F 63 63 75 72 72 65 64 41 74 3F 2E 05 70 68 61 73 65 3F 2F 08 64 "
                                "75 72 61 74 69 6F 6E 3F 30 07 6D 61 72 6B 52 61 77 3F 31 09 73 68 6F 72 74 4E 61 6D "
                                "65 3F 32 0A 64 65 66 69 6E 69 74 69 6F 6E 3F 33 06 74 61 72 67 65 74 3F 34 08 74 65 "
                                "6D 70 6C 61 74 65 3F 35 0D 6C 61 62 65 6C 4F 76 65 72 72 69 64 65 3F 36 08 62 61 73 "
                                "65 6C 69 6E 65 3F 37 13 63 6F 6C 6C 65 63 74 69 6F 6E 46 72 65 71 75 65 6E 63 79 3F "
                                "38 0E 61 64 64 69 74 69 6F 6E 61 6C 49 6E 66 6F 3F 39 0D 64 61 79 73 54 6F 49 6E 63 "
                                "6C 75 64 65 3F 3A 0D 64 61 79 73 54 6F 45 78 63 6C 75 64 65 3F 3B 07 74 79 70 65 52 "
                                "61 77 3F 3C 09 66 72 65 71 75 65 6E 63 79 3F 3D 08 69 6E 74 65 72 76 61 6C 3F 3E 0E "
                                "70 6F 69 6E 74 73 41 6E 61 6C 79 7A 65 64 3F 3F 0D 6D 69 6E 50 65 72 63 65 6E 74 61 "
                                "67 65 3F C0 00 04 63 6F 64 65 3F C1 00 06 74 65 61 6D 49 64 3F C2 00 03 75 72 6C 3F "
                                "C3 00 07 73 65 63 74 69 6F 6E 3F C4 00 11 63 72 69 74 65 72 69 6F 6E 44 65 66 61 75 "
                                "6C 74 73 3F C5 00 04 74 61 73 6B 3F C6 00 09 72 65 73 75 6C 74 52 61 77 3F C7 00 09 "
                                "70 72 6F 6D 70 74 52 61 77 3F C8 00 04 74 65 78 74 3F C9 00 0A 70 72 6F 67 72 61 6D "
                                "52 75 6E 3F CA 00 09 72 65 63 69 70 69 65 6E 74 3F CB 00 04 62 6F 64 79 3F CC 00 06 "
                                "61 63 74 69 76 65 3F CD 00 0D 62 65 68 61 76 69 6F 72 50 68 61 73 65 3F CE 00 03 64 "
                                "61 79 3F CF 00 06 74 6F 75 72 49 64 3F D0 00 08 63 6F 6D 70 6C 65 74 65 3F D1 00 05 "
                                "73 74 61 72 74 3F D2 00 03 65 6E 64 3F D3 00 05 74 69 74 6C 65 3F D4 00 12 70 72 6F "
                                "67 72 61 6D 44 65 73 63 72 69 70 74 69 6F 6E 3F D5 00 09 63 72 69 74 65 72 69 6F 6E "
                                "3F D6 00 0E 63 72 69 74 65 72 69 6F 6E 52 75 6C 65 73 3F D7 00 03 73 74 6F 3F D8 00 "
                                "03 6C 74 6F 3F D9 00 18 72 65 69 6E 66 6F 72 63 65 6D 65 6E 74 53 63 68 65 64 75 6C "
                                "65 52 61 77 3F DA 00 0D 72 65 69 6E 66 6F 72 63 65 6D 65 6E 74 3F DB 00 11 72 65 69 "
                                "6E 66 6F 72 63 65 6D 65 6E 74 54 79 70 65 3F DC 00 16 64 69 73 63 72 69 6D 69 6E 61 "
                                "74 69 76 65 53 74 69 6D 75 6C 75 73 3F DD 00 07 74 61 72 67 65 74 73 3F DE 00 05 74 "
                                "61 73 6B 73 3F DF 00 0A 74 61 73 6B 53 74 61 74 65 73 3F E0 00 0C 74 6F 74 61 6C 49 "
                                "54 43 6F 75 6E 74 3F E1 00 0A 73 61 6D 70 6C 65 54 69 6D 65 3F E2 00 10 64 65 66 61 "
                                "75 6C 74 52 65 73 75 6C 74 52 61 77 3F E3 00 0F 76 61 72 69 61 62 6C 65 49 54 43 6F "
                                "75 6E 74 3F E4 00 09 65 72 72 6F 72 6C 65 73 73 3F E5 00 0C 6D 69 6E 41 74 74 65 6D "
                                "70 74 65 64 3F E6 00 10 64 65 66 61 75 6C 74 4D 65 74 68 6F 64 52 61 77 3F E7 00 0A "
                                "73 65 74 74 69 6E 67 52 61 77 3F E8 00 07 73 74 75 64 65 6E 74 3F E9 00 0F 6D 61 73 "
                                "74 65 72 65 64 54 61 72 67 65 74 73 3F EA 00 0D 66 75 74 75 72 65 54 61 72 67 65 74 "
                                "73 3F EB 00 05 67 72 6F 75 70 3F EC 00 06 6C 6F 63 6B 65 64 3F ED 00 0E 6C 61 73 74 "
                                "44 65 63 69 73 69 6F 6E 41 74 3F EE 00 08 61 72 63 68 69 76 65 64 3F EF 00 0E 64 61 "
                                "74 65 73 54 6F 49 6E 63 6C 75 64 65 3F F0 00 0E 64 61 74 65 73 54 6F 45 78 63 6C 75 "
                                "64 65 3F F1 00 09 64 72 61 77 65 72 52 61 77 3F F2 00 0B 63 6F 6D 70 6C 65 74 65 64 "
                                "41 74 3F F3 00 03 49 54 73 3F F4 00 0C 64 69 73 70 6C 61 79 4F 72 64 65 72 3F F5 00 "
                                "0F 63 6F 72 72 65 63 74 4F 76 65 72 72 69 64 65 3F F6 00 11 61 74 74 65 6D 70 74 65 "
                                "64 4F 76 65 72 72 69 64 65 3F F7 00 09 6D 65 74 68 6F 64 52 61 77 3F F8 00 08 73 74 "
                                "61 74 65 52 61 77 3F F9 00 0C 70 6F 69 6E 74 54 79 70 65 52 61 77 3F FA 00 09 61 6C "
                                "69 67 6E 6D 65 6E 74 3F FB 00 08 65 78 61 6D 70 6C 65 73 3F FC 00 0E 67 65 6E 65 72 "
                                "61 6C 69 7A 61 74 69 6F 6E 3F FD 00 09 6D 61 74 65 72 69 61 6C 73 3F FE 00 09 6F 62 "
                                "6A 65 63 74 69 76 65 3F FF 00 0F 72 65 63 6F 6D 6D 65 6E 64 61 74 69 6F 6E 73 3F 80 "
                                "01 08 73 74 69 6D 75 6C 75 73 3F 81 01 0B 74 61 72 67 65 74 4E 6F 74 65 73 3F 82 01 "
                                "11 74 65 61 63 68 69 6E 67 50 72 6F 63 65 64 75 72 65 3F 83 01 0A 76 62 6D 61 70 70 "
                                "54 61 67 73 3F 84 01 08 61 66 6C 73 54 61 67 73 3F 85 01 09 6E 79 73 6C 73 54 61 67 "
                                "73 3F 86 01 06 64 6F 6D 61 69 6E 3F 87 01 04 67 6F 61 6C 3F 88 01 07 73 75 62 6A 65 "
                                "63 74 3F 89 01 0B 6A 6F 62 43 61 74 65 67 6F 72 79 3F 8A 01 13 70 72 6F 6D 70 74 69 "
                                "6E 67 50 72 6F 63 65 64 75 72 65 73 3F 8B 01 10 70 72 65 73 63 68 6F 6F 6C 4D 61 73 "
                                "74 65 72 79 3F 8C 01 0C 61 62 6C 6C 73 4D 61 73 74 65 72 79 3F 8D 01 0D 64 61 74 61 "
                                "52 65 63 6F 72 64 69 6E 67 3F 8E 01 0F 65 72 72 6F 72 43 6F 72 72 65 63 74 69 6F 6E "
                                "3F 8F 01 0B 73 74 72 69 6E 67 56 61 6C 75 65 3F 90 01 06 63 6C 69 65 6E 74 3F 91 01 "
                                "09 74 68 65 72 61 70 69 73 74 3F 92 01 0B 72 65 69 6E 66 6F 72 63 65 72 73 3F 93 01 "
                                "05 6E 6F 74 65 73 3F 94 01 0F 74 61 72 67 65 74 42 65 68 61 76 69 6F 72 73 3F 95 01 "
                                "08 67 6F 61 6C 73 4D 65 74 3F 96 01 0D 74 79 70 65 4F 66 53 65 72 76 69 63 65 3F 97 "
                                "01 0D 70 65 6F 70 6C 65 50 72 65 73 65 6E 74 3F 98 01 08 6C 61 74 69 74 75 64 65 3F "
                                "99 01 09 6C 6F 6E 67 69 74 75 64 65 3F 9A 01 06 61 6C 65 72 74 73 3F 9B 01 03 65 69 "
                                "6E 3F 9C 01 03 64 6F 62 3F 9D 01 0F 70 72 69 6D 61 72 79 47 75 61 72 64 69 61 6E 3F "
                                "9E 01 11 73 65 63 6F 6E 64 61 72 79 47 75 61 72 64 69 61 6E 3F 9F 01 08 69 6D 61 67 "
                                "65 55 72 6C 3F A0 01 0B 64 65 61 63 74 69 76 61 74 65 64 3F A1 01 11 74 61 72 67 65 "
                                "74 44 65 73 63 72 69 70 74 69 6F 6E 3F A2 01 08 6D 61 73 74 65 72 65 64 3F A3 01 0F "
                                "74 61 73 6B 44 65 73 63 72 69 70 74 69 6F 6E 3F A4 01 09 65 78 70 69 72 65 73 41 74 "
                                "3F A5 01 0C 63 6F 6C 6C 65 63 74 6F 72 49 64 73 3F A6 01 08 73 74 75 64 65 6E 74 73 "
                                "3F A7 01 12 6F 6E 62 6F 61 72 64 69 6E 67 50 72 6F 67 72 65 73 73 3F A8 01 05 65 6D "
                                "61 69 6C 3F A9 01 05 70 68 6F 6E 65 3F AA 01 07 72 6F 6C 65 52 61 77 3F AB 01 08 73 "
                                "65 74 74 69 6E 67 73 3F AC 01 0B 70 65 72 6D 69 73 73 69 6F 6E 73 3F AD 01 04 72 6F "
                                "6C 65 3F AE 01 07 63 61 6E 52 65 61 64 3F AF 01 09 63 61 6E 55 70 64 61 74 65 3F B0 "
                                "01 09 63 61 6E 44 65 6C 65 74 65 3F B1 01 11 63 61 6E 53 65 74 50 65 72 6D 69 73 73 "
                                "69 6F 6E 73 3F B2 01 08 63 61 6E 51 75 65 72 79 3F B3 01 09 63 61 6E 43 72 65 61 74 "
                                "65 3F B4 01 0F 63 61 6E 4D 6F 64 69 66 79 53 63 68 65 6D 61 3F B5 01 07 6D 65 6D 62 "
                                "65 72 73 02 00 01 01 02 00 02 02 01 01 02 00 02 03 01 01 02 00 02 04 01 01 02 00 02 "
                                "05 01 01 02 01 02 06 01 01 02 01 02 07 01 01 02 00 02 08 01 01 02 00 02 09 01 01 02 "
                                "00 02 0A 01 01 02 00 02 0B 01 01 02 00 02 0C 01 01 02 00 02 0D 01 01 02 00 02 0E 01 "
                                "01 02 00 02 0F 01 01 02 00 02 10 01 01 02 00 02 11 01 01 02 00 02 12 00 02 13 01 01 "
                                "02 00 02 14 01 01 02 00 02 15 01 01 02 00 02 16 01 01 02 00 02 17 01 01 02 00 02 18 "
                                "01 01 02 00 02 19 01 01 02 00 02 1A 01 1B 02 00 02 1C 00 02 1D 01 01 00 00 02 1E 01 "
                                "1B 02 00 02 1F 01 01 02 00 00 00 0B 20 08 00 00 0B 21 08 00 00 0B 22 0C 00 19 0B 23 "
                                "0C 00 19 0B 24 0C 00 0E 0B 25 08 00 00 0B 26 02 00 01 0B 27 02 00 01 0B 28 02 00 01 "
                                "0B 29 02 00 01 0B 2A 02 00 01 00 02 0B 20 08 00 00 0B 21 08 00 00 0B 2B 02 00 01 0B "
                                "2C 02 00 01 00 03 0B 20 08 00 00 0B 21 08 00 00 0B 2D 08 00 00 0B 22 0C 00 19 0B 23 "
                                "0C 00 19 0B 2E 0C 00 04 0B 2F 0A 00 01 0B 30 02 00 00 00 04 0B 20 08 00 00 0B 21 08 "
                                "00 00 0B 22 0C 00 19 0B 23 0C 00 19 0B 1B 02 00 01 0B 31 02 00 01 0B 32 02 00 01 0B "
                                "33 02 00 01 0B 24 0C 00 0E 0B 34 0C 00 11 0B 35 02 00 01 0B 36 02 00 01 0B 37 02 00 "
                                "01 0B 38 02 00 01 0B 39 08 02 00 0B 3A 08 02 00 0B 3B 02 00 00 00 05 0B 2F 0C 00 04 "
                                "0B 3C 0C 00 04 0B 3D 0C 00 10 00 06 0B 3E 00 00 00 0B 3F 0A 00 00 00 07 0B C0 00 02 "
                                "00 00 0B C1 00 02 00 01 0B C2 00 02 00 01 0B C3 00 02 00 01 0B C4 00 0D 00 06 00 08 "
                                "0B 20 08 00 00 0B 21 08 00 00 0B 22 0C 00 19 0B 23 0C 00 19 0B C5 00 0C 00 17 0B 33 "
                                "0C 00 15 0B C6 00 02 00 00 0B C7 00 02 00 00 00 09 0B C8 00 02 00 01 00 0A 0B 20 08 "
                                "00 00 0B 21 08 00 00 0B 22 0C 00 19 0B 23 0C 00 19 0B C9 00 0C 00 10 0B 24 0C 00 0E "
                                "0B CA 00 0C 00 19 0B CB 00 02 00 00 0B CC 00 01 00 00 0B 3B 02 00 00 00 0B 0B 20 08 "
                                "00 00 0B 21 08 00 00 0B 22 0C 00 19 0B 23 0C 00 19 0B CD 00 0C 00 04 0B CE 00 08 00 "
                                "00 0B CB 00 02 00 00 0B CC 00 01 00 00 00 0C 0B CF 00 02 00 00 0B D0 00 01 00 00 00 "
                                "0D 0B 20 08 00 00 0B 21 08 00 00 0B 22 0C 00 19 0B 23 0C 00 19 0B 24 0C 00 0E 0B D1 "
                                "00 08 00 00 0B D2 00 08 00 01 0B D3 00 02 00 01 0B D4 00 02 00 01 0B 32 02 00 01 0B "
                                "D5 00 02 00 01 0B D6 00 0D 00 06 0B D7 00 02 00 01 0B D8 00 02 00 01 0B 36 02 00 01 "
                                "0B 37 02 00 01 0B 35 02 00 01 0B 38 02 00 01 0B C7 00 02 00 00 0B D9 00 02 00 00 0B "
                                "DA 00 00 00 01 0B DB 00 02 00 01 0B DC 00 02 00 01 0B DD 00 0D 00 15 0B DE 00 0D 00 "
                                "17 0B DF 00 0D 00 12 0B E0 00 00 00 01 0B E1 00 0A 00 01 0B E2 00 02 00 00 0B E3 00 "
                                "01 00 00 0B E4 00 01 00 00 0B E5 00 00 00 00 0B E6 00 02 00 00 0B E7 00 02 00 00 00 "
                                "0E 0B 20 08 00 00 0B 21 08 00 00 0B 22 0C 00 19 0B 23 0C 00 19 0B E8 00 0C 00 14 0B "
                                "E9 00 0D 00 15 0B EA 00 0D 00 15 0B EB 00 0C 00 0F 0B EC 00 01 00 00 0B ED 00 08 00 "
                                "01 0B EE 00 01 00 00 0B 34 0C 00 11 0B EF 00 08 02 00 0B F0 00 08 02 00 0B F1 00 02 "
                                "00 00 00 0F 0B 20 08 00 00 0B 21 08 00 00 0B 22 0C 00 19 0B 23 0C 00 19 00 10 0B 20 "
                                "08 00 00 0B 21 08 00 00 0B F2 00 08 00 01 0B 22 0C 00 19 0B 23 0C 00 19 0B F3 00 0D "
                                "00 08 0B CC 00 01 00 00 0B F4 00 00 00 01 0B F5 00 00 00 01 0B F6 00 00 00 01 0B F7 "
                                "00 02 00 00 0B F8 00 02 00 00 0B F9 00 02 00 00 0B 2E 0C 00 0D 0B 2A 02 00 01 0B EE "
                                "00 01 00 00 00 11 0B 20 08 00 00 0B 21 08 00 00 0B FA 00 0C 00 02 0B 36 02 00 01 0B "
                                "FB 00 02 00 01 0B EA 00 0D 00 16 0B FC 00 02 00 01 0B FD 00 02 00 01 0B 1B 02 00 01 "
                                "0B FE 00 02 00 01 0B FF 00 02 00 01 0B 80 01 02 00 01 0B 81 01 02 00 01 0B 82 01 02 "
                                "00 01 0B 32 02 00 01 0B 83 01 02 00 01 0B 84 01 02 00 01 0B 85 01 02 00 01 0B 86 01 "
                                "02 00 01 0B 87 01 02 00 01 0B 88 01 02 00 01 0B 89 01 02 00 01 0B D8 00 02 00 01 0B "
                                "8A 01 02 00 01 0B 8B 01 02 00 01 0B 8C 01 02 00 01 0B 8D 01 02 00 01 0B 8E 01 02 00 "
                                "01 0B D5 00 0D 00 06 00 12 0B 8F 01 02 00 00 00 13 0B 20 08 00 00 0B 21 08 00 00 0B "
                                "22 0C 00 19 0B 23 0C 00 19 0B 90 01 0C 00 14 0B 91 01 02 00 01 0B 92 01 02 00 01 0B "
                                "93 01 02 00 01 0B 94 01 02 00 01 0B 95 01 02 00 01 0B 96 01 02 00 01 0B 97 01 02 00 "
                                "01 0B D1 00 08 00 01 0B D2 00 08 00 01 0B 98 01 0A 00 01 0B 99 01 0A 00 01 00 14 0B "
                                "20 08 00 00 0B 21 08 00 00 0B 1B 02 00 01 0B 9A 01 02 00 01 0B 9B 01 02 00 01 0B 9C "
                                "01 08 00 01 0B 9D 01 0C 00 19 0B 9E 01 0C 00 19 0B 9F 01 02 00 01 0B A0 01 01 00 00 "
                                "00 15 0B 20 08 00 00 0B 21 08 00 00 0B 22 0C 00 19 0B 23 0C 00 19 0B A1 01 02 00 01 "
                                "0B A2 01 08 00 01 00 16 0B 20 08 00 00 0B 21 08 00 00 0B A1 01 02 00 01 00 17 0B 20 "
                                "08 00 00 0B 21 08 00 00 0B 22 0C 00 19 0B 23 0C 00 19 0B A3 01 02 00 01 0B F8 00 02 "
                                "00 00 00 18 0B A4 01 08 00 00 0B CB 00 02 00 01 00 19 0B 20 08 00 00 0B 21 08 00 00 "
                                "0B A5 01 02 02 00 0B A6 01 0D 00 14 0B A7 01 0D 00 0C 0B 1B 02 00 01 0B A8 01 02 00 "
                                "01 0B A9 01 02 00 01 0B 9F 01 02 00 01 0B AA 01 02 00 00 0B AB 01 02 02 00 00 1A 0B "
                                "AC 01 0D 00 1C 00 1C 0B AD 01 0C 00 1E 0B AE 01 01 00 00 0B AF 01 01 00 00 0B B0 01 "
                                "01 00 00 0B B1 01 01 00 00 0B B2 01 01 00 00 0B B3 01 01 00 00 0B B4 01 01 00 00 00 "
                                "1D 0B AC 01 0D 00 1C 00 1E 0B B5 01 0D 00 1F 00 1F 0B AD 01 0C 00 1E";

    std::vector<char> changeset_vec;
    {
        std::istringstream in{changeset_hex};
        int n;
        in >> std::hex >> n;
        while (in) {
            REALM_ASSERT(n >= 0 && n <= 255);
            changeset_vec.push_back(n);
            in >> std::hex >> n;
        }
    }

    BinaryData changeset_bin{changeset_vec.data(), changeset_vec.size()};

    file_ident_type client_file_ident = 51;
    timestamp_type origin_timestamp = 103573722140;
    file_ident_type origin_file_ident = 0;
    version_type client_version = 2;
    version_type last_integrated_server_version = 0;
    UploadCursor upload_cursor{client_version, last_integrated_server_version};

    _impl::ServerHistory::IntegratableChangeset integratable_changeset{
        client_file_ident, origin_timestamp, origin_file_ident, upload_cursor, changeset_bin};

    _impl::ServerHistory::IntegratableChangesets integratable_changesets;
    integratable_changesets[client_file_ident].changesets.push_back(integratable_changeset);

    issue2104::ServerHistoryContext history_context;
    _impl::ServerHistory::DummyCompactionControl compaction_control;
    _impl::ServerHistory history{realm_path_copy, history_context, compaction_control};
    DBRef db = DB::create(history);

    VersionInfo version_info;
    bool backup_whole_realm;
    _impl::ServerHistory::IntegrationResult result;
    history.integrate_client_changesets(integratable_changesets, version_info, backup_whole_realm, result, logger);
}


TEST(Sync_ConcurrentHttpDeleteAndHttpCompact)
{
    TEST_DIR(server_dir);
    ClientServerFixture::Config config;
    ClientServerFixture fixture(server_dir, test_context, config);
    fixture.start();

    for (int i = 0; i < 64; ++i) {
        std::string virt_path = "/test";
        {
            TEST_CLIENT_DB(db);
            Session session = fixture.make_bound_session(db, virt_path);
            session.wait_for_download_complete_or_client_stopped();
            session.detach();
            fixture.wait_for_session_terminations_or_client_stopped();
        }
        auto run_delete = [&] {
            CHECK_EQUAL(util::HTTPStatus::Ok, fixture.send_http_delete_request(virt_path));
        };
        auto run_compact = [&] {
            CHECK_EQUAL(util::HTTPStatus::Ok, fixture.send_http_compact_request());
        };
        ThreadWrapper delete_thread;
        ThreadWrapper compact_thread;
        delete_thread.start(run_delete);
        compact_thread.start(run_compact);
        delete_thread.join();
        compact_thread.join();
    }
}


TEST(Sync_RunServerWithoutPublicKey)
{
    TEST_CLIENT_DB(db);
    TEST_DIR(server_dir);
    ClientServerFixture::Config config;
    config.server_public_key_path = {};
    ClientServerFixture fixture(server_dir, test_context, config);
    fixture.start();

    // Server must accept an unsigned token when a public key is not passed to
    // it
    {
        Session session = fixture.make_bound_session(db, "/test", g_unsigned_test_user_token);
        session.wait_for_download_complete_or_client_stopped();
    }

    // Server must also accept a signed token when a public key is not passed to
    // it
    {
        Session session = fixture.make_bound_session(db, "/test");
        session.wait_for_download_complete_or_client_stopped();
    }
}


TEST(Sync_ServerSideEncryption)
{
    TEST_CLIENT_DB(db);
    {
        WriteTransaction wt(db);
        sync::create_table(wt, "class_Test");
        wt.commit();
    }

    TEST_DIR(server_dir);
    bool always_encrypt = true;
    std::string server_path;
    {
        ClientServerFixture::Config config;
        config.server_encryption_key = crypt_key_2(always_encrypt);
        ClientServerFixture fixture(server_dir, test_context, config);
        fixture.start();

        Session session = fixture.make_bound_session(db, "/test");
        session.wait_for_upload_complete_or_client_stopped();

        server_path = fixture.map_virtual_to_real_path("/test");
    }

    const char* encryption_key = crypt_key(always_encrypt);
    Group group{server_path, encryption_key};
    CHECK(group.has_table("class_Test"));
}


TEST(Sync_ServerSideEncryptionPlusCompact)
{
    TEST_CLIENT_DB(db_1);
    TEST_CLIENT_DB(db_2);

    {
        WriteTransaction wt(db_1);
        sync::create_table(wt, "class_Test");
        wt.commit();
    }

    TEST_DIR(server_dir);
    ClientServerFixture::Config config;
    bool always_encrypt = true;
    config.server_encryption_key = crypt_key_2(always_encrypt);
    ClientServerFixture fixture(server_dir, test_context, config);
    fixture.start();

    {
        Session session = fixture.make_bound_session(db_1, "/test");
        session.wait_for_upload_complete_or_client_stopped();
    }

    // Send a HTTP request to the server to compact all Realms.
    CHECK_EQUAL(util::HTTPStatus::Ok, fixture.send_http_compact_request());

    {
        Session session = fixture.make_bound_session(db_2, "/test");
        session.wait_for_download_complete_or_client_stopped();
    }

    {
        auto rt = db_2->start_read();
        CHECK(rt->has_table("class_Test"));
    }
}

<<<<<<< HEAD
=======

// This test calls row_for_object_id() for various object ids and tests that
// the right value is returned including that no assertions are hit.
TEST(Sync_RowForGlobalKey)
{
    TEST_CLIENT_DB(db);

    {
        WriteTransaction wt(db);
        TableRef table = sync::create_table(wt, "class_foo");
        table->add_column(type_Int, "i");
        wt.commit();
    }

    // Check that various object_ids are not in the table.
    {
        ReadTransaction rt(db);
        ConstTableRef table = rt.get_table("class_foo");
        CHECK(table);

        // Default constructed GlobalKey
        {
            GlobalKey object_id;
            auto row_ndx = row_for_object_id(*table, object_id);
            CHECK_NOT(row_ndx);
        }

        // GlobalKey with small lo and hi values
        {
            GlobalKey object_id{12, 24};
            auto row_ndx = row_for_object_id(*table, object_id);
            CHECK_NOT(row_ndx);
        }

        // GlobalKey with lo and hi values past the 32 bit limit.
        {
            GlobalKey object_id{uint_fast64_t(1) << 50, uint_fast64_t(1) << 52};
            auto row_ndx = row_for_object_id(*table, object_id);
            CHECK_NOT(row_ndx);
        }
    }
}


>>>>>>> a5462a39
TEST(Sync_LogCompaction_EraseObject_LinkList)
{
    TEST_DIR(dir);
    TEST_CLIENT_DB(db_1);
    TEST_CLIENT_DB(db_2);
    ClientServerFixture::Config config;

    // Log comapction is true by default, but we emphasize it.
    config.disable_upload_compaction = false;
    config.disable_download_compaction = false;

    ClientServerFixture fixture(dir, test_context, config);
    fixture.start();

    {
        WriteTransaction wt{db_1};

        TableRef table_source = create_table(wt, "class_source");
        TableRef table_target = create_table(wt, "class_target");
        auto col_key = table_source->add_column_list(*table_target, "target_link");

        auto k0 = table_target->create_object().get_key();
        auto k1 = table_target->create_object().get_key();

        auto ll = table_source->create_object().get_linklist_ptr(col_key);
        ll->add(k0);
        ll->add(k1);
        CHECK_EQUAL(ll->size(), 2);
        wt.commit();
    }

    {
        Session session_1 = fixture.make_bound_session(db_1);
        Session session_2 = fixture.make_bound_session(db_2);

        session_1.wait_for_upload_complete_or_client_stopped();
        session_2.wait_for_download_complete_or_client_stopped();
    }

    {
        WriteTransaction wt{db_1};

        TableRef table_source = wt.get_table("class_source");
        TableRef table_target = wt.get_table("class_target");

        CHECK_EQUAL(table_source->size(), 1);
        CHECK_EQUAL(table_target->size(), 2);

        table_target->get_object(1).remove();
        table_target->get_object(0).remove();

        table_source->get_object(0).remove();
        wt.commit();
    }

    {
        WriteTransaction wt{db_2};

        TableRef table_source = wt.get_table("class_source");
        TableRef table_target = wt.get_table("class_target");
        auto col_key = table_source->get_column_key("target_link");

        CHECK_EQUAL(table_source->size(), 1);
        CHECK_EQUAL(table_target->size(), 2);

        auto k0 = table_target->begin()->get_key();

        auto ll = table_source->get_object(0).get_linklist_ptr(col_key);
        ll->add(k0);
        wt.commit();
    }

    {
        Session session_1 = fixture.make_bound_session(db_1);
        session_1.wait_for_upload_complete_or_client_stopped();
    }

    {
        Session session_2 = fixture.make_bound_session(db_2);
        session_2.wait_for_upload_complete_or_client_stopped();
        session_2.wait_for_download_complete_or_client_stopped();
    }

    {
        ReadTransaction rt{db_2};

        ConstTableRef table_source = rt.get_group().get_table("class_source");
        ConstTableRef table_target = rt.get_group().get_table("class_target");

        CHECK_EQUAL(table_source->size(), 0);
        CHECK_EQUAL(table_target->size(), 0);
    }
}


TEST(Sync_ClientFileBlacklisting)
{
    TEST_CLIENT_DB(db);
    TEST_DIR(server_dir);

    // Get a client file identifier allocated for the client-side file
    {
        ClientServerFixture fixture(server_dir, test_context);
        fixture.start();
        Session session = fixture.make_bound_session(db, "/test");
        session.wait_for_download_complete_or_client_stopped();
    }
    file_ident_type client_file_ident;
    {
        version_type client_version;
        SaltedFileIdent client_file_ident_2;
        SyncProgress progress;
        get_history(db).get_status(client_version, client_file_ident_2, progress);
        client_file_ident = client_file_ident_2.ident;
    }

    // Check that blacklisting works
    MockMetrics metrics;
    bool did_fail = false;
    {
        ClientServerFixture::Config config;
        config.server_metrics = &metrics;
        config.client_file_blacklists["/test"].push_back(client_file_ident);
        ClientServerFixture fixture(server_dir, test_context, config);
        fixture.start();
        using ConnectionState = Session::ConnectionState;
        using ErrorInfo = Session::ErrorInfo;
        auto listener = [&](ConnectionState state, const ErrorInfo* error_info) {
            if (state != ConnectionState::disconnected)
                return;
            REALM_ASSERT(error_info);
            std::error_code ec = error_info->error_code;
            bool is_fatal = error_info->is_fatal;
            CHECK_EQUAL(sync::ProtocolError::client_file_blacklisted, ec);
            CHECK(is_fatal);
            fixture.stop();
            did_fail = true;
        };
        Session session = fixture.make_session(db);
        session.set_connection_state_change_listener(listener);
        fixture.bind_session(session, "/test");
        session.wait_for_download_complete_or_client_stopped();
    }
    CHECK(did_fail);
    CHECK_EQUAL(1.0, metrics.sum_equal("blacklisted"));
}

// This test could trigger the assertion that the row_for_object_id cache is
// valid before the cache was properly invalidated in the case of a short
// circuited sync replicator.
TEST(Sync_CreateObjects_EraseObjects)
{
    TEST_DIR(dir);
    TEST_CLIENT_DB(db_1);
    TEST_CLIENT_DB(db_2);
    ClientServerFixture fixture(dir, test_context);
    fixture.start();

    Session session_1 = fixture.make_bound_session(db_1);
    Session session_2 = fixture.make_bound_session(db_2);

    write_transaction_notifying_session(db_1, session_1, [](WriteTransaction& wt) {
        TableRef table = create_table(wt, "class_persons");
        table->create_object();
        table->create_object();
    });
    session_1.wait_for_upload_complete_or_client_stopped();
    session_2.wait_for_download_complete_or_client_stopped();

    write_transaction_notifying_session(db_1, session_1, [&](WriteTransaction& wt) {
        TableRef table = wt.get_table("class_persons");
        CHECK_EQUAL(table->size(), 2);
        table->get_object(0).remove();
        table->get_object(0).remove();
    });
    session_1.wait_for_upload_complete_or_client_stopped();
    session_2.wait_for_download_complete_or_client_stopped();
}


TEST(Sync_CreateDeleteCreateTableWithPrimaryKey)
{
    TEST_DIR(dir);
    TEST_CLIENT_DB(db);
    ClientServerFixture fixture(dir, test_context);
    fixture.start();

    Session session = fixture.make_bound_session(db);

    write_transaction_notifying_session(db, session, [](WriteTransaction& wt) {
        TableRef table = sync::create_table_with_primary_key(wt, "class_t", type_Int, "pk");
        sync::erase_table(wt, std::move(table));
        table = sync::create_table_with_primary_key(wt, "class_t", type_String, "pk");
    });
    session.wait_for_upload_complete_or_client_stopped();
    session.wait_for_download_complete_or_client_stopped();
}


TEST(Sync_ResumeAfterClientSideFailureToIntegrate)
{
    SHARED_GROUP_TEST_PATH(path_1);
    TEST_CLIENT_DB(db_2);

    // Verify that if a client fails to integrate a downloaded changeset, then
    // it will keep failing during future attempts. This test once failed due to
    // https://jira.mongodb.org/browse/RSYNC-48.

    TEST_DIR(dir);
    fixtures::ClientServerFixture fixture{dir, test_context};
    fixture.start();

    // Introduce a changeset into the server-side Realm
    {
        fixtures::RealmFixture realm{fixture, path_1, "/test"};
        realm.nonempty_transact();
        realm.wait_for_upload_complete_or_client_stopped();
    }

    // Launch a client with `simulate_integration_error` set to true, and make
    // it download that changeset. Then check that it fails at least two times.
    bool failed_once = false;
    bool failed_twice = false;
    using ConnectionState = Session::ConnectionState;
    using ErrorInfo = Session::ErrorInfo;
    auto listener = [&](ConnectionState state, const ErrorInfo* error_info) {
        if (state != ConnectionState::disconnected)
            return;
        REALM_ASSERT(error_info);
        std::error_code ec = error_info->error_code;
        bool is_fatal = error_info->is_fatal;
        CHECK_EQUAL(Client::Error::bad_changeset, ec);
        CHECK(is_fatal);
        if (!failed_once) {
            failed_once = true;
            fixture.cancel_reconnect_delay();
        }
        else {
            failed_twice = true;
            fixture.stop();
        }
    };
    Session::Config config;
    config.simulate_integration_error = true;
    Session session = fixture.make_session(db_2, config);
    session.set_connection_state_change_listener(listener);
    fixture.bind_session(session, "/test");
    session.wait_for_download_complete_or_client_stopped();
    CHECK(failed_twice);
}

template <typename T>
T sequence_next()
{
    REALM_UNREACHABLE();
}

template <>
ObjectId sequence_next()
{
    return ObjectId::gen();
}

template <>
UUID sequence_next()
{
    union {
        struct {
            uint64_t upper;
            uint64_t lower;
        } ints;
        UUID::UUIDBytes bytes;
    } u;
    static uint64_t counter = test_util::random_int(0, 1000);
    u.ints.upper = ++counter;
    u.ints.lower = ++counter;
    return UUID{u.bytes};
}

template <>
Int sequence_next()
{
    static Int count = test_util::random_int(-1000, 1000);
    return ++count;
}

template <>
String sequence_next()
{
    static std::string str;
    static Int sequence = test_util::random_int(-1000, 1000);
    str = util::format("string sequence %1", ++sequence);
    return String(str);
}

TEST_TYPES(Sync_PrimaryKeyTypes, Int, String, ObjectId, UUID, util::Optional<Int>, util::Optional<ObjectId>,
           util::Optional<UUID>)
{
    using underlying_type = typename util::RemoveOptional<TEST_TYPE>::type;
    constexpr bool is_optional = !std::is_same_v<underlying_type, TEST_TYPE>;
    DataType type = ColumnTypeTraits<TEST_TYPE>::id;

    TEST_CLIENT_DB(db_1);
    TEST_CLIENT_DB(db_2);

    TEST_DIR(dir);
    fixtures::ClientServerFixture fixture{dir, test_context};
    fixture.start();

    Session session_1 = fixture.make_session(db_1);
    Session session_2 = fixture.make_session(db_2);
    fixture.bind_session(session_1, "/test");
    fixture.bind_session(session_2, "/test");

    TEST_TYPE obj_1_id;
    TEST_TYPE obj_2_id;

    TEST_TYPE default_or_null{};
    if constexpr (std::is_same_v<TEST_TYPE, String>) {
        default_or_null = "";
    }
    if constexpr (is_optional) {
        CHECK(!default_or_null);
    }

    {
        WriteTransaction tr{db_1};
        auto table_1 = sync::create_table_with_primary_key(tr, "class_Table1", type, "id", is_optional);
        auto table_2 = sync::create_table_with_primary_key(tr, "class_Table2", type, "id", is_optional);
        table_1->add_column_list(type, "oids", is_optional);

        auto obj_1 = table_1->create_object_with_primary_key(sequence_next<underlying_type>());
        auto obj_2 = table_2->create_object_with_primary_key(sequence_next<underlying_type>());
        if constexpr (is_optional) {
            auto obj_3 = table_2->create_object_with_primary_key(default_or_null);
        }

        auto list = obj_1.template get_list<TEST_TYPE>("oids");
        obj_1_id = obj_1.template get<TEST_TYPE>("id");
        obj_2_id = obj_2.template get<TEST_TYPE>("id");
        list.insert(0, obj_2_id);
        list.insert(1, default_or_null);
        list.add(default_or_null);
        session_1.nonsync_transact_notify(tr.commit());
    }

    session_1.wait_for_upload_complete_or_client_stopped();
    session_2.wait_for_download_complete_or_client_stopped();

    {
        ReadTransaction tr{db_2};
        auto table_1 = tr.get_table("class_Table1");
        auto table_2 = tr.get_table("class_Table2");
        auto obj_1 = *table_1->begin();
        auto obj_2 = table_2->find_first(table_2->get_column_key("id"), obj_2_id);
        CHECK(obj_2);
        auto list = obj_1.get_list<TEST_TYPE>("oids");
        CHECK_EQUAL(obj_1.template get<TEST_TYPE>("id"), obj_1_id);
        CHECK_EQUAL(list.size(), 3);
        CHECK_NOT(list.is_null(0));
        CHECK_EQUAL(list.get(0), obj_2_id);
        CHECK_EQUAL(list.get(1), default_or_null);
        CHECK_EQUAL(list.get(2), default_or_null);
        if constexpr (is_optional) {
            auto obj_3 = table_2->find_first_null(table_2->get_column_key("id"));
            CHECK(obj_3);
            CHECK(list.is_null(1));
            CHECK(list.is_null(2));
        }
    }
}

TEST(Sync_Mixed)
{
    // Test replication and synchronization of Mixed values and lists.

    TEST_CLIENT_DB(db_1);
    TEST_CLIENT_DB(db_2);

    TEST_DIR(dir);
    fixtures::ClientServerFixture fixture{dir, test_context};
    fixture.start();

    Session session_1 = fixture.make_session(db_1);
    Session session_2 = fixture.make_session(db_2);
    fixture.bind_session(session_1, "/test");
    fixture.bind_session(session_2, "/test");

    {
        WriteTransaction tr{db_1};
        auto& g = tr.get_group();
        auto foos = g.add_table_with_primary_key("class_Foo", type_Int, "id");
        auto bars = g.add_table_with_primary_key("class_Bar", type_String, "id");
        auto fops = g.add_table_with_primary_key("class_Fop", type_Int, "id");
        foos->add_column(type_Mixed, "value", true);
        foos->add_column_list(type_Mixed, "values");

        auto foo = foos->create_object_with_primary_key(123);
        auto bar = bars->create_object_with_primary_key("Hello");
        auto fop = fops->create_object_with_primary_key(456);

        foo.set("value", Mixed(6.2f));
        auto values = foo.get_list<Mixed>("values");
        values.insert(0, StringData("A"));
        values.insert(1, ObjLink{bars->get_key(), bar.get_key()});
        values.insert(2, ObjLink{fops->get_key(), fop.get_key()});
        values.insert(3, 123.f);

        session_1.nonsync_transact_notify(tr.commit());
    }

    session_1.wait_for_upload_complete_or_client_stopped();
    session_2.wait_for_download_complete_or_client_stopped();

    {
        ReadTransaction tr{db_2};

        auto foos = tr.get_table("class_Foo");
        auto bars = tr.get_table("class_Bar");
        auto fops = tr.get_table("class_Fop");

        CHECK_EQUAL(foos->size(), 1);
        CHECK_EQUAL(bars->size(), 1);
        CHECK_EQUAL(fops->size(), 1);

        auto foo = *foos->begin();
        auto value = foo.get<Mixed>("value");
        CHECK_EQUAL(value, Mixed{6.2f});
        auto values = foo.get_list<Mixed>("values");
        CHECK_EQUAL(values.size(), 4);

        auto v0 = values.get(0);
        auto v1 = values.get(1);
        auto v2 = values.get(2);
        auto v3 = values.get(3);

        auto l1 = v1.get_link();
        auto l2 = v2.get_link();

        auto l1_table = tr.get_table(l1.get_table_key());
        auto l2_table = tr.get_table(l2.get_table_key());

        CHECK_EQUAL(v0, Mixed{"A"});
        CHECK_EQUAL(l1_table, bars);
        CHECK_EQUAL(l2_table, fops);
        CHECK_EQUAL(l1.get_obj_key(), bars->begin()->get_key());
        CHECK_EQUAL(l2.get_obj_key(), fops->begin()->get_key());
        CHECK_EQUAL(v3, Mixed{123.f});
    }
}

TEST(Sync_TypedLinks)
{
    // Test replication and synchronization of Mixed values and lists.

    TEST_CLIENT_DB(db_1);
    TEST_CLIENT_DB(db_2);

    TEST_DIR(dir);
    fixtures::ClientServerFixture fixture{dir, test_context};
    fixture.start();

    Session session_1 = fixture.make_session(db_1);
    Session session_2 = fixture.make_session(db_2);
    fixture.bind_session(session_1, "/test");
    fixture.bind_session(session_2, "/test");

    write_transaction_notifying_session(db_1, session_1, [](WriteTransaction& tr) {
        auto& g = tr.get_group();
        auto foos = g.add_table_with_primary_key("class_Foo", type_Int, "id");
        auto bars = g.add_table_with_primary_key("class_Bar", type_String, "id");
        auto fops = g.add_table_with_primary_key("class_Fop", type_Int, "id");
        foos->add_column(type_TypedLink, "link");

        auto foo1 = foos->create_object_with_primary_key(123);
        auto foo2 = foos->create_object_with_primary_key(456);
        auto bar = bars->create_object_with_primary_key("Hello");
        auto fop = fops->create_object_with_primary_key(456);

        foo1.set("link", ObjLink(bars->get_key(), bar.get_key()));
        foo2.set("link", ObjLink(fops->get_key(), fop.get_key()));
    });

    session_1.wait_for_upload_complete_or_client_stopped();
    session_2.wait_for_download_complete_or_client_stopped();

    {
        ReadTransaction tr{db_2};

        auto foos = tr.get_table("class_Foo");
        auto bars = tr.get_table("class_Bar");
        auto fops = tr.get_table("class_Fop");

        CHECK_EQUAL(foos->size(), 2);
        CHECK_EQUAL(bars->size(), 1);
        CHECK_EQUAL(fops->size(), 1);

        auto it = foos->begin();
        auto l1 = it->get<ObjLink>("link");
        ++it;
        auto l2 = it->get<ObjLink>("link");

        auto l1_table = tr.get_table(l1.get_table_key());
        auto l2_table = tr.get_table(l2.get_table_key());

        CHECK_EQUAL(l1_table, bars);
        CHECK_EQUAL(l2_table, fops);
        CHECK_EQUAL(l1.get_obj_key(), bars->begin()->get_key());
        CHECK_EQUAL(l2.get_obj_key(), fops->begin()->get_key());
    }
}

TEST(Sync_Dictionary)
{
    // Test replication and synchronization of Mixed values and lists.

    TEST_CLIENT_DB(db_1);
    TEST_CLIENT_DB(db_2);

    TEST_DIR(dir);
    fixtures::ClientServerFixture fixture{dir, test_context};
    fixture.start();

    Session session_1 = fixture.make_session(db_1);
    Session session_2 = fixture.make_session(db_2);
    fixture.bind_session(session_1, "/test");
    fixture.bind_session(session_2, "/test");

    Timestamp now{std::chrono::system_clock::now()};

    write_transaction_notifying_session(db_1, session_1, [&](WriteTransaction& tr) {
        auto& g = tr.get_group();
        auto foos = g.add_table_with_primary_key("class_Foo", type_Int, "id");
        auto col_dict = foos->add_column_dictionary(type_Mixed, "dict");
        auto col_dict_str = foos->add_column_dictionary(type_String, "str_dict", true);

        auto foo = foos->create_object_with_primary_key(123);

        auto dict = foo.get_dictionary(col_dict);
        dict.insert("hello", "world");
        dict.insert("cnt", 7);
        dict.insert("when", now);

        auto dict_str = foo.get_dictionary(col_dict_str);
        dict_str.insert("some", "text");
        dict_str.insert("nothing", null());
    });

    session_1.wait_for_upload_complete_or_client_stopped();
    session_2.wait_for_download_complete_or_client_stopped();

    write_transaction_notifying_session(db_2, session_2, [&](WriteTransaction& tr) {
        auto foos = tr.get_table("class_Foo");
        CHECK_EQUAL(foos->size(), 1);

        auto it = foos->begin();
        auto dict = it->get_dictionary(foos->get_column_key("dict"));
        CHECK(dict.get_value_data_type() == type_Mixed);
        CHECK_EQUAL(dict.size(), 3);

        auto col_dict_str = foos->get_column_key("str_dict");
        auto dict_str = it->get_dictionary(col_dict_str);
        CHECK(col_dict_str.is_nullable());
        CHECK(dict_str.get_value_data_type() == type_String);
        CHECK_EQUAL(dict_str.size(), 2);

        Mixed val = dict["hello"];
        CHECK_EQUAL(val.get_string(), "world");
        val = dict.get("cnt");
        CHECK_EQUAL(val.get_int(), 7);
        val = dict.get("when");
        CHECK_EQUAL(val.get<Timestamp>(), now);

        dict.erase("cnt");
        dict.insert("hello", "goodbye");
    });

    session_2.wait_for_upload_complete_or_client_stopped();
    session_1.wait_for_download_complete_or_client_stopped();

    write_transaction_notifying_session(db_1, session_1, [=](WriteTransaction& tr) {
        auto foos = tr.get_table("class_Foo");
        CHECK_EQUAL(foos->size(), 1);

        auto it = foos->begin();
        auto dict = it->get_dictionary(foos->get_column_key("dict"));
        CHECK_EQUAL(dict.size(), 2);

        Mixed val = dict["hello"];
        CHECK_EQUAL(val.get_string(), "goodbye");
        val = dict.get("when");
        CHECK_EQUAL(val.get<Timestamp>(), now);

        dict.clear();
    });

    session_1.wait_for_upload_complete_or_client_stopped();
    session_2.wait_for_download_complete_or_client_stopped();

    {
        ReadTransaction read_1{db_1};
        ReadTransaction read_2{db_2};
        // tr.get_group().to_json(std::cout);

        auto foos = read_2.get_table("class_Foo");

        CHECK_EQUAL(foos->size(), 1);

        auto it = foos->begin();
        auto dict = it->get_dictionary(foos->get_column_key("dict"));
        CHECK_EQUAL(dict.size(), 0);

        CHECK(compare_groups(read_1, read_2));
    }
}

TEST(Sync_Dictionary_Links)
{
    TEST_CLIENT_DB(db_1);
    TEST_CLIENT_DB(db_2);

    TEST_DIR(dir);
    fixtures::ClientServerFixture fixture{dir, test_context};
    fixture.start();

    Session session_1 = fixture.make_session(db_1);
    Session session_2 = fixture.make_session(db_2);
    fixture.bind_session(session_1, "/test");
    fixture.bind_session(session_2, "/test");

    // Test that we can transmit links.

    ColKey col_dict;

    write_transaction_notifying_session(db_1, session_1, [&](WriteTransaction& tr) {
        auto& g = tr.get_group();
        auto foos = g.add_table_with_primary_key("class_Foo", type_Int, "id");
        auto bars = g.add_table_with_primary_key("class_Bar", type_String, "id");
        col_dict = foos->add_column_dictionary(type_Mixed, "dict");

        auto foo = foos->create_object_with_primary_key(123);
        auto a = bars->create_object_with_primary_key("a");
        auto b = bars->create_object_with_primary_key("b");

        auto dict = foo.get_dictionary(col_dict);
        dict.insert("a", a);
        dict.insert("b", b);
    });

    session_1.wait_for_upload_complete_or_client_stopped();
    session_2.wait_for_download_complete_or_client_stopped();

    {
        ReadTransaction tr{db_2};

        auto foos = tr.get_table("class_Foo");
        auto bars = tr.get_table("class_Bar");

        CHECK_EQUAL(foos->size(), 1);
        CHECK_EQUAL(bars->size(), 2);

        auto foo = foos->get_object_with_primary_key(123);
        auto a = bars->get_object_with_primary_key("a");
        auto b = bars->get_object_with_primary_key("b");

        auto dict = foo.get_dictionary(foos->get_column_key("dict"));
        CHECK_EQUAL(dict.size(), 2);

        auto dict_a = dict.get("a");
        auto dict_b = dict.get("b");
        CHECK(dict_a == Mixed{a.get_link()});
        CHECK(dict_b == Mixed{b.get_link()});
    }

    // Test that we can create tombstones for objects in dictionaries.

    write_transaction_notifying_session(db_1, session_1, [=](WriteTransaction& tr) {
        auto& g = tr.get_group();

        auto bars = g.get_table("class_Bar");
        auto a = bars->get_object_with_primary_key("a");
        a.invalidate();

        auto foos = g.get_table("class_Foo");
        auto foo = foos->get_object_with_primary_key(123);
        auto dict = foo.get_dictionary(col_dict);

        CHECK_EQUAL(dict.size(), 2);
        CHECK((*dict.find("a")).second.is_unresolved_link());

        CHECK(dict.find("b") != dict.end());
    });

    session_1.wait_for_upload_complete_or_client_stopped();
    session_2.wait_for_download_complete_or_client_stopped();

    {
        ReadTransaction tr{db_2};

        auto foos = tr.get_table("class_Foo");
        auto bars = tr.get_table("class_Bar");

        CHECK_EQUAL(foos->size(), 1);
        CHECK_EQUAL(bars->size(), 1);

        auto b = bars->get_object_with_primary_key("b");

        auto foo = foos->get_object_with_primary_key(123);
        auto dict = foo.get_dictionary(col_dict);

        CHECK_EQUAL(dict.size(), 2);
        CHECK((*dict.find("a")).second.is_unresolved_link());

        CHECK(dict.find("b") != dict.end());
        CHECK((*dict.find("b")).second == Mixed{b.get_link()});
    }
}

TEST(Sync_Set)
{
    // Test replication and synchronization of Set values.

    TEST_CLIENT_DB(db_1);
    TEST_CLIENT_DB(db_2);

    TEST_DIR(dir);
    fixtures::ClientServerFixture fixture{dir, test_context};
    fixture.start();

    Session session_1 = fixture.make_session(db_1);
    Session session_2 = fixture.make_session(db_2);
    fixture.bind_session(session_1, "/test");
    fixture.bind_session(session_2, "/test");

    ColKey col_ints, col_strings, col_mixeds;
    {
        WriteTransaction wt{db_1};
        auto t = sync::create_table_with_primary_key(wt, "class_Foo", type_Int, "pk");
        col_ints = t->add_column_set(type_Int, "ints");
        col_strings = t->add_column_set(type_String, "strings");
        col_mixeds = t->add_column_set(type_Mixed, "mixeds");

        auto obj = t->create_object_with_primary_key(0);

        auto ints = obj.get_set<int64_t>(col_ints);
        auto strings = obj.get_set<StringData>(col_strings);
        auto mixeds = obj.get_set<Mixed>(col_mixeds);

        ints.insert(123);
        ints.insert(456);
        ints.insert(789);
        ints.insert(123);
        ints.insert(456);
        ints.insert(789);

        CHECK_EQUAL(ints.size(), 3);
        CHECK_EQUAL(ints.find(123), 0);
        CHECK_EQUAL(ints.find(456), 1);
        CHECK_EQUAL(ints.find(789), 2);

        strings.insert("a");
        strings.insert("b");
        strings.insert("c");
        strings.insert("a");
        strings.insert("b");
        strings.insert("c");

        CHECK_EQUAL(strings.size(), 3);
        CHECK_EQUAL(strings.find("a"), 0);
        CHECK_EQUAL(strings.find("b"), 1);
        CHECK_EQUAL(strings.find("c"), 2);

        mixeds.insert(Mixed{123});
        mixeds.insert(Mixed{"a"});
        mixeds.insert(Mixed{456.0});
        mixeds.insert(Mixed{123});
        mixeds.insert(Mixed{"a"});
        mixeds.insert(Mixed{456.0});

        CHECK_EQUAL(mixeds.size(), 3);
        CHECK_EQUAL(mixeds.find(123), 0);
        CHECK_EQUAL(mixeds.find(456.0), 1);
        CHECK_EQUAL(mixeds.find("a"), 2);

        session_1.nonsync_transact_notify(wt.commit());
    }

    session_1.wait_for_upload_complete_or_client_stopped();
    session_2.wait_for_download_complete_or_client_stopped();

    // Create a conflict. Session 1 should lose, because it has a lower peer ID.
    write_transaction_notifying_session(db_1, session_1, [=](WriteTransaction& wt) {
        auto t = wt.get_table("class_Foo");
        auto obj = t->get_object_with_primary_key(0);

        auto ints = obj.get_set<int64_t>(col_ints);
        ints.insert(999);
    });

    write_transaction_notifying_session(db_2, session_2, [=](WriteTransaction& wt) {
        auto t = wt.get_table("class_Foo");
        auto obj = t->get_object_with_primary_key(0);

        auto ints = obj.get_set<int64_t>(col_ints);
        ints.insert(999);
        ints.erase(999);
    });

    session_1.wait_for_upload_complete_or_client_stopped();
    session_2.wait_for_upload_complete_or_client_stopped();
    session_1.wait_for_download_complete_or_client_stopped();
    session_2.wait_for_download_complete_or_client_stopped();

    {
        ReadTransaction read_1{db_1};
        ReadTransaction read_2{db_2};
        CHECK(compare_groups(read_1, read_2));
    }

    write_transaction_notifying_session(db_1, session_1, [=](WriteTransaction& wt) {
        auto t = wt.get_table("class_Foo");
        auto obj = t->get_object_with_primary_key(0);
        auto ints = obj.get_set<int64_t>(col_ints);
        ints.clear();
    });

    session_1.wait_for_upload_complete_or_client_stopped();
    session_2.wait_for_download_complete_or_client_stopped();

    {
        ReadTransaction read_1{db_1};
        ReadTransaction read_2{db_2};
        CHECK(compare_groups(read_1, read_2));
    }
}

TEST(Sync_DanglingLinksCountInPriorSize)
{
    SHARED_GROUP_TEST_PATH(path);
    realm::_impl::ClientHistoryImpl history{path};
    auto local_db = realm::DB::create(history);
    auto& logger = test_context.logger;

    history.set_client_file_ident(sync::SaltedFileIdent{1, 123456}, true);

    version_type last_version, last_version_observed = 0;
    auto dump_uploadable = [&] {
        UploadCursor upload_cursor{last_version_observed, 0};
        std::vector<sync::ClientReplicationBase::UploadChangeset> changesets_to_upload;
        version_type locked_server_version = 0;
        history.find_uploadable_changesets(upload_cursor, last_version, changesets_to_upload, locked_server_version);
        CHECK_EQUAL(changesets_to_upload.size(), static_cast<size_t>(1));
        realm::sync::Changeset parsed_changeset;
        auto unparsed_changeset = changesets_to_upload[0].changeset.get_first_chunk();
        realm::_impl::SimpleNoCopyInputStream changeset_stream(unparsed_changeset.data(), unparsed_changeset.size());
        realm::sync::parse_changeset(changeset_stream, parsed_changeset);
        logger.info("changeset at version %1: %2", last_version, parsed_changeset);
        last_version_observed = last_version;
        return parsed_changeset;
    };

    TableKey source_table_key, target_table_key;
    {
        auto wt = local_db->start_write();
        auto source_table = sync::create_table_with_primary_key(*wt, "class_source", type_String, "_id");
        auto target_table = sync::create_table_with_primary_key(*wt, "class_target", type_String, "_id");
        source_table->add_column_list(*target_table, "links");

        source_table_key = source_table->get_key();
        target_table_key = target_table->get_key();

        auto obj_to_keep = target_table->create_object_with_primary_key(std::string{"target1"});
        auto obj_to_delete = target_table->create_object_with_primary_key(std::string{"target2"});
        auto source_obj = source_table->create_object_with_primary_key(std::string{"source"});

        auto links_list = source_obj.get_linklist("links");
        links_list.add(obj_to_keep.get_key());
        links_list.add(obj_to_delete.get_key());
        last_version = wt->commit();
    }

    dump_uploadable();

    {
        // Simulate removing the object via the sync client so we get a dangling link
        TempShortCircuitReplication disable_repl(history);
        auto wt = local_db->start_write();
        auto target_table = wt->get_table(target_table_key);
        auto obj = target_table->get_object_with_primary_key(std::string{"target2"});
        obj.invalidate();
        last_version = wt->commit();
    }

    {
        auto wt = local_db->start_write();
        auto source_table = wt->get_table(source_table_key);
        auto target_table = wt->get_table(target_table_key);

        auto obj_to_add = target_table->create_object_with_primary_key(std::string{"target3"});

        auto source_obj = source_table->get_object_with_primary_key(std::string{"source"});
        auto links_list = source_obj.get_linklist("links");
        links_list.add(obj_to_add.get_key());
        last_version = wt->commit();
    }

    auto changeset = dump_uploadable();
    CHECK_EQUAL(changeset.size(), static_cast<size_t>(2));
    auto changeset_it = changeset.end();
    --changeset_it;
    auto last_instr = *changeset_it;
    CHECK_EQUAL(last_instr->type(), Instruction::Type::ArrayInsert);
    auto arr_insert_instr = last_instr->get_as<Instruction::ArrayInsert>();
    CHECK_EQUAL(changeset.get_string(arr_insert_instr.table), StringData("source"));
    CHECK(arr_insert_instr.value.type == sync::instr::Payload::Type::Link);
    CHECK_EQUAL(changeset.get_string(mpark::get<InternString>(arr_insert_instr.value.data.link.target)),
                StringData("target3"));
    CHECK_EQUAL(arr_insert_instr.prior_size, 2);
}

TEST(Sync_BundledRealmFile)
{
    TEST_CLIENT_DB(db);
    SHARED_GROUP_TEST_PATH(path);

    TEST_DIR(dir);
    fixtures::ClientServerFixture fixture{dir, test_context};
    fixture.start();

    Session session = fixture.make_bound_session(db);

    write_transaction_notifying_session(db, session, [](WriteTransaction& tr) {
        auto foos = tr.get_group().add_table_with_primary_key("class_Foo", type_Int, "id");
        auto foo = foos->create_object_with_primary_key(123);
    });

    // We cannot write out file if changes are not synced to server
    CHECK_THROW_ANY(db->write_copy(path.c_str()));

    session.wait_for_upload_complete_or_client_stopped();
    session.wait_for_download_complete_or_client_stopped();

    // Now we can
    db->write_copy(path.c_str());
}

// This test is extracted from ClientReset_ThreeClients
// because it uncovers a bug in how MSVC 2019 compiles
// things in Changeset::get_key()
TEST(Sync_MergeStringPrimaryKey)
{
    TEST_DIR(dir_1); // The server.
    TEST_CLIENT_DB(db_1);
    TEST_CLIENT_DB(db_2);
    TEST_DIR(metadata_dir_1);
    TEST_DIR(metadata_dir_2);

    const std::string server_path = "/data";

    std::string real_path_1, real_path_2;

    auto create_schema = [&](Transaction& group) {
        TableRef table_0 = create_table(group, "class_table_0");
        table_0->add_column(type_Int, "int");
        table_0->add_column(type_Bool, "bool");
        table_0->add_column(type_Float, "float");
        table_0->add_column(type_Double, "double");
        table_0->add_column(type_Timestamp, "timestamp");

        TableRef table_1 = create_table_with_primary_key(group, "class_table_1", type_Int, "pk_int");
        table_1->add_column(type_String, "String");

        TableRef table_2 = create_table_with_primary_key(group, "class_table_2", type_String, "pk_string");
        table_2->add_column_list(type_String, "array_string");
    };

    // First we make changesets. Then we upload them.
    {
        ClientServerFixture fixture(dir_1, test_context);
        fixture.start();
        real_path_1 = fixture.map_virtual_to_real_path(server_path);

        {
            WriteTransaction wt{db_1};
            create_schema(wt);
            wt.commit();
        }
        {
            WriteTransaction wt{db_2};
            create_schema(wt);

            TableRef table_2 = wt.get_table("class_table_2");
            auto col = table_2->get_column_key("array_string");
            auto list_string = table_2->create_object_with_primary_key("aaa").get_list<String>(col);
            list_string.add("a");
            list_string.add("b");

            wt.commit();
        }

        Session session_1 = fixture.make_bound_session(db_1, server_path);
        Session session_2 = fixture.make_bound_session(db_2, server_path);

        session_1.wait_for_upload_complete_or_client_stopped();
        session_2.wait_for_upload_complete_or_client_stopped();
        // Download completion is not important.
    }
}

} // unnamed namespace<|MERGE_RESOLUTION|>--- conflicted
+++ resolved
@@ -6564,53 +6564,6 @@
     }
 }
 
-<<<<<<< HEAD
-=======
-
-// This test calls row_for_object_id() for various object ids and tests that
-// the right value is returned including that no assertions are hit.
-TEST(Sync_RowForGlobalKey)
-{
-    TEST_CLIENT_DB(db);
-
-    {
-        WriteTransaction wt(db);
-        TableRef table = sync::create_table(wt, "class_foo");
-        table->add_column(type_Int, "i");
-        wt.commit();
-    }
-
-    // Check that various object_ids are not in the table.
-    {
-        ReadTransaction rt(db);
-        ConstTableRef table = rt.get_table("class_foo");
-        CHECK(table);
-
-        // Default constructed GlobalKey
-        {
-            GlobalKey object_id;
-            auto row_ndx = row_for_object_id(*table, object_id);
-            CHECK_NOT(row_ndx);
-        }
-
-        // GlobalKey with small lo and hi values
-        {
-            GlobalKey object_id{12, 24};
-            auto row_ndx = row_for_object_id(*table, object_id);
-            CHECK_NOT(row_ndx);
-        }
-
-        // GlobalKey with lo and hi values past the 32 bit limit.
-        {
-            GlobalKey object_id{uint_fast64_t(1) << 50, uint_fast64_t(1) << 52};
-            auto row_ndx = row_for_object_id(*table, object_id);
-            CHECK_NOT(row_ndx);
-        }
-    }
-}
-
-
->>>>>>> a5462a39
 TEST(Sync_LogCompaction_EraseObject_LinkList)
 {
     TEST_DIR(dir);
