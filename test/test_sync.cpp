#include <chrono>
#include <cmath>
#include <condition_variable>
#include <cstddef>
#include <cstdint>
#include <cstdlib>
#include <cstring>
#include <memory>
#include <mutex>
#include <set>
#include <sstream>
#include <string>
#include <thread>
#include <tuple>

#include <realm.hpp>
#include <realm/chunked_binary.hpp>
#include <realm/data_type.hpp>
#include <realm/history.hpp>
#include <realm/impl/simulated_failure.hpp>
#include <realm/list.hpp>
#include <realm/sync/binding_callback_thread_observer.hpp>
#include <realm/sync/changeset.hpp>
#include <realm/sync/changeset_encoder.hpp>
#include <realm/sync/client.hpp>
#include <realm/sync/history.hpp>
#include <realm/sync/instructions.hpp>
#include <realm/sync/network/default_socket.hpp>
#include <realm/sync/network/http.hpp>
#include <realm/sync/network/network.hpp>
#include <realm/sync/network/websocket.hpp>
#include <realm/sync/noinst/protocol_codec.hpp>
#include <realm/sync/noinst/server/server.hpp>
#include <realm/sync/noinst/server/server_dir.hpp>
#include <realm/sync/noinst/server/server_history.hpp>
#include <realm/sync/object_id.hpp>
#include <realm/sync/protocol.hpp>
#include <realm/sync/transform.hpp>
#include <realm/util/buffer.hpp>
#include <realm/util/features.h>
#include <realm/util/logger.hpp>
#include <realm/util/random.hpp>
#include <realm/util/uri.hpp>
#include <realm/version.hpp>

#include "sync_fixtures.hpp"

#include "test.hpp"
#include "util/demangle.hpp"
#include "util/semaphore.hpp"
#include "util/thread_wrapper.hpp"
#include "util/compare_groups.hpp"

using namespace realm;
using namespace realm::sync;
using namespace realm::test_util;
using namespace realm::fixtures;


// Test independence and thread-safety
// -----------------------------------
//
// All tests must be thread safe and independent of each other. This
// is required because it allows for both shuffling of the execution
// order and for parallelized testing.
//
// In particular, avoid using std::rand() since it is not guaranteed
// to be thread safe. Instead use the API offered in
// `test/util/random.hpp`.
//
// All files created in tests must use the TEST_PATH macro (or one of
// its friends) to obtain a suitable file system path. See
// `test/util/test_path.hpp`.
//
//
// Debugging and the ONLY() macro
// ------------------------------
//
// A simple way of disabling all tests except one called `Foo`, is to
// replace TEST(Foo) with ONLY(Foo) and then recompile and rerun the
// test suite. Note that you can also use filtering by setting the
// environment variable `UNITTEST_FILTER`. See `README.md` for more on
// this.
//
// Another way to debug a particular test, is to copy that test into
// `experiments/testcase.cpp` and then run `sh build.sh
// check-testcase` (or one of its friends) from the command line.


namespace {

using ErrorInfo = SessionErrorInfo;

class TestServerHistoryContext : public _impl::ServerHistory::Context {
public:
    std::mt19937_64& server_history_get_random() noexcept override final
    {
        return m_random;
    }

private:
    std::mt19937_64 m_random;
};

#define TEST_CLIENT_DB(name)                                                                                         \
    SHARED_GROUP_TEST_PATH(name##_path);                                                                             \
    auto name = DB::create(make_client_replication(), name##_path);

template <typename Function>
DB::version_type write_transaction(DBRef db, Function&& function)
{
    WriteTransaction wt(db);
    function(wt);
    return wt.commit();
}

ClientReplication& get_replication(DBRef db)
{
    auto repl = dynamic_cast<ClientReplication*>(db->get_replication());
    REALM_ASSERT(repl);
    return *repl;
}

ClientHistory& get_history(DBRef db)
{
    return get_replication(db).get_history();
}

#if !REALM_MOBILE // the server is not implemented on devices
TEST(Sync_BadVirtualPath)
{
    // NOTE:  This test is no longer valid after migration to MongoDB Realm
    //  It still passes because it runs against the mock C++ server, but the
    //  MongoDB Realm server will behave differently

    TEST_DIR(dir);
    TEST_CLIENT_DB(db_1);
    TEST_CLIENT_DB(db_2);
    TEST_CLIENT_DB(db_3);
    ClientServerFixture fixture(dir, test_context);
    fixture.start();

    int nerrors = 0;

    auto config = [&] {
        Session::Config config;
        config.connection_state_change_listener = [&](ConnectionState state, util::Optional<ErrorInfo> error_info) {
            if (state != ConnectionState::disconnected)
                return;
            REALM_ASSERT(error_info);
            CHECK_EQUAL(error_info->status, ErrorCodes::BadSyncPartitionValue);
            CHECK(error_info->is_fatal);
            ++nerrors;
            if (nerrors == 3)
                fixture.stop();
        };
        return config;
    };

    Session session_1 = fixture.make_session(db_1, "/test.realm", config());
    Session session_2 = fixture.make_session(db_2, "/../test", config());
    Session session_3 = fixture.make_session(db_3, "test%abc ", config());

    session_1.wait_for_download_complete_or_client_stopped();
    session_2.wait_for_download_complete_or_client_stopped();
    session_3.wait_for_download_complete_or_client_stopped();
    CHECK_EQUAL(nerrors, 3);
}


TEST(Sync_AsyncWaitForUploadCompletion)
{
    TEST_DIR(dir);
    TEST_CLIENT_DB(db);
    ClientServerFixture fixture(dir, test_context);
    fixture.start();

    Session session = fixture.make_bound_session(db, "/test");

    auto wait = [&] {
        BowlOfStonesSemaphore bowl;
        auto handler = [&](Status status) {
            if (CHECK(status.is_ok()))
                bowl.add_stone();
        };
        session.async_wait_for_upload_completion(handler);
        bowl.get_stone();
    };

    // Empty
    wait();

    // Nonempty
    write_transaction(db, [](WriteTransaction& wt) {
        wt.get_group().add_table_with_primary_key("class_foo", type_Int, "id");
    });
    wait();

    // Already done
    wait();

    // More
    write_transaction(db, [](WriteTransaction& wt) {
        wt.get_group().add_table_with_primary_key("class_bar", type_Int, "id");
    });
    wait();
}


TEST(Sync_AsyncWaitForUploadCompletionNoPendingLocalChanges)
{
    TEST_DIR(dir);
    TEST_CLIENT_DB(db);
    ClientServerFixture fixture(dir, test_context);
    fixture.start();

    Session session = fixture.make_bound_session(db, "/test");

    write_transaction(db, [](WriteTransaction& wt) {
        wt.get_group().add_table_with_primary_key("class_foo", type_Int, "id");
    });

    auto pf = util::make_promise_future<bool>();
    session.async_wait_for_upload_completion(
        [promise = std::move(pf.promise), tr = db->start_read()](Status status) mutable {
            REALM_ASSERT(status.is_ok());
            tr->advance_read();
            promise.emplace_value(tr->get_history()->no_pending_local_changes(tr->get_version()));
        });
    CHECK(pf.future.get());
}


TEST(Sync_AsyncWaitForDownloadCompletion)
{
    TEST_DIR(dir);
    TEST_CLIENT_DB(db_1);
    TEST_CLIENT_DB(db_2);
    ClientServerFixture fixture(dir, test_context);
    fixture.start();

    auto wait = [&](Session& session) {
        BowlOfStonesSemaphore bowl;
        auto handler = [&](Status status) {
            if (CHECK(status.is_ok()))
                bowl.add_stone();
        };
        session.async_wait_for_download_completion(handler);
        bowl.get_stone();
    };

    // Nothing to download
    Session session_1 = fixture.make_bound_session(db_1, "/test");
    wait(session_1);

    // Again
    wait(session_1);

    // Upload something via session 2
    Session session_2 = fixture.make_bound_session(db_2, "/test");
    write_transaction(db_2, [](WriteTransaction& wt) {
        wt.get_group().add_table_with_primary_key("class_foo", type_Int, "id");
    });
    session_2.wait_for_upload_complete_or_client_stopped();

    // Wait for session 1 to download it
    wait(session_1);
    {
        ReadTransaction rt_1(db_1);
        ReadTransaction rt_2(db_2);
        CHECK(compare_groups(rt_1, rt_2, *test_context.logger));
    }

    // Again
    wait(session_1);

    // Wait for session 2 to download nothing
    wait(session_2);

    // Upload something via session 1
    write_transaction(db_1, [](WriteTransaction& wt) {
        wt.get_group().add_table_with_primary_key("class_bar", type_Int, "id");
    });
    session_1.wait_for_upload_complete_or_client_stopped();

    // Wait for session 2 to download it
    wait(session_2);
    {
        ReadTransaction rt_1(db_1);
        ReadTransaction rt_2(db_2);
        CHECK(compare_groups(rt_1, rt_2, *test_context.logger));
    }
}


TEST(Sync_AsyncWaitForSyncCompletion)
{
    TEST_DIR(dir);
    TEST_CLIENT_DB(db_1);
    TEST_CLIENT_DB(db_2);
    ClientServerFixture fixture(dir, test_context);
    fixture.start();

    auto wait = [&](Session& session) {
        BowlOfStonesSemaphore bowl;
        auto handler = [&](Status status) {
            if (CHECK(status.is_ok()))
                bowl.add_stone();
        };
        session.async_wait_for_sync_completion(handler);
        bowl.get_stone();
    };

    // Nothing to synchronize
    Session session_1 = fixture.make_bound_session(db_1);
    wait(session_1);

    // Again
    wait(session_1);

    // Generate changes to be downloaded (uploading via session 2)
    Session session_2 = fixture.make_bound_session(db_2);
    write_transaction(db_2, [](WriteTransaction& wt) {
        wt.get_group().add_table_with_primary_key("class_foo", type_Int, "id");
    });
    session_2.wait_for_upload_complete_or_client_stopped();

    // Generate changes to be uploaded
    write_transaction(db_1, [](WriteTransaction& wt) {
        wt.get_group().add_table_with_primary_key("class_bar", type_Int, "id");
    });

    // Nontrivial synchronization (upload and download required)
    wait(session_1);
    wait(session_2);

    {
        ReadTransaction rt_1(db_1);
        ReadTransaction rt_2(db_2);
        CHECK(compare_groups(rt_1, rt_2, *test_context.logger));
    }
}


TEST(Sync_AsyncWaitCancellation)
{
    TEST_DIR(dir);
    TEST_CLIENT_DB(db);
    ClientServerFixture fixture(dir, test_context);

    BowlOfStonesSemaphore bowl;
    auto completion_handler = [&](Status status) {
        CHECK_EQUAL(status, ErrorCodes::OperationAborted);
        bowl.add_stone();
    };
    {
        Session session = fixture.make_bound_session(db, "/test");
        session.async_wait_for_upload_completion(completion_handler);
        session.async_wait_for_download_completion(completion_handler);
        session.async_wait_for_sync_completion(completion_handler);
        // Destruction of session cancels wait operations
    }
    fixture.start();
    bowl.get_stone();
    bowl.get_stone();
    bowl.get_stone();
}


TEST(Sync_WaitForUploadCompletion)
{
    TEST_DIR(dir);
    TEST_CLIENT_DB(db);
    ClientServerFixture fixture{dir, test_context};
    std::string virtual_path = "/test";
    std::string server_path = fixture.map_virtual_to_real_path(virtual_path);
    fixture.start();

    // Empty
    Session session = fixture.make_bound_session(db);
    // Since the Realm is empty, the following wait operation can complete
    // without the client ever having been in contact with the server
    session.wait_for_upload_complete_or_client_stopped();

    // Nonempty
    write_transaction(db, [](WriteTransaction& wt) {
        wt.get_group().add_table_with_primary_key("class_foo", type_Int, "id");
    });
    // Since the Realm is no longer empty, the following wait operation cannot
    // complete until the client has been in contact with the server, and caused
    // the server to create the server-side file
    session.wait_for_upload_complete_or_client_stopped();
    CHECK(util::File::exists(server_path));

    // Already done
    session.wait_for_upload_complete_or_client_stopped();

    // More changes
    write_transaction(db, [](WriteTransaction& wt) {
        wt.get_group().add_table_with_primary_key("class_bar", type_Int, "id");
    });
    session.wait_for_upload_complete_or_client_stopped();
}


TEST(Sync_WaitForUploadCompletionAfterEmptyTransaction)
{
    TEST_DIR(dir);
    TEST_CLIENT_DB(db);
    ClientServerFixture fixture(dir, test_context);
    fixture.start();

    Session session = fixture.make_bound_session(db);
    for (int i = 0; i < 100; ++i) {
        WriteTransaction wt(db);
        wt.commit();
        session.wait_for_upload_complete_or_client_stopped();
    }
    {
        WriteTransaction wt(db);
        wt.get_group().add_table_with_primary_key("class_foo", type_Int, "id");
        wt.commit();
        session.wait_for_upload_complete_or_client_stopped();
    }
}


TEST(Sync_WaitForDownloadCompletion)
{
    TEST_DIR(dir);
    TEST_CLIENT_DB(db_1);
    TEST_CLIENT_DB(db_2);
    ClientServerFixture fixture(dir, test_context);
    fixture.start();

    // Noting to download
    Session session_1 = fixture.make_bound_session(db_1);
    session_1.wait_for_download_complete_or_client_stopped();

    // Again
    session_1.wait_for_download_complete_or_client_stopped();

    // Upload something via session 2
    Session session_2 = fixture.make_bound_session(db_2);
    write_transaction(db_2, [](WriteTransaction& wt) {
        wt.get_group().add_table_with_primary_key("class_foo", type_Int, "id");
    });
    session_2.wait_for_upload_complete_or_client_stopped();

    // Wait for session 1 to download it
    session_1.wait_for_download_complete_or_client_stopped();
    {
        ReadTransaction rt_1(db_1);
        ReadTransaction rt_2(db_2);
        CHECK(compare_groups(rt_1, rt_2, *test_context.logger));
    }

    // Again
    session_1.wait_for_download_complete_or_client_stopped();

    // Wait for session 2 to download nothing
    session_2.wait_for_download_complete_or_client_stopped();

    // Upload something via session 1
    write_transaction(db_1, [](WriteTransaction& wt) {
        wt.get_group().add_table_with_primary_key("class_bar", type_Int, "id");
    });
    session_1.wait_for_upload_complete_or_client_stopped();

    // Wait for session 2 to download it
    session_2.wait_for_download_complete_or_client_stopped();
    {
        ReadTransaction rt_1(db_1);
        ReadTransaction rt_2(db_2);
        CHECK(compare_groups(rt_1, rt_2, *test_context.logger));
    }
}


TEST(Sync_WaitForDownloadCompletionAfterEmptyTransaction)
{
    TEST_DIR(dir);
    TEST_CLIENT_DB(db);
    ClientServerFixture fixture(dir, test_context);

    {
        WriteTransaction wt(db);
        wt.commit();
    }
    fixture.start();
    for (int i = 0; i < 8; ++i) {
        Session session = fixture.make_bound_session(db, "/test");
        session.wait_for_download_complete_or_client_stopped();
        session.wait_for_download_complete_or_client_stopped();
        {
            WriteTransaction wt(db);
            wt.commit();
        }
        session.wait_for_download_complete_or_client_stopped();
        session.wait_for_download_complete_or_client_stopped();
    }
}


TEST(Sync_WaitForDownloadCompletionManyConcurrent)
{
    TEST_DIR(dir);
    TEST_CLIENT_DB(db);
    ClientServerFixture fixture(dir, test_context);
    fixture.start();

    Session session = fixture.make_bound_session(db);
    constexpr int num_threads = 8;
    std::thread threads[num_threads];
    for (int i = 0; i < num_threads; ++i) {
        auto handler = [&] {
            session.wait_for_download_complete_or_client_stopped();
        };
        threads[i] = std::thread{handler};
    }
    for (int i = 0; i < num_threads; ++i)
        threads[i].join();
}


TEST(Sync_WaitForSessionTerminations)
{
    TEST_DIR(server_dir);
    TEST_CLIENT_DB(db);

    ClientServerFixture fixture(server_dir, test_context);
    fixture.start();

    Session session = fixture.make_bound_session(db, "/test");
    session.wait_for_download_complete_or_client_stopped();
    // Note: Atomicity would not be needed if
    // Session::async_wait_for_download_completion() was assumed to work.
    std::atomic<bool> called{false};
    auto handler = [&](Status) {
        called = true;
    };
    session.async_wait_for_download_completion(std::move(handler));
    session.detach();
    // The completion handler of an asynchronous wait operation is guaranteed
    // to be called, and no later than at session termination time. Also, any
    // callback function associated with a session on which termination has been
    // initiated, including the completion handler of the asynchronous wait
    // operation, must have finished executing when
    // Client::wait_for_session_terminations_or_client_stopped() returns.
    fixture.wait_for_session_terminations_or_client_stopped();
    CHECK(called);
}


TEST(Sync_TokenWithoutExpirationAllowed)
{
    bool did_fail = false;
    {
        TEST_DIR(dir);
        TEST_CLIENT_DB(db);
        ClientServerFixture fixture(dir, test_context);

        auto listener = [&](ConnectionState state, util::Optional<ErrorInfo> error_info) {
            if (state != ConnectionState::disconnected)
                return;
            REALM_ASSERT(error_info);
            CHECK_EQUAL(error_info->status, ErrorCodes::SyncPermissionDenied);
            did_fail = true;
            fixture.stop();
        };

        fixture.start();

        Session::Config sess_config;
        sess_config.signed_user_token = g_signed_test_user_token_expiration_unspecified;
        sess_config.connection_state_change_listener = listener;
        Session session = fixture.make_session(db, "/test", std::move(sess_config));
        write_transaction(db, [](WriteTransaction& wt) {
            wt.get_group().add_table_with_primary_key("class_foo", type_Int, "id");
        });
        session.wait_for_upload_complete_or_client_stopped();
        session.wait_for_download_complete_or_client_stopped();
    }
    CHECK_NOT(did_fail);
}


TEST(Sync_TokenWithNullExpirationAllowed)
{
    bool did_fail = false;
    {
        TEST_DIR(dir);
        TEST_CLIENT_DB(db);
        ClientServerFixture fixture(dir, test_context);
        auto error_handler = [&](Status, bool) {
            did_fail = true;
            fixture.stop();
        };
        fixture.set_client_side_error_handler(error_handler);
        fixture.start();

        Session::Config config;
        config.signed_user_token = g_signed_test_user_token_expiration_null;
        Session session = fixture.make_session(db, "/test", std::move(config));
        {
            write_transaction(db, [](WriteTransaction& wt) {
                wt.get_group().add_table_with_primary_key("class_foo", type_Int, "id");
            });
        }
        session.wait_for_upload_complete_or_client_stopped();
        session.wait_for_download_complete_or_client_stopped();
    }
    CHECK_NOT(did_fail);
}


TEST(Sync_Upload)
{
    TEST_DIR(dir);
    TEST_CLIENT_DB(db);
    ClientServerFixture fixture(dir, test_context);
    fixture.start();

    Session session = fixture.make_bound_session(db);

    {
        write_transaction(db, [](WriteTransaction& wt) {
            TableRef table = wt.get_group().add_table_with_primary_key("class_foo", type_Int, "id");
            table->add_column(type_Int, "i");
        });
        for (int i = 0; i < 100; ++i) {
            WriteTransaction wt(db);
            TableRef table = wt.get_table("class_foo");
            table->create_object_with_primary_key(i);
            wt.commit();
        }
    }
    session.wait_for_upload_complete_or_client_stopped();
    session.wait_for_download_complete_or_client_stopped();
}


TEST(Sync_Replication)
{
    // Replicate changes in file 1 to file 2.

    TEST_CLIENT_DB(db_1);
    TEST_CLIENT_DB(db_2);

    {
        TEST_DIR(dir);
        ClientServerFixture fixture(dir, test_context);
        fixture.start();

        Session session_1 = fixture.make_bound_session(db_1);
        Session session_2 = fixture.make_session(db_2, "/test");

        // Create schema
        write_transaction(db_1, [](WriteTransaction& wt) {
            TableRef table = wt.get_group().add_table_with_primary_key("class_foo", type_Int, "id");
            table->add_column(type_Int, "i");
        });
        Random random(random_int<unsigned long>()); // Seed from slow global generator
        for (int i = 0; i < 100; ++i) {
            WriteTransaction wt(db_1);
            TableRef table = wt.get_table("class_foo");
            table->create_object_with_primary_key(i);
            Obj obj = *(table->begin() + random.draw_int_mod(table->size()));
            obj.set<int64_t>("i", random.draw_int_max(0x7FFFFFFFFFFFFFFF));
            wt.commit();
        }

        session_1.wait_for_upload_complete_or_client_stopped();
        session_2.wait_for_download_complete_or_client_stopped();
    }

    ReadTransaction rt_1(db_1);
    ReadTransaction rt_2(db_2);
    const Group& group_1 = rt_1;
    const Group& group_2 = rt_2;
    group_1.verify();
    group_2.verify();
    CHECK(compare_groups(rt_1, rt_2, *test_context.logger));
    ConstTableRef table = group_1.get_table("class_foo");
    CHECK_EQUAL(100, table->size());
}


TEST(Sync_Merge)
{

    TEST_CLIENT_DB(db_1);
    TEST_CLIENT_DB(db_2);

    {
        TEST_DIR(dir);
        MultiClientServerFixture fixture(2, 1, dir, test_context);
        fixture.start();

        Session session_1 = fixture.make_session(0, 0, db_1, "/test");
        Session session_2 = fixture.make_session(1, 0, db_2, "/test");

        // Create schema on both clients.
        auto create_schema = [](DBRef db) {
            WriteTransaction wt(db);
            if (wt.has_table("class_foo"))
                return;
            TableRef table = wt.get_group().add_table_with_primary_key("class_foo", type_Int, "id");
            table->add_column(type_Int, "i");
            wt.commit();
        };
        create_schema(db_1);
        create_schema(db_2);

        write_transaction(db_1, [](WriteTransaction& wt) {
            TableRef table = wt.get_table("class_foo");
            table->create_object_with_primary_key(1).set("i", 5);
            table->create_object_with_primary_key(2).set("i", 6);
        });
        write_transaction(db_2, [](WriteTransaction& wt) {
            TableRef table = wt.get_table("class_foo");
            table->create_object_with_primary_key(3).set("i", 7);
            table->create_object_with_primary_key(4).set("i", 8);
        });

        session_1.wait_for_upload_complete_or_client_stopped();
        session_2.wait_for_upload_complete_or_client_stopped();
        session_1.wait_for_download_complete_or_client_stopped();
        session_2.wait_for_download_complete_or_client_stopped();
    }

    ReadTransaction rt_1(db_1);
    ReadTransaction rt_2(db_2);
    const Group& group_1 = rt_1;
    const Group& group_2 = rt_2;
    group_1.verify();
    group_2.verify();
    CHECK(compare_groups(rt_1, rt_2, *test_context.logger));
    ConstTableRef table = group_1.get_table("class_foo");
    CHECK_EQUAL(4, table->size());
}

struct ExpectChangesetError {
    unit_test::TestContext& test_context;
    MultiClientServerFixture& fixture;
    std::string expected_error;

    void operator()(ConnectionState state, util::Optional<ErrorInfo> error_info) const noexcept
    {
        if (state == ConnectionState::disconnected) {
            return;
        }
        if (!error_info)
            return;
        REALM_ASSERT(error_info);
        CHECK_EQUAL(error_info->status, ErrorCodes::BadChangeset);
        CHECK(!error_info->is_fatal);
        CHECK_EQUAL(error_info->status.reason(),
                    "Failed to transform received changeset: Schema mismatch: " + expected_error);
        fixture.stop();
    }
};

void test_schema_mismatch(unit_test::TestContext& test_context, util::FunctionRef<void(WriteTransaction&)> fn_1,
                          util::FunctionRef<void(WriteTransaction&)> fn_2, const char* expected_error_1,
                          const char* expected_error_2 = nullptr)
{
    auto perform_write_transaction = [](DBRef db, util::FunctionRef<void(WriteTransaction&)> function) {
        WriteTransaction wt(db);
        function(wt);
        return wt.commit();
    };

    TEST_DIR(dir);
    TEST_CLIENT_DB(db_1);
    TEST_CLIENT_DB(db_2);

    perform_write_transaction(db_1, fn_1);
    perform_write_transaction(db_2, fn_2);

    MultiClientServerFixture fixture(2, 1, dir, test_context);
    fixture.allow_server_errors(0, 1);
    fixture.start();

    if (!expected_error_2)
        expected_error_2 = expected_error_1;

    Session::Config config_1;
    config_1.connection_state_change_listener = ExpectChangesetError{test_context, fixture, expected_error_1};
    Session::Config config_2;
    config_2.connection_state_change_listener = ExpectChangesetError{test_context, fixture, expected_error_2};

    Session session_1 = fixture.make_session(0, 0, db_1, "/test", std::move(config_1));
    Session session_2 = fixture.make_session(1, 0, db_2, "/test", std::move(config_2));

    session_1.wait_for_upload_complete_or_client_stopped();
    session_2.wait_for_upload_complete_or_client_stopped();
    session_1.wait_for_download_complete_or_client_stopped();
    session_2.wait_for_download_complete_or_client_stopped();
}


TEST(Sync_DetectSchemaMismatch_ColumnType)
{
    test_schema_mismatch(
        test_context,
        [](WriteTransaction& wt) {
            TableRef table = wt.get_group().add_table_with_primary_key("class_foo", type_Int, "id");
            ColKey col_ndx = table->add_column(type_Int, "column");
            table->create_object_with_primary_key(1).set<int64_t>(col_ndx, 123);
        },
        [](WriteTransaction& wt) {
            TableRef table = wt.get_group().add_table_with_primary_key("class_foo", type_Int, "id");
            ColKey col_ndx = table->add_column(type_String, "column");
            table->create_object_with_primary_key(2).set(col_ndx, "Hello, World!");
        },
        "Property 'column' in class 'foo' is of type Int on one side and type String on the other.",
        "Property 'column' in class 'foo' is of type String on one side and type Int on the other.");
}


TEST(Sync_DetectSchemaMismatch_Nullability)
{
    test_schema_mismatch(
        test_context,
        [](WriteTransaction& wt) {
            TableRef table = wt.get_group().add_table_with_primary_key("class_foo", type_Int, "id");
            bool nullable = false;
            ColKey col_ndx = table->add_column(type_Int, "column", nullable);
            table->create_object_with_primary_key(1).set<int64_t>(col_ndx, 123);
        },
        [](WriteTransaction& wt) {
            TableRef table = wt.get_group().add_table_with_primary_key("class_foo", type_Int, "id");
            bool nullable = true;
            ColKey col_ndx = table->add_column(type_Int, "column", nullable);
            table->create_object_with_primary_key(2).set<int64_t>(col_ndx, 123);
        },
        "Property 'column' in class 'foo' is nullable on one side and not on the other.");
}


TEST(Sync_DetectSchemaMismatch_Links)
{
    test_schema_mismatch(
        test_context,
        [](WriteTransaction& wt) {
            TableRef table = wt.get_group().add_table_with_primary_key("class_foo", type_Int, "id");
            TableRef target = wt.get_group().add_table_with_primary_key("class_bar", type_Int, "id");
            table->add_column(*target, "column");
        },
        [](WriteTransaction& wt) {
            TableRef table = wt.get_group().add_table_with_primary_key("class_foo", type_Int, "id");
            TableRef target = wt.get_group().add_table_with_primary_key("class_baz", type_Int, "id");
            table->add_column(*target, "column");
        },
        "Link property 'column' in class 'foo' points to class 'bar' on one side and to 'baz' on the other.",
        "Link property 'column' in class 'foo' points to class 'baz' on one side and to 'bar' on the other.");
}


TEST(Sync_DetectSchemaMismatch_PrimaryKeys_Name)
{
    test_schema_mismatch(
        test_context,
        [](WriteTransaction& wt) {
            wt.get_group().add_table_with_primary_key("class_foo", type_Int, "a");
        },
        [](WriteTransaction& wt) {
            wt.get_group().add_table_with_primary_key("class_foo", type_Int, "b");
        },
        "'foo' has primary key 'a' on one side, but primary key 'b' on the other.",
        "'foo' has primary key 'b' on one side, but primary key 'a' on the other.");
}


TEST(Sync_DetectSchemaMismatch_PrimaryKeys_Type)
{
    test_schema_mismatch(
        test_context,
        [](WriteTransaction& wt) {
            wt.get_group().add_table_with_primary_key("class_foo", type_Int, "a");
        },
        [](WriteTransaction& wt) {
            wt.get_group().add_table_with_primary_key("class_foo", type_String, "a");
        },
        "'foo' has primary key 'a', which is of type Int on one side and type String on the other.",
        "'foo' has primary key 'a', which is of type String on one side and type Int on the other.");
}


TEST(Sync_DetectSchemaMismatch_PrimaryKeys_Nullability)
{
    test_schema_mismatch(
        test_context,
        [](WriteTransaction& wt) {
            bool nullable = false;
            wt.get_group().add_table_with_primary_key("class_foo", type_Int, "a", nullable);
        },
        [](WriteTransaction& wt) {
            bool nullable = true;
            wt.get_group().add_table_with_primary_key("class_foo", type_Int, "a", nullable);
        },
        "'foo' has primary key 'a', which is nullable on one side, but not the other.");
}


TEST(Sync_LateBind)
{
    // Test that a session can be initiated at a point in time where the client
    // already has established a connection to the server.

    TEST_CLIENT_DB(db_1);
    TEST_CLIENT_DB(db_2);

    {
        TEST_DIR(dir);
        ClientServerFixture fixture(dir, test_context);
        fixture.start();

        Session session_1 = fixture.make_bound_session(db_1);
        write_transaction(db_1, [](WriteTransaction& wt) {
            wt.get_group().add_table_with_primary_key("class_foo", type_Int, "id");
        });
        session_1.wait_for_upload_complete_or_client_stopped();

        Session session_2 = fixture.make_bound_session(db_2);
        write_transaction(db_2, [](WriteTransaction& wt) {
            wt.get_group().add_table_with_primary_key("class_bar", type_Int, "id");
        });
        session_2.wait_for_upload_complete_or_client_stopped();

        session_1.wait_for_download_complete_or_client_stopped();
        session_2.wait_for_download_complete_or_client_stopped();
    }

    ReadTransaction rt_1(db_1);
    ReadTransaction rt_2(db_2);
    const Group& group_1 = rt_1;
    const Group& group_2 = rt_2;
    group_1.verify();
    group_2.verify();
    CHECK(compare_groups(rt_1, rt_2, *test_context.logger));
    CHECK_EQUAL(2, group_1.size());
}


TEST(Sync_EarlyUnbind)
{
    // Verify that it is possible to unbind one session while another session
    // keeps the connection to the server open.

    TEST_DIR(dir);
    TEST_CLIENT_DB(db_1);
    TEST_CLIENT_DB(db_2);
    TEST_CLIENT_DB(db_3);
    ClientServerFixture fixture(dir, test_context);
    fixture.start();

    // Session 1 is here only to keep the connection alive
    Session session_1 = fixture.make_bound_session(db_1, "/dummy");
    {
        Session session_2 = fixture.make_bound_session(db_2);
        write_transaction(db_2, [](WriteTransaction& wt) {
            wt.get_group().add_table_with_primary_key("class_foo", type_Int, "id");
        });
        session_2.wait_for_upload_complete_or_client_stopped();
        // Session 2 is now connected, but will be abandoned at end of scope
    }
    {
        // Starting a new session 3 forces closure of all previously abandoned
        // sessions, in turn forcing session 2 to be enlisted for writing its
        // UNBIND before session 3 is enlisted for writing BIND.
        Session session_3 = fixture.make_bound_session(db_3);
        // We now use MARK messages to wait for a complete unbind of session
        // 2. The client is guaranteed to receive the UNBIND response for session
        // 2 before it receives the MARK response for session 3.
        session_3.wait_for_download_complete_or_client_stopped();
    }
}


TEST(Sync_FastRebind)
{
    // Verify that it is possible to create multiple immediately consecutive
    // sessions for the same Realm file.

    TEST_DIR(dir);
    TEST_CLIENT_DB(db_1);
    TEST_CLIENT_DB(db_2);
    ClientServerFixture fixture(dir, test_context);
    fixture.start();

    // Session 1 is here only to keep the connection alive
    Session session_1 = fixture.make_bound_session(db_1, "/dummy");
    {
        Session session_2 = fixture.make_bound_session(db_2, "/test");
        WriteTransaction wt(db_2);
        TableRef table = wt.get_group().add_table_with_primary_key("class_foo", type_Int, "id");
        table->add_column(type_Int, "i");
        table->create_object_with_primary_key(1);
        wt.commit();
        session_2.wait_for_upload_complete_or_client_stopped();
    }
    for (int i = 0; i < 100; ++i) {
        Session session_2 = fixture.make_bound_session(db_2, "/test");
        WriteTransaction wt(db_2);
        TableRef table = wt.get_table("class_foo");
        table->begin()->set<int64_t>("i", i);
        wt.commit();
        session_2.wait_for_upload_complete_or_client_stopped();
    }
}


TEST(Sync_UnbindBeforeActivation)
{
    // This test tries to make it likely that the server receives an UNBIND
    // message for a session that is still not activated, i.e., before the
    // server receives the IDENT message.

    TEST_DIR(dir);
    TEST_CLIENT_DB(db_1);
    TEST_CLIENT_DB(db_2);
    ClientServerFixture fixture(dir, test_context);
    fixture.start();

    // Session 1 is here only to keep the connection alive
    Session session_1 = fixture.make_bound_session(db_1);
    for (int i = 0; i < 1000; ++i) {
        Session session_2 = fixture.make_bound_session(db_2);
        session_2.wait_for_upload_complete_or_client_stopped();
    }
}


#if 0  // FIXME: Disabled because substring operations are not yet supported in Core 6.

// This test illustrates that our instruction set and merge rules
// do not have higher order convergence. The final merge result depends
// on the order with which the changesets reach the server. This example
// employs three clients operating on the same state. The state consists
// of two tables, "source" and "target". "source" has a link list pointing
// to target. Target contains three rows 0, 1, and 2. Source contains one
// row with a link list whose value is 2.
//
// The three clients produce changesets with client 1 having the earliest time
// stamp, client 2 the middle time stamp, and client 3 the latest time stamp.
// The clients produce the following changesets.
//
// client 1: target.move_last_over(0)
// client 2: source.link_list.set(0, 0);
// client 3: source.link_list.set(0, 1);
//
// In part a of the test, the order of the clients reaching the server is
// 1, 2, 3. The result is an empty link list since the merge of client 1 and 2
// produces a nullify link list instruction.
//
// In part b, the order of the clients reaching the server is 3, 1, 2. The
// result is a link list of size 1, since client 3 wins due to having the
// latest time stamp.
//
// If the "natural" peer to peer system of these merge rules were built, the
// transition from server a to server b involves an insert link instruction. In
// other words, the diff between two servers differing in the order of one
// move_last_over and two link_list_set instructions is an insert instruction.
// Repeated application of the pairwise merge rules would never produce this
// result.
//
// The test is not run in general since it just checks that we do not have
// higher order convergence, and the absence of higher order convergence is not
// a desired feature in itself.
TEST_IF(Sync_NonDeterministicMerge, false)
{
    TEST_DIR(dir);
    TEST_CLIENT_DB(db_a1);
    TEST_CLIENT_DB(db_a2);
    TEST_CLIENT_DB(db_a3);
    TEST_CLIENT_DB(db_b1);
    TEST_CLIENT_DB(db_b2);
    TEST_CLIENT_DB(db_b3);

    ClientServerFixture fixture{dir, test_context};
    fixture.start();

    // Part a of the test.
    {
        WriteTransaction wt{db_a1};

        TableRef table_target = wt.get_group().add_table_with_primary_key("class_target");
        ColKey col_ndx = table_target->add_column(type_Int, "value");
        CHECK_EQUAL(col_ndx, 1);
        Obj row0 = table_target->create_object_with_primary_key(i);
        Obj row1 = table_target->create_object_with_primary_key(i);
        Obj row2 = table_target->create_object_with_primary_key(i);
        row0.set(col_ndx, 123);
        row1.set(col_ndx, 456);
        row2.set(col_ndx, 789);

        TableRef table_source = wt.get_group().add_table_with_primary_key("class_source");
        col_ndx = table_source->add_column_link(type_LinkList, "target_link",
                                                *table_target);
        CHECK_EQUAL(col_ndx, 1);
        Obj obj = table_source->create_object_with_primary_key(i);
        auto ll = obj.get_linklist(col_ndx);
        ll.insert(0, row2.get_key());
        CHECK_EQUAL(ll.size(), 1);
        wt.commit();
    }

    {
        Session session = fixture.make_bound_session(db_a1, "/server-path-a");
        session.wait_for_upload_complete_or_client_stopped();
    }

    {
        Session session = fixture.make_bound_session(db_a2, "/server-path-a");
        session.wait_for_download_complete_or_client_stopped();
    }

    {
        Session session = fixture.make_bound_session(db_a3, "/server-path-a");
        session.wait_for_download_complete_or_client_stopped();
    }

    {
        WriteTransaction wt{db_a1};
        TableRef table = wt.get_table("class_target");
        table->remove_object(table->begin());
        CHECK_EQUAL(table->size(), 2);
        wt.commit();
    }

    {
        WriteTransaction wt{db_a2};
        TableRef table = wt.get_table("class_source");
        auto ll = table->get_linklist(1, 0);
        CHECK_EQUAL(ll->size(), 1);
        CHECK_EQUAL(ll->get(0).get_int(1), 789);
        ll->set(0, 0);
        CHECK_EQUAL(ll->get(0).get_int(1), 123);
        wt.commit();
    }

    {
        WriteTransaction wt{db_a3};
        TableRef table = wt.get_table("class_source");
        auto ll = table->get_linklist(1, 0);
        CHECK_EQUAL(ll->size(), 1);
        CHECK_EQUAL(ll->get(0).get_int(1), 789);
        ll->set(0, 1);
        CHECK_EQUAL(ll->get(0).get_int(1), 456);
        wt.commit();
    }

    {
        Session session = fixture.make_bound_session(db_a1, "/server-path-a");
        session.wait_for_upload_complete_or_client_stopped();
    }

    {
        Session session = fixture.make_bound_session(db_a2, "/server-path-a");
        session.wait_for_upload_complete_or_client_stopped();
    }

    {
        Session session = fixture.make_bound_session(db_a3, "/server-path-a");
        session.wait_for_upload_complete_or_client_stopped();
    }

    {
        Session session = fixture.make_bound_session(db_a1, "/server-path-a");
        session.wait_for_download_complete_or_client_stopped();
    }

    // Part b of the test.
    {
        WriteTransaction wt{db_b1};

        TableRef table_target = wt.get_group().add_table_with_primary_key("class_target");
        ColKey col_ndx = table_target->add_column(type_Int, "value");
        CHECK_EQUAL(col_ndx, 1);
        table_target->create_object_with_primary_key(i);
        table_target->create_object_with_primary_key(i);
        table_target->create_object_with_primary_key(i);
        table_target->begin()->set(col_ndx, 123);
        table_target->get_object(1).set(col_ndx, 456);
        table_target->get_object(2).set(col_ndx, 789);

        TableRef table_source = wt.get_group().add_table_with_primary_key("class_source");
        col_ndx = table_source->add_column_link(type_LinkList, "target_link",
                                                *table_target);
        CHECK_EQUAL(col_ndx, 1);
        table_source->create_object_with_primary_key(i);
        auto ll = table_source->get_linklist(col_ndx, 0);
        ll->insert(0, 2);
        CHECK_EQUAL(ll->size(), 1);
        wt.commit();
    }

    {
        Session session = fixture.make_bound_session(db_b1, "/server-path-b");
        session.wait_for_upload_complete_or_client_stopped();
    }

    {
        Session session = fixture.make_bound_session(db_b2, "/server-path-b");
        session.wait_for_download_complete_or_client_stopped();
    }

    {
        Session session = fixture.make_bound_session(db_b3, "/server-path-b");
        session.wait_for_download_complete_or_client_stopped();
    }

    {
        WriteTransaction wt{db_b1};
        TableRef table = wt.get_table("class_target");
        table->move_last_over(0);
        CHECK_EQUAL(table->size(), 2);
        wt.commit();
    }

    {
        WriteTransaction wt{db_b2};
        TableRef table = wt.get_table("class_source");
        auto ll = table->get_linklist(1, 0);
        CHECK_EQUAL(ll->size(), 1);
        CHECK_EQUAL(ll->get(0).get_int(1), 789);
        ll->set(0, 0);
        CHECK_EQUAL(ll->get(0).get_int(1), 123);
        wt.commit();
    }

    {
        WriteTransaction wt{db_b3};
        TableRef table = wt.get_table("class_source");
        auto ll = table->get_linklist(1, 0);
        CHECK_EQUAL(ll->size(), 1);
        CHECK_EQUAL(ll->get(0).get_int(1), 789);
        ll->set(0, 1);
        CHECK_EQUAL(ll->get(0).get_int(1), 456);
        wt.commit();
    }

    // The crucial difference between part a and b is that client 3
    // uploads it changes first in part b and last in part a.
    {
        Session session = fixture.make_bound_session(db_b3, "/server-path-b");
        session.wait_for_upload_complete_or_client_stopped();
    }

    {
        Session session = fixture.make_bound_session(db_b1, "/server-path-b");
        session.wait_for_upload_complete_or_client_stopped();
    }

    {
        Session session = fixture.make_bound_session(db_b2, "/server-path-b");
        session.wait_for_upload_complete_or_client_stopped();
    }

    {
        Session session = fixture.make_bound_session(db_b1, "/server-path-b");
        session.wait_for_download_complete_or_client_stopped();
    }


    // Check the end result.

    size_t size_link_list_a;
    size_t size_link_list_b;

    {
        ReadTransaction wt{db_a1};
        ConstTableRef table = wt.get_table("class_source");
        auto ll = table->get_linklist(1, 0);
        size_link_list_a = ll->size();
    }

    {
        ReadTransaction wt{db_b1};
        ConstTableRef table = wt.get_table("class_source");
        auto ll = table->get_linklist(1, 0);
        size_link_list_b = ll->size();
        CHECK_EQUAL(ll->size(), 1);
    }

    // The final link list has size 0 in part a and size 1 in part b.
    // These checks confirm that the OT system behaves as expected.
    // The expected behavior is higher order divergence.
    CHECK_EQUAL(size_link_list_a, 0);
    CHECK_EQUAL(size_link_list_b, 1);
    CHECK_NOT_EQUAL(size_link_list_a, size_link_list_b);
}
#endif // 0


TEST(Sync_Randomized)
{
    constexpr size_t num_clients = 7;

    auto client_test_program = [](DBRef db) {
        // Create the schema
        write_transaction(db, [](WriteTransaction& wt) {
            if (wt.has_table("class_foo"))
                return;
            TableRef table = wt.get_group().add_table_with_primary_key("class_foo", type_Int, "id");
            table->add_column(type_Int, "i");
            table->create_object_with_primary_key(1);
        });

        Random random(random_int<unsigned long>()); // Seed from slow global generator
        for (int i = 0; i < 100; ++i) {
            WriteTransaction wt(db);
            if (random.chance(4, 5)) {
                TableRef table = wt.get_table("class_foo");
                if (random.chance(1, 5)) {
                    table->create_object_with_primary_key(i);
                }
                int value = random.draw_int(-32767, 32767);
                size_t row_ndx = random.draw_int_mod(table->size());
                table->get_object(row_ndx).set("i", value);
            }
            wt.commit();
        }
    };

    TEST_DIR(dir);
    MultiClientServerFixture fixture(num_clients, 1, dir, test_context);
    fixture.start();

    std::unique_ptr<DBTestPathGuard> client_path_guards[num_clients];
    DBRef client_shared_groups[num_clients];
    for (size_t i = 0; i < num_clients; ++i) {
        std::string suffix = util::format(".client_%1.realm", i);
        std::string test_path = get_test_path(test_context.get_test_name(), suffix);
        client_path_guards[i].reset(new DBTestPathGuard(test_path));
        client_shared_groups[i] = DB::create(make_client_replication(), test_path);
    }

    std::vector<Session> sessions(num_clients);
    for (size_t i = 0; i < num_clients; ++i) {
        auto db = client_shared_groups[i];
        sessions[i] = fixture.make_session(int(i), 0, db, "/test");
    }

    auto run_client_test_program = [&](size_t i) {
        try {
            client_test_program(client_shared_groups[i]);
        }
        catch (...) {
            fixture.stop();
            throw;
        }
    };

    ThreadWrapper client_program_threads[num_clients];
    for (size_t i = 0; i < num_clients; ++i)
        client_program_threads[i].start([=] {
            run_client_test_program(i);
        });

    for (size_t i = 0; i < num_clients; ++i)
        CHECK(!client_program_threads[i].join());

    log("All client programs completed");

    // Wait until all local changes are uploaded, and acknowledged by the
    // server.
    for (size_t i = 0; i < num_clients; ++i)
        sessions[i].wait_for_upload_complete_or_client_stopped();

    log("Everything uploaded");

    // Now wait for all previously uploaded changes to be downloaded by all
    // others.
    for (size_t i = 0; i < num_clients; ++i)
        sessions[i].wait_for_download_complete_or_client_stopped();

    log("Everything downloaded");

    REALM_ASSERT(num_clients > 0);
    ReadTransaction rt_0(client_shared_groups[0]);
    rt_0.get_group().verify();
    for (size_t i = 1; i < num_clients; ++i) {
        ReadTransaction rt(client_shared_groups[i]);
        rt.get_group().verify();
        // Logger is guaranteed to be defined
        CHECK(compare_groups(rt_0, rt, *test_context.logger));
    }
}

#ifdef REALM_DEBUG // Failure simulation only works in debug mode

TEST(Sync_ReadFailureSimulation)
{
    TEST_DIR(server_dir);
    TEST_CLIENT_DB(db);

    // Check that read failure simulation works on the client-side
    {
        bool client_side_read_did_fail = false;
        {
            ClientServerFixture fixture(server_dir, test_context);
            fixture.set_client_side_error_rate(1, 1); // 100% chance of failure
            auto error_handler = [&](Status status, bool is_fatal) {
                CHECK_EQUAL(status, ErrorCodes::RuntimeError);
                CHECK_EQUAL(status.reason(), "Simulated failure during sync client websocket read");
                CHECK_NOT(is_fatal);
                client_side_read_did_fail = true;
                fixture.stop();
            };
            fixture.set_client_side_error_handler(error_handler);
            Session session = fixture.make_bound_session(db, "/test");
            fixture.start();
            session.wait_for_download_complete_or_client_stopped();
        }
        CHECK(client_side_read_did_fail);
    }

    // FIXME: Figure out a way to check that read failure simulation works on
    // the server-side
}

#endif // REALM_DEBUG
TEST(Sync_FailingReadsOnClientSide)
{
    TEST_CLIENT_DB(db_1);
    TEST_CLIENT_DB(db_2);

    {
        TEST_DIR(dir);
        ClientServerFixture fixture{dir, test_context};
        fixture.set_client_side_error_rate(5, 100); // 5% chance of failure
        auto error_handler = [&](Status status, bool is_fatal) {
            if (CHECK_EQUAL(status.reason(), "Simulated failure during sync client websocket read")) {
                CHECK_EQUAL(status, ErrorCodes::RuntimeError);
                CHECK_NOT(is_fatal);
                fixture.cancel_reconnect_delay();
            }
        };
        fixture.set_client_side_error_handler(error_handler);
        fixture.start();

        Session session_1 = fixture.make_bound_session(db_1);

        Session session_2 = fixture.make_bound_session(db_2);

        write_transaction(db_1, [](WriteTransaction& wt) {
            TableRef table = wt.get_group().add_table_with_primary_key("class_foo", type_Int, "id");
            table->add_column(type_Int, "i");
            table->create_object_with_primary_key(1);
        });
        write_transaction(db_2, [](WriteTransaction& wt) {
            TableRef table = wt.get_group().add_table_with_primary_key("class_bar", type_Int, "id");
            table->add_column(type_Int, "i");
            table->create_object_with_primary_key(2);
        });
        for (int i = 0; i < 100; ++i) {
            session_1.wait_for_upload_complete_or_client_stopped();
            session_2.wait_for_upload_complete_or_client_stopped();
            for (int i = 0; i < 10; ++i) {
                write_transaction(db_1, [=](WriteTransaction& wt) {
                    TableRef table = wt.get_table("class_foo");
                    table->begin()->set("i", i);
                });
                write_transaction(db_2, [=](WriteTransaction& wt) {
                    TableRef table = wt.get_table("class_bar");
                    table->begin()->set("i", i);
                });
            }
        }
        session_1.wait_for_upload_complete_or_client_stopped();
        session_2.wait_for_upload_complete_or_client_stopped();
        session_1.wait_for_download_complete_or_client_stopped();
        session_2.wait_for_download_complete_or_client_stopped();
    }

    ReadTransaction rt_1(db_1);
    ReadTransaction rt_2(db_2);
    const Group& group_1 = rt_1;
    const Group& group_2 = rt_2;
    group_1.verify();
    group_2.verify();
    CHECK(compare_groups(rt_1, rt_2, *test_context.logger));
}


TEST(Sync_FailingReadsOnServerSide)
{
    TEST_CLIENT_DB(db_1);
    TEST_CLIENT_DB(db_2);

    {
        TEST_DIR(dir);
        ClientServerFixture fixture{dir, test_context};
        fixture.set_server_side_error_rate(5, 100); // 5% chance of failure
        auto error_handler = [&](Status, bool is_fatal) {
            CHECK_NOT(is_fatal);
            fixture.cancel_reconnect_delay();
        };
        fixture.set_client_side_error_handler(error_handler);
        fixture.start();

        Session session_1 = fixture.make_bound_session(db_1);

        Session session_2 = fixture.make_bound_session(db_2);

        write_transaction(db_1, [](WriteTransaction& wt) {
            TableRef table = wt.get_group().add_table_with_primary_key("class_foo", type_Int, "id");
            table->add_column(type_Int, "i");
            table->create_object_with_primary_key(1);
        });
        write_transaction(db_2, [](WriteTransaction& wt) {
            TableRef table = wt.get_group().add_table_with_primary_key("class_bar", type_Int, "id");
            table->add_column(type_Int, "i");
            table->create_object_with_primary_key(2);
        });
        for (int i = 0; i < 100; ++i) {
            session_1.wait_for_upload_complete_or_client_stopped();
            session_2.wait_for_upload_complete_or_client_stopped();
            for (int i = 0; i < 10; ++i) {
                write_transaction(db_1, [=](WriteTransaction& wt) {
                    TableRef table = wt.get_table("class_foo");
                    table->begin()->set("i", i);
                });
                write_transaction(db_2, [=](WriteTransaction& wt) {
                    TableRef table = wt.get_table("class_bar");
                    table->begin()->set("i", i);
                });
            }
        }
        session_1.wait_for_upload_complete_or_client_stopped();
        session_2.wait_for_upload_complete_or_client_stopped();
        session_1.wait_for_download_complete_or_client_stopped();
        session_2.wait_for_download_complete_or_client_stopped();
    }

    ReadTransaction rt_1(db_1);
    ReadTransaction rt_2(db_2);
    const Group& group_1 = rt_1;
    const Group& group_2 = rt_2;
    group_1.verify();
    group_2.verify();
    CHECK(compare_groups(rt_1, rt_2, *test_context.logger));
}


TEST(Sync_ErrorAfterServerRestore_BadClientFileIdent)
{
    TEST_DIR(server_dir);
    TEST_CLIENT_DB(db);

    std::string server_path = "/test";
    std::string server_realm_path;

    // Make a change and synchronize with server
    {
        ClientServerFixture fixture(server_dir, test_context);
        server_realm_path = fixture.map_virtual_to_real_path(server_path);
        Session session = fixture.make_bound_session(db, server_path);
        WriteTransaction wt{db};
        wt.get_group().add_table_with_primary_key("class_table", type_Int, "id");
        wt.commit();
        fixture.start();
        session.wait_for_upload_complete_or_client_stopped();
    }

    // Emulate a server-side restore to before the creation of the Realm
    util::File::remove(server_realm_path);

    // Provoke error by attempting to resynchronize
    bool did_fail = false;
    {
        ClientServerFixture fixture(server_dir, test_context);
        auto error_handler = [&](Status status, bool is_fatal) {
            CHECK_EQUAL(status, ErrorCodes::SyncClientResetRequired);
            CHECK(is_fatal);
            did_fail = true;
            fixture.stop();
        };
        fixture.set_client_side_error_handler(error_handler);
        Session session = fixture.make_bound_session(db, server_path);
        fixture.start();
        session.wait_for_download_complete_or_client_stopped();
    }
    CHECK(did_fail);
}


TEST(Sync_HTTP404NotFound)
{
    TEST_DIR(server_dir);

    std::string server_address = "localhost";

    Server::Config server_config;
    server_config.logger = std::make_shared<util::PrefixLogger>("Server: ", test_context.logger);
    server_config.listen_address = server_address;
    server_config.listen_port = "";
    server_config.tcp_no_delay = true;

    util::Optional<PKey> public_key = PKey::load_public(test_server_key_path());
    Server server(server_dir, std::move(public_key), server_config);
    server.start();
    network::Endpoint endpoint = server.listen_endpoint();

    ThreadWrapper server_thread;
    server_thread.start([&] {
        server.run();
    });

    HTTPRequest request;
    request.path = "/not-found";

    HTTPRequestClient client(test_context.logger, endpoint, request);
    client.fetch_response();

    server.stop();

    server_thread.join();

    const HTTPResponse& response = client.get_response();

    CHECK(response.status == HTTPStatus::NotFound);
    CHECK(response.headers.find("Server")->second == "RealmSync/" REALM_VERSION_STRING);
}


namespace {

class RequestWithContentLength {
public:
    RequestWithContentLength(test_util::unit_test::TestContext& test_context, network::Service& service,
                             const network::Endpoint& endpoint, const std::string& content_length,
                             const std::string& expected_response_line)
        : test_context{test_context}
        , m_socket{service}
        , m_endpoint{endpoint}
        , m_content_length{content_length}
        , m_expected_response_line{expected_response_line}
    {
        m_request = "POST /does-not-exist-1234 HTTP/1.1\r\n"
                    "Content-Length: " +
                    m_content_length +
                    "\r\n"
                    "\r\n";
    }

    void write_completion_handler(std::error_code ec, size_t nbytes)
    {
        CHECK_NOT(ec);
        CHECK_EQUAL(m_request.size(), nbytes);
        auto handler = [&](std::error_code ec, size_t nbytes) {
            this->read_completion_handler(ec, nbytes);
        };
        m_socket.async_read_until(m_buffer, m_buf_size, '\n', m_read_ahead_buffer, handler);
    }

    void read_completion_handler(std::error_code ec, size_t nbytes)
    {
        CHECK_NOT(ec);
        std::string response_line{m_buffer, nbytes};
        CHECK_EQUAL(response_line, m_expected_response_line);
    }

    void start()
    {
        std::error_code ec;
        m_socket.connect(m_endpoint, ec);
        CHECK_NOT(ec);

        auto handler = [&](std::error_code ec, size_t nbytes) {
            this->write_completion_handler(ec, nbytes);
        };
        m_socket.async_write(m_request.data(), m_request.size(), handler);
    }

private:
    test_util::unit_test::TestContext& test_context;
    network::Socket m_socket;
    network::ReadAheadBuffer m_read_ahead_buffer;
    static constexpr size_t m_buf_size = 1000;
    char m_buffer[m_buf_size];
    const network::Endpoint& m_endpoint;
    const std::string m_content_length;
    std::string m_request;
    const std::string m_expected_response_line;
};

} // namespace

// Test the server's HTTP response to a Content-Length header of zero, empty,
// and a non-number string.
TEST(Sync_HTTP_ContentLength)
{
    TEST_DIR(server_dir);

    std::string server_address = "localhost";

    Server::Config server_config;
    server_config.logger = std::make_shared<util::PrefixLogger>("Server: ", test_context.logger);
    server_config.listen_address = server_address;
    server_config.listen_port = "";
    server_config.tcp_no_delay = true;

    util::Optional<PKey> public_key = PKey::load_public(test_server_key_path());
    Server server(server_dir, std::move(public_key), server_config);
    server.start();
    network::Endpoint endpoint = server.listen_endpoint();

    ThreadWrapper server_thread;
    server_thread.start([&] {
        server.run();
    });

    network::Service service;

    RequestWithContentLength req_0(test_context, service, endpoint, "0", "HTTP/1.1 404 Not Found\r\n");

    RequestWithContentLength req_1(test_context, service, endpoint, "", "HTTP/1.1 404 Not Found\r\n");

    RequestWithContentLength req_2(test_context, service, endpoint, "abc", "HTTP/1.1 400 Bad Request\r\n");

    RequestWithContentLength req_3(test_context, service, endpoint, "5abc", "HTTP/1.1 400 Bad Request\r\n");

    req_0.start();
    req_1.start();
    req_2.start();
    req_3.start();

    service.run();

    server.stop();
    server_thread.join();
}


TEST(Sync_ErrorAfterServerRestore_BadServerVersion)
{
    TEST_DIR(server_dir);
    TEST_DIR(backup_dir);
    TEST_CLIENT_DB(db);

    std::string server_path = "/test";
    std::string server_realm_path;
    std::string backup_realm_path = util::File::resolve("test.realm", backup_dir);

    // Create schema and synchronize with server
    {
        ClientServerFixture fixture(server_dir, test_context);
        server_realm_path = fixture.map_virtual_to_real_path(server_path);
        Session session = fixture.make_bound_session(db, server_path);
        WriteTransaction wt{db};
        TableRef table = wt.get_group().add_table_with_primary_key("class_table", type_Int, "id");
        table->add_column(type_Int, "column");
        wt.commit();
        fixture.start();
        session.wait_for_upload_complete_or_client_stopped();
    }

    // Save a snapshot of the server-side Realm file
    util::File::copy(server_realm_path, backup_realm_path);

    // Make change in which will be lost when restoring snapshot
    {
        ClientServerFixture fixture(server_dir, test_context);
        Session session = fixture.make_bound_session(db, server_path);
        WriteTransaction wt{db};
        TableRef table = wt.get_table("class_table");
        table->create_object_with_primary_key(1);
        wt.commit();
        fixture.start();
        session.wait_for_upload_complete_or_client_stopped();
    }

    // Restore the snapshot
    util::File::copy(backup_realm_path, server_realm_path);

    // Provoke error by resynchronizing
    bool did_fail = false;
    {
        ClientServerFixture fixture(server_dir, test_context);
        auto error_handler = [&](Status status, bool is_fatal) {
            CHECK_EQUAL(status, ErrorCodes::SyncClientResetRequired);
            CHECK(is_fatal);
            did_fail = true;
            fixture.stop();
        };
        fixture.set_client_side_error_handler(error_handler);
        Session session = fixture.make_bound_session(db, server_path);
        fixture.start();
        session.wait_for_download_complete_or_client_stopped();
    }
    CHECK(did_fail);
}


TEST(Sync_ErrorAfterServerRestore_BadClientVersion)
{
    TEST_DIR(server_dir);
    TEST_DIR(backup_dir);
    TEST_CLIENT_DB(db_1);
    TEST_CLIENT_DB(db_2);

    std::string server_path = "/test";
    std::string server_realm_path;
    std::string backup_realm_path = util::File::resolve("test.realm", backup_dir);

    // Create schema and synchronize client files
    {
        ClientServerFixture fixture(server_dir, test_context);
        server_realm_path = fixture.map_virtual_to_real_path(server_path);
        Session session_1 = fixture.make_bound_session(db_1, server_path);
        Session session_2 = fixture.make_bound_session(db_2, server_path);
        WriteTransaction wt{db_1};
        TableRef table = wt.get_group().add_table_with_primary_key("class_table", type_Int, "id");
        table->add_column(type_Int, "column");
        wt.commit();
        fixture.start();
        session_1.wait_for_upload_complete_or_client_stopped();
        session_2.wait_for_download_complete_or_client_stopped();
    }

    // Save a snapshot of the server-side Realm file
    util::File::copy(server_realm_path, backup_realm_path);

    // Make change in 1st file which will be lost when restoring snapshot
    {
        ClientServerFixture fixture(server_dir, test_context);
        Session session = fixture.make_bound_session(db_1, server_path);
        WriteTransaction wt{db_1};
        TableRef table = wt.get_table("class_table");
        table->create_object_with_primary_key(1);
        wt.commit();
        fixture.start();
        session.wait_for_upload_complete_or_client_stopped();
    }

    // Restore the snapshot
    util::File::copy(backup_realm_path, server_realm_path);

    // Make a conflicting change in 2nd file relative to reverted server state
    {
        ClientServerFixture fixture(server_dir, test_context);
        Session session = fixture.make_bound_session(db_2, server_path);
        WriteTransaction wt{db_2};
        TableRef table = wt.get_table("class_table");
        table->create_object_with_primary_key(2);
        wt.commit();
        fixture.start();
        session.wait_for_upload_complete_or_client_stopped();
    }

    // Provoke error by synchronizing 1st file
    bool did_fail = false;
    {
        ClientServerFixture fixture(server_dir, test_context);
        auto error_handler = [&](Status status, bool is_fatal) {
            CHECK_EQUAL(status, ErrorCodes::SyncClientResetRequired);
            CHECK(is_fatal);
            did_fail = true;
            fixture.stop();
        };
        fixture.set_client_side_error_handler(error_handler);
        Session session = fixture.make_bound_session(db_1, server_path);
        fixture.start();
        session.wait_for_download_complete_or_client_stopped();
    }
    CHECK(did_fail);
}


TEST(Sync_ErrorAfterServerRestore_BadClientFileIdentSalt)
{
    TEST_DIR(server_dir);
    TEST_DIR(backup_dir);
    TEST_CLIENT_DB(db_1);
    TEST_CLIENT_DB(db_2);
    TEST_CLIENT_DB(db_3);

    std::string server_path = "/test";
    std::string server_realm_path;
    std::string backup_realm_path = util::File::resolve("test.realm", backup_dir);

    // Register 1st file with server
    {
        ClientServerFixture fixture(server_dir, test_context);
        server_realm_path = fixture.map_virtual_to_real_path(server_path);
        Session session = fixture.make_bound_session(db_1, server_path);
        WriteTransaction wt{db_1};
        TableRef table = wt.get_group().add_table_with_primary_key("class_table_1", type_Int, "id");
        table->add_column(type_Int, "column");
        wt.commit();
        fixture.start();
        session.wait_for_upload_complete_or_client_stopped();
    }

    // Save a snapshot of the server-side Realm file
    util::File::copy(server_realm_path, backup_realm_path);

    // Register 2nd file with server
    {
        ClientServerFixture fixture(server_dir, test_context);
        Session session = fixture.make_bound_session(db_2, server_path);
        fixture.start();
        session.wait_for_download_complete_or_client_stopped();
    }

    // Restore the snapshot
    util::File::copy(backup_realm_path, server_realm_path);

    // Register 3rd conflicting file with server
    {
        ClientServerFixture fixture(server_dir, test_context);
        Session session = fixture.make_bound_session(db_3, server_path);
        fixture.start();
        session.wait_for_download_complete_or_client_stopped();
    }

    // Provoke error by resynchronizing 2nd file
    bool did_fail = false;
    {
        ClientServerFixture fixture(server_dir, test_context);
        auto error_handler = [&](Status status, bool is_fatal) {
            CHECK_EQUAL(status, ErrorCodes::SyncClientResetRequired);
            CHECK(is_fatal);
            did_fail = true;
            fixture.stop();
        };
        fixture.set_client_side_error_handler(error_handler);
        Session session = fixture.make_bound_session(db_2, server_path);
        fixture.start();
        session.wait_for_download_complete_or_client_stopped();
    }
    CHECK(did_fail);
}


TEST(Sync_ErrorAfterServerRestore_BadServerVersionSalt)
{
    TEST_DIR(server_dir);
    TEST_DIR(backup_dir);
    TEST_CLIENT_DB(db_1);
    TEST_CLIENT_DB(db_2);
    TEST_CLIENT_DB(db_3);

    std::string server_path = "/test";
    std::string server_realm_path;
    std::string backup_realm_path = util::File::resolve("test.realm", backup_dir);

    // Create schema and synchronize client files
    {
        ClientServerFixture fixture(server_dir, test_context);
        server_realm_path = fixture.map_virtual_to_real_path(server_path);
        Session session_1 = fixture.make_bound_session(db_1, server_path);
        Session session_2 = fixture.make_bound_session(db_2, server_path);
        Session session_3 = fixture.make_bound_session(db_3, server_path);
        WriteTransaction wt{db_1};
        TableRef table = wt.get_group().add_table_with_primary_key("class_table", type_Int, "id");
        table->add_column(type_Int, "column");
        wt.commit();
        fixture.start();
        session_1.wait_for_upload_complete_or_client_stopped();
        session_2.wait_for_download_complete_or_client_stopped();
        session_3.wait_for_download_complete_or_client_stopped();
    }

    // Save a snapshot of the server-side Realm file
    util::File::copy(server_realm_path, backup_realm_path);

    // Make change in 1st file which will be lost when restoring snapshot, and
    // make 2nd file download it.
    {
        ClientServerFixture fixture(server_dir, test_context);
        Session session_1 = fixture.make_bound_session(db_1, server_path);
        Session session_2 = fixture.make_bound_session(db_2, server_path);
        WriteTransaction wt{db_1};
        TableRef table = wt.get_table("class_table");
        table->create_object_with_primary_key(1);
        wt.commit();
        fixture.start();
        session_1.wait_for_upload_complete_or_client_stopped();
        session_2.wait_for_download_complete_or_client_stopped();
    }

    // Restore the snapshot
    util::File::copy(backup_realm_path, server_realm_path);

    // Make a conflicting change in 3rd file relative to reverted server state
    {
        ClientServerFixture fixture(server_dir, test_context);
        Session session = fixture.make_bound_session(db_3, server_path);
        WriteTransaction wt{db_3};
        TableRef table = wt.get_table("class_table");
        table->create_object_with_primary_key(2);
        wt.commit();
        fixture.start();
        session.wait_for_upload_complete_or_client_stopped();
    }

    // Provoke error by synchronizing 2nd file
    bool did_fail = false;
    {
        ClientServerFixture fixture(server_dir, test_context);
        auto error_handler = [&](Status status, bool is_fatal) {
            CHECK_EQUAL(status, ErrorCodes::SyncClientResetRequired);
            CHECK(is_fatal);
            did_fail = true;
            fixture.stop();
        };
        fixture.set_client_side_error_handler(error_handler);
        Session session = fixture.make_bound_session(db_2, server_path);
        fixture.start();
        session.wait_for_download_complete_or_client_stopped();
    }
    CHECK(did_fail);
}


TEST(Sync_MultipleServers)
{
    // Check that a client can make lots of connection to lots of servers in a
    // concurrent manner.

    const int num_servers = 2;
    const int num_realms_per_server = 2;
    const int num_files_per_realm = 4;
    const int num_sessions_per_file = 8;
    const int num_transacts_per_session = 2;

    TEST_DIR(dir);
    int num_clients = 1;
    MultiClientServerFixture fixture(num_clients, num_servers, dir, test_context);
    fixture.start();

    TEST_DIR(dir_2);
    auto get_file_path = [&](int server_index, int realm_index, int file_index) {
        std::ostringstream out;
        out << server_index << "_" << realm_index << "_" << file_index << ".realm";
        return util::File::resolve(out.str(), dir_2);
    };
    std::atomic<int> id = 0;

    auto run = [&](int server_index, int realm_index, int file_index) {
        try {
            std::string path = get_file_path(server_index, realm_index, file_index);
            DBRef db = DB::create(make_client_replication(), path);
            {
                WriteTransaction wt(db);
                TableRef table = wt.get_group().add_table_with_primary_key("class_table", type_Int, "id");
                table->add_column(type_Int, "server_index");
                table->add_column(type_Int, "realm_index");
                table->add_column(type_Int, "file_index");
                table->add_column(type_Int, "session_index");
                table->add_column(type_Int, "transact_index");
                wt.commit();
            }
            std::string server_path = "/" + std::to_string(realm_index);
            for (int i = 0; i < num_sessions_per_file; ++i) {
                int client_index = 0;
                Session session = fixture.make_session(client_index, server_index, db, server_path);
                for (int j = 0; j < num_transacts_per_session; ++j) {
                    WriteTransaction wt(db);
                    TableRef table = wt.get_table("class_table");
                    Obj obj = table->create_object_with_primary_key(id.fetch_add(1));
                    obj.set("server_index", server_index);
                    obj.set("realm_index", realm_index);
                    obj.set("file_index", file_index);
                    obj.set("session_index", i);
                    obj.set("transact_index", j);
                    wt.commit();
                }
                session.wait_for_upload_complete_or_client_stopped();
            }
        }
        catch (...) {
            fixture.stop();
            throw;
        }
    };

    auto finish_download = [&](int server_index, int realm_index, int file_index) {
        try {
            int client_index = 0;
            std::string path = get_file_path(server_index, realm_index, file_index);
            DBRef db = DB::create(make_client_replication(), path);
            std::string server_path = "/" + std::to_string(realm_index);
            Session session = fixture.make_session(client_index, server_index, db, server_path);
            session.wait_for_download_complete_or_client_stopped();
        }
        catch (...) {
            fixture.stop();
            throw;
        }
    };

    // Make and upload changes
    {
        ThreadWrapper threads[num_servers][num_realms_per_server][num_files_per_realm];
        for (int i = 0; i < num_servers; ++i) {
            for (int j = 0; j < num_realms_per_server; ++j) {
                for (int k = 0; k < num_files_per_realm; ++k)
                    threads[i][j][k].start([=] {
                        run(i, j, k);
                    });
            }
        }
        for (size_t i = 0; i < num_servers; ++i) {
            for (size_t j = 0; j < num_realms_per_server; ++j) {
                for (size_t k = 0; k < num_files_per_realm; ++k)
                    CHECK_NOT(threads[i][j][k].join());
            }
        }
    }

    // Finish downloading
    {
        ThreadWrapper threads[num_servers][num_realms_per_server][num_files_per_realm];
        for (int i = 0; i < num_servers; ++i) {
            for (int j = 0; j < num_realms_per_server; ++j) {
                for (int k = 0; k < num_files_per_realm; ++k)
                    threads[i][j][k].start([=] {
                        finish_download(i, j, k);
                    });
            }
        }
        for (size_t i = 0; i < num_servers; ++i) {
            for (size_t j = 0; j < num_realms_per_server; ++j) {
                for (size_t k = 0; k < num_files_per_realm; ++k)
                    CHECK_NOT(threads[i][j][k].join());
            }
        }
    }

    // Check that all client side Realms have been correctly synchronized
    std::set<std::tuple<int, int, int>> expected_rows;
    for (int i = 0; i < num_files_per_realm; ++i) {
        for (int j = 0; j < num_sessions_per_file; ++j) {
            for (int k = 0; k < num_transacts_per_session; ++k)
                expected_rows.emplace(i, j, k);
        }
    }
    for (size_t i = 0; i < num_servers; ++i) {
        for (size_t j = 0; j < num_realms_per_server; ++j) {
            REALM_ASSERT(num_files_per_realm > 0);
            int file_index_0 = 0;
            std::string path_0 = get_file_path(int(i), int(j), file_index_0);
            std::unique_ptr<Replication> history_0 = make_client_replication();
            DBRef db_0 = DB::create(*history_0, path_0);
            ReadTransaction rt_0(db_0);
            {
                ConstTableRef table = rt_0.get_table("class_table");
                if (CHECK(table)) {
                    std::set<std::tuple<int, int, int>> rows;
                    for (const Obj& obj : *table) {
                        int server_index = int(obj.get<int64_t>("server_index"));
                        int realm_index = int(obj.get<int64_t>("realm_index"));
                        int file_index = int(obj.get<int64_t>("file_index"));
                        int session_index = int(obj.get<int64_t>("session_index"));
                        int transact_index = int(obj.get<int64_t>("transact_index"));
                        CHECK_EQUAL(i, server_index);
                        CHECK_EQUAL(j, realm_index);
                        rows.emplace(file_index, session_index, transact_index);
                    }
                    CHECK(rows == expected_rows);
                }
            }
            for (int k = 1; k < num_files_per_realm; ++k) {
                std::string path = get_file_path(int(i), int(j), k);
                DBRef db = DB::create(make_client_replication(), path);
                ReadTransaction rt(db);
                CHECK(compare_groups(rt_0, rt));
            }
        }
    }
}


TEST_IF(Sync_ReadOnlyClient, false)
{
    TEST_CLIENT_DB(db_1);
    TEST_CLIENT_DB(db_2);

    TEST_DIR(server_dir);
    MultiClientServerFixture fixture(2, 1, server_dir, test_context);
    bool did_get_permission_denied = false;
    fixture.set_client_side_error_handler(1, [&](Status status, bool) {
        CHECK_EQUAL(status, ErrorCodes::SyncPermissionDenied);
        did_get_permission_denied = true;
        fixture.get_client(1).shutdown();
    });
    fixture.start();

    // Write some stuff from the client that can upload
    {
        Session session_1 = fixture.make_bound_session(0, db_1, 0, "/test");
        WriteTransaction wt(db_1);
        auto table = wt.get_group().add_table_with_primary_key("class_foo", type_Int, "id");
        table->add_column(type_Int, "i");
        table->create_object_with_primary_key(1);
        table->begin()->set("i", 123);
        wt.commit();
        session_1.wait_for_upload_complete_or_client_stopped();
    }

    // Check that the stuff was received on the read-only client
    {
        Session session_2 = fixture.make_bound_session(1, db_2, 0, "/test", g_signed_test_user_token_readonly);
        session_2.wait_for_download_complete_or_client_stopped();
        {
            ReadTransaction rt(db_2);
            auto table = rt.get_table("class_foo");
            CHECK_EQUAL(table->begin()->get<Int>("i"), 123);
        }
        // Try to upload something
        {
            WriteTransaction wt(db_2);
            auto table = wt.get_table("class_foo");
            table->begin()->set("i", 456);
            wt.commit();
        }
        session_2.wait_for_upload_complete_or_client_stopped();
        CHECK(did_get_permission_denied);
    }

    // Check that the original client was unchanged
    {
        Session session_1 = fixture.make_bound_session(0, db_1, 0, "/test");
        session_1.wait_for_download_complete_or_client_stopped();
        ReadTransaction rt(db_1);
        auto table = rt.get_table("class_foo");
        CHECK_EQUAL(table->begin()->get<Int>("i"), 123);
    }
}


// This test is a performance study. A single client keeps creating
// transactions that creates new objects and uploads them. The time to perform
// upload completion is measured and logged at info level.
TEST(Sync_SingleClientUploadForever_CreateObjects)
{
    int_fast32_t number_of_transactions = 100; // Set to low number in ordinary testing.

    util::Logger& logger = *test_context.logger;

    logger.info("Sync_SingleClientUploadForever_CreateObjects test. Number of transactions = %1",
                number_of_transactions);

    TEST_DIR(server_dir);
    TEST_CLIENT_DB(db);

    ClientServerFixture fixture(server_dir, test_context);
    fixture.start();

    ColKey col_int;
    ColKey col_str;
    ColKey col_dbl;
    ColKey col_time;

    {
        WriteTransaction wt{db};
        TableRef tr = wt.get_group().add_table_with_primary_key("class_table", type_Int, "id");
        col_int = tr->add_column(type_Int, "integer column");
        col_str = tr->add_column(type_String, "string column");
        col_dbl = tr->add_column(type_Double, "double column");
        col_time = tr->add_column(type_Timestamp, "timestamp column");
        wt.commit();
    }

    Session session = fixture.make_bound_session(db);
    session.wait_for_upload_complete_or_client_stopped();

    for (int_fast32_t i = 0; i < number_of_transactions; ++i) {
        WriteTransaction wt{db};
        TableRef tr = wt.get_table("class_table");
        auto obj = tr->create_object_with_primary_key(i);
        int_fast32_t number = i;
        obj.set<Int>(col_int, number);
        std::string str = "str: " + std::to_string(number);
        StringData str_data = StringData(str);
        obj.set(col_str, str_data);
        obj.set(col_dbl, double(number));
        obj.set(col_time, Timestamp{123, 456});
        wt.commit();
        auto before_upload = std::chrono::steady_clock::now();
        session.wait_for_upload_complete_or_client_stopped();
        auto after_upload = std::chrono::steady_clock::now();

        // We only log the duration every 1000 transactions. The duration is for a single changeset.
        if (i % 1000 == 0) {
            auto duration =
                std::chrono::duration_cast<std::chrono::milliseconds>(after_upload - before_upload).count();
            logger.info("Duration of single changeset upload(%1) = %2 ms", i, duration);
        }
    }
}


// This test is a performance study. A single client keeps creating
// transactions that changes the value of an existing object and uploads them.
// The time to perform upload completion is measured and logged at info level.
TEST(Sync_SingleClientUploadForever_MutateObject)
{
    int_fast32_t number_of_transactions = 100; // Set to low number in ordinary testing.

    util::Logger& logger = *test_context.logger;

    logger.info("Sync_SingleClientUploadForever_MutateObject test. Number of transactions = %1",
                number_of_transactions);

    TEST_DIR(server_dir);
    TEST_CLIENT_DB(db);

    ClientServerFixture fixture(server_dir, test_context);
    fixture.start();

    ColKey col_int;
    ColKey col_str;
    ColKey col_dbl;
    ColKey col_time;
    ObjKey obj_key;

    {
        WriteTransaction wt{db};
        TableRef tr = wt.get_group().add_table_with_primary_key("class_table", type_Int, "id");
        col_int = tr->add_column(type_Int, "integer column");
        col_str = tr->add_column(type_String, "string column");
        col_dbl = tr->add_column(type_Double, "double column");
        col_time = tr->add_column(type_Timestamp, "timestamp column");
        obj_key = tr->create_object_with_primary_key(1).get_key();
        wt.commit();
    }

    Session session = fixture.make_bound_session(db);
    session.wait_for_upload_complete_or_client_stopped();

    for (int_fast32_t i = 0; i < number_of_transactions; ++i) {
        WriteTransaction wt{db};
        TableRef tr = wt.get_table("class_table");
        int_fast32_t number = i;
        auto obj = tr->get_object(obj_key);
        obj.set<Int>(col_int, number);
        std::string str = "str: " + std::to_string(number);
        StringData str_data = StringData(str);
        obj.set(col_str, str_data);
        obj.set(col_dbl, double(number));
        obj.set(col_time, Timestamp{123, 456});
        wt.commit();
        auto before_upload = std::chrono::steady_clock::now();
        session.wait_for_upload_complete_or_client_stopped();
        auto after_upload = std::chrono::steady_clock::now();

        // We only log the duration every 1000 transactions. The duration is for a single changeset.
        if (i % 1000 == 0) {
            auto duration =
                std::chrono::duration_cast<std::chrono::milliseconds>(after_upload - before_upload).count();
            logger.info("Duration of single changeset upload(%1) = %2 ms", i, duration);
        }
    }
}


// This test is used to time upload and download.
// The test might be moved to a performance test directory later.
TEST(Sync_LargeUploadDownloadPerformance)
{
    int_fast32_t number_of_transactions = 2;         // Set to low number in ordinary testing.
    int_fast32_t number_of_rows_per_transaction = 5; // Set to low number in ordinary testing.
    int number_of_download_clients = 1;              // Set to low number in ordinary testing
    bool print_durations = false;                    // Set to false in ordinary testing.

    if (print_durations) {
        std::cerr << "Number of transactions = " << number_of_transactions << std::endl;
        std::cerr << "Number of rows per transaction = " << number_of_rows_per_transaction << std::endl;
        std::cerr << "Number of download clients = " << number_of_download_clients << std::endl;
    }

    TEST_DIR(server_dir);
    ClientServerFixture fixture(server_dir, test_context);
    fixture.start();

    TEST_CLIENT_DB(db_upload);

    // Populate path_upload realm with data.
    auto start_data_creation = std::chrono::steady_clock::now();
    {
        {
            WriteTransaction wt{db_upload};
            TableRef tr = wt.get_group().add_table_with_primary_key("class_table", type_Int, "id");
            tr->add_column(type_Int, "integer column");
            tr->add_column(type_String, "string column");
            tr->add_column(type_Double, "double column");
            tr->add_column(type_Timestamp, "timestamp column");
            wt.commit();
        }

        for (int_fast32_t i = 0; i < number_of_transactions; ++i) {
            WriteTransaction wt{db_upload};
            TableRef tr = wt.get_table("class_table");
            for (int_fast32_t j = 0; j < number_of_rows_per_transaction; ++j) {
                Obj obj = tr->create_object_with_primary_key(i);
                int_fast32_t number = i * number_of_rows_per_transaction + j;
                obj.set("integer column", number);
                std::string str = "str: " + std::to_string(number);
                StringData str_data = StringData(str);
                obj.set("string column", str_data);
                obj.set("double column", double(number));
                obj.set("timestamp column", Timestamp{123, 456});
            }
            wt.commit();
        }
    }
    auto end_data_creation = std::chrono::steady_clock::now();
    auto duration_data_creation =
        std::chrono::duration_cast<std::chrono::milliseconds>(end_data_creation - start_data_creation).count();
    if (print_durations)
        std::cerr << "Duration of data creation = " << duration_data_creation << " ms" << std::endl;

    // Upload the data.
    auto start_session_upload = std::chrono::steady_clock::now();

    Session session_upload = fixture.make_bound_session(db_upload);
    session_upload.wait_for_upload_complete_or_client_stopped();

    auto end_session_upload = std::chrono::steady_clock::now();
    auto duration_upload =
        std::chrono::duration_cast<std::chrono::milliseconds>(end_session_upload - start_session_upload).count();
    if (print_durations)
        std::cerr << "Duration of uploading = " << duration_upload << " ms" << std::endl;


    // Download the data to the download realms.
    auto start_sesion_download = std::chrono::steady_clock::now();

    std::vector<DBTestPathGuard> shared_group_test_path_guards;
    std::vector<DBRef> dbs;
    std::vector<Session> sessions;

    for (int i = 0; i < number_of_download_clients; ++i) {
        std::string path = get_test_path(test_context.get_test_name(), std::to_string(i));
        shared_group_test_path_guards.emplace_back(path);
        dbs.push_back(DB::create(make_client_replication(), path));
        sessions.push_back(fixture.make_bound_session(dbs.back()));
    }

    // Wait for all Realms to finish. They might finish in another order than
    // started, but calling download_complete on a client after it finished only
    // adds a tiny amount of extra mark messages.
    for (auto& session : sessions)
        session.wait_for_download_complete_or_client_stopped();


    auto end_session_download = std::chrono::steady_clock::now();
    auto duration_download =
        std::chrono::duration_cast<std::chrono::milliseconds>(end_session_download - start_sesion_download).count();
    if (print_durations)
        std::cerr << "Duration of downloading = " << duration_download << " ms" << std::endl;


    // Check convergence.
    for (int i = 0; i < number_of_download_clients; ++i) {
        ReadTransaction rt_1(db_upload);
        ReadTransaction rt_2(dbs[i]);
        CHECK(compare_groups(rt_1, rt_2, *test_context.logger));
    }
}


// This test creates a changeset that is larger than 4GB, uploads it and downloads it to another client.
// The test checks that compression and other aspects of large changeset handling works.
// The test is disabled since it requires a powerful machine to run.
TEST_IF(Sync_4GB_Messages, false)
{
    // The changeset will be slightly larger.
    const uint64_t approximate_changeset_size = uint64_t(1) << 32;

    TEST_DIR(dir);
    TEST_CLIENT_DB(db_1);
    TEST_CLIENT_DB(db_2);
    ClientServerFixture fixture(dir, test_context);
    fixture.start();

    Session session_1 = fixture.make_bound_session(db_1);
    session_1.wait_for_download_complete_or_client_stopped();

    Session session_2 = fixture.make_bound_session(db_2);
    session_2.wait_for_download_complete_or_client_stopped();

    const size_t single_object_data_size = size_t(1e7); // 10 MB which is below the 16 MB limit
    const int num_objects = approximate_changeset_size / single_object_data_size + 1;

    const std::string str_a(single_object_data_size, 'a');
    BinaryData bd_a(str_a.data(), single_object_data_size);

    const std::string str_b(single_object_data_size, 'b');
    BinaryData bd_b(str_b.data(), single_object_data_size);

    const std::string str_c(single_object_data_size, 'c');
    BinaryData bd_c(str_c.data(), single_object_data_size);

    {
        WriteTransaction wt{db_1};

        TableRef tr = wt.get_group().add_table_with_primary_key("class_simple_data", type_Int, "id");
        auto col_key = tr->add_column(type_Binary, "binary column");
        for (int i = 0; i < num_objects; ++i) {
            Obj obj = tr->create_object_with_primary_key(i);
            switch (i % 3) {
                case 0:
                    obj.set(col_key, bd_a);
                    break;
                case 1:
                    obj.set(col_key, bd_b);
                    break;
                default:
                    obj.set(col_key, bd_c);
            }
        }
        wt.commit();
    }
    session_1.wait_for_upload_complete_or_client_stopped();
    session_2.wait_for_download_complete_or_client_stopped();

    // Check convergence.
    {
        ReadTransaction rt_1(db_1);
        ReadTransaction rt_2(db_2);
        CHECK(compare_groups(rt_1, rt_2, *test_context.logger));
    }
}


TEST(Sync_RefreshSignedUserToken)
{
    TEST_DIR(dir);
    TEST_CLIENT_DB(db);
    ClientServerFixture fixture(dir, test_context);
    fixture.start();

    Session session = fixture.make_bound_session(db);
    session.wait_for_download_complete_or_client_stopped();
    session.refresh(g_signed_test_user_token);
    session.wait_for_download_complete_or_client_stopped();
}


// This test refreshes the user token multiple times right after binding
// the session. The test tries to achieve a situation where a session is
// enlisted to send after sending BIND but before receiving ALLOC.
// The token is refreshed multiple times to increase the probability that the
// refresh took place after BIND. The check of the test is just the absence of
// errors.
TEST(Sync_RefreshRightAfterBind)
{
    TEST_DIR(dir);
    TEST_CLIENT_DB(db);
    ClientServerFixture fixture(dir, test_context);
    fixture.start();

    Session session = fixture.make_bound_session(db);
    for (int i = 0; i < 50; ++i) {
        session.refresh(g_signed_test_user_token_readonly);
        std::this_thread::sleep_for(std::chrono::milliseconds{1});
    }
    session.wait_for_download_complete_or_client_stopped();
}


TEST(Sync_Permissions)
{
    TEST_CLIENT_DB(db_valid);

    bool did_see_error_for_valid = false;

    TEST_DIR(server_dir);

    ClientServerFixture fixture{server_dir, test_context};
    fixture.set_client_side_error_handler([&](Status status, bool) {
        CHECK_EQUAL("", status.reason());
        did_see_error_for_valid = true;
    });
    fixture.start();

    Session session_valid = fixture.make_bound_session(db_valid, "/valid", g_signed_test_user_token_for_path);

    write_transaction(db_valid, [](WriteTransaction& wt) {
        wt.get_group().add_table_with_primary_key("class_a", type_Int, "id");
    });

    auto completed = session_valid.wait_for_upload_complete_or_client_stopped();
    CHECK_NOT(did_see_error_for_valid);
    CHECK(completed);
}


// This test checks that a client SSL connection to localhost succeeds when the
// server presents a certificate issued to localhost signed by a CA whose
// certificate the client loads.
TEST(Sync_SSL_Certificate_1)
{
    TEST_DIR(server_dir);
    TEST_CLIENT_DB(db);
    std::string ca_dir = get_test_resource_path();

    ClientServerFixture::Config config;
    config.enable_server_ssl = true;
    config.server_ssl_certificate_path = ca_dir + "localhost-chain.crt.pem";
    config.server_ssl_certificate_key_path = ca_dir + "localhost-server.key.pem";

    ClientServerFixture fixture{server_dir, test_context, std::move(config)};

    Session::Config session_config;
    session_config.protocol_envelope = ProtocolEnvelope::realms;
    session_config.verify_servers_ssl_certificate = true;
    session_config.ssl_trust_certificate_path = ca_dir + "crt.pem";
    session_config.signed_user_token = g_signed_test_user_token;

    Session session = fixture.make_session(db, "/test", std::move(session_config));

    fixture.start();
    session.wait_for_download_complete_or_client_stopped();
}


// This test checks that a client SSL connection to localhost does not succeed
// when the server presents a certificate issued to localhost signed by a CA whose
// certificate does not match the certificate loaded by the client.
TEST(Sync_SSL_Certificate_2)
{
    bool did_fail = false;
    TEST_DIR(server_dir);
    TEST_CLIENT_DB(db);
    std::string ca_dir = get_test_resource_path();

    ClientServerFixture::Config config;
    config.enable_server_ssl = true;
    config.server_ssl_certificate_path = ca_dir + "localhost-chain.crt.pem";
    config.server_ssl_certificate_key_path = ca_dir + "localhost-server.key.pem";

    ClientServerFixture fixture{server_dir, test_context, std::move(config)};

    Session::Config session_config;
    session_config.protocol_envelope = ProtocolEnvelope::realms;
    session_config.verify_servers_ssl_certificate = true;
    session_config.ssl_trust_certificate_path = ca_dir + "dns-chain.crt.pem";

    auto error_handler = [&](Status status, bool) {
        CHECK_EQUAL(status, ErrorCodes::TlsHandshakeFailed);
        did_fail = true;
        fixture.stop();
    };
    fixture.set_client_side_error_handler(std::move(error_handler));

    Session session = fixture.make_bound_session(db, "/test", g_signed_test_user_token, std::move(session_config));
    fixture.start();
    session.wait_for_download_complete_or_client_stopped();
    CHECK(did_fail);
}


// This test checks that a client SSL connection to localhost succeeds
// if verify_servers_ssl_certificate = false, even when
// when the server presents a certificate issued to localhost signed by a CA whose
// certificate does not match the certificate loaded by the client.
// This test is identical to Sync_SSL_Certificate_2 except for
// the value of verify_servers_ssl_certificate.
TEST(Sync_SSL_Certificate_3)
{
    TEST_DIR(server_dir);
    TEST_CLIENT_DB(db);
    std::string ca_dir = get_test_resource_path();

    ClientServerFixture::Config config;
    config.enable_server_ssl = true;
    config.server_ssl_certificate_path = ca_dir + "localhost-chain.crt.pem";
    config.server_ssl_certificate_key_path = ca_dir + "localhost-server.key.pem";

    ClientServerFixture fixture{server_dir, test_context, std::move(config)};

    Session::Config session_config;
    session_config.protocol_envelope = ProtocolEnvelope::realms;
    session_config.verify_servers_ssl_certificate = false;
    session_config.ssl_trust_certificate_path = ca_dir + "dns-chain.crt.pem";

    Session session = fixture.make_bound_session(db, "/test", g_signed_test_user_token, std::move(session_config));
    fixture.start();
    session.wait_for_download_complete_or_client_stopped();
}


#if REALM_HAVE_SECURE_TRANSPORT

// This test checks that the client can also use a certificate in DER format.
TEST(Sync_SSL_Certificate_DER)
{
    TEST_DIR(server_dir);
    TEST_CLIENT_DB(db);
    std::string ca_dir = get_test_resource_path();

    ClientServerFixture::Config config;
    config.enable_server_ssl = true;
    config.server_ssl_certificate_path = ca_dir + "localhost-chain.crt.pem";
    config.server_ssl_certificate_key_path = ca_dir + "localhost-server.key.pem";

    ClientServerFixture fixture{server_dir, test_context, std::move(config)};

    Session::Config session_config;
    session_config.protocol_envelope = ProtocolEnvelope::realms;
    session_config.verify_servers_ssl_certificate = true;
    session_config.ssl_trust_certificate_path = ca_dir + "localhost-chain.crt.cer";
    session_config.signed_user_token = g_signed_test_user_token;

    Session session = fixture.make_session(db, "/test", std::move(session_config));

    fixture.start();
    session.wait_for_download_complete_or_client_stopped();
}

#endif // REALM_HAVE_SECURE_TRANSPORT


#if REALM_HAVE_OPENSSL

// This test checks that the SSL connection is accepted if the verify callback
// always returns true.
TEST(Sync_SSL_Certificate_Verify_Callback_1)
{
    TEST_DIR(server_dir);
    TEST_CLIENT_DB(db);
    std::string ca_dir = get_test_resource_path();

    Session::port_type server_port_ssl;
    auto ssl_verify_callback = [&](const std::string server_address, Session::port_type server_port, const char*,
                                   size_t, int, int) {
        CHECK_EQUAL(server_address, "localhost");
        server_port_ssl = server_port;
        return true;
    };

    ClientServerFixture::Config config;
    config.enable_server_ssl = true;
    config.server_ssl_certificate_path = ca_dir + "localhost-chain.crt.pem";
    config.server_ssl_certificate_key_path = ca_dir + "localhost-server.key.pem";

    ClientServerFixture fixture{server_dir, test_context, config};

    Session::Config session_config;
    session_config.protocol_envelope = ProtocolEnvelope::realms;
    session_config.verify_servers_ssl_certificate = true;
    session_config.ssl_trust_certificate_path = util::none;
    session_config.ssl_verify_callback = ssl_verify_callback;

    Session session = fixture.make_bound_session(db, "/test", g_signed_test_user_token, std::move(session_config));
    fixture.start();
    session.wait_for_download_complete_or_client_stopped();

    Session::port_type server_port_actual = fixture.get_server().listen_endpoint().port();
    CHECK_EQUAL(server_port_ssl, server_port_actual);
}


// This test checks that the SSL connection is rejected if the verify callback
// always returns false. It also checks that preverify_ok and depth have
// the expected values.
TEST(Sync_SSL_Certificate_Verify_Callback_2)
{
    bool did_fail = false;
    TEST_DIR(server_dir);
    TEST_CLIENT_DB(db);
    std::string ca_dir = get_test_resource_path();

    Session::port_type server_port_ssl;
    auto ssl_verify_callback = [&](const std::string server_address, Session::port_type server_port,
                                   const char* pem_data, size_t pem_size, int preverify_ok, int depth) {
        CHECK_EQUAL(server_address, "localhost");
        server_port_ssl = server_port;
        CHECK_EQUAL(preverify_ok, 0);
        CHECK_EQUAL(depth, 1);
        CHECK_EQUAL(pem_size, 2082);
        std::string pem(pem_data, pem_size);

        std::string expected = "-----BEGIN CERTIFICATE-----\n"
                               "MIIF0zCCA7ugAwIBAgIBCDANBgkqhkiG9w0BAQsFADB1MRIwEAYKCZImiZPyLGQB\n";

        CHECK_EQUAL(expected, pem.substr(0, expected.size()));

        return false;
    };

    ClientServerFixture::Config config;
    config.enable_server_ssl = true;
    config.server_ssl_certificate_path = ca_dir + "localhost-chain.crt.pem";
    config.server_ssl_certificate_key_path = ca_dir + "localhost-server.key.pem";

    ClientServerFixture fixture{server_dir, test_context, config};

    auto error_handler = [&](Status status, bool) {
        CHECK_EQUAL(status, ErrorCodes::TlsHandshakeFailed);
        did_fail = true;
        fixture.stop();
    };
    fixture.set_client_side_error_handler(std::move(error_handler));

    Session::Config session_config;
    session_config.protocol_envelope = ProtocolEnvelope::realms;
    session_config.verify_servers_ssl_certificate = true;
    session_config.ssl_trust_certificate_path = util::none;
    session_config.ssl_verify_callback = ssl_verify_callback;

    Session session = fixture.make_bound_session(db, "/test", g_signed_test_user_token, std::move(session_config));
    fixture.start();
    session.wait_for_download_complete_or_client_stopped();
    CHECK(did_fail);
    Session::port_type server_port_actual = fixture.get_server().listen_endpoint().port();
    CHECK_EQUAL(server_port_ssl, server_port_actual);
}


// This test checks that the verify callback function receives the expected
// certificates.
TEST(Sync_SSL_Certificate_Verify_Callback_3)
{
    TEST_DIR(server_dir);
    TEST_CLIENT_DB(db);
    std::string ca_dir = get_test_resource_path();

    Session::port_type server_port_ssl = 0;
    auto ssl_verify_callback = [&](const std::string server_address, Session::port_type server_port,
                                   const char* pem_data, size_t pem_size, int preverify_ok, int depth) {
        CHECK_EQUAL(server_address, "localhost");
        server_port_ssl = server_port;

        CHECK(depth == 0 || depth == 1);
        if (depth == 1) {
            CHECK_EQUAL(pem_size, 2082);
            CHECK_EQUAL(pem_data[93], 'G');
        }
        else {
            CHECK_EQUAL(pem_size, 1700);
            CHECK_EQUAL(preverify_ok, 1);
            CHECK_EQUAL(pem_data[1667], '2');
            CHECK_EQUAL(pem_data[1698], '-');
            CHECK_EQUAL(pem_data[1699], '\n');
        }

        return true;
    };

    ClientServerFixture::Config config;
    config.enable_server_ssl = true;
    config.server_ssl_certificate_path = ca_dir + "localhost-chain.crt.pem";
    config.server_ssl_certificate_key_path = ca_dir + "localhost-server.key.pem";

    ClientServerFixture fixture{server_dir, test_context, config};

    Session::Config session_config;
    session_config.protocol_envelope = ProtocolEnvelope::realms;
    session_config.verify_servers_ssl_certificate = true;
    session_config.ssl_trust_certificate_path = util::none;
    session_config.ssl_verify_callback = ssl_verify_callback;

    Session session = fixture.make_bound_session(db, "/test", g_signed_test_user_token, std::move(session_config));
    fixture.start();
    session.wait_for_download_complete_or_client_stopped();
    Session::port_type server_port_actual = fixture.get_server().listen_endpoint().port();
    CHECK_EQUAL(server_port_ssl, server_port_actual);
}


// This test is used to verify the ssl_verify_callback function against an
// external server. The tests should only be used for debugging should normally
// be disabled.
TEST_IF(Sync_SSL_Certificate_Verify_Callback_External, false)
{
    const std::string server_address = "www.writeurl.com";
    Session::port_type port = 443;

    TEST_CLIENT_DB(db);

    Client::Config config;
    config.logger = std::make_shared<util::PrefixLogger>("Client: ", test_context.logger);
    auto socket_provider = std::make_shared<websocket::DefaultSocketProvider>(config.logger, "");
    config.socket_provider = socket_provider;
    config.reconnect_mode = ReconnectMode::testing;
    Client client(config);

    auto ssl_verify_callback = [&](const std::string server_address, Session::port_type server_port,
                                   const char* pem_data, size_t pem_size, int preverify_ok, int depth) {
        StringData pem{pem_data, pem_size};
        test_context.logger->info("server_address = %1, server_port = %2, pem =\n%3\n, "
                                  " preverify_ok = %4, depth = %5",
                                  server_address, server_port, pem, preverify_ok, depth);
        if (depth == 0)
            client.shutdown();
        return true;
    };

    Session::Config session_config;
    session_config.server_address = server_address;
    session_config.server_port = port;
    session_config.protocol_envelope = ProtocolEnvelope::realms;
    session_config.verify_servers_ssl_certificate = true;
    session_config.ssl_trust_certificate_path = util::none;
    session_config.ssl_verify_callback = ssl_verify_callback;

    Session session(client, db, nullptr, nullptr, std::move(session_config));
    session.wait_for_download_complete_or_client_stopped();

    client.shutdown_and_wait();
}

#endif // REALM_HAVE_OPENSSL


// This test has a single client connected to a server with
// one session.
// The client creates four changesets at various times and
// uploads them to the server. The session has a registered
// progress_handler. It is checked that downloaded_bytes,
// downloadable_bytes, uploaded_bytes, and uploadable_bytes
// are correct. This client does not have any downloaded_bytes
// or downloadable bytes because it created all the changesets
// itself.
TEST(Sync_UploadDownloadProgress_1)
{
    TEST_DIR(server_dir);
    TEST_CLIENT_DB(db);

    struct ProgressInfo {
        uint64_t downloaded_bytes = 0;
        uint64_t downloadable_bytes = 0;
        uint64_t uploaded_bytes = 0;
        uint64_t uploadable_bytes = 0;
        uint64_t snapshot_version = 0;
    };

    ProgressInfo first_run_progress;

    {
        ClientServerFixture fixture(server_dir, test_context);
        fixture.start();

        Session::Config config;
        std::mutex progress_mutex;
        std::condition_variable progress_cv;
        std::optional<ProgressInfo> observed_progress;
        auto wait_for_progress_info = [&] {
            std::unique_lock lk(progress_mutex);
            progress_cv.wait(lk, [&] {
                return observed_progress;
            });
            auto ret = std::exchange(observed_progress, std::optional<ProgressInfo>{});
            return *ret;
        };
        config.progress_handler = [&](uint64_t downloaded, uint64_t downloadable, uint64_t uploaded,
                                      uint64_t uploadable, uint64_t snapshot, double, double, int64_t) {
            std::lock_guard lk(progress_mutex);
            observed_progress = ProgressInfo{downloaded, downloadable, uploaded, uploadable, snapshot};
            progress_cv.notify_one();
        };


        Session session = fixture.make_session(db, "/test", std::move(config));
        auto progress_info = wait_for_progress_info();

        CHECK_EQUAL(progress_info.downloaded_bytes, uint_fast64_t(0));
        CHECK_EQUAL(progress_info.downloadable_bytes, uint_fast64_t(0));
        CHECK_EQUAL(progress_info.uploaded_bytes, uint_fast64_t(0));
        CHECK_EQUAL(progress_info.uploadable_bytes, uint_fast64_t(0));
        CHECK_GREATER_EQUAL(progress_info.snapshot_version, 1);

        auto commit_version = write_transaction(db, [](WriteTransaction& wt) {
            auto tr = wt.get_group().add_table_with_primary_key("class_table", type_Int, "id");
            tr->add_column(type_Int, "integer column");
        });

        session.wait_for_upload_complete_or_client_stopped();
        session.wait_for_download_complete_or_client_stopped();

        auto old_progress_info = progress_info;
        progress_info = wait_for_progress_info();
        CHECK_EQUAL(progress_info.downloaded_bytes, uint_fast64_t(0));
        CHECK_EQUAL(progress_info.downloadable_bytes, uint_fast64_t(0));
        CHECK_GREATER(progress_info.uploaded_bytes, old_progress_info.uploaded_bytes);
        CHECK_GREATER(progress_info.uploadable_bytes, old_progress_info.uploadable_bytes);
        CHECK_GREATER_EQUAL(progress_info.snapshot_version, commit_version);

        commit_version = write_transaction(db, [](WriteTransaction& wt) {
            wt.get_table("class_table")->create_object_with_primary_key(1).set("integer column", 42);
        });

        session.wait_for_upload_complete_or_client_stopped();
        session.wait_for_download_complete_or_client_stopped();

        old_progress_info = progress_info;
        progress_info = wait_for_progress_info();
        CHECK_EQUAL(progress_info.downloaded_bytes, uint_fast64_t(0));
        CHECK_EQUAL(progress_info.downloadable_bytes, uint_fast64_t(0));
        CHECK_GREATER(progress_info.uploaded_bytes, old_progress_info.uploaded_bytes);
        CHECK_GREATER(progress_info.uploadable_bytes, old_progress_info.uploadable_bytes);
        CHECK_GREATER_EQUAL(progress_info.snapshot_version, commit_version);
        first_run_progress = progress_info;
    }

    {
        // Here we check that the progress handler is called
        // after the session is bound, and that the values
        // are the ones stored in the Realm in the previous
        // session.

        ClientServerFixture fixture(server_dir, test_context);
        fixture.start();

        int number_of_handler_calls = 0;
        auto pf = util::make_promise_future<int>();
        Session::Config config;
        config.progress_handler = [&](uint64_t downloaded, uint64_t downloadable, uint64_t uploaded,
                                      uint64_t uploadable, uint64_t snapshot, double, double, int64_t) {
            CHECK_EQUAL(downloaded, first_run_progress.downloaded_bytes);
            CHECK_EQUAL(downloadable, first_run_progress.downloadable_bytes);
            CHECK_EQUAL(uploaded, first_run_progress.uploaded_bytes);
            CHECK_EQUAL(uploadable, first_run_progress.uploadable_bytes);
            CHECK_GREATER(snapshot, first_run_progress.snapshot_version);
            number_of_handler_calls++;
            pf.promise.emplace_value(number_of_handler_calls);
        };

        Session session = fixture.make_session(db, "/test", std::move(config));
        CHECK_EQUAL(pf.future.get(), 1);
    }
}


// This test creates one server and a client with
// two sessions that synchronizes with the same server Realm.
// The clients generate changesets, uploads and downloads, and
// waits for upload/download completion. Both sessions have a
// progress handler registered, and it is checked that the
// progress handlers report the correct values.
TEST(Sync_UploadDownloadProgress_2)
{
    TEST_DIR(server_dir);
    TEST_CLIENT_DB(db_1);
    TEST_CLIENT_DB(db_2);

    ClientServerFixture fixture(server_dir, test_context);
    fixture.start();

    uint_fast64_t downloaded_bytes_1 = 123; // Not zero
    uint_fast64_t downloadable_bytes_1 = 123;
    uint_fast64_t uploaded_bytes_1 = 123;
    uint_fast64_t uploadable_bytes_1 = 123;
    uint_fast64_t snapshot_version_1 = 0;

    Session::Config config_1;
    config_1.progress_handler = [&](uint64_t downloaded_bytes, uint64_t downloadable_bytes, uint64_t uploaded_bytes,
                                    uint64_t uploadable_bytes, uint64_t snapshot_version, double, double, int64_t) {
        downloaded_bytes_1 = downloaded_bytes;
        downloadable_bytes_1 = downloadable_bytes;
        uploaded_bytes_1 = uploaded_bytes;
        uploadable_bytes_1 = uploadable_bytes;
        snapshot_version_1 = snapshot_version;
    };

    uint_fast64_t downloaded_bytes_2 = 123;
    uint_fast64_t downloadable_bytes_2 = 123;
    uint_fast64_t uploaded_bytes_2 = 123;
    uint_fast64_t uploadable_bytes_2 = 123;
    uint_fast64_t snapshot_version_2 = 0;

    Session::Config config_2;
    config_2.progress_handler = [&](uint64_t downloaded_bytes, uint64_t downloadable_bytes, uint64_t uploaded_bytes,
                                    uint64_t uploadable_bytes, uint64_t snapshot_version, double, double, int64_t) {
        downloaded_bytes_2 = downloaded_bytes;
        downloadable_bytes_2 = downloadable_bytes;
        uploaded_bytes_2 = uploaded_bytes;
        uploadable_bytes_2 = uploadable_bytes;
        snapshot_version_2 = snapshot_version;
    };

    Session session_1 = fixture.make_session(db_1, "/test", std::move(config_1));
    Session session_2 = fixture.make_session(db_2, "/test", std::move(config_2));

    session_1.wait_for_upload_complete_or_client_stopped();
    session_2.wait_for_upload_complete_or_client_stopped();
    session_1.wait_for_download_complete_or_client_stopped();
    session_2.wait_for_download_complete_or_client_stopped();

    CHECK_EQUAL(downloaded_bytes_1, downloadable_bytes_1);
    CHECK_EQUAL(downloaded_bytes_2, downloadable_bytes_2);
    CHECK_EQUAL(downloaded_bytes_1, downloaded_bytes_2);
    CHECK_EQUAL(downloadable_bytes_1, 0);
    CHECK_GREATER(snapshot_version_1, 0);

    CHECK_EQUAL(uploaded_bytes_1, 0);
    CHECK_EQUAL(uploadable_bytes_1, 0);

    CHECK_EQUAL(uploaded_bytes_2, 0);
    CHECK_EQUAL(uploadable_bytes_2, 0);
    CHECK_GREATER(snapshot_version_2, 0);

    write_transaction(db_1, [](WriteTransaction& wt) {
        TableRef tr = wt.get_group().add_table_with_primary_key("class_table", type_Int, "id");
        tr->add_column(type_Int, "integer column");
    });

    session_1.wait_for_upload_complete_or_client_stopped();
    session_2.wait_for_upload_complete_or_client_stopped();
    session_1.wait_for_download_complete_or_client_stopped();
    session_2.wait_for_download_complete_or_client_stopped();

    CHECK_EQUAL(downloaded_bytes_1, 0);
    CHECK_EQUAL(downloadable_bytes_1, 0);

    CHECK_NOT_EQUAL(downloaded_bytes_2, 0);
    CHECK_NOT_EQUAL(downloadable_bytes_2, 0);

    CHECK_NOT_EQUAL(uploaded_bytes_1, 0);
    CHECK_NOT_EQUAL(uploadable_bytes_1, 0);

    CHECK_EQUAL(uploaded_bytes_2, 0);
    CHECK_EQUAL(uploadable_bytes_2, 0);

    CHECK_GREATER(snapshot_version_1, 1);
    CHECK_GREATER(snapshot_version_2, 1);

    write_transaction(db_1, [](WriteTransaction& wt) {
        TableRef tr = wt.get_table("class_table");
        tr->create_object_with_primary_key(1).set("integer column", 42);
    });

    write_transaction(db_1, [](WriteTransaction& wt) {
        TableRef tr = wt.get_table("class_table");
        tr->create_object_with_primary_key(2).set("integer column", 44);
    });

    write_transaction(db_2, [](WriteTransaction& wt) {
        TableRef tr = wt.get_table("class_table");
        tr->create_object_with_primary_key(3).set("integer column", 43);
    });

    session_1.wait_for_upload_complete_or_client_stopped();
    session_2.wait_for_upload_complete_or_client_stopped();
    session_1.wait_for_download_complete_or_client_stopped();
    session_2.wait_for_download_complete_or_client_stopped();

    CHECK_NOT_EQUAL(downloaded_bytes_1, 0);
    CHECK_NOT_EQUAL(downloadable_bytes_1, 0);

    CHECK_NOT_EQUAL(downloaded_bytes_2, 0);
    CHECK_NOT_EQUAL(downloadable_bytes_2, 0);

    CHECK_NOT_EQUAL(uploaded_bytes_1, 0);
    CHECK_NOT_EQUAL(uploadable_bytes_1, 0);

    CHECK_NOT_EQUAL(uploaded_bytes_2, 0);
    CHECK_NOT_EQUAL(uploadable_bytes_2, 0);

    CHECK_GREATER(snapshot_version_1, 4);
    CHECK_GREATER(snapshot_version_2, 3);

    write_transaction(db_1, [](WriteTransaction& wt) {
        TableRef tr = wt.get_table("class_table");
        tr->begin()->set("integer column", 101);
    });

    write_transaction(db_2, [](WriteTransaction& wt) {
        TableRef tr = wt.get_table("class_table");
        tr->begin()->set("integer column", 102);
    });

    session_1.wait_for_upload_complete_or_client_stopped();
    session_2.wait_for_upload_complete_or_client_stopped();
    session_1.wait_for_download_complete_or_client_stopped();
    session_2.wait_for_download_complete_or_client_stopped();

    CHECK_EQUAL(downloaded_bytes_1, downloadable_bytes_1);

    // uncertainty due to merge
    CHECK_NOT_EQUAL(downloaded_bytes_1, 0);

    CHECK_EQUAL(downloaded_bytes_2, downloadable_bytes_2);
    CHECK_NOT_EQUAL(downloaded_bytes_2, 0);

    CHECK_NOT_EQUAL(uploaded_bytes_1, 0);
    CHECK_NOT_EQUAL(uploadable_bytes_1, 0);

    CHECK_NOT_EQUAL(uploaded_bytes_2, 0);
    CHECK_NOT_EQUAL(uploadable_bytes_2, 0);

    CHECK_GREATER(snapshot_version_1, 6);
    CHECK_GREATER(snapshot_version_2, 5);

    CHECK_GREATER(snapshot_version_1, 6);
    CHECK_GREATER(snapshot_version_2, 5);

    // Check convergence.
    {
        ReadTransaction rt_1(db_1);
        ReadTransaction rt_2(db_2);
        CHECK(compare_groups(rt_1, rt_2, *test_context.logger));
    }
}


// This test creates a server and a client. Initially, the server is not running.
// The client generates changes and binds a session. It is verified that the
// progress_handler() is called and that the four arguments of progress_handler()
// have the correct values. The server is started in the first call to
// progress_handler() and it is checked that after upload and download completion,
// the upload_progress_handler has been called again, and that the four arguments
// have the correct values. After this, the server is stopped and the client produces
// more changes. It is checked that the progress_handler() is called and that the
// final values are correct.
TEST(Sync_UploadDownloadProgress_3)
{
    TEST_DIR(server_dir);
    TEST_CLIENT_DB(db);

    std::string server_address = "localhost";

    Server::Config server_config;
    server_config.logger = std::make_shared<util::PrefixLogger>("Server: ", test_context.logger);
    server_config.listen_address = server_address;
    server_config.listen_port = "";
    server_config.tcp_no_delay = true;

    util::Optional<PKey> public_key = PKey::load_public(test_server_key_path());
    Server server(server_dir, std::move(public_key), server_config);
    server.start();
    auto server_port = server.listen_endpoint().port();

    ThreadWrapper server_thread;

    // The server is not running.

    {
        WriteTransaction wt{db};
        TableRef tr = wt.get_group().add_table_with_primary_key("class_table", type_Int, "id");
        tr->add_column(type_Int, "integer column");
        wt.commit();
    }

    Client::Config client_config;
    client_config.logger = std::make_shared<util::PrefixLogger>("Client: ", test_context.logger);
    auto socket_provider = std::make_shared<websocket::DefaultSocketProvider>(client_config.logger, "");
    client_config.socket_provider = socket_provider;
    client_config.reconnect_mode = ReconnectMode::testing;
    Client client(client_config);

    // entry is used to count the number of calls to
    // progress_handler. At the first call, the server is
    // not running, and it is started by progress_handler().

    bool should_signal_cond_var = false;
    auto signal_pf = util::make_promise_future<void>();

    uint_fast64_t downloaded_bytes_1 = 123; // Not zero
    uint_fast64_t downloadable_bytes_1 = 123;
    uint_fast64_t uploaded_bytes_1 = 123;
    uint_fast64_t uploadable_bytes_1 = 123;
    uint_fast64_t snapshot_version_1 = 0;

    Session::Config config;
    config.service_identifier = "/realm-sync";
    config.server_address = server_address;
    config.signed_user_token = g_signed_test_user_token;
    config.server_port = server_port;
    config.realm_identifier = "/test";
    config.progress_handler = [&, entry = 0](uint_fast64_t downloaded_bytes, uint_fast64_t downloadable_bytes,
                                             uint_fast64_t uploaded_bytes, uint_fast64_t uploadable_bytes,
                                             uint_fast64_t snapshot_version, double, double, int64_t) mutable {
        downloaded_bytes_1 = downloaded_bytes;
        downloadable_bytes_1 = downloadable_bytes;
        uploaded_bytes_1 = uploaded_bytes;
        uploadable_bytes_1 = uploadable_bytes;
        snapshot_version_1 = snapshot_version;

        if (entry == 0) {
            CHECK_EQUAL(downloaded_bytes, 0);
            CHECK_EQUAL(downloadable_bytes, 0);
            CHECK_EQUAL(uploaded_bytes, 0);
            CHECK_NOT_EQUAL(uploadable_bytes, 0);
            CHECK_EQUAL(snapshot_version, 4);
        }

        if (should_signal_cond_var) {
            signal_pf.promise.emplace_value();
        }

        entry++;
    };

    server_thread.start([&] {
        server.run();
    });

    Session session(client, db, nullptr, nullptr, std::move(config));

    session.wait_for_upload_complete_or_client_stopped();
    session.wait_for_download_complete_or_client_stopped();

    // Now the server is running.

    CHECK_EQUAL(downloaded_bytes_1, 0);
    CHECK_EQUAL(downloadable_bytes_1, 0);
    CHECK_NOT_EQUAL(uploaded_bytes_1, 0);
    CHECK_NOT_EQUAL(uploadable_bytes_1, 0);
    CHECK_GREATER_EQUAL(snapshot_version_1, 2);

    server.stop();

    // The server is stopped

    should_signal_cond_var = true;

    uint_fast64_t commited_version;
    {
        WriteTransaction wt{db};
        TableRef tr = wt.get_table("class_table");
        tr->create_object_with_primary_key(123).set("integer column", 42);
        commited_version = wt.commit();
    }

    signal_pf.future.get();

    CHECK_EQUAL(downloaded_bytes_1, 0);
    CHECK_EQUAL(downloadable_bytes_1, 0);
    CHECK_NOT_EQUAL(uploaded_bytes_1, 0);
    CHECK_NOT_EQUAL(uploadable_bytes_1, 0);
    CHECK_EQUAL(snapshot_version_1, commited_version);

    server_thread.join();
}


// This test creates a server and two clients. The first client uploads two
// large changesets. The other client downloads them. The download messages to
// the second client contains one changeset because the changesets are larger
// than the soft size limit for changesets in the DOWNLOAD message. This implies
// that after receiving the first DOWNLOAD message, the second client will have
// downloaded_bytes < downloadable_bytes.
TEST(Sync_UploadDownloadProgress_4)
{
    TEST_DIR(server_dir);
    TEST_CLIENT_DB(db_1);
    TEST_CLIENT_DB(db_2);

    {
        WriteTransaction wt{db_1};
        TableRef tr = wt.get_group().add_table_with_primary_key("class_table", type_Int, "id");
        auto col = tr->add_column(type_Binary, "binary column");
        tr->create_object_with_primary_key(1);
        std::string str(size_t(5e5), 'a');
        BinaryData bd(str.data(), str.size());
        tr->begin()->set(col, bd);
        wt.commit();
    }

    {
        WriteTransaction wt{db_1};
        TableRef tr = wt.get_table("class_table");
        auto col = tr->get_column_key("binary column");
        tr->create_object_with_primary_key(2);
        std::string str(size_t(1e6), 'a');
        BinaryData bd(str.data(), str.size());
        tr->begin()->set(col, bd);
        wt.commit();
    }

    ClientServerFixture::Config config;
    config.max_download_size = size_t(1e5);
    ClientServerFixture fixture(server_dir, test_context, std::move(config));
    fixture.start();

    int entry_1 = 0;
    Session::Config config_1;
    config_1.progress_handler = [&](uint_fast64_t downloaded_bytes, uint_fast64_t downloadable_bytes,
                                    uint_fast64_t uploaded_bytes, uint_fast64_t uploadable_bytes,
                                    uint_fast64_t snapshot_version, double, double, int64_t) {
        CHECK_EQUAL(downloaded_bytes, 0);
        CHECK_EQUAL(downloadable_bytes, 0);
        CHECK_NOT_EQUAL(uploadable_bytes, 0);

        switch (entry_1) {
            case 0:
                // We've received the empty DOWNLOAD message and now have reliable
                // download progress
                CHECK_EQUAL(uploaded_bytes, 0);
                CHECK_EQUAL(snapshot_version, 5);
                break;

            case 1:
                // First UPLOAD is complete, but we still have more to upload
                // because the changesets are too large to batch into a single upload
                CHECK_GREATER(uploaded_bytes, 0);
                CHECK_LESS(uploaded_bytes, uploadable_bytes);
                CHECK_EQUAL(snapshot_version, 6);
                break;

            case 2:
                // Second UPLOAD is complete and we're done uploading
                CHECK_EQUAL(uploaded_bytes, uploadable_bytes);
                CHECK_EQUAL(snapshot_version, 7);
                break;
        }

        ++entry_1;
    };

    Session session_1 = fixture.make_session(db_1, "/test", std::move(config_1));
    session_1.wait_for_upload_complete_or_client_stopped();
    session_1.wait_for_download_complete_or_client_stopped();

    CHECK_EQUAL(entry_1, 3);

    int entry_2 = 0;

    Session::Config config_2;
    config_2.progress_handler = [&](uint_fast64_t downloaded_bytes, uint_fast64_t downloadable_bytes,
                                    uint_fast64_t uploaded_bytes, uint_fast64_t uploadable_bytes,
                                    uint_fast64_t snapshot_version, double, double, int64_t) {
        CHECK_EQUAL(uploaded_bytes, 0);
        CHECK_EQUAL(uploadable_bytes, 0);

        switch (entry_2) {
            case 0:
                // First DOWNLOAD message received. Some data is downloaded, but
                // download isn't compelte
                CHECK_GREATER(downloaded_bytes, 0);
                CHECK_GREATER(downloadable_bytes, 0);
                CHECK_LESS(downloaded_bytes, downloadable_bytes);
                CHECK_EQUAL(snapshot_version, 3);
                break;

            case 1:
                // Second DOWNLOAD message received. Download is now complete.
                CHECK_GREATER(downloaded_bytes, 0);
                CHECK_GREATER(downloadable_bytes, 0);
                CHECK_EQUAL(downloaded_bytes, downloadable_bytes);
                CHECK_EQUAL(snapshot_version, 4);
                break;
        }
        ++entry_2;
    };

    Session session_2 = fixture.make_session(db_2, "/test", std::move(config_2));

    session_2.wait_for_upload_complete_or_client_stopped();
    session_2.wait_for_download_complete_or_client_stopped();
    CHECK_EQUAL(entry_2, 2);
}


// This test has a single client connected to a server with one session. The
// client does not create any changesets. The test verifies that the client gets
// a confirmation from the server of downloadable_bytes = 0.
TEST(Sync_UploadDownloadProgress_5)
{
    TEST_DIR(server_dir);
    TEST_CLIENT_DB(db);

    ClientServerFixture fixture(server_dir, test_context);
    fixture.start();

    auto pf = util::make_promise_future();
    Session::Config config;
    config.progress_handler = [&](uint_fast64_t downloaded_bytes, uint_fast64_t downloadable_bytes,
                                  uint_fast64_t uploaded_bytes, uint_fast64_t uploadable_bytes,
                                  uint_fast64_t snapshot_version, double, double, int64_t) {
        CHECK_EQUAL(downloaded_bytes, 0);
        CHECK_EQUAL(downloadable_bytes, 0);
        CHECK_EQUAL(uploaded_bytes, 0);
        CHECK_EQUAL(uploadable_bytes, 0);
        CHECK_EQUAL(snapshot_version, 3);
        pf.promise.emplace_value();
    };

    Session session = fixture.make_session(db, "/test", std::move(config));
    pf.future.get();

    // The check is that we reach this point.
}


// This test has a single client connected to a server with one session.
// The session has a registered progress handler.
TEST(Sync_UploadDownloadProgress_6)
{
    TEST_DIR(server_dir);
    TEST_CLIENT_DB(db);

    Server::Config server_config;
    server_config.logger = std::make_shared<util::PrefixLogger>("Server: ", test_context.logger);
    server_config.listen_address = "localhost";
    server_config.listen_port = "";
    server_config.tcp_no_delay = true;

    util::Optional<PKey> public_key = PKey::load_public(test_server_key_path());
    Server server(server_dir, std::move(public_key), server_config);
    server.start();

    auto server_port = server.listen_endpoint().port();

    ThreadWrapper server_thread;
    server_thread.start([&] {
        server.run();
    });

    Client::Config client_config;
    client_config.logger = std::make_shared<util::PrefixLogger>("Client: ", test_context.logger);
    auto socket_provider = std::make_shared<websocket::DefaultSocketProvider>(client_config.logger, "");
    client_config.socket_provider = socket_provider;
    client_config.reconnect_mode = ReconnectMode::testing;
    client_config.one_connection_per_session = false;
    Client client(client_config);

    util::ScopeExit cleanup([&]() noexcept {
        client.shutdown_and_wait();
        server.stop();
        server_thread.join();
    });

    auto session_pf = util::make_promise_future<std::unique_ptr<Session>*>();
    auto complete_pf = util::make_promise_future();
    Session::Config session_config;
    session_config.server_address = "localhost";
    session_config.server_port = server_port;
    session_config.realm_identifier = "/test";
    session_config.service_identifier = "/realm-sync";
    session_config.signed_user_token = g_signed_test_user_token;
    session_config.progress_handler = [&](uint_fast64_t downloaded_bytes, uint_fast64_t downloadable_bytes,
                                          uint_fast64_t uploaded_bytes, uint_fast64_t uploadable_bytes,
                                          uint_fast64_t snapshot_version, double, double, int64_t) {
        CHECK_EQUAL(downloaded_bytes, 0);
        CHECK_EQUAL(downloadable_bytes, 0);
        CHECK_EQUAL(uploaded_bytes, 0);
        CHECK_EQUAL(uploadable_bytes, 0);
        CHECK_EQUAL(snapshot_version, 3);
        session_pf.future.get()->reset();
        complete_pf.promise.emplace_value();
    };
    auto session = std::make_unique<Session>(client, db, nullptr, nullptr, std::move(session_config));
    session_pf.promise.emplace_value(&session);
    complete_pf.future.get();
    CHECK(!session);

    // The check is that we reach this point without deadlocking or throwing an assert while tearing
    // down the active session
}

// This test has a single client starting to connect to the server with one session.
// The client is torn down immediately after bind is called on the session.
// The session will still be active and has an unactualized session wrapper when the
// client is torn down, which leads to both calls to finalize_before_actualization() and
// and finalize().
TEST(Sync_UploadDownloadProgress_7)
{
    TEST_DIR(server_dir);
    TEST_CLIENT_DB(db);

    Server::Config server_config;
    server_config.logger = std::make_shared<util::PrefixLogger>("Server: ", test_context.logger);
    server_config.listen_address = "localhost";
    server_config.listen_port = "";
    server_config.tcp_no_delay = true;

    util::Optional<PKey> public_key = PKey::load_public(test_server_key_path());
    Server server(server_dir, std::move(public_key), server_config);
    server.start();

    auto server_port = server.listen_endpoint().port();

    ThreadWrapper server_thread;
    server_thread.start([&] {
        server.run();
    });

    Client::Config client_config;
    client_config.logger = std::make_shared<util::PrefixLogger>("Client: ", test_context.logger);
    auto socket_provider = std::make_shared<websocket::DefaultSocketProvider>(client_config.logger, "");
    client_config.socket_provider = socket_provider;
    client_config.reconnect_mode = ReconnectMode::testing;
    client_config.one_connection_per_session = false;
    Client client(client_config);

    Session::Config session_config;
    session_config.server_address = "localhost";
    session_config.server_port = server_port;
    session_config.realm_identifier = "/test";
    session_config.signed_user_token = g_signed_test_user_token;

    Session session(client, db, nullptr, nullptr, std::move(session_config));

    client.shutdown_and_wait();
    server.stop();
    server_thread.join();

    // The check is that we reach this point without deadlocking or throwing an assert while tearing
    // down the session that is in the process of being created.
}

TEST(Sync_UploadProgress_EmptyCommits)
{
    TEST_DIR(server_dir);
    TEST_CLIENT_DB(db);

    ClientServerFixture fixture(server_dir, test_context);
    fixture.start();

    {
        WriteTransaction wt{db};
        wt.get_group().add_table_with_primary_key("class_table", type_Int, "_id");
        wt.commit();
    }

    std::atomic<int> entry = 0;
    Session::Config config;
    config.progress_handler = [&](uint_fast64_t, uint_fast64_t, uint_fast64_t, uint_fast64_t, uint_fast64_t, double,
                                  double, int64_t) {
        ++entry;
    };

    Session session = fixture.make_session(db, "/test", std::move(config));

    // Each step calls wait_for_upload_complete twice because upload completion
    // is fired before progress handlers, so we need another hop through the
    // event loop after upload completion to know that the handler has been called
    session.wait_for_upload_complete_or_client_stopped();
    session.wait_for_upload_complete_or_client_stopped();

    // Binding produces two notifications: one after receiving
    // the DOWNLOAD message, and one after uploading the schema
    CHECK_EQUAL(entry, 2);

    // No notification sent because an empty commit doesn't change uploadable_bytes
    {
        WriteTransaction wt{db};
        wt.commit();
    }
    session.wait_for_upload_complete_or_client_stopped();
    session.wait_for_upload_complete_or_client_stopped();
    CHECK_EQUAL(entry, 2);

    // Both the external and local commits are empty, so again no change in
    // uploadable_bytes
    {
        auto db2 = DB::create(make_client_replication(), db_path);
        WriteTransaction wt{db2};
        wt.commit();
        WriteTransaction wt2{db};
        wt2.commit();
    }
    session.wait_for_upload_complete_or_client_stopped();
    session.wait_for_upload_complete_or_client_stopped();
    CHECK_EQUAL(entry, 2);

    // Local commit is empty, but the changeset created by the external write
    // is discovered after the local write, resulting in two notifications (one
    // before uploading and one after).
    {
        auto db2 = DB::create(make_client_replication(), db_path);
        WriteTransaction wt{db2};
        wt.get_table("class_table")->create_object_with_primary_key(0);
        wt.commit();
        WriteTransaction wt2{db};
        wt2.commit();
    }
    session.wait_for_upload_complete_or_client_stopped();
    session.wait_for_upload_complete_or_client_stopped();
    CHECK_EQUAL(entry, 4);
}

TEST(Sync_MultipleSyncAgentsNotAllowed)
{
    // At most one sync agent is allowed to participate in a Realm file access
    // session at any particular point in time. Note that a Realm file access
    // session is a group of temporally overlapping accesses to a Realm file,
    // and that the group of participants is the transitive closure of a
    // particular session participant over the "temporally overlapping access"
    // relation.

    TEST_DIR(server_dir);
    TEST_CLIENT_DB(db);

    auto pf = util::make_promise_future();
    struct Observer : BindingCallbackThreadObserver {
        unit_test::TestContext& test_context;
        util::Promise<void>& got_error;
        Observer(unit_test::TestContext& test_context, util::Promise<void>& got_error)
            : test_context(test_context)
            , got_error(got_error)
        {
        }

        bool has_handle_error() override
        {
            return true;
        }
        bool handle_error(const std::exception& e) override
        {
            CHECK(dynamic_cast<const MultipleSyncAgents*>(&e));
            got_error.emplace_value();
            return true;
        }
    };

    auto observer = std::make_shared<Observer>(test_context, pf.promise);
    ClientServerFixture::Config config;
    config.socket_provider_observer = observer;
    ClientServerFixture fixture(server_dir, test_context, std::move(config));
    fixture.start();

    {
        Session session = fixture.make_session(db, "/test");
        Session session2 = fixture.make_session(db, "/test");
        pf.future.get();

        // The exception caused the event loop to stop so we need to restart it
        fixture.start_client(0);
    }

    // Verify that after the error occurs (and is ignored) things are still
    // in a functional state
    Session session = fixture.make_session(db, "/test");
    session.wait_for_upload_complete_or_client_stopped();
}

TEST(Sync_CancelReconnectDelay)
{
    TEST_DIR(server_dir);
    TEST_CLIENT_DB(db);
    TEST_CLIENT_DB(db_x);

    ClientServerFixture::Config fixture_config;
    fixture_config.one_connection_per_session = false;

    auto expect_status = [&](BowlOfStonesSemaphore& bowl, ErrorCodes::Error code) {
        Session::Config config;
        config.connection_state_change_listener = [&, code](ConnectionState state,
                                                            std::optional<SessionErrorInfo> error) {
            if (state != ConnectionState::disconnected)
                return;
            CHECK(error);
            if (CHECK_EQUAL(error->status, code))
                bowl.add_stone();
        };
        return config;
    };

    // After connection-level error, and at session-level.
    {
        ClientServerFixture fixture{server_dir, test_context, std::move(fixture_config)};
        fixture.start();

        BowlOfStonesSemaphore bowl;
        Session session = fixture.make_session(db, "/test", expect_status(bowl, ErrorCodes::ConnectionClosed));
        session.wait_for_download_complete_or_client_stopped();
        fixture.close_server_side_connections();
        bowl.get_stone();

        session.cancel_reconnect_delay();
        session.wait_for_download_complete_or_client_stopped();
    }

    // After connection-level error, and at client-level while connection
    // object exists (ConnectionImpl in clinet.cpp).
    {
        ClientServerFixture fixture{server_dir, test_context, std::move(fixture_config)};
        fixture.start();

        BowlOfStonesSemaphore bowl;
        Session session = fixture.make_session(db, "/test", expect_status(bowl, ErrorCodes::ConnectionClosed));
        session.wait_for_download_complete_or_client_stopped();
        fixture.close_server_side_connections();
        bowl.get_stone();

        fixture.cancel_reconnect_delay();
        session.wait_for_download_complete_or_client_stopped();
    }

    // After connection-level error, and at client-level while connection object
    // does not exist (ConnectionImpl in clinet.cpp).
    {
        ClientServerFixture fixture{server_dir, test_context, std::move(fixture_config)};
        fixture.start();

        {
            BowlOfStonesSemaphore bowl;
            Session session = fixture.make_session(db, "/test", expect_status(bowl, ErrorCodes::ConnectionClosed));
            session.wait_for_download_complete_or_client_stopped();
            fixture.close_server_side_connections();
            bowl.get_stone();
        }

        fixture.wait_for_session_terminations_or_client_stopped();
        fixture.wait_for_session_terminations_or_client_stopped();
        // The connection object no longer exists at this time. After the first
        // of the two waits above, the invocation of ConnectionImpl::on_idle()
        // (in client.cpp) has been scheduled. After the second wait, it has
        // been called, and that destroys the connection object.

        fixture.cancel_reconnect_delay();
        {
            Session session = fixture.make_bound_session(db, "/test");
            session.wait_for_download_complete_or_client_stopped();
        }
    }

    // After session-level error, and at session-level.
    {
        ClientServerFixture fixture{server_dir, test_context, std::move(fixture_config)};
        fixture.start();

        // Add a session for the purpose of keeping the connection open
        Session session_x = fixture.make_bound_session(db_x, "/x");
        session_x.wait_for_download_complete_or_client_stopped();

        BowlOfStonesSemaphore bowl;
        Session session = fixture.make_session(db, "/..", expect_status(bowl, ErrorCodes::BadSyncPartitionValue));
        bowl.get_stone();

        session.cancel_reconnect_delay();
        bowl.get_stone();
    }

    // After session-level error, and at client-level.
    {
        ClientServerFixture fixture{server_dir, test_context, std::move(fixture_config)};
        fixture.start();

        // Add a session for the purpose of keeping the connection open
        Session session_x = fixture.make_bound_session(db_x, "/x");
        session_x.wait_for_download_complete_or_client_stopped();

        BowlOfStonesSemaphore bowl;
        Session session = fixture.make_session(db, "/..", expect_status(bowl, ErrorCodes::BadSyncPartitionValue));
        bowl.get_stone();

        fixture.cancel_reconnect_delay();
        bowl.get_stone();
    }
}


#ifndef REALM_PLATFORM_WIN32

// This test checks that it is possible to create, upload, download, and merge
// changesets larger than 16 MB.
//
// Fails with 'bad alloc' around 1 GB mem usage on 32-bit Windows + 32-bit Linux
TEST_IF(Sync_MergeLargeBinary, !(REALM_ARCHITECTURE_X86_32))
{
    // Two binaries are inserted in each transaction such that the total size
    // of the changeset exceeds 16 MB. A single set_binary operation does not
    // accept a binary larger than 16 MB.
    size_t binary_sizes[] = {
        static_cast<size_t>(8e6), static_cast<size_t>(9e6),  static_cast<size_t>(7e6), static_cast<size_t>(11e6),
        static_cast<size_t>(6e6), static_cast<size_t>(12e6), static_cast<size_t>(5e6), static_cast<size_t>(13e6),
    };

    TEST_CLIENT_DB(db_1);
    TEST_CLIENT_DB(db_2);

    {
        WriteTransaction wt(db_1);
        TableRef table = wt.get_group().add_table_with_primary_key("class_table name", type_Int, "id");
        table->add_column(type_Binary, "column name");
        std::string str_1(binary_sizes[0], 'a');
        BinaryData bd_1(str_1.data(), str_1.size());
        std::string str_2(binary_sizes[1], 'b');
        BinaryData bd_2(str_2.data(), str_2.size());
        table->create_object_with_primary_key(1).set("column name", bd_1);
        table->create_object_with_primary_key(2).set("column name", bd_2);
        wt.commit();
    }

    {
        WriteTransaction wt(db_1);
        TableRef table = wt.get_table("class_table name");
        std::string str_1(binary_sizes[2], 'c');
        BinaryData bd_1(str_1.data(), str_1.size());
        std::string str_2(binary_sizes[3], 'd');
        BinaryData bd_2(str_2.data(), str_2.size());
        table->create_object_with_primary_key(3).set("column name", bd_1);
        table->create_object_with_primary_key(4).set("column name", bd_2);
        wt.commit();
    }

    {
        WriteTransaction wt(db_2);
        TableRef table = wt.get_group().add_table_with_primary_key("class_table name", type_Int, "id");
        table->add_column(type_Binary, "column name");
        std::string str_1(binary_sizes[4], 'e');
        BinaryData bd_1(str_1.data(), str_1.size());
        std::string str_2(binary_sizes[5], 'f');
        BinaryData bd_2(str_2.data(), str_2.size());
        table->create_object_with_primary_key(5).set("column name", bd_1);
        table->create_object_with_primary_key(6).set("column name", bd_2);
        wt.commit();
    }

    {
        WriteTransaction wt(db_2);
        TableRef table = wt.get_table("class_table name");
        std::string str_1(binary_sizes[6], 'g');
        BinaryData bd_1(str_1.data(), str_1.size());
        std::string str_2(binary_sizes[7], 'h');
        BinaryData bd_2(str_2.data(), str_2.size());
        table->create_object_with_primary_key(7).set("column name", bd_1);
        table->create_object_with_primary_key(8).set("column name", bd_2);
        wt.commit();
    }

    std::uint_fast64_t downloaded_bytes_1 = 0;
    std::uint_fast64_t downloadable_bytes_1 = 0;
    std::uint_fast64_t uploaded_bytes_1 = 0;
    std::uint_fast64_t uploadable_bytes_1 = 0;

    auto progress_handler_1 = [&](std::uint_fast64_t downloaded_bytes, std::uint_fast64_t downloadable_bytes,
                                  std::uint_fast64_t uploaded_bytes, std::uint_fast64_t uploadable_bytes,
                                  std::uint_fast64_t, double, double, int64_t) {
        downloaded_bytes_1 = downloaded_bytes;
        downloadable_bytes_1 = downloadable_bytes;
        uploaded_bytes_1 = uploaded_bytes;
        uploadable_bytes_1 = uploadable_bytes;
    };

    std::uint_fast64_t downloaded_bytes_2 = 0;
    std::uint_fast64_t downloadable_bytes_2 = 0;
    std::uint_fast64_t uploaded_bytes_2 = 0;
    std::uint_fast64_t uploadable_bytes_2 = 0;

    auto progress_handler_2 = [&](uint_fast64_t downloaded_bytes, uint_fast64_t downloadable_bytes,
                                  uint_fast64_t uploaded_bytes, uint_fast64_t uploadable_bytes, uint_fast64_t, double,
                                  double, int64_t) {
        downloaded_bytes_2 = downloaded_bytes;
        downloadable_bytes_2 = downloadable_bytes;
        uploaded_bytes_2 = uploaded_bytes;
        uploadable_bytes_2 = uploadable_bytes;
    };

    {
        TEST_DIR(dir);
        MultiClientServerFixture fixture(2, 1, dir, test_context);
        fixture.start();

        {
            Session::Config config;
            config.progress_handler = progress_handler_1;
            Session session_1 = fixture.make_session(0, 0, db_1, "/test", std::move(config));
            session_1.wait_for_upload_complete_or_client_stopped();
        }

        {
            Session::Config config;
            config.progress_handler = progress_handler_2;
            Session session_2 = fixture.make_session(1, 0, db_2, "/test", std::move(config));
            session_2.wait_for_download_complete_or_client_stopped();
            session_2.wait_for_upload_complete_or_client_stopped();
        }

        {
            Session::Config config;
            config.progress_handler = progress_handler_1;
            Session session_1 = fixture.make_session(0, 0, db_1, "/test", std::move(config));
            session_1.wait_for_download_complete_or_client_stopped();
        }
    }

    ReadTransaction read_1(db_1);
    ReadTransaction read_2(db_2);

    const Group& group = read_1;
    CHECK(compare_groups(read_1, read_2));
    ConstTableRef table = group.get_table("class_table name");
    CHECK_EQUAL(table->size(), 8);
    {
        const Obj obj = *table->begin();
        ChunkedBinaryData cb{obj.get<BinaryData>("column name")};
        CHECK((cb.size() == binary_sizes[0] && cb[0] == 'a') || (cb.size() == binary_sizes[4] && cb[0] == 'e'));
    }
    {
        const Obj obj = *(table->begin() + 7);
        ChunkedBinaryData cb{obj.get<BinaryData>("column name")};
        CHECK((cb.size() == binary_sizes[3] && cb[0] == 'd') || (cb.size() == binary_sizes[7] && cb[0] == 'h'));
    }

    CHECK_EQUAL(downloadable_bytes_1, downloaded_bytes_1);
    CHECK_EQUAL(uploadable_bytes_1, uploaded_bytes_1);
    CHECK_NOT_EQUAL(uploaded_bytes_1, 0);

    CHECK_EQUAL(downloadable_bytes_2, downloaded_bytes_2);
    CHECK_EQUAL(uploadable_bytes_2, uploaded_bytes_2);
    CHECK_NOT_EQUAL(uploaded_bytes_2, 0);

    CHECK_EQUAL(uploaded_bytes_1, downloaded_bytes_2);
    CHECK_NOT_EQUAL(downloaded_bytes_1, 0);
}


// This test checks that it is possible to create, upload, download, and merge
// changesets larger than 16 MB. This test uses less memory than
// Sync_MergeLargeBinary.
TEST(Sync_MergeLargeBinaryReducedMemory)
{
    // Two binaries are inserted in a transaction such that the total size
    // of the changeset exceeds 16MB. A single set_binary operation does not
    // accept a binary larger than 16MB. Only one changeset is larger than
    // 16 MB in this test.
    size_t binary_sizes[] = {
        static_cast<size_t>(8e6), static_cast<size_t>(9e6),  static_cast<size_t>(7e4), static_cast<size_t>(11e4),
        static_cast<size_t>(6e4), static_cast<size_t>(12e4), static_cast<size_t>(5e4), static_cast<size_t>(13e4),
    };

    TEST_CLIENT_DB(db_1);
    TEST_CLIENT_DB(db_2);

    {
        WriteTransaction wt(db_1);
        TableRef table = wt.get_group().add_table_with_primary_key("class_table name", type_Int, "id");
        table->add_column(type_Binary, "column name");
        std::string str_1(binary_sizes[0], 'a');
        BinaryData bd_1(str_1.data(), str_1.size());
        std::string str_2(binary_sizes[1], 'b');
        BinaryData bd_2(str_2.data(), str_2.size());
        table->create_object_with_primary_key(1).set("column name", bd_1);
        table->create_object_with_primary_key(2).set("column name", bd_2);
        wt.commit();
    }

    {
        WriteTransaction wt(db_1);
        TableRef table = wt.get_table("class_table name");
        std::string str_1(binary_sizes[2], 'c');
        BinaryData bd_1(str_1.data(), str_1.size());
        std::string str_2(binary_sizes[3], 'd');
        BinaryData bd_2(str_2.data(), str_2.size());
        table->create_object_with_primary_key(3).set("column name", bd_1);
        table->create_object_with_primary_key(4).set("column name", bd_2);
        wt.commit();
    }

    {
        WriteTransaction wt(db_2);
        TableRef table = wt.get_group().add_table_with_primary_key("class_table name", type_Int, "id");
        table->add_column(type_Binary, "column name");
        std::string str_1(binary_sizes[4], 'e');
        BinaryData bd_1(str_1.data(), str_1.size());
        std::string str_2(binary_sizes[5], 'f');
        BinaryData bd_2(str_2.data(), str_2.size());
        table->create_object_with_primary_key(5).set("column name", bd_1);
        table->create_object_with_primary_key(6).set("column name", bd_2);
        wt.commit();
    }

    {
        WriteTransaction wt(db_2);
        TableRef table = wt.get_table("class_table name");
        std::string str_1(binary_sizes[6], 'g');
        BinaryData bd_1(str_1.data(), str_1.size());
        std::string str_2(binary_sizes[7], 'h');
        BinaryData bd_2(str_2.data(), str_2.size());
        table->create_object_with_primary_key(7).set("column name", bd_1);
        table->create_object_with_primary_key(8).set("column name", bd_2);
        wt.commit();
    }

    uint_fast64_t downloaded_bytes_1 = 0;
    uint_fast64_t downloadable_bytes_1 = 0;
    uint_fast64_t uploaded_bytes_1 = 0;
    uint_fast64_t uploadable_bytes_1 = 0;

    auto progress_handler_1 = [&](uint_fast64_t downloaded_bytes, uint_fast64_t downloadable_bytes,
                                  uint_fast64_t uploaded_bytes, uint_fast64_t uploadable_bytes,
                                  uint_fast64_t /* snapshot_version */, double, double, int64_t) {
        downloaded_bytes_1 = downloaded_bytes;
        downloadable_bytes_1 = downloadable_bytes;
        uploaded_bytes_1 = uploaded_bytes;
        uploadable_bytes_1 = uploadable_bytes;
    };

    uint_fast64_t downloaded_bytes_2 = 0;
    uint_fast64_t downloadable_bytes_2 = 0;
    uint_fast64_t uploaded_bytes_2 = 0;
    uint_fast64_t uploadable_bytes_2 = 0;

    auto progress_handler_2 = [&](uint_fast64_t downloaded_bytes, uint_fast64_t downloadable_bytes,
                                  uint_fast64_t uploaded_bytes, uint_fast64_t uploadable_bytes,
                                  uint_fast64_t /* snapshot_version */, double, double, int64_t) {
        downloaded_bytes_2 = downloaded_bytes;
        downloadable_bytes_2 = downloadable_bytes;
        uploaded_bytes_2 = uploaded_bytes;
        uploadable_bytes_2 = uploadable_bytes;
    };

    {
        TEST_DIR(dir);
        MultiClientServerFixture fixture(2, 1, dir, test_context);
        fixture.start();

        {
            Session::Config config;
            config.progress_handler = progress_handler_1;
            Session session_1 = fixture.make_session(0, 0, db_1, "/test", std::move(config));
            session_1.wait_for_upload_complete_or_client_stopped();
        }

        {
            Session::Config config;
            config.progress_handler = progress_handler_2;
            Session session_2 = fixture.make_session(1, 0, db_2, "/test", std::move(config));
            session_2.wait_for_download_complete_or_client_stopped();
            session_2.wait_for_upload_complete_or_client_stopped();
        }

        {
            Session::Config config;
            config.progress_handler = progress_handler_1;
            Session session_1 = fixture.make_session(0, 0, db_1, "/test", std::move(config));
            session_1.wait_for_download_complete_or_client_stopped();
        }
    }

    ReadTransaction read_1(db_1);
    ReadTransaction read_2(db_2);

    const Group& group = read_1;
    CHECK(compare_groups(read_1, read_2));
    ConstTableRef table = group.get_table("class_table name");
    CHECK_EQUAL(table->size(), 8);
    {
        const Obj obj = *table->begin();
        ChunkedBinaryData cb(obj.get<BinaryData>("column name"));
        CHECK((cb.size() == binary_sizes[0] && cb[0] == 'a') || (cb.size() == binary_sizes[4] && cb[0] == 'e'));
    }
    {
        const Obj obj = *(table->begin() + 7);
        ChunkedBinaryData cb(obj.get<BinaryData>("column name"));
        CHECK((cb.size() == binary_sizes[3] && cb[0] == 'd') || (cb.size() == binary_sizes[7] && cb[0] == 'h'));
    }

    CHECK_EQUAL(downloadable_bytes_1, downloaded_bytes_1);
    CHECK_EQUAL(uploadable_bytes_1, uploaded_bytes_1);
    CHECK_NOT_EQUAL(uploaded_bytes_1, 0);

    CHECK_EQUAL(downloadable_bytes_2, downloaded_bytes_2);
    CHECK_EQUAL(uploadable_bytes_2, uploaded_bytes_2);
    CHECK_NOT_EQUAL(uploaded_bytes_2, 0);

    CHECK_EQUAL(uploaded_bytes_1, downloaded_bytes_2);
    CHECK_NOT_EQUAL(downloaded_bytes_1, 0);
}


// This test checks that it is possible to create, upload, download, and merge
// changesets larger than 16MB.
TEST(Sync_MergeLargeChangesets)
{
    constexpr int number_of_rows = 200;

    TEST_CLIENT_DB(db_1);
    TEST_CLIENT_DB(db_2);

    {
        WriteTransaction wt(db_1);
        TableRef table = wt.get_group().add_table_with_primary_key("class_table name", type_Int, "id");
        table->add_column(type_Binary, "column name");
        table->add_column(type_Int, "integer column");
        wt.commit();
    }

    {
        WriteTransaction wt(db_2);
        TableRef table = wt.get_group().add_table_with_primary_key("class_table name", type_Int, "id");
        table->add_column(type_Binary, "column name");
        table->add_column(type_Int, "integer column");
        wt.commit();
    }

    {
        WriteTransaction wt(db_1);
        TableRef table = wt.get_table("class_table name");
        for (int i = 0; i < number_of_rows; ++i) {
            table->create_object_with_primary_key(i);
        }
        std::string str(100000, 'a');
        BinaryData bd(str.data(), str.size());
        for (int row = 0; row < number_of_rows; ++row) {
            table->get_object(size_t(row)).set("column name", bd);
            table->get_object(size_t(row)).set("integer column", 2 * row);
        }
        wt.commit();
    }

    {
        WriteTransaction wt(db_2);
        TableRef table = wt.get_table("class_table name");
        for (int i = 0; i < number_of_rows; ++i) {
            table->create_object_with_primary_key(i + number_of_rows);
        }
        std::string str(100000, 'b');
        BinaryData bd(str.data(), str.size());
        for (int row = 0; row < number_of_rows; ++row) {
            table->get_object(size_t(row)).set("column name", bd);
            table->get_object(size_t(row)).set("integer column", 2 * row + 1);
        }
        wt.commit();
    }

    {
        TEST_DIR(dir);
        MultiClientServerFixture fixture(2, 1, dir, test_context);

        Session session_1 = fixture.make_session(0, 0, db_1, "/test");
        Session session_2 = fixture.make_session(1, 0, db_2, "/test");

        fixture.start();

        session_1.wait_for_upload_complete_or_client_stopped();
        session_2.wait_for_upload_complete_or_client_stopped();
        session_1.wait_for_download_complete_or_client_stopped();
        session_2.wait_for_download_complete_or_client_stopped();
    }

    ReadTransaction read_1(db_1);
    ReadTransaction read_2(db_2);
    const Group& group = read_1;
    CHECK(compare_groups(read_1, read_2));
    ConstTableRef table = group.get_table("class_table name");
    CHECK_EQUAL(table->size(), 2 * number_of_rows);
}


TEST(Sync_MergeMultipleChangesets)
{
    constexpr int number_of_changesets = 100;
    constexpr int number_of_instructions = 10;

    TEST_CLIENT_DB(db_1);
    TEST_CLIENT_DB(db_2);

    std::atomic<int> id = 0;

    {
        WriteTransaction wt(db_1);
        TableRef table = wt.get_group().add_table_with_primary_key("class_table name", type_Int, "id");
        table->add_column(type_Int, "integer column");
        wt.commit();
    }

    {
        WriteTransaction wt(db_2);
        TableRef table = wt.get_group().add_table_with_primary_key("class_table name", type_Int, "id");
        table->add_column(type_Int, "integer column");
        wt.commit();
    }

    {
        for (int i = 0; i < number_of_changesets; ++i) {
            WriteTransaction wt(db_1);
            TableRef table = wt.get_table("class_table name");
            for (int j = 0; j < number_of_instructions; ++j) {
                auto obj = table->create_object_with_primary_key(id.fetch_add(1));
                obj.set("integer column", 2 * j);
            }
            wt.commit();
        }
    }

    {
        for (int i = 0; i < number_of_changesets; ++i) {
            WriteTransaction wt(db_2);
            TableRef table = wt.get_table("class_table name");
            for (int j = 0; j < number_of_instructions; ++j) {
                auto obj = table->create_object_with_primary_key(id.fetch_add(1));
                obj.set("integer column", 2 * j + 1);
            }
            wt.commit();
        }
    }

    {
        TEST_DIR(dir);
        MultiClientServerFixture fixture(2, 1, dir, test_context);


        // Start server and upload changes of first client.
        Session session_1 = fixture.make_session(0, 0, db_1, "/test");
        Session session_2 = fixture.make_session(1, 0, db_2, "/test");

        fixture.start_server(0);
        fixture.start_client(0);
        session_1.wait_for_upload_complete_or_client_stopped();
        session_1.wait_for_download_complete_or_client_stopped();
        session_1.detach();
        // Stop first client.
        fixture.stop_client(0);

        // Start the second client and upload their changes.
        // Wait to integrate changes from the first client.
        fixture.start_client(1);
        session_2.wait_for_upload_complete_or_client_stopped();
        session_2.wait_for_download_complete_or_client_stopped();
    }

    ReadTransaction read_1(db_1);
    ReadTransaction read_2(db_2);
    const Group& group1 = read_1;
    const Group& group2 = read_2;
    ConstTableRef table1 = group1.get_table("class_table name");
    ConstTableRef table2 = group2.get_table("class_table name");
    CHECK_EQUAL(table1->size(), number_of_changesets * number_of_instructions);
    CHECK_EQUAL(table2->size(), 2 * number_of_changesets * number_of_instructions);
}


#endif // REALM_PLATFORM_WIN32


TEST(Sync_PingTimesOut)
{
    bool did_fail = false;
    {
        TEST_DIR(dir);
        TEST_CLIENT_DB(db);

        ClientServerFixture::Config config;
        config.client_ping_period = 0;  // send ping immediately
        config.client_pong_timeout = 0; // time out immediately
        ClientServerFixture fixture(dir, test_context, std::move(config));

        auto error_handler = [&](Status status, bool) {
            CHECK_EQUAL(status, ErrorCodes::ConnectionClosed);
            CHECK_EQUAL(status.reason(), "Timed out waiting for PONG response from server");
            did_fail = true;
            fixture.stop();
        };
        fixture.set_client_side_error_handler(std::move(error_handler));

        fixture.start();

        Session session = fixture.make_bound_session(db);
        session.wait_for_download_complete_or_client_stopped();
    }
    CHECK(did_fail);
}


TEST(Sync_ReconnectAfterPingTimeout)
{
    TEST_DIR(dir);
    TEST_CLIENT_DB(db);

    ClientServerFixture::Config config;
    config.client_ping_period = 0;  // send ping immediately
    config.client_pong_timeout = 0; // time out immediately

    ClientServerFixture fixture(dir, test_context, std::move(config));

    BowlOfStonesSemaphore bowl;
    auto error_handler = [&](Status status, bool) {
        if (CHECK_EQUAL(status, ErrorCodes::ConnectionClosed)) {
            CHECK_EQUAL(status.reason(), "Timed out waiting for PONG response from server");
            bowl.add_stone();
        }
    };
    fixture.set_client_side_error_handler(std::move(error_handler));
    fixture.start();

    Session session = fixture.make_bound_session(db, "/test");
    bowl.get_stone();
}


TEST(Sync_UrgentPingIsSent)
{
    bool did_fail = false;
    {
        TEST_DIR(dir);
        TEST_CLIENT_DB(db);

        ClientServerFixture::Config config;
        config.client_pong_timeout = 0; // urgent pings time out immediately

        ClientServerFixture fixture(dir, test_context, std::move(config));

        auto error_handler = [&](Status status, bool) {
            CHECK_EQUAL(status, ErrorCodes::ConnectionClosed);
            CHECK_EQUAL(status.reason(), "Timed out waiting for PONG response from server");
            did_fail = true;
            fixture.stop();
        };
        fixture.set_client_side_error_handler(std::move(error_handler));

        fixture.start();

        Session session = fixture.make_bound_session(db);
        session.wait_for_download_complete_or_client_stopped(); // ensure connection established
        session.cancel_reconnect_delay();                       // send an urgent ping
        session.wait_for_download_complete_or_client_stopped();
    }
    CHECK(did_fail);
}


TEST(Sync_ServerDiscardDeadConnections)
{
    TEST_DIR(dir);
    TEST_CLIENT_DB(db);

    ClientServerFixture::Config config;
    config.server_connection_reaper_interval = 1; // discard dead connections quickly, FIXME: 0 will not work here :(

    ClientServerFixture fixture(dir, test_context, std::move(config));

    BowlOfStonesSemaphore bowl;
    auto error_handler = [&](Status status, bool) {
        CHECK_EQUAL(status, ErrorCodes::ConnectionClosed);
        bowl.add_stone();
    };
    fixture.set_client_side_error_handler(std::move(error_handler));
    fixture.start();

    Session session = fixture.make_bound_session(db);
    session.wait_for_download_complete_or_client_stopped(); // ensure connection established
    fixture.set_server_connection_reaper_timeout(0);        // all connections will now be considered dead
    bowl.get_stone();
}


TEST(Sync_Quadratic_Merge)
{
    size_t num_instructions_1 = 100;
    size_t num_instructions_2 = 200;
    REALM_ASSERT(num_instructions_1 >= 3 && num_instructions_2 >= 3);

    TEST_DIR(server_dir);
    TEST_CLIENT_DB(db_1);
    TEST_CLIENT_DB(db_2);

    // The schema and data is created with
    // n_operations instructions. The instructions are:
    // create table
    // add column
    // create object
    // n_operations - 3 add_int instructions.
    auto create_data = [](DBRef db, size_t n_operations) {
        WriteTransaction wt(db);
        TableRef table = wt.get_group().add_table_with_primary_key("class_table", type_Int, "id");
        table->add_column(type_Int, "i");
        Obj obj = table->create_object_with_primary_key(1);
        for (size_t i = 0; i < n_operations - 3; ++i)
            obj.add_int("i", 1);
        wt.commit();
    };

    create_data(db_1, num_instructions_1);
    create_data(db_2, num_instructions_2);

    int num_clients = 2;
    int num_servers = 1;
    MultiClientServerFixture fixture{num_clients, num_servers, server_dir, test_context};
    fixture.start();

    Session session_1 = fixture.make_session(0, 0, db_1, "/test");
    session_1.wait_for_upload_complete_or_client_stopped();

    Session session_2 = fixture.make_session(1, 0, db_2, "/test");
    session_2.wait_for_upload_complete_or_client_stopped();

    session_1.wait_for_download_complete_or_client_stopped();
    session_2.wait_for_download_complete_or_client_stopped();
}


TEST(Sync_BatchedUploadMessages)
{
    TEST_DIR(server_dir);
    TEST_CLIENT_DB(db);

    ClientServerFixture fixture(server_dir, test_context);
    fixture.start();

    {
        WriteTransaction wt{db};
        TableRef tr = wt.get_group().add_table_with_primary_key("class_foo", type_Int, "id");
        tr->add_column(type_Int, "integer column");
        wt.commit();
    }

    // Create a lot of changesets. We will attempt to check that
    // they are uploaded in a few upload messages.
    for (int i = 0; i < 400; ++i) {
        WriteTransaction wt{db};
        TableRef tr = wt.get_table("class_foo");
        tr->create_object_with_primary_key(i).set("integer column", i);
        wt.commit();
    }

    Session::Config config;
    auto pf = util::make_promise_future();
    config.progress_handler = [&](uint_fast64_t downloaded_bytes, uint_fast64_t downloadable_bytes,
                                  uint_fast64_t uploaded_bytes, uint_fast64_t uploadable_bytes, uint_fast64_t, double,
                                  double, int64_t) {
        CHECK_GREATER(uploadable_bytes, 1000);

        // This is the important check. If the changesets were not batched,
        // there would be callbacks with partial uploaded_bytes.
        // With batching, all uploadable_bytes are uploaded in the same message.
        CHECK(uploaded_bytes == 0 || uploaded_bytes == uploadable_bytes);
        CHECK_EQUAL(0, downloaded_bytes);
        CHECK_EQUAL(0, downloadable_bytes);
        if (uploaded_bytes == uploadable_bytes) {
            pf.promise.emplace_value();
        }
    };

    Session session = fixture.make_session(db, "/test", std::move(config));
    session.wait_for_upload_complete_or_client_stopped();
    pf.future.get();
}


TEST(Sync_UploadLogCompactionEnabled)
{
    TEST_DIR(server_dir);
    TEST_CLIENT_DB(db_1);
    TEST_CLIENT_DB(db_2);

    ClientServerFixture::Config config;
    config.disable_upload_compaction = false;
    ClientServerFixture fixture(server_dir, test_context, std::move(config));
    fixture.start();

    // Create a changeset with lots of overwrites of the
    // same fields.
    {
        WriteTransaction wt{db_1};
        TableRef tr = wt.get_group().add_table_with_primary_key("class_foo", type_Int, "id");
        tr->add_column(type_Int, "integer column");
        Obj obj0 = tr->create_object_with_primary_key(0);
        Obj obj1 = tr->create_object_with_primary_key(1);
        for (int i = 0; i < 10000; ++i) {
            obj0.set("integer column", i);
            obj1.set("integer column", 2 * i);
        }
        wt.commit();
    }

    Session session_1 = fixture.make_session(db_1, "/test");
    session_1.wait_for_upload_complete_or_client_stopped();

    Session::Config session_config;
    session_config.progress_handler = [&](uint_fast64_t downloaded_bytes, uint_fast64_t downloadable_bytes,
                                          uint_fast64_t uploaded_bytes, uint_fast64_t uploadable_bytes,
                                          uint_fast64_t snapshot_version, double, double, int64_t) {
        CHECK_EQUAL(downloaded_bytes, downloadable_bytes);
        CHECK_EQUAL(0, uploaded_bytes);
        CHECK_EQUAL(0, uploadable_bytes);
        static_cast<void>(snapshot_version);
        CHECK_NOT_EQUAL(downloadable_bytes, 0);
    };

    Session session_2 = fixture.make_session(db_2, "/test", std::move(session_config));
    session_2.wait_for_download_complete_or_client_stopped();

    {
        ReadTransaction rt_1(db_1);
        ReadTransaction rt_2(db_2);
        CHECK(compare_groups(rt_1, rt_2, *test_context.logger));
        ConstTableRef table = rt_1.get_table("class_foo");
        CHECK_EQUAL(2, table->size());
        CHECK_EQUAL(9999, table->begin()->get<Int>("integer column"));
        CHECK_EQUAL(19998, table->get_object(1).get<Int>("integer column"));
    }
}


TEST(Sync_UploadLogCompactionDisabled)
{
    TEST_DIR(server_dir);
    TEST_CLIENT_DB(db_1);
    TEST_CLIENT_DB(db_2);

    ClientServerFixture::Config config;
    config.disable_upload_compaction = true;
    config.disable_history_compaction = true;
    ClientServerFixture fixture{server_dir, test_context, std::move(config)};
    fixture.start();

    // Create a changeset with lots of overwrites of the
    // same fields.
    {
        WriteTransaction wt{db_1};
        TableRef tr = wt.get_group().add_table_with_primary_key("class_foo", type_Int, "id");
        auto col_int = tr->add_column(type_Int, "integer column");
        Obj obj0 = tr->create_object_with_primary_key(0);
        Obj obj1 = tr->create_object_with_primary_key(1);
        for (int i = 0; i < 10000; ++i) {
            obj0.set(col_int, i);
            obj1.set(col_int, 2 * i);
        }
        wt.commit();
    }

    Session session_1 = fixture.make_bound_session(db_1, "/test");
    session_1.wait_for_upload_complete_or_client_stopped();

    Session::Config session_config;
    session_config.progress_handler = [&](uint_fast64_t downloaded_bytes, uint_fast64_t downloadable_bytes,
                                          uint_fast64_t uploaded_bytes, uint_fast64_t uploadable_bytes,
                                          uint_fast64_t snapshot_version, double, double, int64_t) {
        CHECK_EQUAL(downloaded_bytes, downloadable_bytes);
        CHECK_EQUAL(0, uploaded_bytes);
        CHECK_EQUAL(0, uploadable_bytes);
        static_cast<void>(snapshot_version);
        CHECK_NOT_EQUAL(0, downloadable_bytes);
    };

    Session session_2 = fixture.make_session(db_2, "/test", std::move(session_config));
    session_2.wait_for_download_complete_or_client_stopped();

    {
        ReadTransaction rt_1(db_1);
        ReadTransaction rt_2(db_2);
        CHECK(compare_groups(rt_1, rt_2, *test_context.logger));
        ConstTableRef table = rt_1.get_table("class_foo");
        CHECK_EQUAL(2, table->size());
        CHECK_EQUAL(9999, table->begin()->get<Int>("integer column"));
        CHECK_EQUAL(19998, table->get_object(1).get<Int>("integer column"));
    }
}


TEST(Sync_ReadOnlyClientSideHistoryTrim)
{
    TEST_DIR(dir);
    TEST_CLIENT_DB(db_1);
    TEST_CLIENT_DB(db_2);

    ClientServerFixture fixture{dir, test_context};
    fixture.start();

    ColKey col_ndx_blob_data;
    {
        WriteTransaction wt{db_1};
        TableRef blobs = wt.get_group().add_table_with_primary_key("class_Blob", type_Int, "id");
        col_ndx_blob_data = blobs->add_column(type_Binary, "data");
        blobs->create_object_with_primary_key(1);
        wt.commit();
    }

    Session session_1 = fixture.make_bound_session(db_1, "/foo");
    Session session_2 = fixture.make_bound_session(db_2, "/foo");

    std::string blob(0x4000, '\0');
    for (long i = 0; i < 1024; ++i) {
        {
            WriteTransaction wt{db_1};
            TableRef blobs = wt.get_table("class_Blob");
            blobs->begin()->set(col_ndx_blob_data, BinaryData{blob});
            wt.commit();
        }
        session_1.wait_for_upload_complete_or_client_stopped();
        session_2.wait_for_download_complete_or_client_stopped();
    }

    // Check that the file size is less than 4 MiB. If it is, then the history
    // must have been trimmed, as the combined size of all the blobs is at least
    // 16 MiB.
    CHECK_LESS(util::File{db_1_path}.get_size(), 0x400000);
}

// This test creates two objects in a target table and a link list
// in a source table. The first target object is inserted in the link list,
// and later the link is set to the second target object.
// Both the target objects are deleted afterwards. The tests verifies that
// sync works with log compaction turned on.
TEST(Sync_ContainerInsertAndSetLogCompaction)
{
    TEST_DIR(dir);
    TEST_CLIENT_DB(db_1);
    TEST_CLIENT_DB(db_2);
    ClientServerFixture fixture(dir, test_context);
    fixture.start();

    {
        WriteTransaction wt{db_1};

        TableRef table_target = wt.get_group().add_table_with_primary_key("class_target", type_Int, "id");
        ColKey col_ndx = table_target->add_column(type_Int, "value");
        auto k0 = table_target->create_object_with_primary_key(1).set(col_ndx, 123).get_key();
        auto k1 = table_target->create_object_with_primary_key(2).set(col_ndx, 456).get_key();

        TableRef table_source = wt.get_group().add_table_with_primary_key("class_source", type_Int, "id");
        col_ndx = table_source->add_column_list(*table_target, "target_link");
        Obj obj = table_source->create_object_with_primary_key(1);
        LnkLst ll = obj.get_linklist(col_ndx);
        ll.insert(0, k0);
        ll.set(0, k1);

        table_target->remove_object(k1);
        table_target->remove_object(k0);

        wt.commit();
    }

    Session session_1 = fixture.make_bound_session(db_1);
    session_1.wait_for_upload_complete_or_client_stopped();

    Session session_2 = fixture.make_bound_session(db_2);
    session_2.wait_for_download_complete_or_client_stopped();

    {
        ReadTransaction rt_1(db_1);
        ReadTransaction rt_2(db_2);
        CHECK(compare_groups(rt_1, rt_2, *test_context.logger));
    }
}


TEST(Sync_MultipleContainerColumns)
{
    TEST_DIR(dir);
    TEST_CLIENT_DB(db_1);
    TEST_CLIENT_DB(db_2);
    ClientServerFixture fixture(dir, test_context);
    fixture.start();

    {
        WriteTransaction wt{db_1};

        TableRef table = wt.get_group().add_table_with_primary_key("class_Table", type_Int, "id");
        table->add_column_list(type_String, "array1");
        table->add_column_list(type_String, "array2");

        Obj row = table->create_object_with_primary_key(1);
        {
            Lst<StringData> array1 = row.get_list<StringData>("array1");
            array1.clear();
            array1.add("Hello");
        }
        {
            Lst<StringData> array2 = row.get_list<StringData>("array2");
            array2.clear();
            array2.add("World");
        }

        wt.commit();
    }

    Session session_1 = fixture.make_bound_session(db_1);
    session_1.wait_for_upload_complete_or_client_stopped();

    Session session_2 = fixture.make_bound_session(db_2);
    session_2.wait_for_download_complete_or_client_stopped();

    {
        ReadTransaction rt_1(db_1);
        ReadTransaction rt_2(db_2);
        CHECK(compare_groups(rt_1, rt_2, *test_context.logger));

        ConstTableRef table = rt_1.get_table("class_Table");
        const Obj row = *table->begin();
        auto array1 = row.get_list<StringData>("array1");
        auto array2 = row.get_list<StringData>("array2");
        CHECK_EQUAL(array1.size(), 1);
        CHECK_EQUAL(array2.size(), 1);
        CHECK_EQUAL(array1.get(0), "Hello");
        CHECK_EQUAL(array2.get(0), "World");
    }
}


TEST(Sync_ConnectionStateChange)
{
    TEST_DIR(dir);
    TEST_CLIENT_DB(db_1);
    TEST_CLIENT_DB(db_2);

    std::vector<ConnectionState> states_1, states_2;
    {
        ClientServerFixture fixture(dir, test_context);
        fixture.start();

        BowlOfStonesSemaphore bowl_1, bowl_2;
        auto listener_1 = [&](ConnectionState state, util::Optional<ErrorInfo> error_info) {
            CHECK_EQUAL(state == ConnectionState::disconnected, bool(error_info));
            states_1.push_back(state);
            if (state == ConnectionState::disconnected)
                bowl_1.add_stone();
        };
        auto listener_2 = [&](ConnectionState state, util::Optional<ErrorInfo> error_info) {
            CHECK_EQUAL(state == ConnectionState::disconnected, bool(error_info));
            states_2.push_back(state);
            if (state == ConnectionState::disconnected)
                bowl_2.add_stone();
        };

        Session::Config config_1;
        config_1.connection_state_change_listener = listener_1;
        Session session_1 = fixture.make_session(db_1, "/test", std::move(config_1));
        session_1.wait_for_download_complete_or_client_stopped();

        Session::Config config_2;
        config_2.connection_state_change_listener = listener_2;
        Session session_2 = fixture.make_session(db_2, "/test", std::move(config_2));
        session_2.wait_for_download_complete_or_client_stopped();

        fixture.close_server_side_connections();
        bowl_1.get_stone();
        bowl_2.get_stone();
    }
    std::vector<ConnectionState> reference{ConnectionState::connecting, ConnectionState::connected,
                                           ConnectionState::disconnected};
    CHECK(states_1 == reference);
    CHECK(states_2 == reference);
}


TEST(Sync_VerifyServerHistoryAfterLargeUpload)
{
    TEST_DIR(server_dir);
    TEST_CLIENT_DB(db);

    ClientServerFixture fixture{server_dir, test_context};
    fixture.start();

    {
        auto wt = db->start_write();
        auto table = wt->add_table_with_primary_key("class_table", type_Int, "id");
        ColKey col = table->add_column(type_Binary, "data");

        // Create enough data that our changeset cannot be stored contiguously
        // by BinaryColumn (> 16MB).
        std::size_t data_size = 8 * 1024 * 1024;
        std::string data(data_size, '\0');
        for (int i = 0; i < 8; ++i) {
            table->create_object_with_primary_key(i).set(col, BinaryData{data.data(), data.size()});
        }

        wt->commit();

        Session session = fixture.make_session(db, "/test");
        session.wait_for_upload_complete_or_client_stopped();
    }

    {
        std::string server_path = fixture.map_virtual_to_real_path("/test");
        TestServerHistoryContext context;
        _impl::ServerHistory history{context};
        DBRef db = DB::create(history, server_path);
        {
            ReadTransaction rt{db};
            rt.get_group().verify();
        }
    }
}


TEST(Sync_ServerSideModify_Randomize)
{
    int num_server_side_transacts = 1200;
    int num_client_side_transacts = 1200;

    TEST_DIR(server_dir);
    TEST_CLIENT_DB(db_2);

    ClientServerFixture::Config config;
    ClientServerFixture fixture{server_dir, test_context, std::move(config)};
    fixture.start();

    Session session = fixture.make_bound_session(db_2, "/test");

    std::string server_path = fixture.map_virtual_to_real_path("/test");
    TestServerHistoryContext context;
    _impl::ServerHistory history_1{context};
    DBRef db_1 = DB::create(history_1, server_path);

    auto server_side_program = [num_server_side_transacts, &db_1, &fixture, &session] {
        Random random(random_int<unsigned long>()); // Seed from slow global generator
        for (int i = 0; i < num_server_side_transacts; ++i) {
            WriteTransaction wt{db_1};
            TableRef table = wt.get_table("class_foo");
            if (!table) {
                table = wt.get_group().add_table_with_primary_key("class_foo", type_Int, "id");
                table->add_column(type_Int, "i");
            }
            if (i % 2 == 0)
                table->create_object_with_primary_key(0 - i);
            Obj obj = *(table->begin() + random.draw_int_mod(table->size()));
            obj.set<int64_t>("i", random.draw_int_max(0x0'7FFF'FFFF'FFFF'FFFF));
            wt.commit();
            fixture.inform_server_about_external_change("/test");
            session.wait_for_download_complete_or_client_stopped();
        }
    };

    auto client_side_program = [num_client_side_transacts, &db_2, &session] {
        Random random(random_int<unsigned long>()); // Seed from slow global generator
        for (int i = 0; i < num_client_side_transacts; ++i) {
            WriteTransaction wt{db_2};
            TableRef table = wt.get_table("class_foo");
            if (!table) {
                table = wt.get_group().add_table_with_primary_key("class_foo", type_Int, "id");
                table->add_column(type_Int, "i");
            }
            if (i % 2 == 0)
                table->create_object_with_primary_key(i);
            ;
            Obj obj = *(table->begin() + random.draw_int_mod(table->size()));
            obj.set<int64_t>("i", random.draw_int_max(0x0'7FFF'FFFF'FFFF'FFFF));
            wt.commit();
            if (i % 16 == 0)
                session.wait_for_upload_complete_or_client_stopped();
        }
    };

    ThreadWrapper server_program_thread;
    server_program_thread.start(std::move(server_side_program));
    client_side_program();
    CHECK(!server_program_thread.join());

    session.wait_for_upload_complete_or_client_stopped();
    session.wait_for_download_complete_or_client_stopped();

    ReadTransaction rt_1{db_1};
    ReadTransaction rt_2{db_2};
    CHECK(compare_groups(rt_1, rt_2, *test_context.logger));
}


// This test connects a sync client to the realm cloud service using a SSL
// connection. The purpose of the test is to check that the server's SSL
// certificate is accepted by the client.  The client will connect with an
// invalid token and get an error code back.  The check is that the error is
// not rejected certificate.  The test should be disabled under normal
// circumstances since it requires network access and cloud availability. The
// test might be enabled during testing of SSL functionality.
TEST_IF(Sync_SSL_Certificates, false)
{
    TEST_CLIENT_DB(db);

    const char* server_address[] = {
        "morten-krogh.us1.cloud.realm.io",
        "fantastic-cotton-shoes.us1.cloud.realm.io",
        "www.realm.io",
        "www.yahoo.com",
        "www.nytimes.com",
        "www.ibm.com",
        "www.ssllabs.com",
    };

    size_t num_servers = sizeof(server_address) / sizeof(server_address[0]);

    auto client_logger = std::make_shared<util::PrefixLogger>("Client: ", test_context.logger);

    for (size_t i = 0; i < num_servers; ++i) {
        Client::Config client_config;
        client_config.logger = client_logger;
        client_config.reconnect_mode = ReconnectMode::testing;
        Client client(client_config);

        Session::Config session_config;
        session_config.server_address = server_address[i];
        session_config.server_port = 443;
        session_config.realm_identifier = "/anything";
        session_config.protocol_envelope = ProtocolEnvelope::realms;

        // Invalid token for the cloud.
        session_config.signed_user_token = g_signed_test_user_token;

        session_config.connection_state_change_listener = [&](ConnectionState state,
                                                              const util::Optional<ErrorInfo>& error_info) {
            if (state == ConnectionState::disconnected) {
                CHECK(error_info);
                client_logger->debug("State change: disconnected, error_code = %1, is_fatal = %2", error_info->status,
                                     error_info->is_fatal);
                // We expect to get through the SSL handshake but will hit an error due to the wrong token.
                CHECK_NOT_EQUAL(error_info->status, ErrorCodes::TlsHandshakeFailed);
                client.shutdown();
            }
        };

        Session session{client, db, nullptr, nullptr, std::move(session_config)};
        session.wait_for_download_complete_or_client_stopped();
    }
}


// Testing the custom authorization header name.  The sync protocol does not
// currently use the HTTP Authorization header, so the test is to watch the
// logs and see that the client use the right header name. Proxies and the sync
// server HTTP api use the Authorization header.
TEST(Sync_AuthorizationHeaderName)
{
    TEST_DIR(dir);
    TEST_CLIENT_DB(db);

    const char* authorization_header_name = "X-Alternative-Name";
    ClientServerFixture::Config config;
    config.authorization_header_name = authorization_header_name;
    ClientServerFixture fixture(dir, test_context, std::move(config));
    fixture.start();

    Session::Config session_config;
    session_config.authorization_header_name = authorization_header_name;

    std::map<std::string, std::string> custom_http_headers;
    custom_http_headers["Header-Name-1"] = "Header-Value-1";
    custom_http_headers["Header-Name-2"] = "Header-Value-2";
    session_config.custom_http_headers = std::move(custom_http_headers);
    Session session = fixture.make_session(db, "/test", std::move(session_config));

    session.wait_for_download_complete_or_client_stopped();
}


TEST(Sync_BadChangeset)
{
    TEST_DIR(dir);
    TEST_CLIENT_DB(db);

    bool did_fail = false;
    {
        ClientServerFixture::Config config;
        config.disable_upload_compaction = true;
        ClientServerFixture fixture(dir, test_context, std::move(config));
        fixture.start();

        {
            Session session = fixture.make_bound_session(db);
            session.wait_for_download_complete_or_client_stopped();
        }

        {
            WriteTransaction wt(db);
            TableRef table = wt.get_group().add_table_with_primary_key("class_Foo", type_Int, "id");
            table->add_column(type_Int, "i");
            table->create_object_with_primary_key(5).set_all(123);
            const ChangesetEncoder::Buffer& buffer = get_replication(db).get_instruction_encoder().buffer();
            char bad_instruction = 0x3e;
            const_cast<ChangesetEncoder::Buffer&>(buffer).append(&bad_instruction, 1);
            wt.commit();
        }

        Session::Config session_config;
        session_config.connection_state_change_listener = [&](ConnectionState state,
                                                              const util::Optional<ErrorInfo>& error_info) {
            if (state != ConnectionState::disconnected)
                return;
            REALM_ASSERT(error_info);
            CHECK_EQUAL(error_info->status, ErrorCodes::BadChangeset);
            CHECK(error_info->is_fatal);
            did_fail = true;
            fixture.stop();
        };
        Session session = fixture.make_session(db, "/test", std::move(session_config));
        session.wait_for_upload_complete_or_client_stopped();
        session.wait_for_download_complete_or_client_stopped();
    }
    CHECK(did_fail);
}


TEST(Sync_GoodChangeset_AccentCharacterInFieldName)
{
    TEST_DIR(dir);
    TEST_CLIENT_DB(db);

    bool did_fail = false;
    {
        ClientServerFixture::Config config;
        config.disable_upload_compaction = true;
        ClientServerFixture fixture(dir, test_context, std::move(config));
        fixture.start();

        {
            Session session = fixture.make_bound_session(db);
        }

        {
            WriteTransaction wt(db);
            TableRef table = wt.get_group().add_table_with_primary_key("class_table", type_Int, "id");
            table->add_column(type_Int, "prógram");
            table->add_column(type_Int, "program");
            auto obj = table->create_object_with_primary_key(1);
            obj.add_int("program", 42);
            wt.commit();
        }

        Session::Config session_config;
        session_config.connection_state_change_listener = [&](ConnectionState state,
                                                              const util::Optional<ErrorInfo>) {
            if (state != ConnectionState::disconnected)
                return;
            did_fail = true;
            fixture.stop();
        };
        Session session = fixture.make_session(db, "/test", std::move(session_config));
        session.wait_for_upload_complete_or_client_stopped();
    }
    CHECK_NOT(did_fail);
}


namespace issue2104 {

class ServerHistoryContext : public _impl::ServerHistory::Context {
public:
    ServerHistoryContext() {}

    std::mt19937_64& server_history_get_random() noexcept override
    {
        return m_random;
    }

private:
    std::mt19937_64 m_random;
};

} // namespace issue2104

// This test reproduces a slow merge seen in issue 2104.
// The test uses a user supplied Realm and a changeset
// from a client.
// The test uses a user supplied Realm that is very large
// and not kept in the repo. The realm has checksum 3693867489.
//
// This test might be modified to avoid having a large Realm
// (96 MB uncompressed) in the repo.
TEST_IF(Sync_Issue2104, false)
{
    TEST_DIR(dir);

    // Save a snapshot of the server Realm file.
    std::string realm_path = "issue_2104_server.realm";
    std::string realm_path_copy = util::File::resolve("issue_2104.realm", dir);
    util::File::copy(realm_path, realm_path_copy);

    std::string changeset_hex = "3F 00 07 41 42 43 44 61 74 61 3F 01 02 69 64 3F 02 09 41 6C 69 67 6E 6D 65 6E 74 3F "
                                "03 12 42 65 68 61 76 69 6F 72 4F 63 63 75 72 72 65 6E 63 65 3F 04 0D 42 65 68 61 76 "
                                "69 6F 72 50 68 61 73 65 3F 05 09 43 6F 6C 6C 65 63 74 6F 72 3F 06 09 43 72 69 74 65 "
                                "72 69 6F 6E 3F 07 07 46 65 61 74 75 72 65 3F 08 12 49 6E 73 74 72 75 63 74 69 6F 6E "
                                "61 6C 54 72 69 61 6C 3F 09 14 4D 65 61 73 75 72 65 6D 65 6E 74 50 72 6F 63 65 64 75 "
                                "72 65 3F 0A 07 4D 65 73 73 61 67 65 3F 0B 04 4E 6F 74 65 3F 0C 16 4F 6E 62 6F 61 72 "
                                "64 69 6E 67 54 6F 75 72 50 72 6F 67 72 65 73 73 3F 0D 05 50 68 61 73 65 3F 0E 07 50 "
                                "72 6F 67 72 61 6D 3F 0F 0C 50 72 6F 67 72 61 6D 47 72 6F 75 70 3F 10 0A 50 72 6F 67 "
                                "72 61 6D 52 75 6E 3F 11 0F 50 72 6F 67 72 61 6D 54 65 6D 70 6C 61 74 65 3F 12 0B 52 "
                                "65 61 6C 6D 53 74 72 69 6E 67 3F 13 0B 53 65 73 73 69 6F 6E 4E 6F 74 65 3F 14 07 53 "
                                "74 75 64 65 6E 74 3F 15 06 54 61 72 67 65 74 3F 16 0E 54 61 72 67 65 74 54 65 6D 70 "
                                "6C 61 74 65 3F 17 04 54 61 73 6B 3F 18 05 54 6F 6B 65 6E 3F 19 04 55 73 65 72 3F 1A "
                                "07 5F 5F 43 6C 61 73 73 3F 1B 04 6E 61 6D 65 3F 1C 0C 5F 5F 50 65 72 6D 69 73 73 69 "
                                "6F 6E 3F 1D 07 5F 5F 52 65 61 6C 6D 3F 1E 06 5F 5F 52 6F 6C 65 3F 1F 06 5F 5F 55 73 "
                                "65 72 3F 20 09 63 72 65 61 74 65 64 41 74 3F 21 0A 6D 6F 64 69 66 69 65 64 41 74 3F "
                                "22 09 63 72 65 61 74 65 64 42 79 3F 23 0A 6D 6F 64 69 66 69 65 64 42 79 3F 24 07 70 "
                                "72 6F 67 72 61 6D 3F 25 04 64 61 74 65 3F 26 0A 61 6E 74 65 63 65 64 65 6E 74 3F 27 "
                                "08 62 65 68 61 76 69 6F 72 3F 28 0B 63 6F 6E 73 65 71 75 65 6E 63 65 3F 29 07 73 65 "
                                "74 74 69 6E 67 3F 2A 04 6E 6F 74 65 3F 2B 08 63 61 74 65 67 6F 72 79 3F 2C 05 6C 65 "
                                "76 65 6C 3F 2D 0A 6F 63 63 75 72 72 65 64 41 74 3F 2E 05 70 68 61 73 65 3F 2F 08 64 "
                                "75 72 61 74 69 6F 6E 3F 30 07 6D 61 72 6B 52 61 77 3F 31 09 73 68 6F 72 74 4E 61 6D "
                                "65 3F 32 0A 64 65 66 69 6E 69 74 69 6F 6E 3F 33 06 74 61 72 67 65 74 3F 34 08 74 65 "
                                "6D 70 6C 61 74 65 3F 35 0D 6C 61 62 65 6C 4F 76 65 72 72 69 64 65 3F 36 08 62 61 73 "
                                "65 6C 69 6E 65 3F 37 13 63 6F 6C 6C 65 63 74 69 6F 6E 46 72 65 71 75 65 6E 63 79 3F "
                                "38 0E 61 64 64 69 74 69 6F 6E 61 6C 49 6E 66 6F 3F 39 0D 64 61 79 73 54 6F 49 6E 63 "
                                "6C 75 64 65 3F 3A 0D 64 61 79 73 54 6F 45 78 63 6C 75 64 65 3F 3B 07 74 79 70 65 52 "
                                "61 77 3F 3C 09 66 72 65 71 75 65 6E 63 79 3F 3D 08 69 6E 74 65 72 76 61 6C 3F 3E 0E "
                                "70 6F 69 6E 74 73 41 6E 61 6C 79 7A 65 64 3F 3F 0D 6D 69 6E 50 65 72 63 65 6E 74 61 "
                                "67 65 3F C0 00 04 63 6F 64 65 3F C1 00 06 74 65 61 6D 49 64 3F C2 00 03 75 72 6C 3F "
                                "C3 00 07 73 65 63 74 69 6F 6E 3F C4 00 11 63 72 69 74 65 72 69 6F 6E 44 65 66 61 75 "
                                "6C 74 73 3F C5 00 04 74 61 73 6B 3F C6 00 09 72 65 73 75 6C 74 52 61 77 3F C7 00 09 "
                                "70 72 6F 6D 70 74 52 61 77 3F C8 00 04 74 65 78 74 3F C9 00 0A 70 72 6F 67 72 61 6D "
                                "52 75 6E 3F CA 00 09 72 65 63 69 70 69 65 6E 74 3F CB 00 04 62 6F 64 79 3F CC 00 06 "
                                "61 63 74 69 76 65 3F CD 00 0D 62 65 68 61 76 69 6F 72 50 68 61 73 65 3F CE 00 03 64 "
                                "61 79 3F CF 00 06 74 6F 75 72 49 64 3F D0 00 08 63 6F 6D 70 6C 65 74 65 3F D1 00 05 "
                                "73 74 61 72 74 3F D2 00 03 65 6E 64 3F D3 00 05 74 69 74 6C 65 3F D4 00 12 70 72 6F "
                                "67 72 61 6D 44 65 73 63 72 69 70 74 69 6F 6E 3F D5 00 09 63 72 69 74 65 72 69 6F 6E "
                                "3F D6 00 0E 63 72 69 74 65 72 69 6F 6E 52 75 6C 65 73 3F D7 00 03 73 74 6F 3F D8 00 "
                                "03 6C 74 6F 3F D9 00 18 72 65 69 6E 66 6F 72 63 65 6D 65 6E 74 53 63 68 65 64 75 6C "
                                "65 52 61 77 3F DA 00 0D 72 65 69 6E 66 6F 72 63 65 6D 65 6E 74 3F DB 00 11 72 65 69 "
                                "6E 66 6F 72 63 65 6D 65 6E 74 54 79 70 65 3F DC 00 16 64 69 73 63 72 69 6D 69 6E 61 "
                                "74 69 76 65 53 74 69 6D 75 6C 75 73 3F DD 00 07 74 61 72 67 65 74 73 3F DE 00 05 74 "
                                "61 73 6B 73 3F DF 00 0A 74 61 73 6B 53 74 61 74 65 73 3F E0 00 0C 74 6F 74 61 6C 49 "
                                "54 43 6F 75 6E 74 3F E1 00 0A 73 61 6D 70 6C 65 54 69 6D 65 3F E2 00 10 64 65 66 61 "
                                "75 6C 74 52 65 73 75 6C 74 52 61 77 3F E3 00 0F 76 61 72 69 61 62 6C 65 49 54 43 6F "
                                "75 6E 74 3F E4 00 09 65 72 72 6F 72 6C 65 73 73 3F E5 00 0C 6D 69 6E 41 74 74 65 6D "
                                "70 74 65 64 3F E6 00 10 64 65 66 61 75 6C 74 4D 65 74 68 6F 64 52 61 77 3F E7 00 0A "
                                "73 65 74 74 69 6E 67 52 61 77 3F E8 00 07 73 74 75 64 65 6E 74 3F E9 00 0F 6D 61 73 "
                                "74 65 72 65 64 54 61 72 67 65 74 73 3F EA 00 0D 66 75 74 75 72 65 54 61 72 67 65 74 "
                                "73 3F EB 00 05 67 72 6F 75 70 3F EC 00 06 6C 6F 63 6B 65 64 3F ED 00 0E 6C 61 73 74 "
                                "44 65 63 69 73 69 6F 6E 41 74 3F EE 00 08 61 72 63 68 69 76 65 64 3F EF 00 0E 64 61 "
                                "74 65 73 54 6F 49 6E 63 6C 75 64 65 3F F0 00 0E 64 61 74 65 73 54 6F 45 78 63 6C 75 "
                                "64 65 3F F1 00 09 64 72 61 77 65 72 52 61 77 3F F2 00 0B 63 6F 6D 70 6C 65 74 65 64 "
                                "41 74 3F F3 00 03 49 54 73 3F F4 00 0C 64 69 73 70 6C 61 79 4F 72 64 65 72 3F F5 00 "
                                "0F 63 6F 72 72 65 63 74 4F 76 65 72 72 69 64 65 3F F6 00 11 61 74 74 65 6D 70 74 65 "
                                "64 4F 76 65 72 72 69 64 65 3F F7 00 09 6D 65 74 68 6F 64 52 61 77 3F F8 00 08 73 74 "
                                "61 74 65 52 61 77 3F F9 00 0C 70 6F 69 6E 74 54 79 70 65 52 61 77 3F FA 00 09 61 6C "
                                "69 67 6E 6D 65 6E 74 3F FB 00 08 65 78 61 6D 70 6C 65 73 3F FC 00 0E 67 65 6E 65 72 "
                                "61 6C 69 7A 61 74 69 6F 6E 3F FD 00 09 6D 61 74 65 72 69 61 6C 73 3F FE 00 09 6F 62 "
                                "6A 65 63 74 69 76 65 3F FF 00 0F 72 65 63 6F 6D 6D 65 6E 64 61 74 69 6F 6E 73 3F 80 "
                                "01 08 73 74 69 6D 75 6C 75 73 3F 81 01 0B 74 61 72 67 65 74 4E 6F 74 65 73 3F 82 01 "
                                "11 74 65 61 63 68 69 6E 67 50 72 6F 63 65 64 75 72 65 3F 83 01 0A 76 62 6D 61 70 70 "
                                "54 61 67 73 3F 84 01 08 61 66 6C 73 54 61 67 73 3F 85 01 09 6E 79 73 6C 73 54 61 67 "
                                "73 3F 86 01 06 64 6F 6D 61 69 6E 3F 87 01 04 67 6F 61 6C 3F 88 01 07 73 75 62 6A 65 "
                                "63 74 3F 89 01 0B 6A 6F 62 43 61 74 65 67 6F 72 79 3F 8A 01 13 70 72 6F 6D 70 74 69 "
                                "6E 67 50 72 6F 63 65 64 75 72 65 73 3F 8B 01 10 70 72 65 73 63 68 6F 6F 6C 4D 61 73 "
                                "74 65 72 79 3F 8C 01 0C 61 62 6C 6C 73 4D 61 73 74 65 72 79 3F 8D 01 0D 64 61 74 61 "
                                "52 65 63 6F 72 64 69 6E 67 3F 8E 01 0F 65 72 72 6F 72 43 6F 72 72 65 63 74 69 6F 6E "
                                "3F 8F 01 0B 73 74 72 69 6E 67 56 61 6C 75 65 3F 90 01 06 63 6C 69 65 6E 74 3F 91 01 "
                                "09 74 68 65 72 61 70 69 73 74 3F 92 01 0B 72 65 69 6E 66 6F 72 63 65 72 73 3F 93 01 "
                                "05 6E 6F 74 65 73 3F 94 01 0F 74 61 72 67 65 74 42 65 68 61 76 69 6F 72 73 3F 95 01 "
                                "08 67 6F 61 6C 73 4D 65 74 3F 96 01 0D 74 79 70 65 4F 66 53 65 72 76 69 63 65 3F 97 "
                                "01 0D 70 65 6F 70 6C 65 50 72 65 73 65 6E 74 3F 98 01 08 6C 61 74 69 74 75 64 65 3F "
                                "99 01 09 6C 6F 6E 67 69 74 75 64 65 3F 9A 01 06 61 6C 65 72 74 73 3F 9B 01 03 65 69 "
                                "6E 3F 9C 01 03 64 6F 62 3F 9D 01 0F 70 72 69 6D 61 72 79 47 75 61 72 64 69 61 6E 3F "
                                "9E 01 11 73 65 63 6F 6E 64 61 72 79 47 75 61 72 64 69 61 6E 3F 9F 01 08 69 6D 61 67 "
                                "65 55 72 6C 3F A0 01 0B 64 65 61 63 74 69 76 61 74 65 64 3F A1 01 11 74 61 72 67 65 "
                                "74 44 65 73 63 72 69 70 74 69 6F 6E 3F A2 01 08 6D 61 73 74 65 72 65 64 3F A3 01 0F "
                                "74 61 73 6B 44 65 73 63 72 69 70 74 69 6F 6E 3F A4 01 09 65 78 70 69 72 65 73 41 74 "
                                "3F A5 01 0C 63 6F 6C 6C 65 63 74 6F 72 49 64 73 3F A6 01 08 73 74 75 64 65 6E 74 73 "
                                "3F A7 01 12 6F 6E 62 6F 61 72 64 69 6E 67 50 72 6F 67 72 65 73 73 3F A8 01 05 65 6D "
                                "61 69 6C 3F A9 01 05 70 68 6F 6E 65 3F AA 01 07 72 6F 6C 65 52 61 77 3F AB 01 08 73 "
                                "65 74 74 69 6E 67 73 3F AC 01 0B 70 65 72 6D 69 73 73 69 6F 6E 73 3F AD 01 04 72 6F "
                                "6C 65 3F AE 01 07 63 61 6E 52 65 61 64 3F AF 01 09 63 61 6E 55 70 64 61 74 65 3F B0 "
                                "01 09 63 61 6E 44 65 6C 65 74 65 3F B1 01 11 63 61 6E 53 65 74 50 65 72 6D 69 73 73 "
                                "69 6F 6E 73 3F B2 01 08 63 61 6E 51 75 65 72 79 3F B3 01 09 63 61 6E 43 72 65 61 74 "
                                "65 3F B4 01 0F 63 61 6E 4D 6F 64 69 66 79 53 63 68 65 6D 61 3F B5 01 07 6D 65 6D 62 "
                                "65 72 73 02 00 01 01 02 00 02 02 01 01 02 00 02 03 01 01 02 00 02 04 01 01 02 00 02 "
                                "05 01 01 02 01 02 06 01 01 02 01 02 07 01 01 02 00 02 08 01 01 02 00 02 09 01 01 02 "
                                "00 02 0A 01 01 02 00 02 0B 01 01 02 00 02 0C 01 01 02 00 02 0D 01 01 02 00 02 0E 01 "
                                "01 02 00 02 0F 01 01 02 00 02 10 01 01 02 00 02 11 01 01 02 00 02 12 00 02 13 01 01 "
                                "02 00 02 14 01 01 02 00 02 15 01 01 02 00 02 16 01 01 02 00 02 17 01 01 02 00 02 18 "
                                "01 01 02 00 02 19 01 01 02 00 02 1A 01 1B 02 00 02 1C 00 02 1D 01 01 00 00 02 1E 01 "
                                "1B 02 00 02 1F 01 01 02 00 00 00 0B 20 08 00 00 0B 21 08 00 00 0B 22 0C 00 19 0B 23 "
                                "0C 00 19 0B 24 0C 00 0E 0B 25 08 00 00 0B 26 02 00 01 0B 27 02 00 01 0B 28 02 00 01 "
                                "0B 29 02 00 01 0B 2A 02 00 01 00 02 0B 20 08 00 00 0B 21 08 00 00 0B 2B 02 00 01 0B "
                                "2C 02 00 01 00 03 0B 20 08 00 00 0B 21 08 00 00 0B 2D 08 00 00 0B 22 0C 00 19 0B 23 "
                                "0C 00 19 0B 2E 0C 00 04 0B 2F 0A 00 01 0B 30 02 00 00 00 04 0B 20 08 00 00 0B 21 08 "
                                "00 00 0B 22 0C 00 19 0B 23 0C 00 19 0B 1B 02 00 01 0B 31 02 00 01 0B 32 02 00 01 0B "
                                "33 02 00 01 0B 24 0C 00 0E 0B 34 0C 00 11 0B 35 02 00 01 0B 36 02 00 01 0B 37 02 00 "
                                "01 0B 38 02 00 01 0B 39 08 02 00 0B 3A 08 02 00 0B 3B 02 00 00 00 05 0B 2F 0C 00 04 "
                                "0B 3C 0C 00 04 0B 3D 0C 00 10 00 06 0B 3E 00 00 00 0B 3F 0A 00 00 00 07 0B C0 00 02 "
                                "00 00 0B C1 00 02 00 01 0B C2 00 02 00 01 0B C3 00 02 00 01 0B C4 00 0D 00 06 00 08 "
                                "0B 20 08 00 00 0B 21 08 00 00 0B 22 0C 00 19 0B 23 0C 00 19 0B C5 00 0C 00 17 0B 33 "
                                "0C 00 15 0B C6 00 02 00 00 0B C7 00 02 00 00 00 09 0B C8 00 02 00 01 00 0A 0B 20 08 "
                                "00 00 0B 21 08 00 00 0B 22 0C 00 19 0B 23 0C 00 19 0B C9 00 0C 00 10 0B 24 0C 00 0E "
                                "0B CA 00 0C 00 19 0B CB 00 02 00 00 0B CC 00 01 00 00 0B 3B 02 00 00 00 0B 0B 20 08 "
                                "00 00 0B 21 08 00 00 0B 22 0C 00 19 0B 23 0C 00 19 0B CD 00 0C 00 04 0B CE 00 08 00 "
                                "00 0B CB 00 02 00 00 0B CC 00 01 00 00 00 0C 0B CF 00 02 00 00 0B D0 00 01 00 00 00 "
                                "0D 0B 20 08 00 00 0B 21 08 00 00 0B 22 0C 00 19 0B 23 0C 00 19 0B 24 0C 00 0E 0B D1 "
                                "00 08 00 00 0B D2 00 08 00 01 0B D3 00 02 00 01 0B D4 00 02 00 01 0B 32 02 00 01 0B "
                                "D5 00 02 00 01 0B D6 00 0D 00 06 0B D7 00 02 00 01 0B D8 00 02 00 01 0B 36 02 00 01 "
                                "0B 37 02 00 01 0B 35 02 00 01 0B 38 02 00 01 0B C7 00 02 00 00 0B D9 00 02 00 00 0B "
                                "DA 00 00 00 01 0B DB 00 02 00 01 0B DC 00 02 00 01 0B DD 00 0D 00 15 0B DE 00 0D 00 "
                                "17 0B DF 00 0D 00 12 0B E0 00 00 00 01 0B E1 00 0A 00 01 0B E2 00 02 00 00 0B E3 00 "
                                "01 00 00 0B E4 00 01 00 00 0B E5 00 00 00 00 0B E6 00 02 00 00 0B E7 00 02 00 00 00 "
                                "0E 0B 20 08 00 00 0B 21 08 00 00 0B 22 0C 00 19 0B 23 0C 00 19 0B E8 00 0C 00 14 0B "
                                "E9 00 0D 00 15 0B EA 00 0D 00 15 0B EB 00 0C 00 0F 0B EC 00 01 00 00 0B ED 00 08 00 "
                                "01 0B EE 00 01 00 00 0B 34 0C 00 11 0B EF 00 08 02 00 0B F0 00 08 02 00 0B F1 00 02 "
                                "00 00 00 0F 0B 20 08 00 00 0B 21 08 00 00 0B 22 0C 00 19 0B 23 0C 00 19 00 10 0B 20 "
                                "08 00 00 0B 21 08 00 00 0B F2 00 08 00 01 0B 22 0C 00 19 0B 23 0C 00 19 0B F3 00 0D "
                                "00 08 0B CC 00 01 00 00 0B F4 00 00 00 01 0B F5 00 00 00 01 0B F6 00 00 00 01 0B F7 "
                                "00 02 00 00 0B F8 00 02 00 00 0B F9 00 02 00 00 0B 2E 0C 00 0D 0B 2A 02 00 01 0B EE "
                                "00 01 00 00 00 11 0B 20 08 00 00 0B 21 08 00 00 0B FA 00 0C 00 02 0B 36 02 00 01 0B "
                                "FB 00 02 00 01 0B EA 00 0D 00 16 0B FC 00 02 00 01 0B FD 00 02 00 01 0B 1B 02 00 01 "
                                "0B FE 00 02 00 01 0B FF 00 02 00 01 0B 80 01 02 00 01 0B 81 01 02 00 01 0B 82 01 02 "
                                "00 01 0B 32 02 00 01 0B 83 01 02 00 01 0B 84 01 02 00 01 0B 85 01 02 00 01 0B 86 01 "
                                "02 00 01 0B 87 01 02 00 01 0B 88 01 02 00 01 0B 89 01 02 00 01 0B D8 00 02 00 01 0B "
                                "8A 01 02 00 01 0B 8B 01 02 00 01 0B 8C 01 02 00 01 0B 8D 01 02 00 01 0B 8E 01 02 00 "
                                "01 0B D5 00 0D 00 06 00 12 0B 8F 01 02 00 00 00 13 0B 20 08 00 00 0B 21 08 00 00 0B "
                                "22 0C 00 19 0B 23 0C 00 19 0B 90 01 0C 00 14 0B 91 01 02 00 01 0B 92 01 02 00 01 0B "
                                "93 01 02 00 01 0B 94 01 02 00 01 0B 95 01 02 00 01 0B 96 01 02 00 01 0B 97 01 02 00 "
                                "01 0B D1 00 08 00 01 0B D2 00 08 00 01 0B 98 01 0A 00 01 0B 99 01 0A 00 01 00 14 0B "
                                "20 08 00 00 0B 21 08 00 00 0B 1B 02 00 01 0B 9A 01 02 00 01 0B 9B 01 02 00 01 0B 9C "
                                "01 08 00 01 0B 9D 01 0C 00 19 0B 9E 01 0C 00 19 0B 9F 01 02 00 01 0B A0 01 01 00 00 "
                                "00 15 0B 20 08 00 00 0B 21 08 00 00 0B 22 0C 00 19 0B 23 0C 00 19 0B A1 01 02 00 01 "
                                "0B A2 01 08 00 01 00 16 0B 20 08 00 00 0B 21 08 00 00 0B A1 01 02 00 01 00 17 0B 20 "
                                "08 00 00 0B 21 08 00 00 0B 22 0C 00 19 0B 23 0C 00 19 0B A3 01 02 00 01 0B F8 00 02 "
                                "00 00 00 18 0B A4 01 08 00 00 0B CB 00 02 00 01 00 19 0B 20 08 00 00 0B 21 08 00 00 "
                                "0B A5 01 02 02 00 0B A6 01 0D 00 14 0B A7 01 0D 00 0C 0B 1B 02 00 01 0B A8 01 02 00 "
                                "01 0B A9 01 02 00 01 0B 9F 01 02 00 01 0B AA 01 02 00 00 0B AB 01 02 02 00 00 1A 0B "
                                "AC 01 0D 00 1C 00 1C 0B AD 01 0C 00 1E 0B AE 01 01 00 00 0B AF 01 01 00 00 0B B0 01 "
                                "01 00 00 0B B1 01 01 00 00 0B B2 01 01 00 00 0B B3 01 01 00 00 0B B4 01 01 00 00 00 "
                                "1D 0B AC 01 0D 00 1C 00 1E 0B B5 01 0D 00 1F 00 1F 0B AD 01 0C 00 1E";

    std::vector<char> changeset_vec;
    {
        std::istringstream in{changeset_hex};
        int n;
        in >> std::hex >> n;
        while (in) {
            REALM_ASSERT(n >= 0 && n <= 255);
            changeset_vec.push_back(n);
            in >> std::hex >> n;
        }
    }

    BinaryData changeset_bin{changeset_vec.data(), changeset_vec.size()};

    file_ident_type client_file_ident = 51;
    timestamp_type origin_timestamp = 103573722140;
    file_ident_type origin_file_ident = 0;
    version_type client_version = 2;
    version_type last_integrated_server_version = 0;
    UploadCursor upload_cursor{client_version, last_integrated_server_version};

    _impl::ServerHistory::IntegratableChangeset integratable_changeset{
        client_file_ident, origin_timestamp, origin_file_ident, upload_cursor, changeset_bin};

    _impl::ServerHistory::IntegratableChangesets integratable_changesets;
    integratable_changesets[client_file_ident].changesets.push_back(integratable_changeset);

    issue2104::ServerHistoryContext history_context;
    _impl::ServerHistory history{history_context};
    DBRef db = DB::create(history, realm_path_copy);

    VersionInfo version_info;
    bool backup_whole_realm;
    _impl::ServerHistory::IntegrationResult result;
    history.integrate_client_changesets(integratable_changesets, version_info, backup_whole_realm, result,
                                        *test_context.logger);
}


TEST(Sync_RunServerWithoutPublicKey)
{
    TEST_CLIENT_DB(db);
    TEST_DIR(server_dir);
    ClientServerFixture::Config config;
    config.server_public_key_path = {};
    ClientServerFixture fixture(server_dir, test_context, std::move(config));
    fixture.start();

    // Server must accept an unsigned token when a public key is not passed to
    // it
    {
        Session session = fixture.make_bound_session(db, "/test", g_unsigned_test_user_token);
        session.wait_for_download_complete_or_client_stopped();
    }

    // Server must also accept a signed token when a public key is not passed to
    // it
    {
        Session session = fixture.make_bound_session(db, "/test");
        session.wait_for_download_complete_or_client_stopped();
    }
}


TEST(Sync_ServerSideEncryption)
{
    TEST_CLIENT_DB(db);
    {
        WriteTransaction wt(db);
        wt.get_group().add_table_with_primary_key("class_Test", type_Int, "id");
        wt.commit();
    }

    TEST_DIR(server_dir);
    bool always_encrypt = true;
    std::string server_path;
    {
        ClientServerFixture::Config config;
        if (auto key = crypt_key(always_encrypt)) {
            config.server_encryption_key.emplace();
            memcpy(config.server_encryption_key->data(), key, config.server_encryption_key->size());
        }
        ClientServerFixture fixture(server_dir, test_context, std::move(config));
        fixture.start();

        Session session = fixture.make_bound_session(db, "/test");
        session.wait_for_upload_complete_or_client_stopped();

        server_path = fixture.map_virtual_to_real_path("/test");
    }

    const char* encryption_key = crypt_key(always_encrypt);
    Group group{server_path, encryption_key};
    CHECK(group.has_table("class_Test"));
}

TEST(Sync_LogCompaction_EraseObject_LinkList)
{
    TEST_DIR(dir);
    TEST_CLIENT_DB(db_1);
    TEST_CLIENT_DB(db_2);
    ClientServerFixture::Config config;

    // Log comapction is true by default, but we emphasize it.
    config.disable_upload_compaction = false;
    config.disable_download_compaction = false;

    ClientServerFixture fixture(dir, test_context, std::move(config));
    fixture.start();

    {
        WriteTransaction wt{db_1};

        TableRef table_source = wt.get_group().add_table_with_primary_key("class_source", type_Int, "id");
        TableRef table_target = wt.get_group().add_table_with_primary_key("class_target", type_Int, "id");
        auto col_key = table_source->add_column_list(*table_target, "target_link");

        auto k0 = table_target->create_object_with_primary_key(1).get_key();
        auto k1 = table_target->create_object_with_primary_key(2).get_key();

        auto ll = table_source->create_object_with_primary_key(0).get_linklist_ptr(col_key);
        ll->add(k0);
        ll->add(k1);
        CHECK_EQUAL(ll->size(), 2);
        wt.commit();
    }

    {
        Session session_1 = fixture.make_bound_session(db_1);
        Session session_2 = fixture.make_bound_session(db_2);

        session_1.wait_for_upload_complete_or_client_stopped();
        session_2.wait_for_download_complete_or_client_stopped();
    }

    {
        WriteTransaction wt{db_1};

        TableRef table_source = wt.get_table("class_source");
        TableRef table_target = wt.get_table("class_target");

        CHECK_EQUAL(table_source->size(), 1);
        CHECK_EQUAL(table_target->size(), 2);

        table_target->get_object(1).remove();
        table_target->get_object(0).remove();

        table_source->get_object(0).remove();
        wt.commit();
    }

    {
        WriteTransaction wt{db_2};

        TableRef table_source = wt.get_table("class_source");
        TableRef table_target = wt.get_table("class_target");
        auto col_key = table_source->get_column_key("target_link");

        CHECK_EQUAL(table_source->size(), 1);
        CHECK_EQUAL(table_target->size(), 2);

        auto k0 = table_target->begin()->get_key();

        auto ll = table_source->get_object(0).get_linklist_ptr(col_key);
        ll->add(k0);
        wt.commit();
    }

    {
        Session session_1 = fixture.make_bound_session(db_1);
        session_1.wait_for_upload_complete_or_client_stopped();
    }

    {
        Session session_2 = fixture.make_bound_session(db_2);
        session_2.wait_for_upload_complete_or_client_stopped();
        session_2.wait_for_download_complete_or_client_stopped();
    }

    {
        ReadTransaction rt{db_2};

        ConstTableRef table_source = rt.get_group().get_table("class_source");
        ConstTableRef table_target = rt.get_group().get_table("class_target");

        CHECK_EQUAL(table_source->size(), 0);
        CHECK_EQUAL(table_target->size(), 0);
    }
}


// This test could trigger the assertion that the row_for_object_id cache is
// valid before the cache was properly invalidated in the case of a short
// circuited sync replicator.
TEST(Sync_CreateObjects_EraseObjects)
{
    TEST_DIR(dir);
    TEST_CLIENT_DB(db_1);
    TEST_CLIENT_DB(db_2);
    ClientServerFixture fixture(dir, test_context);
    fixture.start();

    Session session_1 = fixture.make_bound_session(db_1);
    Session session_2 = fixture.make_bound_session(db_2);

    write_transaction(db_1, [](WriteTransaction& wt) {
        TableRef table = wt.get_group().add_table_with_primary_key("class_persons", type_Int, "id");
        table->create_object_with_primary_key(1);
        table->create_object_with_primary_key(2);
    });
    session_1.wait_for_upload_complete_or_client_stopped();
    session_2.wait_for_download_complete_or_client_stopped();

    write_transaction(db_1, [&](WriteTransaction& wt) {
        TableRef table = wt.get_table("class_persons");
        CHECK_EQUAL(table->size(), 2);
        table->get_object(0).remove();
        table->get_object(0).remove();
    });
    session_1.wait_for_upload_complete_or_client_stopped();
    session_2.wait_for_download_complete_or_client_stopped();
}


TEST(Sync_CreateDeleteCreateTableWithPrimaryKey)
{
    TEST_DIR(dir);
    TEST_CLIENT_DB(db);
    ClientServerFixture fixture(dir, test_context);
    fixture.start();

    Session session = fixture.make_bound_session(db);

    write_transaction(db, [](WriteTransaction& wt) {
        TableRef table = wt.get_group().add_table_with_primary_key("class_t", type_Int, "pk");
        wt.get_group().remove_table(table->get_key());
        table = wt.get_group().add_table_with_primary_key("class_t", type_String, "pk");
    });
    session.wait_for_upload_complete_or_client_stopped();
    session.wait_for_download_complete_or_client_stopped();
}

template <typename T>
T sequence_next()
{
    REALM_UNREACHABLE();
}

template <>
ObjectId sequence_next()
{
    return ObjectId::gen();
}

template <>
UUID sequence_next()
{
    union {
        struct {
            uint64_t upper;
            uint64_t lower;
        } ints;
        UUID::UUIDBytes bytes;
    } u;
    static uint64_t counter = test_util::random_int(0, 1000);
    u.ints.upper = ++counter;
    u.ints.lower = ++counter;
    return UUID{u.bytes};
}

template <>
Int sequence_next()
{
    static Int count = test_util::random_int(-1000, 1000);
    return ++count;
}

template <>
String sequence_next()
{
    static std::string str;
    static Int sequence = test_util::random_int(-1000, 1000);
    str = util::format("string sequence %1", ++sequence);
    return String(str);
}

NONCONCURRENT_TEST_TYPES(Sync_PrimaryKeyTypes, Int, String, ObjectId, UUID, util::Optional<Int>,
                         util::Optional<ObjectId>, util::Optional<UUID>)
{
    using underlying_type = typename util::RemoveOptional<TEST_TYPE>::type;
    constexpr bool is_optional = !std::is_same_v<underlying_type, TEST_TYPE>;
    DataType type = ColumnTypeTraits<TEST_TYPE>::id;

    TEST_CLIENT_DB(db_1);
    TEST_CLIENT_DB(db_2);

    TEST_DIR(dir);
    fixtures::ClientServerFixture fixture{dir, test_context};
    fixture.start();

    Session session_1 = fixture.make_session(db_1, "/test");
    Session session_2 = fixture.make_session(db_2, "/test");

    TEST_TYPE obj_1_id;
    TEST_TYPE obj_2_id;

    TEST_TYPE default_or_null{};
    if constexpr (std::is_same_v<TEST_TYPE, String>) {
        default_or_null = "";
    }
    if constexpr (is_optional) {
        CHECK(!default_or_null);
    }

    {
        WriteTransaction tr{db_1};
        auto table_1 = tr.get_group().add_table_with_primary_key("class_Table1", type, "id", is_optional);
        auto table_2 = tr.get_group().add_table_with_primary_key("class_Table2", type, "id", is_optional);
        table_1->add_column_list(type, "oids", is_optional);

        auto obj_1 = table_1->create_object_with_primary_key(sequence_next<underlying_type>());
        auto obj_2 = table_2->create_object_with_primary_key(sequence_next<underlying_type>());
        if constexpr (is_optional) {
            table_2->create_object_with_primary_key(default_or_null);
        }

        auto list = obj_1.template get_list<TEST_TYPE>("oids");
        obj_1_id = obj_1.template get<TEST_TYPE>("id");
        obj_2_id = obj_2.template get<TEST_TYPE>("id");
        list.insert(0, obj_2_id);
        list.insert(1, default_or_null);
        list.add(default_or_null);

        tr.commit();
    }

    session_1.wait_for_upload_complete_or_client_stopped();
    session_2.wait_for_download_complete_or_client_stopped();

    {
        ReadTransaction tr{db_2};
        auto table_1 = tr.get_table("class_Table1");
        auto table_2 = tr.get_table("class_Table2");
        auto obj_1 = *table_1->begin();
        auto obj_2 = table_2->find_first(table_2->get_column_key("id"), obj_2_id);
        CHECK(obj_2);
        auto list = obj_1.get_list<TEST_TYPE>("oids");
        CHECK_EQUAL(obj_1.template get<TEST_TYPE>("id"), obj_1_id);
        CHECK_EQUAL(list.size(), 3);
        CHECK_NOT(list.is_null(0));
        CHECK_EQUAL(list.get(0), obj_2_id);
        CHECK_EQUAL(list.get(1), default_or_null);
        CHECK_EQUAL(list.get(2), default_or_null);
        if constexpr (is_optional) {
            auto obj_3 = table_2->find_first_null(table_2->get_column_key("id"));
            CHECK(obj_3);
            CHECK(list.is_null(1));
            CHECK(list.is_null(2));
        }
    }
}

TEST(Sync_Mixed)
{
    // Test replication and synchronization of Mixed values and lists.
    DBOptions options;
    options.logger = test_context.logger;
    SHARED_GROUP_TEST_PATH(db_1_path);
    SHARED_GROUP_TEST_PATH(db_2_path);
    auto db_1 = DB::create(make_client_replication(), db_1_path, options);
    auto db_2 = DB::create(make_client_replication(), db_2_path, options);

    TEST_DIR(dir);
    fixtures::ClientServerFixture fixture{dir, test_context};
    fixture.start();

    Session session_1 = fixture.make_session(db_1, "/test");
    Session session_2 = fixture.make_session(db_2, "/test");

    {
        WriteTransaction tr{db_1};
        auto& g = tr.get_group();
        auto foos = g.add_table_with_primary_key("class_Foo", type_Int, "id");
        auto bars = g.add_table_with_primary_key("class_Bar", type_String, "id");
        auto fops = g.add_table_with_primary_key("class_Fop", type_Int, "id");
        foos->add_column(type_Mixed, "value", true);
        foos->add_column_list(type_Mixed, "values");

        auto foo = foos->create_object_with_primary_key(123);
        auto bar = bars->create_object_with_primary_key("Hello");
        auto fop = fops->create_object_with_primary_key(456);

        foo.set("value", Mixed(6.2f));
        auto values = foo.get_list<Mixed>("values");
        values.insert(0, StringData("A"));
        values.insert(1, ObjLink{bars->get_key(), bar.get_key()});
        values.insert(2, ObjLink{fops->get_key(), fop.get_key()});
        values.insert(3, 123.f);

        tr.commit();
    }

    session_1.wait_for_upload_complete_or_client_stopped();
    session_2.wait_for_download_complete_or_client_stopped();

    {
        ReadTransaction tr{db_2};

        auto foos = tr.get_table("class_Foo");
        auto bars = tr.get_table("class_Bar");
        auto fops = tr.get_table("class_Fop");

        CHECK_EQUAL(foos->size(), 1);
        CHECK_EQUAL(bars->size(), 1);
        CHECK_EQUAL(fops->size(), 1);

        auto foo = *foos->begin();
        auto value = foo.get<Mixed>("value");
        CHECK_EQUAL(value, Mixed{6.2f});
        auto values = foo.get_list<Mixed>("values");
        CHECK_EQUAL(values.size(), 4);

        auto v0 = values.get(0);
        auto v1 = values.get(1);
        auto v2 = values.get(2);
        auto v3 = values.get(3);

        auto l1 = v1.get_link();
        auto l2 = v2.get_link();

        auto l1_table = tr.get_table(l1.get_table_key());
        auto l2_table = tr.get_table(l2.get_table_key());

        CHECK_EQUAL(v0, Mixed{"A"});
        CHECK_EQUAL(l1_table, bars);
        CHECK_EQUAL(l2_table, fops);
        CHECK_EQUAL(l1.get_obj_key(), bars->begin()->get_key());
        CHECK_EQUAL(l2.get_obj_key(), fops->begin()->get_key());
        CHECK_EQUAL(v3, Mixed{123.f});
    }
}

/*
TEST(Sync_TypedLinks)
{
    // Test replication and synchronization of Mixed values and lists.

    TEST_CLIENT_DB(db_1);
    TEST_CLIENT_DB(db_2);

    TEST_DIR(dir);
    fixtures::ClientServerFixture fixture{dir, test_context};
    fixture.start();

    Session session_1 = fixture.make_session(db_1, "/test");
    Session session_2 = fixture.make_session(db_2, "/test");

    write_transaction(db_1, [](WriteTransaction& tr) {
        auto& g = tr.get_group();
        auto foos = g.add_table_with_primary_key("class_Foo", type_Int, "id");
        auto bars = g.add_table_with_primary_key("class_Bar", type_String, "id");
        auto fops = g.add_table_with_primary_key("class_Fop", type_Int, "id");
        foos->add_column(type_TypedLink, "link");

        auto foo1 = foos->create_object_with_primary_key(123);
        auto foo2 = foos->create_object_with_primary_key(456);
        auto bar = bars->create_object_with_primary_key("Hello");
        auto fop = fops->create_object_with_primary_key(456);

        foo1.set("link", ObjLink(bars->get_key(), bar.get_key()));
        foo2.set("link", ObjLink(fops->get_key(), fop.get_key()));
    });

    session_1.wait_for_upload_complete_or_client_stopped();
    session_2.wait_for_download_complete_or_client_stopped();

    {
        ReadTransaction tr{db_2};

        auto foos = tr.get_table("class_Foo");
        auto bars = tr.get_table("class_Bar");
        auto fops = tr.get_table("class_Fop");

        CHECK_EQUAL(foos->size(), 2);
        CHECK_EQUAL(bars->size(), 1);
        CHECK_EQUAL(fops->size(), 1);

        auto it = foos->begin();
        auto l1 = it->get<ObjLink>("link");
        ++it;
        auto l2 = it->get<ObjLink>("link");

        auto l1_table = tr.get_table(l1.get_table_key());
        auto l2_table = tr.get_table(l2.get_table_key());

        CHECK_EQUAL(l1_table, bars);
        CHECK_EQUAL(l2_table, fops);
        CHECK_EQUAL(l1.get_obj_key(), bars->begin()->get_key());
        CHECK_EQUAL(l2.get_obj_key(), fops->begin()->get_key());
    }
}
*/

TEST(Sync_Dictionary)
{
    // Test replication and synchronization of Mixed values and lists.

    TEST_CLIENT_DB(db_1);
    TEST_CLIENT_DB(db_2);

    TEST_DIR(dir);
    fixtures::ClientServerFixture fixture{dir, test_context};
    fixture.start();

    Session session_1 = fixture.make_session(db_1, "/test");
    Session session_2 = fixture.make_session(db_2, "/test");

    Timestamp now{std::chrono::system_clock::now()};

    write_transaction(db_1, [&](WriteTransaction& tr) {
        auto& g = tr.get_group();
        auto foos = g.add_table_with_primary_key("class_Foo", type_Int, "id");
        auto col_dict = foos->add_column_dictionary(type_Mixed, "dict");
        auto col_dict_str = foos->add_column_dictionary(type_String, "str_dict", true);

        auto foo = foos->create_object_with_primary_key(123);

        auto dict = foo.get_dictionary(col_dict);
        dict.insert("hello", "world");
        dict.insert("cnt", 7);
        dict.insert("when", now);

        auto dict_str = foo.get_dictionary(col_dict_str);
        dict_str.insert("some", "text");
        dict_str.insert("nothing", null());
    });

    session_1.wait_for_upload_complete_or_client_stopped();
    session_2.wait_for_download_complete_or_client_stopped();

    write_transaction(db_2, [&](WriteTransaction& tr) {
        auto foos = tr.get_table("class_Foo");
        CHECK_EQUAL(foos->size(), 1);

        auto it = foos->begin();
        auto dict = it->get_dictionary(foos->get_column_key("dict"));
        CHECK(dict.get_value_data_type() == type_Mixed);
        CHECK_EQUAL(dict.size(), 3);

        auto col_dict_str = foos->get_column_key("str_dict");
        auto dict_str = it->get_dictionary(col_dict_str);
        CHECK(col_dict_str.is_nullable());
        CHECK(dict_str.get_value_data_type() == type_String);
        CHECK_EQUAL(dict_str.size(), 2);

        Mixed val = dict["hello"];
        CHECK_EQUAL(val.get_string(), "world");
        val = dict.get("cnt");
        CHECK_EQUAL(val.get_int(), 7);
        val = dict.get("when");
        CHECK_EQUAL(val.get<Timestamp>(), now);

        dict.erase("cnt");
        dict.insert("hello", "goodbye");
    });

    session_2.wait_for_upload_complete_or_client_stopped();
    session_1.wait_for_download_complete_or_client_stopped();

    write_transaction(db_1, [&](WriteTransaction& tr) {
        auto foos = tr.get_table("class_Foo");
        CHECK_EQUAL(foos->size(), 1);

        auto it = foos->begin();
        auto dict = it->get_dictionary(foos->get_column_key("dict"));
        CHECK_EQUAL(dict.size(), 2);

        Mixed val = dict["hello"];
        CHECK_EQUAL(val.get_string(), "goodbye");
        val = dict.get("when");
        CHECK_EQUAL(val.get<Timestamp>(), now);

        dict.clear();
    });

    session_1.wait_for_upload_complete_or_client_stopped();
    session_2.wait_for_download_complete_or_client_stopped();

    {
        ReadTransaction read_1{db_1};
        ReadTransaction read_2{db_2};
        // tr.get_group().to_json(std::cout);

        auto foos = read_2.get_table("class_Foo");

        CHECK_EQUAL(foos->size(), 1);

        auto it = foos->begin();
        auto dict = it->get_dictionary(foos->get_column_key("dict"));
        CHECK_EQUAL(dict.size(), 0);

        CHECK(compare_groups(read_1, read_2));
    }
}

TEST(Sync_CollectionInMixed)
{
    TEST_CLIENT_DB(db_1);
    TEST_CLIENT_DB(db_2);

    TEST_DIR(dir);
    fixtures::ClientServerFixture fixture{dir, test_context};
    fixture.start();

    Session session_1 = fixture.make_session(db_1, "/test");
    Session session_2 = fixture.make_session(db_2, "/test");

    Timestamp now{std::chrono::system_clock::now()};

    write_transaction(db_1, [&](WriteTransaction& tr) {
        auto& g = tr.get_group();
        auto table = g.add_table_with_primary_key("class_Table", type_Int, "id");
        auto col_any = table->add_column(type_Mixed, "any");

        auto foo = table->create_object_with_primary_key(123);

        // Create dictionary in Mixed property
        foo.set_collection(col_any, CollectionType::Dictionary);
        auto dict = foo.get_dictionary_ptr(col_any);
        dict->insert("hello", "world");
        dict->insert("cnt", 7);
        dict->insert("when", now);
        // Insert a List in a Dictionary
        dict->insert_collection("list", CollectionType::List);
        auto l = dict->get_list("list");
        l->add(5);
        l->insert_collection(1, CollectionType::List);
        l->get_list(1)->add(7);

        auto bar = table->create_object_with_primary_key(456);

        // Create list in Mixed property
        bar.set_collection(col_any, CollectionType::List);
        auto list = bar.get_list_ptr<Mixed>(col_any);
        list->add("John");
        list->insert(0, 5);
    });

    session_1.wait_for_upload_complete_or_client_stopped();
    session_2.wait_for_download_complete_or_client_stopped();

    write_transaction(db_2, [&](WriteTransaction& tr) {
        auto table = tr.get_table("class_Table");
        auto col_any = table->get_column_key("any");
        CHECK_EQUAL(table->size(), 2);

        auto obj = table->get_object_with_primary_key(123);
        auto dict = obj.get_dictionary_ptr(col_any);
        CHECK(dict->get_value_data_type() == type_Mixed);
        CHECK_EQUAL(dict->size(), 4);

        // Check that values are replicated
        Mixed val = dict->get("hello");
        CHECK_EQUAL(val.get_string(), "world");
        val = dict->get("cnt");
        CHECK_EQUAL(val.get_int(), 7);
        val = dict->get("when");
        CHECK_EQUAL(val.get<Timestamp>(), now);
        CHECK_EQUAL(dict->get_list("list")->get(0).get_int(), 5);

        // Erase dictionary element
        dict->erase("cnt");
        // Replace dictionary element
        dict->insert("hello", "goodbye");

        obj = table->get_object_with_primary_key(456);
        auto list = obj.get_list_ptr<Mixed>(col_any);
        // Check that values are replicated
        CHECK_EQUAL(list->get(0).get_int(), 5);
        CHECK_EQUAL(list->get(1).get_string(), "John");
        // Replace list element
        list->set(1, "Paul");
        // Erase list element
        list->remove(0);
    });

    session_2.wait_for_upload_complete_or_client_stopped();
    session_1.wait_for_download_complete_or_client_stopped();

    write_transaction(db_1, [&](WriteTransaction& tr) {
        auto table = tr.get_table("class_Table");
        auto col_any = table->get_column_key("any");
        CHECK_EQUAL(table->size(), 2);

        auto obj = table->get_object_with_primary_key(123);
        auto dict = obj.get_dictionary(col_any);
        CHECK_EQUAL(dict.size(), 3);

        Mixed val = dict["hello"];
        CHECK_EQUAL(val.get_string(), "goodbye");
        val = dict.get("when");
        CHECK_EQUAL(val.get<Timestamp>(), now);

        // Dictionary clear
        dict.clear();

        obj = table->get_object_with_primary_key(456);
        auto list = obj.get_list_ptr<Mixed>(col_any);
        CHECK_EQUAL(list->size(), 1);
        CHECK_EQUAL(list->get(0).get_string(), "Paul");
        // List clear
        list->clear();
    });

    session_1.wait_for_upload_complete_or_client_stopped();
    session_2.wait_for_download_complete_or_client_stopped();

    write_transaction(db_2, [&](WriteTransaction& tr) {
        auto table = tr.get_table("class_Table");
        auto col_any = table->get_column_key("any");

        CHECK_EQUAL(table->size(), 2);

        auto obj = table->get_object_with_primary_key(123);
        auto dict = obj.get_dictionary(col_any);
        CHECK_EQUAL(dict.size(), 0);

        // Replace dictionary with list on property
        obj.set_collection(col_any, CollectionType::List);

        obj = table->get_object_with_primary_key(456);
        auto list = obj.get_list<Mixed>(col_any);
        CHECK_EQUAL(list.size(), 0);
        // Replace list with Dictionary on property
        obj.set_collection(col_any, CollectionType::Dictionary);
    });

    session_2.wait_for_upload_complete_or_client_stopped();
    session_1.wait_for_download_complete_or_client_stopped();

    {
        ReadTransaction read_1{db_1};
        ReadTransaction read_2{db_2};

        auto table = read_2.get_table("class_Table");
        auto col_any = table->get_column_key("any");

        CHECK_EQUAL(table->size(), 2);

        auto obj = table->get_object_with_primary_key(123);
        auto list = obj.get_list<Mixed>(col_any);
        CHECK_EQUAL(list.size(), 0);

        obj = table->get_object_with_primary_key(456);
        auto dict = obj.get_dictionary(col_any);
        CHECK_EQUAL(dict.size(), 0);

        CHECK(compare_groups(read_1, read_2));
    }
}

TEST(Sync_CollectionInCollection)
{
    TEST_CLIENT_DB(db_1);
    TEST_CLIENT_DB(db_2);

    TEST_DIR(dir);
    fixtures::ClientServerFixture fixture{dir, test_context};
    fixture.start();

    Session session_1 = fixture.make_session(db_1, "/test");
    Session session_2 = fixture.make_session(db_2, "/test");

    Timestamp now{std::chrono::system_clock::now()};

    write_transaction(db_1, [&](WriteTransaction& tr) {
        auto& g = tr.get_group();
        auto table = g.add_table_with_primary_key("class_Table", type_Int, "id");
        auto col_any = table->add_column(type_Mixed, "any");

        auto foo = table->create_object_with_primary_key(123);

        // Create dictionary in Mixed property
        foo.set_collection(col_any, CollectionType::Dictionary);
        auto dict = foo.get_dictionary_ptr(col_any);
        dict->insert("hello", "world");
        dict->insert("cnt", 7);
        dict->insert("when", now);
        // Insert a List in a Dictionary
        dict->insert_collection("collection", CollectionType::List);
        auto l = dict->get_list("collection");
        l->add(5);

        auto bar = table->create_object_with_primary_key(456);

        // Create list in Mixed property
        bar.set_collection(col_any, CollectionType::List);
        auto list = bar.get_list_ptr<Mixed>(col_any);
        list->add("John");
        list->insert(0, 5);
        // Insert dictionary in List
        list->insert_collection(2, CollectionType::Dictionary);
        auto d = list->get_dictionary(2);
        d->insert("One", 1);
        d->insert("Two", 2);
    });

    session_1.wait_for_upload_complete_or_client_stopped();
    session_2.wait_for_download_complete_or_client_stopped();

    write_transaction(db_2, [&](WriteTransaction& tr) {
        auto table = tr.get_table("class_Table");
        auto col_any = table->get_column_key("any");
        CHECK_EQUAL(table->size(), 2);

        auto obj = table->get_object_with_primary_key(123);
        auto dict = obj.get_dictionary_ptr(col_any);
        CHECK(dict->get_value_data_type() == type_Mixed);
        CHECK_EQUAL(dict->size(), 4);

        // Replace List with Dictionary
        dict->insert_collection("collection", CollectionType::Dictionary);
        auto d = dict->get_dictionary("collection");
        d->insert("Three", 3);
        d->insert("Four", 4);

        obj = table->get_object_with_primary_key(456);
        auto list = obj.get_list_ptr<Mixed>(col_any);
        // Replace Dictionary with List
        list->set_collection(2, CollectionType::List);
        auto l = list->get_list(2);
        l->add(47);
    });

    session_2.wait_for_upload_complete_or_client_stopped();
    session_1.wait_for_download_complete_or_client_stopped();

    {
        ReadTransaction read_1{db_1};
        ReadTransaction read_2{db_2};

        auto table = read_2.get_table("class_Table");
        auto col_any = table->get_column_key("any");

        CHECK_EQUAL(table->size(), 2);

        auto obj = table->get_object_with_primary_key(123);
        auto dict = obj.get_dictionary_ptr(col_any);
        auto d = dict->get_dictionary("collection");
        CHECK_EQUAL(d->get("Four").get_int(), 4);

        obj = table->get_object_with_primary_key(456);
        auto list = obj.get_list_ptr<Mixed>(col_any);
        auto l = list->get_list(2);
        CHECK_EQUAL(l->get_any(0).get_int(), 47);
    }
}

TEST(Sync_DeleteCollectionInCollection)
{
    TEST_CLIENT_DB(db_1);
    TEST_CLIENT_DB(db_2);

    TEST_DIR(dir);
    fixtures::ClientServerFixture fixture{dir, test_context};
    fixture.start();

    Session session_1 = fixture.make_session(db_1, "/test");
    Session session_2 = fixture.make_session(db_2, "/test");

    Timestamp now{std::chrono::system_clock::now()};

    write_transaction(db_1, [&](WriteTransaction& tr) {
        auto& g = tr.get_group();
        auto table = g.add_table_with_primary_key("class_Table", type_Int, "id");
        auto col_any = table->add_column(type_Mixed, "any");

        auto foo = table->create_object_with_primary_key(123);

        // Create list in Mixed property
        foo.set_json(col_any, R"([
            {
              "1_map": {
                "2_string": "map value"
               },
              "1_list": ["list value"]
            }
        ])");
    });

    session_1.wait_for_upload_complete_or_client_stopped();
    session_2.wait_for_download_complete_or_client_stopped();

    write_transaction(db_2, [&](WriteTransaction& tr) {
        auto table = tr.get_table("class_Table");
        auto col_any = table->get_column_key("any");
        CHECK_EQUAL(table->size(), 1);

        auto obj = table->get_object_with_primary_key(123);
        auto list = obj.get_list<Mixed>(col_any);
        auto dict = list.get_dictionary(0);
        dict->erase("1_map");
    });

    session_2.wait_for_upload_complete_or_client_stopped();
    session_1.wait_for_download_complete_or_client_stopped();

    {
        ReadTransaction read_1{db_1};

        auto table = read_1.get_table("class_Table");
        auto col_any = table->get_column_key("any");

        CHECK_EQUAL(table->size(), 1);

        auto obj = table->get_object_with_primary_key(123);
        auto list = obj.get_list<Mixed>(col_any);
        auto dict = list.get_dictionary(0);
        CHECK_EQUAL(dict->size(), 1);
    }
}

<<<<<<< HEAD
TEST(Sync_AdditionalProperties)
{
    DBOptions options;
    options.allow_flexible_schema = true;
    SHARED_GROUP_TEST_PATH(db_1_path);
    SHARED_GROUP_TEST_PATH(db_2_path);
    auto db_1 = DB::create(make_client_replication(), db_1_path, options);
    auto db_2 = DB::create(make_client_replication(), db_2_path, options);
=======
TEST(Sync_NestedCollectionClear)
{
    TEST_CLIENT_DB(db_1);
    TEST_CLIENT_DB(db_2);
>>>>>>> 0e533a76

    TEST_DIR(dir);
    fixtures::ClientServerFixture fixture{dir, test_context};
    fixture.start();

    Session session_1 = fixture.make_session(db_1, "/test");
    Session session_2 = fixture.make_session(db_2, "/test");

<<<<<<< HEAD
    Timestamp now{std::chrono::system_clock::now()};

    write_transaction(db_1, [&](WriteTransaction& tr) {
        auto& g = tr.get_group();
        auto table = g.add_table_with_primary_key("class_Table", type_Int, "id");
        auto col_any = table->add_column(type_Mixed, "any");
        auto foo = table->create_object_with_primary_key(123);
        foo.set_any(col_any, "FooBar");
        foo.set<Int>("age", 10);
        foo.set_collection("scores", CollectionType::List);
        auto list = foo.get_list_ptr<Mixed>("scores");
        list->add(4.6);
    });
=======
    auto tr_1 = db_1->start_write();
    auto tr_2 = db_2->start_read();
    auto table_1 = tr_1->add_table_with_primary_key("class_Table", type_Int, "id");
    auto col = table_1->add_column(type_Mixed, "any");
    table_1->add_column_list(type_Mixed, "ints");
    auto col_list = table_1->add_column_list(type_Mixed, "any_list");

    auto foo = table_1->create_object_with_primary_key(123);
    foo.set_collection(col, CollectionType::List);
    auto parent_list = foo.get_list<Mixed>(col_list);
    parent_list.insert_collection(0, CollectionType::List);
    parent_list.insert_collection(1, CollectionType::Dictionary);
    auto foo1 = table_1->create_object_with_primary_key(456);
    foo1.set_collection(col, CollectionType::Dictionary);
    tr_1->commit_and_continue_as_read();
>>>>>>> 0e533a76

    session_1.wait_for_upload_complete_or_client_stopped();
    session_2.wait_for_download_complete_or_client_stopped();

<<<<<<< HEAD
    write_transaction(db_2, [&](WriteTransaction& tr) {
        auto table = tr.get_table("class_Table");
        CHECK_EQUAL(table->size(), 1);

        auto obj = table->get_object_with_primary_key(123);
        auto col_keys = table->get_column_keys();
        CHECK_EQUAL(col_keys.size(), 2);
        CHECK_EQUAL(table->get_column_name(col_keys[0]), "id");
        CHECK_EQUAL(table->get_column_name(col_keys[1]), "any");
        auto props = obj.get_additional_properties();
        CHECK_EQUAL(props.size(), 2);
        CHECK_EQUAL(obj.get<Int>("age"), 10);
        CHECK_EQUAL(obj.get_any("any"), Mixed("FooBar"));
        auto list = obj.get_list_ptr<Mixed>("scores");
        CHECK_EQUAL(list->get(0), Mixed(4.6));
        CHECK_THROW_ANY(obj.get_any("some"));
        CHECK_THROW_ANY(obj.erase_additional_prop("any"));
        obj.erase_additional_prop("age");
    });

    session_2.wait_for_upload_complete_or_client_stopped();
    session_1.wait_for_download_complete_or_client_stopped();

    write_transaction(db_1, [&](WriteTransaction& tr) {
        auto table = tr.get_table("class_Table");
        CHECK_EQUAL(table->size(), 1);

        auto obj = table->get_object_with_primary_key(123);
        auto props = obj.get_additional_properties();
        CHECK_EQUAL(props.size(), 1);
    });
=======
    {
        tr_1->promote_to_write();
        auto list = foo.get_list<Mixed>("any");
        list.clear();
        list.add("Hello");

        list = foo.get_list<Mixed>("any_list");
        auto sub_list = list.get_list(0);
        sub_list->clear();
        sub_list->add(1);
        sub_list->add(2);
        auto sub_dict = list.get_dictionary(1);
        sub_dict->clear();
        sub_dict->insert("one", 1);
        sub_dict->insert("two", 2);

        auto dict = foo1.get_dictionary("any");
        dict.clear();
        dict.insert("age", 42);

        auto list_int = foo.get_list<Mixed>("ints");
        list_int.clear();
        list_int.add(1);
        list_int.add(2);
        tr_1->commit_and_continue_as_read();
    }

    {
        tr_2->promote_to_write();
        auto table_2 = tr_2->get_table("class_Table");

        auto bar = table_2->get_object_with_primary_key(123);
        auto list = bar.get_list<Mixed>("any");
        list.clear();
        list.add("Godbye");

        list = bar.get_list<Mixed>("any_list");
        auto sub_list = list.get_list(0);
        sub_list->clear();
        sub_list->add(3);
        sub_list->add(4);
        auto sub_dict = list.get_dictionary(1);
        sub_dict->clear();
        sub_dict->insert("three", 3);
        sub_dict->insert("four", 4);

        auto bar1 = table_2->get_object_with_primary_key(456);
        auto dict = bar1.get_dictionary("any");
        dict.clear();
        dict.insert("weight", 70);

        auto list_int = bar.get_list<Mixed>("ints");
        list_int.clear();
        list_int.add(3);
        list_int.add(4);
        tr_2->commit_and_continue_as_read();
    }

    session_1.wait_for_upload_complete_or_client_stopped();
    session_2.wait_for_upload_complete_or_client_stopped();
    session_1.wait_for_download_complete_or_client_stopped();
    session_2.wait_for_download_complete_or_client_stopped();

    tr_1->advance_read();
    tr_2->advance_read();
    auto list = foo.get_list<Mixed>("any");
    CHECK_EQUAL(list.size(), 1);

    list = foo.get_list<Mixed>("any_list");
    CHECK_EQUAL(list.get_list(0)->size(), 2);
    CHECK_EQUAL(list.get_dictionary(1)->size(), 2);

    auto dict = foo1.get_dictionary("any");
    CHECK_EQUAL(dict.size(), 1);

    auto list_int = foo.get_list<Mixed>("ints");
    CHECK_EQUAL(list_int.size(), 4); // We should still have odd behavior for normal lists

    CHECK(compare_groups(*tr_1, *tr_2));
>>>>>>> 0e533a76
}

TEST(Sync_Dictionary_Links)
{
    TEST_CLIENT_DB(db_1);
    TEST_CLIENT_DB(db_2);

    TEST_DIR(dir);
    fixtures::ClientServerFixture fixture{dir, test_context};
    fixture.start();

    Session session_1 = fixture.make_session(db_1, "/test");
    Session session_2 = fixture.make_session(db_2, "/test");

    // Test that we can transmit links.

    ColKey col_dict;

    write_transaction(db_1, [&](WriteTransaction& tr) {
        auto& g = tr.get_group();
        auto foos = g.add_table_with_primary_key("class_Foo", type_Int, "id");
        auto bars = g.add_table_with_primary_key("class_Bar", type_String, "id");
        col_dict = foos->add_column_dictionary(type_Mixed, "dict");

        auto foo = foos->create_object_with_primary_key(123);
        auto a = bars->create_object_with_primary_key("a");
        auto b = bars->create_object_with_primary_key("b");

        auto dict = foo.get_dictionary(col_dict);
        dict.insert("a", a);
        dict.insert("b", b);
    });

    session_1.wait_for_upload_complete_or_client_stopped();
    session_2.wait_for_download_complete_or_client_stopped();

    {
        ReadTransaction tr{db_2};

        auto foos = tr.get_table("class_Foo");
        auto bars = tr.get_table("class_Bar");

        CHECK_EQUAL(foos->size(), 1);
        CHECK_EQUAL(bars->size(), 2);

        auto foo = foos->get_object_with_primary_key(123);
        auto a = bars->get_object_with_primary_key("a");
        auto b = bars->get_object_with_primary_key("b");

        auto dict = foo.get_dictionary(foos->get_column_key("dict"));
        CHECK_EQUAL(dict.size(), 2);

        auto dict_a = dict.get("a");
        auto dict_b = dict.get("b");
        CHECK(dict_a == Mixed{a.get_link()});
        CHECK(dict_b == Mixed{b.get_link()});
    }

    // Test that we can create tombstones for objects in dictionaries.

    write_transaction(db_1, [&](WriteTransaction& tr) {
        auto& g = tr.get_group();

        auto bars = g.get_table("class_Bar");
        auto a = bars->get_object_with_primary_key("a");
        a.invalidate();

        auto foos = g.get_table("class_Foo");
        auto foo = foos->get_object_with_primary_key(123);
        auto dict = foo.get_dictionary(col_dict);

        CHECK_EQUAL(dict.size(), 2);
        CHECK((*dict.find("a")).second.is_null());

        CHECK(dict.find("b") != dict.end());
    });

    session_1.wait_for_upload_complete_or_client_stopped();
    session_2.wait_for_download_complete_or_client_stopped();

    {
        ReadTransaction tr{db_2};

        auto foos = tr.get_table("class_Foo");
        auto bars = tr.get_table("class_Bar");

        CHECK_EQUAL(foos->size(), 1);
        CHECK_EQUAL(bars->size(), 1);

        auto b = bars->get_object_with_primary_key("b");

        auto foo = foos->get_object_with_primary_key(123);
        auto dict = foo.get_dictionary(col_dict);

        CHECK_EQUAL(dict.size(), 2);
        CHECK((*dict.find("a")).second.is_null());

        CHECK(dict.find("b") != dict.end());
        CHECK((*dict.find("b")).second == Mixed{b.get_link()});
    }
}

TEST(Sync_Set)
{
    // Test replication and synchronization of Set values.

    TEST_CLIENT_DB(db_1);
    TEST_CLIENT_DB(db_2);

    TEST_DIR(dir);
    fixtures::ClientServerFixture fixture{dir, test_context};
    fixture.start();

    Session session_1 = fixture.make_session(db_1, "/test");
    Session session_2 = fixture.make_session(db_2, "/test");

    ColKey col_ints, col_strings, col_mixeds;
    {
        WriteTransaction wt{db_1};
        auto t = wt.get_group().add_table_with_primary_key("class_Foo", type_Int, "pk");
        col_ints = t->add_column_set(type_Int, "ints");
        col_strings = t->add_column_set(type_String, "strings");
        col_mixeds = t->add_column_set(type_Mixed, "mixeds");

        auto obj = t->create_object_with_primary_key(0);

        auto ints = obj.get_set<int64_t>(col_ints);
        auto strings = obj.get_set<StringData>(col_strings);
        auto mixeds = obj.get_set<Mixed>(col_mixeds);

        ints.insert(123);
        ints.insert(456);
        ints.insert(789);
        ints.insert(123);
        ints.insert(456);
        ints.insert(789);

        CHECK_EQUAL(ints.size(), 3);
        CHECK_EQUAL(ints.find(123), 0);
        CHECK_EQUAL(ints.find(456), 1);
        CHECK_EQUAL(ints.find(789), 2);

        strings.insert("a");
        strings.insert("b");
        strings.insert("c");
        strings.insert("a");
        strings.insert("b");
        strings.insert("c");

        CHECK_EQUAL(strings.size(), 3);
        CHECK_EQUAL(strings.find("a"), 0);
        CHECK_EQUAL(strings.find("b"), 1);
        CHECK_EQUAL(strings.find("c"), 2);

        mixeds.insert(Mixed{123});
        mixeds.insert(Mixed{"a"});
        mixeds.insert(Mixed{456.0});
        mixeds.insert(Mixed{123});
        mixeds.insert(Mixed{"a"});
        mixeds.insert(Mixed{456.0});

        CHECK_EQUAL(mixeds.size(), 3);
        CHECK_EQUAL(mixeds.find(123), 0);
        CHECK_EQUAL(mixeds.find(456.0), 1);
        CHECK_EQUAL(mixeds.find("a"), 2);

        wt.commit();
    }

    session_1.wait_for_upload_complete_or_client_stopped();
    session_2.wait_for_download_complete_or_client_stopped();

    // Create a conflict. Session 1 should lose, because it has a lower peer ID.
    write_transaction(db_1, [=](WriteTransaction& wt) {
        auto t = wt.get_table("class_Foo");
        auto obj = t->get_object_with_primary_key(0);

        auto ints = obj.get_set<int64_t>(col_ints);
        ints.insert(999);
    });

    write_transaction(db_2, [=](WriteTransaction& wt) {
        auto t = wt.get_table("class_Foo");
        auto obj = t->get_object_with_primary_key(0);

        auto ints = obj.get_set<int64_t>(col_ints);
        ints.insert(999);
        ints.erase(999);
    });

    session_1.wait_for_upload_complete_or_client_stopped();
    session_2.wait_for_upload_complete_or_client_stopped();
    session_1.wait_for_download_complete_or_client_stopped();
    session_2.wait_for_download_complete_or_client_stopped();

    {
        ReadTransaction read_1{db_1};
        ReadTransaction read_2{db_2};
        CHECK(compare_groups(read_1, read_2));
    }

    write_transaction(db_1, [=](WriteTransaction& wt) {
        auto t = wt.get_table("class_Foo");
        auto obj = t->get_object_with_primary_key(0);
        auto ints = obj.get_set<int64_t>(col_ints);
        ints.clear();
    });

    session_1.wait_for_upload_complete_or_client_stopped();
    session_2.wait_for_download_complete_or_client_stopped();

    {
        ReadTransaction read_1{db_1};
        ReadTransaction read_2{db_2};
        CHECK(compare_groups(read_1, read_2));
    }
}

TEST(Sync_BundledRealmFile)
{
    TEST_CLIENT_DB(db);
    SHARED_GROUP_TEST_PATH(path);

    TEST_DIR(dir);
    fixtures::ClientServerFixture fixture{dir, test_context};
    fixture.start();

    write_transaction(db, [](WriteTransaction& tr) {
        auto foos = tr.get_group().add_table_with_primary_key("class_Foo", type_Int, "id");
        foos->create_object_with_primary_key(123);
    });

    // We cannot write out file if changes are not synced to server
    CHECK_THROW_ANY(db->write_copy(path.c_str(), nullptr));

    Session session = fixture.make_bound_session(db);
    session.wait_for_upload_complete_or_client_stopped();
    session.wait_for_download_complete_or_client_stopped();

    // Now we can
    db->write_copy(path.c_str(), nullptr);
}

TEST(Sync_UpgradeToClientHistory)
{
    DBOptions options;
    options.logger = test_context.logger;
    SHARED_GROUP_TEST_PATH(db_1_path);
    SHARED_GROUP_TEST_PATH(db_2_path);
    auto db_1 = DB::create(make_in_realm_history(), db_1_path, options);
    auto db_2 = DB::create(make_in_realm_history(), db_2_path, options);
    {
        auto tr = db_1->start_write();

        auto embedded = tr->add_table("class_Embedded", Table::Type::Embedded);
        auto col_float = embedded->add_column(type_Float, "float");
        auto col_additional = embedded->add_column_dictionary(*embedded, "additional");

        auto baas = tr->add_table_with_primary_key("class_Baa", type_Int, "_id");
        auto col_list = baas->add_column_list(type_Int, "list");
        auto col_set = baas->add_column_set(type_Int, "set");
        auto col_dict = baas->add_column_dictionary(type_Int, "dictionary");
        auto col_child = baas->add_column(*embedded, "child");

        auto foos = tr->add_table_with_primary_key("class_Foo", type_String, "_id");
        auto col_str = foos->add_column(type_String, "str");
        auto col_children = foos->add_column_list(*embedded, "children");

        auto foobaas = tr->add_table_with_primary_key("class_FooBaa", type_ObjectId, "_id");
        auto col_time = foobaas->add_column(type_Timestamp, "time");

        auto col_link = baas->add_column(*foos, "link");

        auto foo = foos->create_object_with_primary_key("123").set(col_str, "Hello");
        auto children = foo.get_linklist(col_children);
        children.create_and_insert_linked_object(0);
        auto baa = baas->create_object_with_primary_key(999).set(col_link, foo.get_key());
        auto obj = baa.create_and_set_linked_object(col_child);
        obj.set(col_float, 42.f);
        auto additional = obj.get_dictionary(col_additional);
        additional.create_and_insert_linked_object("One").set(col_float, 1.f);
        additional.create_and_insert_linked_object("Two").set(col_float, 2.f);
        additional.create_and_insert_linked_object("Three").set(col_float, 3.f);

        auto list = baa.get_list<Int>(col_list);
        list.add(1);
        list.add(0);
        list.add(2);
        list.add(3);
        list.set(1, 5);
        list.remove(1);
        auto set = baa.get_set<Int>(col_set);
        set.insert(4);
        set.insert(2);
        set.insert(5);
        set.insert(6);
        set.erase(2);
        auto dict = baa.get_dictionary(col_dict);
        dict.insert("key6", 6);
        dict.insert("key7", 7);
        dict.insert("key8", 8);
        dict.insert("key9", 9);
        dict.erase("key6");

        for (int i = 0; i < 100; i++) {
            foobaas->create_object_with_primary_key(ObjectId::gen()).set(col_time, Timestamp(::time(nullptr), i));
        }

        tr->commit();
    }
    {
        auto tr = db_2->start_write();
        auto baas = tr->add_table_with_primary_key("class_Baa", type_Int, "_id");
        auto foos = tr->add_table_with_primary_key("class_Foo", type_String, "_id");
        auto col_str = foos->add_column(type_String, "str");
        auto col_link = baas->add_column(*foos, "link");

        auto foo = foos->create_object_with_primary_key("123").set(col_str, "Goodbye");
        baas->create_object_with_primary_key(888).set(col_link, foo.get_key());

        tr->commit();
    }

    db_1->create_new_history(make_client_replication());
    db_2->create_new_history(make_client_replication());

    TEST_DIR(dir);
    fixtures::ClientServerFixture fixture{dir, test_context};
    fixture.start();

    Session session_1 = fixture.make_session(db_1, "/test");
    Session session_2 = fixture.make_session(db_2, "/test");

    write_transaction(db_1, [](WriteTransaction& tr) {
        auto foos = tr.get_group().get_table("class_Foo");
        foos->create_object_with_primary_key("456");
    });
    session_1.wait_for_upload_complete_or_client_stopped();
    session_2.wait_for_upload_complete_or_client_stopped();
    session_1.wait_for_download_complete_or_client_stopped();
    session_2.wait_for_download_complete_or_client_stopped();

    // db_2->start_read()->to_json(std::cout);
}

// This test is extracted from ClientReset_ThreeClients
// because it uncovers a bug in how MSVC 2019 compiles
// things in Changeset::get_key()
TEST(Sync_MergeStringPrimaryKey)
{
    TEST_DIR(dir_1); // The server.
    TEST_CLIENT_DB(db_1);
    TEST_CLIENT_DB(db_2);
    TEST_DIR(metadata_dir_1);
    TEST_DIR(metadata_dir_2);

    const std::string server_path = "/data";

    std::string real_path_1, real_path_2;

    auto create_schema = [&](Transaction& group) {
        TableRef table_0 = group.add_table_with_primary_key("class_table_0", type_Int, "id");
        table_0->add_column(type_Int, "int");
        table_0->add_column(type_Bool, "bool");
        table_0->add_column(type_Float, "float");
        table_0->add_column(type_Double, "double");
        table_0->add_column(type_Timestamp, "timestamp");

        TableRef table_1 = group.add_table_with_primary_key("class_table_1", type_Int, "pk_int");
        table_1->add_column(type_String, "String");

        TableRef table_2 = group.add_table_with_primary_key("class_table_2", type_String, "pk_string");
        table_2->add_column_list(type_String, "array_string");
    };

    // First we make changesets. Then we upload them.
    {
        ClientServerFixture fixture(dir_1, test_context);
        fixture.start();
        real_path_1 = fixture.map_virtual_to_real_path(server_path);

        {
            WriteTransaction wt{db_1};
            create_schema(wt);
            wt.commit();
        }
        {
            WriteTransaction wt{db_2};
            create_schema(wt);

            TableRef table_2 = wt.get_table("class_table_2");
            auto col = table_2->get_column_key("array_string");
            auto list_string = table_2->create_object_with_primary_key("aaa").get_list<String>(col);
            list_string.add("a");
            list_string.add("b");

            wt.commit();
        }

        Session session_1 = fixture.make_bound_session(db_1, server_path);
        Session session_2 = fixture.make_bound_session(db_2, server_path);

        session_1.wait_for_upload_complete_or_client_stopped();
        session_2.wait_for_upload_complete_or_client_stopped();
        // Download completion is not important.
    }
}

TEST(Sync_DifferentUsersMultiplexing)
{
    ClientServerFixture::Config fixture_config;
    fixture_config.one_connection_per_session = false;

    TEST_DIR(server_dir);
    ClientServerFixture fixture(server_dir, test_context, std::move(fixture_config));

    struct SessionBundle {
        test_util::DBTestPathGuard path_guard;
        DBRef db;
        Session sess;

        SessionBundle(unit_test::TestContext& ctx, ClientServerFixture& fixture, std::string name,
                      std::string signed_token, std::string user_id)
            : path_guard(realm::test_util::get_test_path(ctx.get_test_name(), "." + name + ".realm"))
            , db(DB::create(make_client_replication(), path_guard))
        {
            Session::Config config;
            config.signed_user_token = signed_token;
            config.user_id = user_id;
            sess = fixture.make_bound_session(db, "/test", std::move(config));
            sess.wait_for_download_complete_or_client_stopped();
        }
    };

    fixture.start();

    SessionBundle user_1_sess_1(test_context, fixture, "user_1_db_1", g_user_0_token, "user_0");
    SessionBundle user_2_sess_1(test_context, fixture, "user_2_db_1", g_user_1_token, "user_1");
    SessionBundle user_1_sess_2(test_context, fixture, "user_1_db_2", g_user_0_token, "user_0");
    SessionBundle user_2_sess_2(test_context, fixture, "user_2_db_2", g_user_1_token, "user_1");

    CHECK_EQUAL(user_1_sess_1.sess.get_appservices_connection_id(),
                user_1_sess_2.sess.get_appservices_connection_id());
    CHECK_EQUAL(user_2_sess_1.sess.get_appservices_connection_id(),
                user_2_sess_2.sess.get_appservices_connection_id());
    CHECK_NOT_EQUAL(user_1_sess_1.sess.get_appservices_connection_id(),
                    user_2_sess_1.sess.get_appservices_connection_id());
    CHECK_NOT_EQUAL(user_1_sess_2.sess.get_appservices_connection_id(),
                    user_2_sess_2.sess.get_appservices_connection_id());
}

TEST(Sync_TransformAgainstEmptyReciprocalChangeset)
{
    TEST_CLIENT_DB(seed_db);
    TEST_CLIENT_DB(db_1);
    TEST_CLIENT_DB(db_2);

    {
        auto tr = seed_db->start_write();
        // Create schema: single table with array of ints as property.
        auto table = tr->add_table_with_primary_key("class_table", type_Int, "_id");
        table->add_column_list(type_Int, "ints");
        table->add_column(type_String, "string");
        tr->commit_and_continue_writing();

        // Create object and initialize array.
        table = tr->get_table("class_table");
        auto obj = table->create_object_with_primary_key(42);
        auto ints = obj.get_list<int64_t>("ints");
        for (auto i = 0; i < 8; ++i) {
            ints.insert(i, i);
        }
        tr->commit();
    }

    {
        TEST_DIR(dir);
        MultiClientServerFixture fixture(3, 1, dir, test_context);
        fixture.start();

        util::Optional<Session> seed_session = fixture.make_bound_session(0, seed_db, 0, "/test");
        util::Optional<Session> db_1_session = fixture.make_bound_session(1, db_1, 0, "/test");
        util::Optional<Session> db_2_session = fixture.make_bound_session(2, db_2, 0, "/test");

        seed_session->wait_for_upload_complete_or_client_stopped();
        db_1_session->wait_for_download_complete_or_client_stopped();
        db_2_session->wait_for_download_complete_or_client_stopped();
        seed_session.reset();
        db_2_session.reset();

        auto move_element = [&](const DBRef& db, size_t from, size_t to, size_t string_size = 0) {
            auto wt = db->start_write();
            auto table = wt->get_table("class_table");
            auto obj = table->get_object_with_primary_key(42);
            auto ints = obj.get_list<int64_t>("ints");
            ints.move(from, to);
            obj.set("string", std::string(string_size, 'a'));
            wt->commit();
        };

        // Client 1 uploads two move instructions.
        move_element(db_1, 7, 2);
        move_element(db_1, 7, 6);

        db_1_session->wait_for_upload_complete_or_client_stopped();

        std::this_thread::sleep_for(std::chrono::milliseconds{10});

        // Client 2 uploads two move instructions.
        // The sync client uploads at most 128 KB of data so we make the first changeset large enough so two upload
        // messages are sent to the server instead of one. Each change is transformed against the changes from
        // Client 1.

        // First change discards the first change (move(7, 2)) of Client 1.
        move_element(db_2, 7, 0, 200 * 1024);
        // Second change is tranformed against an empty reciprocal changeset as result of the change above.
        move_element(db_2, 7, 5);
        db_2_session = fixture.make_bound_session(2, db_2, 0, "/test");

        db_1_session->wait_for_upload_complete_or_client_stopped();
        db_2_session->wait_for_upload_complete_or_client_stopped();

        db_1_session->wait_for_download_complete_or_client_stopped();
        db_2_session->wait_for_download_complete_or_client_stopped();
    }

    ReadTransaction rt_1(db_1);
    ReadTransaction rt_2(db_2);
    const Group& group_1 = rt_1;
    const Group& group_2 = rt_2;
    group_1.verify();
    group_2.verify();
    CHECK(compare_groups(rt_1, rt_2));
}

#endif // !REALM_MOBILE

// Tests that an empty reciprocal changesets is set and retrieved correctly.
TEST(Sync_SetAndGetEmptyReciprocalChangeset)
{
    using namespace realm;
    using namespace realm::sync::instr;
    using realm::sync::Changeset;

    TEST_CLIENT_DB(db);

    auto& history = get_history(db);
    history.set_client_file_ident(SaltedFileIdent{1, 0x1234567812345678}, false);
    timestamp_type timestamp{1};
    history.set_local_origin_timestamp_source([&] {
        return ++timestamp;
    });

    auto latest_local_version = [&] {
        auto tr = db->start_write();
        // Create schema: single table with array of ints as property.
        tr->add_table_with_primary_key("class_table", type_Int, "_id")->add_column_list(type_Int, "ints");
        tr->commit_and_continue_writing();

        // Create object and initialize array.
        TableRef table = tr->get_table("class_table");
        auto obj = table->create_object_with_primary_key(42);
        auto ints = obj.get_list<int64_t>("ints");
        for (auto i = 0; i < 8; ++i) {
            ints.insert(i, i);
        }
        tr->commit_and_continue_writing();

        // Move element in array.
        ints.move(7, 2);
        return tr->commit();
    }();

    // Create changeset which moves element from index 7 to index 0 in array.
    // This changeset will discard the previous move (reciprocal changeset), leaving the local reciprocal changesets
    // with no instructions (empty).
    Changeset changeset;
    ArrayMove instr;
    instr.table = changeset.intern_string("table");
    instr.object = instr::PrimaryKey{42};
    instr.field = changeset.intern_string("ints");
    instr.path.push_back(7);
    instr.ndx_2 = 0;
    instr.prior_size = 8;
    changeset.push_back(instr);
    changeset.version = 1;
    changeset.last_integrated_remote_version = latest_local_version - 1;
    changeset.origin_timestamp = timestamp;
    changeset.origin_file_ident = 2;

    ChangesetEncoder::Buffer encoded;
    std::vector<RemoteChangeset> server_changesets_encoded;
    encode_changeset(changeset, encoded);
    server_changesets_encoded.emplace_back(changeset.version, changeset.last_integrated_remote_version,
                                           BinaryData(encoded.data(), encoded.size()), changeset.origin_timestamp,
                                           changeset.origin_file_ident);

    SyncProgress progress = {};
    progress.download.server_version = changeset.version;
    progress.download.last_integrated_client_version = latest_local_version - 1;
    progress.latest_server_version.version = changeset.version;
    progress.latest_server_version.salt = 0x7876543217654321;

    uint_fast64_t downloadable_bytes = 0;
    VersionInfo version_info;
    auto transact = db->start_read();
    history.integrate_server_changesets(progress, downloadable_bytes, server_changesets_encoded, version_info,
                                        DownloadBatchState::SteadyState, *test_context.logger, transact);

    bool is_compressed = false;
    auto data = history.get_reciprocal_transform(latest_local_version, is_compressed);
    Changeset reciprocal_changeset;
    ChunkedBinaryInputStream in{data};
    if (is_compressed) {
        size_t total_size;
        auto decompressed = util::compression::decompress_nonportable_input_stream(in, total_size);
        CHECK(decompressed);
        sync::parse_changeset(*decompressed, reciprocal_changeset); // Throws
    }
    else {
        sync::parse_changeset(in, reciprocal_changeset); // Throws
    }
    // The only instruction in the reciprocal changeset was discarded during OT.
    CHECK(reciprocal_changeset.empty());
}

TEST(Sync_InvalidChangesetFromServer)
{
    TEST_CLIENT_DB(db);

    auto& history = get_history(db);
    history.set_client_file_ident(SaltedFileIdent{2, 0x1234567812345678}, false);

    instr::CreateObject bad_instr;
    bad_instr.object = InternString{1};
    bad_instr.table = InternString{2};

    Changeset changeset;
    changeset.push_back(bad_instr);

    ChangesetEncoder::Buffer encoded;
    encode_changeset(changeset, encoded);
    RemoteChangeset server_changeset;
    server_changeset.origin_file_ident = 1;
    server_changeset.remote_version = 1;
    server_changeset.data = BinaryData(encoded.data(), encoded.size());

    VersionInfo version_info;
    auto transact = db->start_read();
    CHECK_THROW_EX(history.integrate_server_changesets({}, 0, util::Span(&server_changeset, 1), version_info,
                                                       DownloadBatchState::SteadyState, *test_context.logger,
                                                       transact),
                   sync::IntegrationException,
                   StringData(e.what()).contains("Failed to parse received changeset: Invalid interned string"));
}

TEST(Sync_ServerVersionsSkippedFromDownloadCursor)
{
    TEST_CLIENT_DB(db);

    auto& history = get_history(db);
    history.set_client_file_ident(SaltedFileIdent{2, 0x1234567812345678}, false);
    timestamp_type timestamp{1};
    history.set_local_origin_timestamp_source([&] {
        return ++timestamp;
    });

    auto latest_local_version = [&] {
        auto tr = db->start_write();
        tr->add_table_with_primary_key("class_foo", type_String, "_id")->add_column(type_Int, "int_col");
        return tr->commit();
    }();

    Changeset server_changeset;
    server_changeset.version = 10;
    server_changeset.last_integrated_remote_version = latest_local_version - 1;
    server_changeset.origin_timestamp = ++timestamp;
    server_changeset.origin_file_ident = 1;

    std::vector<ChangesetEncoder::Buffer> encoded;
    std::vector<RemoteChangeset> server_changesets_encoded;
    encoded.emplace_back();
    encode_changeset(server_changeset, encoded.back());
    server_changesets_encoded.emplace_back(server_changeset.version, server_changeset.last_integrated_remote_version,
                                           BinaryData(encoded.back().data(), encoded.back().size()),
                                           server_changeset.origin_timestamp, server_changeset.origin_file_ident);

    SyncProgress progress = {};
    // The server skips 10 server versions.
    progress.download.server_version = server_changeset.version + 10;
    progress.download.last_integrated_client_version = latest_local_version - 1;
    progress.latest_server_version.version = server_changeset.version + 15;
    progress.latest_server_version.salt = 0x7876543217654321;

    uint_fast64_t downloadable_bytes = 0;
    VersionInfo version_info;
    auto transact = db->start_read();
    history.integrate_server_changesets(progress, downloadable_bytes, server_changesets_encoded, version_info,
                                        DownloadBatchState::SteadyState, *test_context.logger, transact);

    version_type current_version;
    SaltedFileIdent file_ident;
    SyncProgress expected_progress;
    history.get_status(current_version, file_ident, expected_progress);

    // Check progress is reported correctly.
    CHECK_EQUAL(progress.latest_server_version.salt, expected_progress.latest_server_version.salt);
    CHECK_EQUAL(progress.latest_server_version.version, expected_progress.latest_server_version.version);
    CHECK_EQUAL(progress.download.last_integrated_client_version,
                expected_progress.download.last_integrated_client_version);
    CHECK_EQUAL(progress.download.server_version, expected_progress.download.server_version);
    CHECK_EQUAL(progress.upload.client_version, expected_progress.upload.client_version);
    CHECK_EQUAL(progress.upload.last_integrated_server_version,
                expected_progress.upload.last_integrated_server_version);
}

TEST(Sync_NonIncreasingServerVersions)
{
    TEST_CLIENT_DB(db);

    auto& history = get_history(db);
    history.set_client_file_ident(SaltedFileIdent{2, 0x1234567812345678}, false);
    timestamp_type timestamp{1};
    history.set_local_origin_timestamp_source([&] {
        return ++timestamp;
    });

    auto latest_local_version = [&] {
        auto tr = db->start_write();
        tr->add_table_with_primary_key("class_foo", type_String, "_id")->add_column(type_Int, "int_col");
        return tr->commit();
    }();

    std::vector<Changeset> server_changesets;
    auto prep_changeset = [&](auto pk_name, auto int_col_val) {
        Changeset changeset;
        changeset.version = 10;
        changeset.last_integrated_remote_version = latest_local_version - 1;
        changeset.origin_timestamp = ++timestamp;
        changeset.origin_file_ident = 1;
        instr::PrimaryKey pk{changeset.intern_string(pk_name)};
        auto table_name = changeset.intern_string("foo");
        auto col_name = changeset.intern_string("int_col");
        instr::EraseObject erase_1;
        erase_1.object = pk;
        erase_1.table = table_name;
        changeset.push_back(erase_1);
        instr::CreateObject create_1;
        create_1.object = pk;
        create_1.table = table_name;
        changeset.push_back(create_1);
        instr::Update update_1;
        update_1.table = table_name;
        update_1.object = pk;
        update_1.field = col_name;
        update_1.value = instr::Payload{int64_t(int_col_val)};
        changeset.push_back(update_1);
        server_changesets.push_back(std::move(changeset));
    };
    prep_changeset("bizz", 1);
    prep_changeset("buzz", 2);
    prep_changeset("baz", 3);
    prep_changeset("bar", 4);
    ++server_changesets.back().version;

    std::vector<ChangesetEncoder::Buffer> encoded;
    std::vector<RemoteChangeset> server_changesets_encoded;
    for (const auto& changeset : server_changesets) {
        encoded.emplace_back();
        encode_changeset(changeset, encoded.back());
        server_changesets_encoded.emplace_back(changeset.version, changeset.last_integrated_remote_version,
                                               BinaryData(encoded.back().data(), encoded.back().size()),
                                               changeset.origin_timestamp, changeset.origin_file_ident);
    }

    SyncProgress progress = {};
    progress.download.server_version = server_changesets.back().version;
    progress.download.last_integrated_client_version = latest_local_version - 1;
    progress.latest_server_version.version = server_changesets.back().version;
    progress.latest_server_version.salt = 0x7876543217654321;

    uint_fast64_t downloadable_bytes = 0;
    VersionInfo version_info;
    auto transact = db->start_read();
    history.integrate_server_changesets(progress, downloadable_bytes, server_changesets_encoded, version_info,
                                        DownloadBatchState::SteadyState, *test_context.logger, transact);
}

TEST(Sync_DanglingLinksCountInPriorSize)
{
    SHARED_GROUP_TEST_PATH(path);
    ClientReplication repl;
    auto local_db = realm::DB::create(repl, path);
    auto& history = repl.get_history();
    history.set_client_file_ident(sync::SaltedFileIdent{1, 123456}, true);

    version_type last_version, last_version_observed = 0;
    auto dump_uploadable = [&] {
        UploadCursor upload_cursor{last_version_observed, 0};
        std::vector<sync::ClientHistory::UploadChangeset> changesets_to_upload;
        version_type locked_server_version = 0;
        history.find_uploadable_changesets(upload_cursor, last_version, changesets_to_upload, locked_server_version);
        CHECK_EQUAL(changesets_to_upload.size(), static_cast<size_t>(1));
        realm::sync::Changeset parsed_changeset;
        auto unparsed_changeset = changesets_to_upload[0].changeset.get_first_chunk();
        realm::util::SimpleInputStream changeset_stream(unparsed_changeset);
        realm::sync::parse_changeset(changeset_stream, parsed_changeset);
        test_context.logger->info("changeset at version %1: %2", last_version, parsed_changeset);
        last_version_observed = last_version;
        return parsed_changeset;
    };

    TableKey source_table_key, target_table_key;
    {
        auto wt = local_db->start_write();
        auto source_table = wt->add_table_with_primary_key("class_source", type_String, "_id");
        auto target_table = wt->add_table_with_primary_key("class_target", type_String, "_id");
        source_table->add_column_list(*target_table, "links");

        source_table_key = source_table->get_key();
        target_table_key = target_table->get_key();

        auto obj_to_keep = target_table->create_object_with_primary_key(std::string{"target1"});
        auto obj_to_delete = target_table->create_object_with_primary_key(std::string{"target2"});
        auto source_obj = source_table->create_object_with_primary_key(std::string{"source"});

        auto links_list = source_obj.get_linklist("links");
        links_list.add(obj_to_keep.get_key());
        links_list.add(obj_to_delete.get_key());
        last_version = wt->commit();
    }

    dump_uploadable();

    {
        // Simulate removing the object via the sync client so we get a dangling link
        TempShortCircuitReplication disable_repl(repl);
        auto wt = local_db->start_write();
        auto target_table = wt->get_table(target_table_key);
        auto obj = target_table->get_object_with_primary_key(std::string{"target2"});
        obj.invalidate();
        last_version = wt->commit();
    }

    {
        auto wt = local_db->start_write();
        auto source_table = wt->get_table(source_table_key);
        auto target_table = wt->get_table(target_table_key);

        auto obj_to_add = target_table->create_object_with_primary_key(std::string{"target3"});

        auto source_obj = source_table->get_object_with_primary_key(std::string{"source"});
        auto links_list = source_obj.get_linklist("links");
        links_list.add(obj_to_add.get_key());
        last_version = wt->commit();
    }

    auto changeset = dump_uploadable();
    CHECK_EQUAL(changeset.size(), static_cast<size_t>(2));
    auto changeset_it = changeset.end();
    --changeset_it;
    auto last_instr = *changeset_it;
    CHECK_EQUAL(last_instr->type(), Instruction::Type::ArrayInsert);
    auto arr_insert_instr = last_instr->get_as<Instruction::ArrayInsert>();
    CHECK_EQUAL(changeset.get_string(arr_insert_instr.table), StringData("source"));
    CHECK(arr_insert_instr.value.type == sync::instr::Payload::Type::Link);
    CHECK_EQUAL(changeset.get_string(mpark::get<InternString>(arr_insert_instr.value.data.link.target)),
                StringData("target3"));
    CHECK_EQUAL(arr_insert_instr.prior_size, 2);
}

// This test calls row_for_object_id() for various object ids and tests that
// the right value is returned including that no assertions are hit.
TEST(Sync_RowForGlobalKey)
{
    TEST_CLIENT_DB(db);

    {
        WriteTransaction wt(db);
        TableRef table = wt.add_table("class_foo");
        table->add_column(type_Int, "i");
        wt.commit();
    }

    // Check that various object_ids are not in the table.
    {
        ReadTransaction rt(db);
        ConstTableRef table = rt.get_table("class_foo");
        CHECK(table);

        // Default constructed GlobalKey
        {
            GlobalKey object_id;
            auto row_ndx = table->get_objkey(object_id);
            CHECK_NOT(row_ndx);
        }

        // GlobalKey with small lo and hi values
        {
            GlobalKey object_id{12, 24};
            auto row_ndx = table->get_objkey(object_id);
            CHECK_NOT(row_ndx);
        }

        // GlobalKey with lo and hi values past the 32 bit limit.
        {
            GlobalKey object_id{uint_fast64_t(1) << 50, uint_fast64_t(1) << 52};
            auto row_ndx = table->get_objkey(object_id);
            CHECK_NOT(row_ndx);
        }
    }
}

TEST(Sync_FirstPromoteToWriteAdvancesRead)
{
    TEST_CLIENT_DB(db);
    auto db2 = DB::create(make_client_replication(), db_path);
    auto read = db->start_read();
    db2->start_write()->commit();
    // This will hit `ClientHistory::update_from_ref_and_version()` with m_group
    // unset since it's advancing the read transaction without ever having been
    // in a write transaction before.
    read->promote_to_write();
}


} // unnamed namespace<|MERGE_RESOLUTION|>--- conflicted
+++ resolved
@@ -6207,7 +6207,6 @@
     }
 }
 
-<<<<<<< HEAD
 TEST(Sync_AdditionalProperties)
 {
     DBOptions options;
@@ -6216,12 +6215,6 @@
     SHARED_GROUP_TEST_PATH(db_2_path);
     auto db_1 = DB::create(make_client_replication(), db_1_path, options);
     auto db_2 = DB::create(make_client_replication(), db_2_path, options);
-=======
-TEST(Sync_NestedCollectionClear)
-{
-    TEST_CLIENT_DB(db_1);
-    TEST_CLIENT_DB(db_2);
->>>>>>> 0e533a76
 
     TEST_DIR(dir);
     fixtures::ClientServerFixture fixture{dir, test_context};
@@ -6230,7 +6223,6 @@
     Session session_1 = fixture.make_session(db_1, "/test");
     Session session_2 = fixture.make_session(db_2, "/test");
 
-<<<<<<< HEAD
     Timestamp now{std::chrono::system_clock::now()};
 
     write_transaction(db_1, [&](WriteTransaction& tr) {
@@ -6244,28 +6236,10 @@
         auto list = foo.get_list_ptr<Mixed>("scores");
         list->add(4.6);
     });
-=======
-    auto tr_1 = db_1->start_write();
-    auto tr_2 = db_2->start_read();
-    auto table_1 = tr_1->add_table_with_primary_key("class_Table", type_Int, "id");
-    auto col = table_1->add_column(type_Mixed, "any");
-    table_1->add_column_list(type_Mixed, "ints");
-    auto col_list = table_1->add_column_list(type_Mixed, "any_list");
-
-    auto foo = table_1->create_object_with_primary_key(123);
-    foo.set_collection(col, CollectionType::List);
-    auto parent_list = foo.get_list<Mixed>(col_list);
-    parent_list.insert_collection(0, CollectionType::List);
-    parent_list.insert_collection(1, CollectionType::Dictionary);
-    auto foo1 = table_1->create_object_with_primary_key(456);
-    foo1.set_collection(col, CollectionType::Dictionary);
-    tr_1->commit_and_continue_as_read();
->>>>>>> 0e533a76
 
     session_1.wait_for_upload_complete_or_client_stopped();
     session_2.wait_for_download_complete_or_client_stopped();
 
-<<<<<<< HEAD
     write_transaction(db_2, [&](WriteTransaction& tr) {
         auto table = tr.get_table("class_Table");
         CHECK_EQUAL(table->size(), 1);
@@ -6297,7 +6271,39 @@
         auto props = obj.get_additional_properties();
         CHECK_EQUAL(props.size(), 1);
     });
-=======
+}
+
+TEST(Sync_NestedCollectionClear)
+{
+    TEST_CLIENT_DB(db_1);
+    TEST_CLIENT_DB(db_2);
+
+    TEST_DIR(dir);
+    fixtures::ClientServerFixture fixture{dir, test_context};
+    fixture.start();
+
+    Session session_1 = fixture.make_session(db_1, "/test");
+    Session session_2 = fixture.make_session(db_2, "/test");
+
+    auto tr_1 = db_1->start_write();
+    auto tr_2 = db_2->start_read();
+    auto table_1 = tr_1->add_table_with_primary_key("class_Table", type_Int, "id");
+    auto col = table_1->add_column(type_Mixed, "any");
+    table_1->add_column_list(type_Mixed, "ints");
+    auto col_list = table_1->add_column_list(type_Mixed, "any_list");
+
+    auto foo = table_1->create_object_with_primary_key(123);
+    foo.set_collection(col, CollectionType::List);
+    auto parent_list = foo.get_list<Mixed>(col_list);
+    parent_list.insert_collection(0, CollectionType::List);
+    parent_list.insert_collection(1, CollectionType::Dictionary);
+    auto foo1 = table_1->create_object_with_primary_key(456);
+    foo1.set_collection(col, CollectionType::Dictionary);
+    tr_1->commit_and_continue_as_read();
+
+    session_1.wait_for_upload_complete_or_client_stopped();
+    session_2.wait_for_download_complete_or_client_stopped();
+
     {
         tr_1->promote_to_write();
         auto list = foo.get_list<Mixed>("any");
@@ -6377,7 +6383,6 @@
     CHECK_EQUAL(list_int.size(), 4); // We should still have odd behavior for normal lists
 
     CHECK(compare_groups(*tr_1, *tr_2));
->>>>>>> 0e533a76
 }
 
 TEST(Sync_Dictionary_Links)
