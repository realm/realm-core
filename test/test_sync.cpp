--- conflicted
+++ resolved
@@ -4439,12 +4439,8 @@
 
     BowlOfStonesSemaphore bowl;
     auto error_handler = [&](std::error_code ec, bool, const std::string&) {
-<<<<<<< HEAD
         bool valid_error = ec == sync::websocket::WebSocketError::websocket_read_error;
         CHECK(valid_error);
-=======
-        CHECK_EQUAL(ec, sync::websocket::make_error_code(ErrorCodes::ReadError));
->>>>>>> 52b82061
         bowl.add_stone();
     };
     fixture.set_client_side_error_handler(std::move(error_handler));
