--- conflicted
+++ resolved
@@ -6505,8 +6505,314 @@
     }
 }
 
-<<<<<<< HEAD
-=======
+TEST(Sync_DifferentUsersMultiplexing)
+{
+    ClientServerFixture::Config fixture_config;
+    fixture_config.one_connection_per_session = false;
+
+    TEST_DIR(server_dir);
+    ClientServerFixture fixture(server_dir, test_context, std::move(fixture_config));
+
+    struct SessionBundle {
+        test_util::DBTestPathGuard path_guard;
+        DBRef db;
+        Session sess;
+
+        SessionBundle(unit_test::TestContext& ctx, ClientServerFixture& fixture, std::string name,
+                      std::string signed_token, std::string user_id)
+            : path_guard(realm::test_util::get_test_path(ctx.get_test_name(), "." + name + ".realm"))
+            , db(DB::create(make_client_replication(), path_guard))
+        {
+            Session::Config config;
+            config.signed_user_token = signed_token;
+            config.user_id = user_id;
+            sess = fixture.make_bound_session(db, "/test", std::move(config));
+            sess.wait_for_download_complete_or_client_stopped();
+        }
+    };
+
+    fixture.start();
+
+    SessionBundle user_1_sess_1(test_context, fixture, "user_1_db_1", g_user_0_token, "user_0");
+    SessionBundle user_2_sess_1(test_context, fixture, "user_2_db_1", g_user_1_token, "user_1");
+    SessionBundle user_1_sess_2(test_context, fixture, "user_1_db_2", g_user_0_token, "user_0");
+    SessionBundle user_2_sess_2(test_context, fixture, "user_2_db_2", g_user_1_token, "user_1");
+
+    CHECK_EQUAL(user_1_sess_1.sess.get_appservices_connection_id(),
+                user_1_sess_2.sess.get_appservices_connection_id());
+    CHECK_EQUAL(user_2_sess_1.sess.get_appservices_connection_id(),
+                user_2_sess_2.sess.get_appservices_connection_id());
+    CHECK_NOT_EQUAL(user_1_sess_1.sess.get_appservices_connection_id(),
+                    user_2_sess_1.sess.get_appservices_connection_id());
+    CHECK_NOT_EQUAL(user_1_sess_2.sess.get_appservices_connection_id(),
+                    user_2_sess_2.sess.get_appservices_connection_id());
+}
+
+TEST(Sync_TransformAgainstEmptyReciprocalChangeset)
+{
+    TEST_CLIENT_DB(seed_db);
+    TEST_CLIENT_DB(db_1);
+    TEST_CLIENT_DB(db_2);
+
+    {
+        auto tr = seed_db->start_write();
+        // Create schema: single table with array of ints as property.
+        auto table = tr->add_table_with_primary_key("class_table", type_Int, "_id");
+        table->add_column_list(type_Int, "ints");
+        table->add_column(type_String, "string");
+        tr->commit_and_continue_writing();
+
+        // Create object and initialize array.
+        table = tr->get_table("class_table");
+        auto obj = table->create_object_with_primary_key(42);
+        auto ints = obj.get_list<int64_t>("ints");
+        for (auto i = 0; i < 8; ++i) {
+            ints.insert(i, i);
+        }
+        tr->commit();
+    }
+
+    {
+        TEST_DIR(dir);
+        MultiClientServerFixture fixture(3, 1, dir, test_context);
+        fixture.start();
+
+        util::Optional<Session> seed_session = fixture.make_bound_session(0, seed_db, 0, "/test");
+        util::Optional<Session> db_1_session = fixture.make_bound_session(1, db_1, 0, "/test");
+        util::Optional<Session> db_2_session = fixture.make_bound_session(2, db_2, 0, "/test");
+
+        seed_session->wait_for_upload_complete_or_client_stopped();
+        db_1_session->wait_for_download_complete_or_client_stopped();
+        db_2_session->wait_for_download_complete_or_client_stopped();
+        seed_session.reset();
+        db_2_session.reset();
+
+        auto move_element = [&](const DBRef& db, size_t from, size_t to, size_t string_size = 0) {
+            auto wt = db->start_write();
+            auto table = wt->get_table("class_table");
+            auto obj = table->get_object_with_primary_key(42);
+            auto ints = obj.get_list<int64_t>("ints");
+            ints.move(from, to);
+            obj.set("string", std::string(string_size, 'a'));
+            wt->commit();
+        };
+
+        // Client 1 uploads two move instructions.
+        move_element(db_1, 7, 2);
+        move_element(db_1, 7, 6);
+
+        db_1_session->wait_for_upload_complete_or_client_stopped();
+
+        std::this_thread::sleep_for(std::chrono::milliseconds{10});
+
+        // Client 2 uploads two move instructions.
+        // The sync client uploads at most 128 KB of data so we make the first changeset large enough so two upload
+        // messages are sent to the server instead of one. Each change is transformed against the changes from
+        // Client 1.
+
+        // First change discards the first change (move(7, 2)) of Client 1.
+        move_element(db_2, 7, 0, 200 * 1024);
+        // Second change is tranformed against an empty reciprocal changeset as result of the change above.
+        move_element(db_2, 7, 5);
+        db_2_session = fixture.make_bound_session(2, db_2, 0, "/test");
+
+        db_1_session->wait_for_upload_complete_or_client_stopped();
+        db_2_session->wait_for_upload_complete_or_client_stopped();
+
+        db_1_session->wait_for_download_complete_or_client_stopped();
+        db_2_session->wait_for_download_complete_or_client_stopped();
+    }
+
+    ReadTransaction rt_1(db_1);
+    ReadTransaction rt_2(db_2);
+    const Group& group_1 = rt_1;
+    const Group& group_2 = rt_2;
+    group_1.verify();
+    group_2.verify();
+    CHECK(compare_groups(rt_1, rt_2));
+}
+
+#endif // !REALM_MOBILE
+
+// Tests that an empty reciprocal changesets is set and retrieved correctly.
+TEST(Sync_SetAndGetEmptyReciprocalChangeset)
+{
+    using namespace realm;
+    using namespace realm::sync::instr;
+    using realm::sync::Changeset;
+
+    TEST_CLIENT_DB(db);
+
+    auto& history = get_history(db);
+    history.set_client_file_ident(SaltedFileIdent{1, 0x1234567812345678}, false);
+    timestamp_type timestamp{1};
+    history.set_local_origin_timestamp_source([&] {
+        return ++timestamp;
+    });
+
+    auto latest_local_version = [&] {
+        auto tr = db->start_write();
+        // Create schema: single table with array of ints as property.
+        tr->add_table_with_primary_key("class_table", type_Int, "_id")->add_column_list(type_Int, "ints");
+        tr->commit_and_continue_writing();
+
+        // Create object and initialize array.
+        TableRef table = tr->get_table("class_table");
+        auto obj = table->create_object_with_primary_key(42);
+        auto ints = obj.get_list<int64_t>("ints");
+        for (auto i = 0; i < 8; ++i) {
+            ints.insert(i, i);
+        }
+        tr->commit_and_continue_writing();
+
+        // Move element in array.
+        ints.move(7, 2);
+        return tr->commit();
+    }();
+
+    // Create changeset which moves element from index 7 to index 0 in array.
+    // This changeset will discard the previous move (reciprocal changeset), leaving the local reciprocal changesets
+    // with no instructions (empty).
+    Changeset changeset;
+    ArrayMove instr;
+    instr.table = changeset.intern_string("table");
+    instr.object = instr::PrimaryKey{42};
+    instr.field = changeset.intern_string("ints");
+    instr.path.push_back(7);
+    instr.ndx_2 = 0;
+    instr.prior_size = 8;
+    changeset.push_back(instr);
+    changeset.version = 1;
+    changeset.last_integrated_remote_version = latest_local_version - 1;
+    changeset.origin_timestamp = timestamp;
+    changeset.origin_file_ident = 2;
+
+    ChangesetEncoder::Buffer encoded;
+    std::vector<RemoteChangeset> server_changesets_encoded;
+    encode_changeset(changeset, encoded);
+    server_changesets_encoded.emplace_back(changeset.version, changeset.last_integrated_remote_version,
+                                           BinaryData(encoded.data(), encoded.size()), changeset.origin_timestamp,
+                                           changeset.origin_file_ident);
+
+    SyncProgress progress = {};
+    progress.download.server_version = changeset.version;
+    progress.download.last_integrated_client_version = latest_local_version - 1;
+    progress.latest_server_version.version = changeset.version;
+    progress.latest_server_version.salt = 0x7876543217654321;
+
+    uint_fast64_t downloadable_bytes = 0;
+    VersionInfo version_info;
+    auto transact = db->start_read();
+    history.integrate_server_changesets(progress, &downloadable_bytes, server_changesets_encoded, version_info,
+                                        DownloadBatchState::SteadyState, *test_context.logger, transact);
+
+    bool is_compressed = false;
+    auto data = history.get_reciprocal_transform(latest_local_version, is_compressed);
+    Changeset reciprocal_changeset;
+    ChunkedBinaryInputStream in{data};
+    if (is_compressed) {
+        size_t total_size;
+        auto decompressed = util::compression::decompress_nonportable_input_stream(in, total_size);
+        CHECK(decompressed);
+        sync::parse_changeset(*decompressed, reciprocal_changeset); // Throws
+    }
+    else {
+        sync::parse_changeset(in, reciprocal_changeset); // Throws
+    }
+    // The only instruction in the reciprocal changeset was discarded during OT.
+    CHECK(reciprocal_changeset.empty());
+}
+
+TEST(Sync_InvalidChangesetFromServer)
+{
+    TEST_CLIENT_DB(db);
+
+    auto& history = get_history(db);
+    history.set_client_file_ident(SaltedFileIdent{2, 0x1234567812345678}, false);
+
+    instr::CreateObject bad_instr;
+    bad_instr.object = InternString{1};
+    bad_instr.table = InternString{2};
+
+    Changeset changeset;
+    changeset.push_back(bad_instr);
+
+    ChangesetEncoder::Buffer encoded;
+    encode_changeset(changeset, encoded);
+    RemoteChangeset server_changeset;
+    server_changeset.origin_file_ident = 1;
+    server_changeset.remote_version = 1;
+    server_changeset.data = BinaryData(encoded.data(), encoded.size());
+
+    VersionInfo version_info;
+    auto transact = db->start_read();
+    CHECK_THROW_EX(history.integrate_server_changesets({}, nullptr, util::Span(&server_changeset, 1), version_info,
+                                                       DownloadBatchState::SteadyState, *test_context.logger,
+                                                       transact),
+                   sync::IntegrationException,
+                   StringData(e.what()).contains("Failed to parse received changeset: Invalid interned string"));
+}
+
+TEST(Sync_ServerVersionsSkippedFromDownloadCursor)
+{
+    TEST_CLIENT_DB(db);
+
+    auto& history = get_history(db);
+    history.set_client_file_ident(SaltedFileIdent{2, 0x1234567812345678}, false);
+    timestamp_type timestamp{1};
+    history.set_local_origin_timestamp_source([&] {
+        return ++timestamp;
+    });
+
+    auto latest_local_version = [&] {
+        auto tr = db->start_write();
+        tr->add_table_with_primary_key("class_foo", type_String, "_id")->add_column(type_Int, "int_col");
+        return tr->commit();
+    }();
+
+    Changeset server_changeset;
+    server_changeset.version = 10;
+    server_changeset.last_integrated_remote_version = latest_local_version - 1;
+    server_changeset.origin_timestamp = ++timestamp;
+    server_changeset.origin_file_ident = 1;
+
+    std::vector<ChangesetEncoder::Buffer> encoded;
+    std::vector<RemoteChangeset> server_changesets_encoded;
+    encoded.emplace_back();
+    encode_changeset(server_changeset, encoded.back());
+    server_changesets_encoded.emplace_back(server_changeset.version, server_changeset.last_integrated_remote_version,
+                                           BinaryData(encoded.back().data(), encoded.back().size()),
+                                           server_changeset.origin_timestamp, server_changeset.origin_file_ident);
+
+    SyncProgress progress = {};
+    // The server skips 10 server versions.
+    progress.download.server_version = server_changeset.version + 10;
+    progress.download.last_integrated_client_version = latest_local_version - 1;
+    progress.latest_server_version.version = server_changeset.version + 15;
+    progress.latest_server_version.salt = 0x7876543217654321;
+
+    uint_fast64_t downloadable_bytes = 0;
+    VersionInfo version_info;
+    auto transact = db->start_read();
+    history.integrate_server_changesets(progress, &downloadable_bytes, server_changesets_encoded, version_info,
+                                        DownloadBatchState::SteadyState, *test_context.logger, transact);
+
+    version_type current_version;
+    SaltedFileIdent file_ident;
+    SyncProgress expected_progress;
+    history.get_status(current_version, file_ident, expected_progress);
+
+    // Check progress is reported correctly.
+    CHECK_EQUAL(progress.latest_server_version.salt, expected_progress.latest_server_version.salt);
+    CHECK_EQUAL(progress.latest_server_version.version, expected_progress.latest_server_version.version);
+    CHECK_EQUAL(progress.download.last_integrated_client_version,
+                expected_progress.download.last_integrated_client_version);
+    CHECK_EQUAL(progress.download.server_version, expected_progress.download.server_version);
+    CHECK_EQUAL(progress.upload.client_version, expected_progress.upload.client_version);
+    CHECK_EQUAL(progress.upload.last_integrated_server_version,
+                expected_progress.upload.last_integrated_server_version);
+}
+
 TEST(Sync_NonIncreasingServerVersions)
 {
     TEST_CLIENT_DB(db);
@@ -6579,430 +6885,6 @@
                                         DownloadBatchState::SteadyState, *test_context.logger, transact);
 }
 
-TEST(Sync_InvalidChangesetFromServer)
-{
-    TEST_CLIENT_DB(db);
-
-    auto& history = get_history(db);
-    history.set_client_file_ident(SaltedFileIdent{2, 0x1234567812345678}, false);
-
-    instr::CreateObject bad_instr;
-    bad_instr.object = InternString{1};
-    bad_instr.table = InternString{2};
-
-    Changeset changeset;
-    changeset.push_back(bad_instr);
-
-    ChangesetEncoder::Buffer encoded;
-    encode_changeset(changeset, encoded);
-    RemoteChangeset server_changeset;
-    server_changeset.origin_file_ident = 1;
-    server_changeset.remote_version = 1;
-    server_changeset.data = BinaryData(encoded.data(), encoded.size());
-
-    VersionInfo version_info;
-    auto transact = db->start_read();
-    CHECK_THROW_EX(history.integrate_server_changesets({}, nullptr, util::Span(&server_changeset, 1), version_info,
-                                                       DownloadBatchState::SteadyState, *test_context.logger,
-                                                       transact),
-                   sync::IntegrationException,
-                   StringData(e.what()).contains("Failed to parse received changeset: Invalid interned string"));
-}
-
->>>>>>> 2fab39ea
-TEST(Sync_DifferentUsersMultiplexing)
-{
-    ClientServerFixture::Config fixture_config;
-    fixture_config.one_connection_per_session = false;
-
-    TEST_DIR(server_dir);
-    ClientServerFixture fixture(server_dir, test_context, std::move(fixture_config));
-
-    struct SessionBundle {
-        test_util::DBTestPathGuard path_guard;
-        DBRef db;
-        Session sess;
-
-        SessionBundle(unit_test::TestContext& ctx, ClientServerFixture& fixture, std::string name,
-                      std::string signed_token, std::string user_id)
-            : path_guard(realm::test_util::get_test_path(ctx.get_test_name(), "." + name + ".realm"))
-            , db(DB::create(make_client_replication(), path_guard))
-        {
-            Session::Config config;
-            config.signed_user_token = signed_token;
-            config.user_id = user_id;
-            sess = fixture.make_bound_session(db, "/test", std::move(config));
-            sess.wait_for_download_complete_or_client_stopped();
-        }
-    };
-
-    fixture.start();
-
-    SessionBundle user_1_sess_1(test_context, fixture, "user_1_db_1", g_user_0_token, "user_0");
-    SessionBundle user_2_sess_1(test_context, fixture, "user_2_db_1", g_user_1_token, "user_1");
-    SessionBundle user_1_sess_2(test_context, fixture, "user_1_db_2", g_user_0_token, "user_0");
-    SessionBundle user_2_sess_2(test_context, fixture, "user_2_db_2", g_user_1_token, "user_1");
-
-    CHECK_EQUAL(user_1_sess_1.sess.get_appservices_connection_id(),
-                user_1_sess_2.sess.get_appservices_connection_id());
-    CHECK_EQUAL(user_2_sess_1.sess.get_appservices_connection_id(),
-                user_2_sess_2.sess.get_appservices_connection_id());
-    CHECK_NOT_EQUAL(user_1_sess_1.sess.get_appservices_connection_id(),
-                    user_2_sess_1.sess.get_appservices_connection_id());
-    CHECK_NOT_EQUAL(user_1_sess_2.sess.get_appservices_connection_id(),
-                    user_2_sess_2.sess.get_appservices_connection_id());
-}
-
-TEST(Sync_TransformAgainstEmptyReciprocalChangeset)
-{
-    TEST_CLIENT_DB(seed_db);
-    TEST_CLIENT_DB(db_1);
-    TEST_CLIENT_DB(db_2);
-
-    {
-        auto tr = seed_db->start_write();
-        // Create schema: single table with array of ints as property.
-        auto table = tr->add_table_with_primary_key("class_table", type_Int, "_id");
-        table->add_column_list(type_Int, "ints");
-        table->add_column(type_String, "string");
-        tr->commit_and_continue_writing();
-
-        // Create object and initialize array.
-        table = tr->get_table("class_table");
-        auto obj = table->create_object_with_primary_key(42);
-        auto ints = obj.get_list<int64_t>("ints");
-        for (auto i = 0; i < 8; ++i) {
-            ints.insert(i, i);
-        }
-        tr->commit();
-    }
-
-    {
-        TEST_DIR(dir);
-        MultiClientServerFixture fixture(3, 1, dir, test_context);
-        fixture.start();
-
-        util::Optional<Session> seed_session = fixture.make_bound_session(0, seed_db, 0, "/test");
-        util::Optional<Session> db_1_session = fixture.make_bound_session(1, db_1, 0, "/test");
-        util::Optional<Session> db_2_session = fixture.make_bound_session(2, db_2, 0, "/test");
-
-        seed_session->wait_for_upload_complete_or_client_stopped();
-        db_1_session->wait_for_download_complete_or_client_stopped();
-        db_2_session->wait_for_download_complete_or_client_stopped();
-        seed_session.reset();
-        db_2_session.reset();
-
-        auto move_element = [&](const DBRef& db, size_t from, size_t to, size_t string_size = 0) {
-            auto wt = db->start_write();
-            auto table = wt->get_table("class_table");
-            auto obj = table->get_object_with_primary_key(42);
-            auto ints = obj.get_list<int64_t>("ints");
-            ints.move(from, to);
-            obj.set("string", std::string(string_size, 'a'));
-            wt->commit();
-        };
-
-        // Client 1 uploads two move instructions.
-        move_element(db_1, 7, 2);
-        move_element(db_1, 7, 6);
-
-        db_1_session->wait_for_upload_complete_or_client_stopped();
-
-        std::this_thread::sleep_for(std::chrono::milliseconds{10});
-
-        // Client 2 uploads two move instructions.
-        // The sync client uploads at most 128 KB of data so we make the first changeset large enough so two upload
-        // messages are sent to the server instead of one. Each change is transformed against the changes from
-        // Client 1.
-
-        // First change discards the first change (move(7, 2)) of Client 1.
-        move_element(db_2, 7, 0, 200 * 1024);
-        // Second change is tranformed against an empty reciprocal changeset as result of the change above.
-        move_element(db_2, 7, 5);
-        db_2_session = fixture.make_bound_session(2, db_2, 0, "/test");
-
-        db_1_session->wait_for_upload_complete_or_client_stopped();
-        db_2_session->wait_for_upload_complete_or_client_stopped();
-
-        db_1_session->wait_for_download_complete_or_client_stopped();
-        db_2_session->wait_for_download_complete_or_client_stopped();
-    }
-
-    ReadTransaction rt_1(db_1);
-    ReadTransaction rt_2(db_2);
-    const Group& group_1 = rt_1;
-    const Group& group_2 = rt_2;
-    group_1.verify();
-    group_2.verify();
-    CHECK(compare_groups(rt_1, rt_2));
-}
-
-#endif // !REALM_MOBILE
-
-// Tests that an empty reciprocal changesets is set and retrieved correctly.
-TEST(Sync_SetAndGetEmptyReciprocalChangeset)
-{
-    using namespace realm;
-    using namespace realm::sync::instr;
-    using realm::sync::Changeset;
-
-    TEST_CLIENT_DB(db);
-
-    auto& history = get_history(db);
-    history.set_client_file_ident(SaltedFileIdent{1, 0x1234567812345678}, false);
-    timestamp_type timestamp{1};
-    history.set_local_origin_timestamp_source([&] {
-        return ++timestamp;
-    });
-
-    auto latest_local_version = [&] {
-        auto tr = db->start_write();
-        // Create schema: single table with array of ints as property.
-        tr->add_table_with_primary_key("class_table", type_Int, "_id")->add_column_list(type_Int, "ints");
-        tr->commit_and_continue_writing();
-
-        // Create object and initialize array.
-        TableRef table = tr->get_table("class_table");
-        auto obj = table->create_object_with_primary_key(42);
-        auto ints = obj.get_list<int64_t>("ints");
-        for (auto i = 0; i < 8; ++i) {
-            ints.insert(i, i);
-        }
-        tr->commit_and_continue_writing();
-
-        // Move element in array.
-        ints.move(7, 2);
-        return tr->commit();
-    }();
-
-    // Create changeset which moves element from index 7 to index 0 in array.
-    // This changeset will discard the previous move (reciprocal changeset), leaving the local reciprocal changesets
-    // with no instructions (empty).
-    Changeset changeset;
-    ArrayMove instr;
-    instr.table = changeset.intern_string("table");
-    instr.object = instr::PrimaryKey{42};
-    instr.field = changeset.intern_string("ints");
-    instr.path.push_back(7);
-    instr.ndx_2 = 0;
-    instr.prior_size = 8;
-    changeset.push_back(instr);
-    changeset.version = 1;
-    changeset.last_integrated_remote_version = latest_local_version - 1;
-    changeset.origin_timestamp = timestamp;
-    changeset.origin_file_ident = 2;
-
-    ChangesetEncoder::Buffer encoded;
-    std::vector<RemoteChangeset> server_changesets_encoded;
-    encode_changeset(changeset, encoded);
-    server_changesets_encoded.emplace_back(changeset.version, changeset.last_integrated_remote_version,
-                                           BinaryData(encoded.data(), encoded.size()), changeset.origin_timestamp,
-                                           changeset.origin_file_ident);
-
-    SyncProgress progress = {};
-    progress.download.server_version = changeset.version;
-    progress.download.last_integrated_client_version = latest_local_version - 1;
-    progress.latest_server_version.version = changeset.version;
-    progress.latest_server_version.salt = 0x7876543217654321;
-
-    uint_fast64_t downloadable_bytes = 0;
-    VersionInfo version_info;
-    auto transact = db->start_read();
-    history.integrate_server_changesets(progress, &downloadable_bytes, server_changesets_encoded, version_info,
-                                        DownloadBatchState::SteadyState, *test_context.logger, transact);
-
-    bool is_compressed = false;
-    auto data = history.get_reciprocal_transform(latest_local_version, is_compressed);
-    Changeset reciprocal_changeset;
-    ChunkedBinaryInputStream in{data};
-    if (is_compressed) {
-        size_t total_size;
-        auto decompressed = util::compression::decompress_nonportable_input_stream(in, total_size);
-        CHECK(decompressed);
-        sync::parse_changeset(*decompressed, reciprocal_changeset); // Throws
-    }
-    else {
-        sync::parse_changeset(in, reciprocal_changeset); // Throws
-    }
-    // The only instruction in the reciprocal changeset was discarded during OT.
-    CHECK(reciprocal_changeset.empty());
-}
-
-
-TEST(Sync_InvalidChangesetFromServer)
-{
-    TEST_CLIENT_DB(db);
-
-    auto& history = get_history(db);
-    history.set_client_file_ident(SaltedFileIdent{2, 0x1234567812345678}, false);
-
-    instr::CreateObject bad_instr;
-    bad_instr.object = InternString{1};
-    bad_instr.table = InternString{2};
-
-    Changeset changeset;
-    changeset.push_back(bad_instr);
-
-    ChangesetEncoder::Buffer encoded;
-    encode_changeset(changeset, encoded);
-    Transformer::RemoteChangeset server_changeset;
-    server_changeset.origin_file_ident = 1;
-    server_changeset.remote_version = 1;
-    server_changeset.data = BinaryData(encoded.data(), encoded.size());
-
-<<<<<<< HEAD
-    VersionInfo version_info;
-    util::StderrLogger logger;
-    auto transact = db->start_read();
-    CHECK_THROW_EX(history.integrate_server_changesets({}, nullptr, util::Span(&server_changeset, 1), version_info,
-                                                       DownloadBatchState::SteadyState, logger, transact),
-                   sync::IntegrationException,
-                   StringData(e.what()).contains("Failed to parse received changeset: Invalid interned string"));
-=======
-    ReadTransaction rt_1(db_1);
-    ReadTransaction rt_2(db_2);
-    const Group& group_1 = rt_1;
-    const Group& group_2 = rt_2;
-    group_1.verify();
-    group_2.verify();
-    CHECK(compare_groups(rt_1, rt_2, *test_context.logger));
->>>>>>> 2fab39ea
-}
-
-TEST(Sync_ServerVersionsSkippedFromDownloadCursor)
-{
-    TEST_CLIENT_DB(db);
-
-    auto& history = get_history(db);
-    history.set_client_file_ident(SaltedFileIdent{2, 0x1234567812345678}, false);
-    timestamp_type timestamp{1};
-    history.set_local_origin_timestamp_source([&] {
-        return ++timestamp;
-    });
-
-    auto latest_local_version = [&] {
-        auto tr = db->start_write();
-        tr->add_table_with_primary_key("class_foo", type_String, "_id")->add_column(type_Int, "int_col");
-        return tr->commit();
-    }();
-
-    Changeset server_changeset;
-    server_changeset.version = 10;
-    server_changeset.last_integrated_remote_version = latest_local_version - 1;
-    server_changeset.origin_timestamp = ++timestamp;
-    server_changeset.origin_file_ident = 1;
-
-    std::vector<ChangesetEncoder::Buffer> encoded;
-    std::vector<RemoteChangeset> server_changesets_encoded;
-    encoded.emplace_back();
-    encode_changeset(server_changeset, encoded.back());
-    server_changesets_encoded.emplace_back(server_changeset.version, server_changeset.last_integrated_remote_version,
-                                           BinaryData(encoded.back().data(), encoded.back().size()),
-                                           server_changeset.origin_timestamp, server_changeset.origin_file_ident);
-
-    SyncProgress progress = {};
-    // The server skips 10 server versions.
-    progress.download.server_version = server_changeset.version + 10;
-    progress.download.last_integrated_client_version = latest_local_version - 1;
-    progress.latest_server_version.version = server_changeset.version + 15;
-    progress.latest_server_version.salt = 0x7876543217654321;
-
-    uint_fast64_t downloadable_bytes = 0;
-    VersionInfo version_info;
-    auto transact = db->start_read();
-    history.integrate_server_changesets(progress, &downloadable_bytes, server_changesets_encoded, version_info,
-                                        DownloadBatchState::SteadyState, *test_context.logger, transact);
-
-    version_type current_version;
-    SaltedFileIdent file_ident;
-    SyncProgress expected_progress;
-    history.get_status(current_version, file_ident, expected_progress);
-
-    // Check progress is reported correctly.
-    CHECK_EQUAL(progress.latest_server_version.salt, expected_progress.latest_server_version.salt);
-    CHECK_EQUAL(progress.latest_server_version.version, expected_progress.latest_server_version.version);
-    CHECK_EQUAL(progress.download.last_integrated_client_version,
-                expected_progress.download.last_integrated_client_version);
-    CHECK_EQUAL(progress.download.server_version, expected_progress.download.server_version);
-    CHECK_EQUAL(progress.upload.client_version, expected_progress.upload.client_version);
-    CHECK_EQUAL(progress.upload.last_integrated_server_version,
-                expected_progress.upload.last_integrated_server_version);
-}
-
-TEST(Sync_NonIncreasingServerVersions)
-{
-    TEST_CLIENT_DB(db);
-
-    auto& history = get_history(db);
-    history.set_client_file_ident(SaltedFileIdent{2, 0x1234567812345678}, false);
-    timestamp_type timestamp{1};
-    history.set_local_origin_timestamp_source([&] {
-        return ++timestamp;
-    });
-
-    auto latest_local_version = [&] {
-        auto tr = db->start_write();
-        tr->add_table_with_primary_key("class_foo", type_String, "_id")->add_column(type_Int, "int_col");
-        return tr->commit();
-    }();
-
-    std::vector<Changeset> server_changesets;
-    auto prep_changeset = [&](auto pk_name, auto int_col_val) {
-        Changeset changeset;
-        changeset.version = 10;
-        changeset.last_integrated_remote_version = latest_local_version - 1;
-        changeset.origin_timestamp = ++timestamp;
-        changeset.origin_file_ident = 1;
-        instr::PrimaryKey pk{changeset.intern_string(pk_name)};
-        auto table_name = changeset.intern_string("foo");
-        auto col_name = changeset.intern_string("int_col");
-        instr::EraseObject erase_1;
-        erase_1.object = pk;
-        erase_1.table = table_name;
-        changeset.push_back(erase_1);
-        instr::CreateObject create_1;
-        create_1.object = pk;
-        create_1.table = table_name;
-        changeset.push_back(create_1);
-        instr::Update update_1;
-        update_1.table = table_name;
-        update_1.object = pk;
-        update_1.field = col_name;
-        update_1.value = instr::Payload{int64_t(int_col_val)};
-        changeset.push_back(update_1);
-        server_changesets.push_back(std::move(changeset));
-    };
-    prep_changeset("bizz", 1);
-    prep_changeset("buzz", 2);
-    prep_changeset("baz", 3);
-    prep_changeset("bar", 4);
-    ++server_changesets.back().version;
-
-    std::vector<ChangesetEncoder::Buffer> encoded;
-    std::vector<Transformer::RemoteChangeset> server_changesets_encoded;
-    for (const auto& changeset : server_changesets) {
-        encoded.emplace_back();
-        encode_changeset(changeset, encoded.back());
-        server_changesets_encoded.emplace_back(changeset.version, changeset.last_integrated_remote_version,
-                                               BinaryData(encoded.back().data(), encoded.back().size()),
-                                               changeset.origin_timestamp, changeset.origin_file_ident);
-    }
-
-    SyncProgress progress = {};
-    progress.download.server_version = server_changesets.back().version;
-    progress.download.last_integrated_client_version = latest_local_version - 1;
-    progress.latest_server_version.version = server_changesets.back().version;
-    progress.latest_server_version.salt = 0x7876543217654321;
-
-    uint_fast64_t downloadable_bytes = 0;
-    VersionInfo version_info;
-    util::StderrLogger logger;
-    auto transact = db->start_read();
-    history.integrate_server_changesets(progress, &downloadable_bytes, server_changesets_encoded, version_info,
-                                        DownloadBatchState::SteadyState, logger, transact);
-}
-
-
 TEST(Sync_DanglingLinksCountInPriorSize)
 {
     SHARED_GROUP_TEST_PATH(path);
