/*************************************************************************
 *
 * Copyright 2016 Realm Inc.
 *
 * Licensed under the Apache License, Version 2.0 (the "License");
 * you may not use this file except in compliance with the License.
 * You may obtain a copy of the License at
 *
 * http://www.apache.org/licenses/LICENSE-2.0
 *
 * Unless required by applicable law or agreed to in writing, software
 * distributed under the License is distributed on an "AS IS" BASIS,
 * WITHOUT WARRANTIES OR CONDITIONS OF ANY KIND, either express or implied.
 * See the License for the specific language governing permissions and
 * limitations under the License.
 *
 **************************************************************************/

#include "testsettings.hpp"
#ifdef TEST_SHARED

#include <condition_variable>
#include <fstream>
#include <iostream>
#include <memory>
#include <streambuf>
#include <thread>
#include <tuple>

// Need fork() and waitpid() for Shared_RobustAgainstDeathDuringWrite
#ifndef _WIN32
#include <unistd.h>
#include <sys/mman.h>
#include <sys/types.h>
#include <sys/wait.h>
#include <csignal>
#include <sched.h>
#define ENABLE_ROBUST_AGAINST_DEATH_DURING_WRITE
#else
#include <windows.h>
#endif

#include <realm.hpp>
#include <realm/util/encrypted_file_mapping.hpp>
#include <realm/util/features.h>
#include <realm/util/file.hpp>
#include <realm/util/safe_int_ops.hpp>
#include <realm/util/terminate.hpp>
#include <realm/util/thread.hpp>
#include <realm/util/to_string.hpp>
#include <realm/impl/copy_replication.hpp>
#include <realm/impl/simulated_failure.hpp>

#include "fuzz_group.hpp"

#include "test.hpp"
#include "test_table_helper.hpp"

extern unsigned int unit_test_random_seed;

using namespace realm;
using namespace realm::util;
using namespace realm::test_util;
using unit_test::TestContext;


// Test independence and thread-safety
// -----------------------------------
//
// All tests must be thread safe and independent of each other. This
// is required because it allows for both shuffling of the execution
// order and for parallelized testing.
//
// In particular, avoid using std::rand() since it is not guaranteed
// to be thread safe. Instead use the API offered in
// `test/util/random.hpp`.
//
// All files created in tests must use the TEST_PATH macro (or one of
// its friends) to obtain a suitable file system path. See
// `test/util/test_path.hpp`.
//
//
// Debugging and the ONLY() macro
// ------------------------------
//
// A simple way of disabling all tests except one called `Foo`, is to
// replace TEST(Foo) with ONLY(Foo) and then recompile and rerun the
// test suite. Note that you can also use filtering by setting the
// environment varible `UNITTEST_FILTER`. See `README.md` for more on
// this.
//
// Another way to debug a particular test, is to copy that test into
// `experiments/testcase.cpp` and then run `sh build.sh
// check-testcase` (or one of its friends) from the command line.

#if 0
// Sorting benchmark
ONLY(Query_QuickSort2)
{
    Random random(random_int<unsigned long>()); // Seed from slow global generator

    // Triggers QuickSort because range > len
    Table ttt;
    auto ints = ttt.add_column(type_Int, "1");
    auto strings = ttt.add_column(type_String, "2");

    for (size_t t = 0; t < 10000; t++) {
        Obj o = ttt.create_object();
        //        o.set<int64_t>(ints, random.draw_int_mod(1100));
        o.set<StringData>(strings, "a");
    }

    Query q = ttt.where();

    std::cerr << "GO";

    for (size_t t = 0; t < 1000; t++) {
        TableView tv = q.find_all();
        tv.sort(strings);
        //        tv.ints(strings);
    }
}
#endif

#if REALM_WINDOWS
namespace {
// NOTE: This does not work like on POSIX: The child will begin execution from
// the unit test entry point, not from where fork() took place.
//
DWORD winfork(std::string unit_test_name)
{
    if (getenv("REALM_FORKED"))
        return GetCurrentProcessId();

    wchar_t filename[MAX_PATH];
    DWORD success = GetModuleFileName(nullptr, filename, MAX_PATH);
    if (success == 0 || success == MAX_PATH) {
        DWORD err = GetLastError();
        REALM_ASSERT_EX(false, err, MAX_PATH, filename);
    }

    GetModuleFileName(nullptr, filename, MAX_PATH);

    std::string environment;
    environment.append("REALM_FORKED=1");
    environment.append("\0", 1);
    environment.append("UNITTEST_FILTER=" + unit_test_name);
    environment.append("\0\0", 2);

    PROCESS_INFORMATION process;
    ZeroMemory(&process, sizeof(process));
    STARTUPINFO info;
    ZeroMemory(&info, sizeof(info));
    info.cb = sizeof(info);

    BOOL b = CreateProcess(filename, nullptr, 0, 0, false, 0, environment.data(), nullptr, &info, &process);
    REALM_ASSERT_RELEASE(b);

    CloseHandle(process.hProcess);
    CloseHandle(process.hThread);
    return process.dwProcessId;
}
} // namespace
#endif


namespace {

namespace {

std::vector<ColKey> test_table_add_columns(TableRef t)
{
    std::vector<ColKey> res;
    res.push_back(t->add_column(type_Int, "first"));
    res.push_back(t->add_column(type_Int, "second"));
    res.push_back(t->add_column(type_Bool, "third"));
    res.push_back(t->add_column(type_String, "fourth"));
    res.push_back(t->add_column(type_Timestamp, "fifth"));
    return res;
}
} // namespace

void writer(DBRef sg, uint64_t id)
{
    // std::cerr << "Started writer " << std::endl;
    try {
        auto tr = sg->start_read();
        bool done = false;
        // std::cerr << "Opened sg " << std::endl;
        for (int i = 0; !done; ++i) {
            // std::cerr << "       - " << getpid() << std::endl;
            tr->promote_to_write();
            auto t1 = tr->get_table("test");
            ColKeys _cols = t1->get_column_keys();
            std::vector<ColKey> cols;
            for (auto e : _cols)
                cols.push_back(e);
            Obj obj = t1->get_object(ObjKey(id));
            done = obj.get<Bool>(cols[2]);
            if (i & 1) {
                obj.add_int(cols[0], 1);
            }
            std::this_thread::yield(); // increase chance of signal arriving in the middle of a transaction
            tr->commit_and_continue_as_read();
        }
        // std::cerr << "Ended pid " << getpid() << std::endl;
        tr->end_read();
    }
    catch (...) {
        // std::cerr << "Exception from " << getpid() << std::endl;
        REALM_ASSERT(false);
    }
}

#if !defined(_WIN32) && !REALM_ENABLE_ENCRYPTION
void killer(TestContext& test_context, int pid, std::string path, int id)
{
    {
        DBRef sg = DB::create(path, true, DBOptions(crypt_key()));
        bool done = false;
        do {
            sched_yield();
            // pseudo randomized wait (to prevent unwanted synchronization effects of yield):
            int n = random() % 10000;
            volatile int thing = 0;
            while (n--)
                thing += random();
            ReadTransaction rt(sg);
            rt.get_group().verify();
            auto t1 = rt.get_table("test");
            auto cols = t1->get_column_keys();
            auto obj = t1->get_object(ObjKey(id));
            done = 10 < obj.get<Int>(cols[0]);
        } while (!done);
    }
    kill(pid, 9);
    int stat_loc = 0;
    int options = 0;
    int ret_pid = waitpid(pid, &stat_loc, options);
    if (ret_pid == pid_t(-1)) {
        if (errno == EINTR)
            std::cerr << "waitpid was interrupted" << std::endl;
        if (errno == EINVAL)
            std::cerr << "waitpid got bad arguments" << std::endl;
        if (errno == ECHILD)
            std::cerr << "waitpid tried to wait for the wrong child: " << pid << std::endl;
        REALM_TERMINATE("waitpid failed");
    }
    bool child_exited_from_signal = WIFSIGNALED(stat_loc);
    CHECK(child_exited_from_signal);
    int child_exit_status = WEXITSTATUS(stat_loc);
    CHECK_EQUAL(0, child_exit_status);
    {
        // Verify that we surely did kill the process before it could do all it's commits.
        DBRef sg = DB::create(path, true);
        ReadTransaction rt(sg);
        rt.get_group().verify();
        auto t1 = rt.get_table("test");
        auto cols = t1->get_column_keys();
        auto obj = t1->get_object(ObjKey(id));
        CHECK(10 < obj.get<Int>(cols[0]));
    }
}

#endif
} // anonymous namespace


#if !defined(_WIN32) && !REALM_ENABLE_ENCRYPTION && !REALM_ANDROID

TEST_IF(Shared_PipelinedWritesWithKills, false)
{
    // FIXME: This test was disabled because it has a strong tendency to leave
    // rogue child processes behind after the root test process aborts. If these
    // orphanned child processes are not manually searched for and killed, they
    // will run indefinitely. Additionally, these child processes will typically
    // grow a Realm file to gigantic sizes over time (100 gigabytes per 20
    // minutes).
    //
    // Idea for solution: Install a custom signal handler for SIGABRT and
    // friends, and kill all spawned child processes from it. See `man abort`.

    CHECK(RobustMutex::is_robust_on_this_platform);
    const int num_processes = 50;
    SHARED_GROUP_TEST_PATH(path);
    DBRef sg = DB::create(path, false, DBOptions(crypt_key()));
    {
        // Create table entries
        WriteTransaction wt(sg);
        auto t1 = wt.add_table("test");
        test_table_add_columns(t1);
        for (int i = 0; i < num_processes; ++i) {
            t1->create_object().set_all(0, i, false, "test");
        }
        wt.commit();
    }
    int pid = fork();
    if (pid == -1)
        REALM_TERMINATE("fork() failed");
    if (pid == 0) {
        // first writer!
        writer(sg, 0);
        _Exit(0);
    }
    else {
        for (int k = 1; k < num_processes; ++k) {
            int pid2 = pid;
            pid = fork();
            if (pid == pid_t(-1))
                REALM_TERMINATE("fork() failed");
            if (pid == 0) {
                writer(sg, k);
                _Exit(0);
            }
            else {
                // std::cerr << "New process " << pid << " killing old " << pid2 << std::endl;
                killer(test_context, pid2, path, k - 1);
            }
        }
        // std::cerr << "Killing last one: " << pid << std::endl;
        killer(test_context, pid, path, num_processes - 1);
    }
    // We need to wait cleaning up til the killed processes have exited.
    millisleep(1000);
}

#endif

#if 0

// This unit test will test the case where the .realm file exceeds the available disk space. To run it, do
// following:
//
// 1: Create a drive that has around 10 MB free disk space *after* the realm-tests binary has been copied to it
// (you can fill up the drive with random data files until you hit 10 MB).
//
// Repeatedly run the realm-tests binary in a loop, like from a bash script. You can even make the bash script
// invoke `pkill realm-tests` with some intervals to test robustness too (if so, start the unit tests with `&`,
// i.e. `realm-tests&` so it runs in the background.

ONLY(Shared_DiskSpace)
{
    for (;;) {
        if (!File::exists("x")) {
            File f("x", realm::util::File::mode_Write);
            f.write(std::string(18 * 1024 * 1024, 'x'));
            f.close();
        }

        std::string path = "test.realm";

        SharedGroup sg(path, false, DBOptions("1234567890123456789012345678901123456789012345678901234567890123"));
        //    SharedGroup sg(path, false, SharedGroupOptions(nullptr));

        int seed = time(0);
        fastrand(seed, true);

        int foo = fastrand(100);
        if (foo > 50) {
            const Group& g = sg.begin_read();
            g.verify();
            continue;
        }

        int action = fastrand(100);

        WriteTransaction wt(sg);
        auto t1 = wt.get_or_add_table("test");

        t1->verify();

        if (t1->size() == 0) {
            t1->add_column(type_String, "name");
        }

        std::string str(fastrand(3000), 'a');

        size_t rows = fastrand(3000);

        for (int64_t i = 0; i < rows; ++i) {
            if (action < 55) {
                t1->add_empty_row();
                t1->set_string(0, t1->size() - 1, str.c_str());
            }
            else {
                if (t1->size() > 0) {
                    t1->remove(0);
                }
            }
        }

        if (fastrand(100) < 5) {
            File::try_remove("y");
            t1->clear();
            File::copy("x", "y");
        }

        if (fastrand(100) < 90) {
            wt.commit();
        }

        if (fastrand(100) < 5) {
            // Sometimes a special situation occurs where we cannot commit a t1-clear() due to low disk space, and where
            // compact also won't work because it has no space to write the new compacted file. The only way out of this
            // is to temporarely free up some disk space
            File::try_remove("y");
            sg.compact();
            File::copy("x", "y");
        }

    }
}

#endif // Only disables above special unit test


TEST(Shared_CompactingOnTheFly)
{
    SHARED_GROUP_TEST_PATH(path);
    Thread writer_thread;
    {
        std::unique_ptr<Replication> hist(make_in_realm_history());
        DBRef sg = DB::create(*hist, path, DBOptions(crypt_key()));
        // Create table entries
        std::vector<ColKey> cols; // unsafe to hold colkeys across transaction! FIXME: should be reported
        {
            WriteTransaction wt(sg);
            auto t1 = wt.add_table("test");
            test_table_add_columns(t1);
            ColKeys _cols = t1->get_column_keys();
            for (auto e : _cols)
                cols.push_back(e);
            for (int i = 0; i < 100; ++i) {
                t1->create_object(ObjKey(i)).set_all(0, i, false, "test");
            }
            wt.commit();
        }
        {
            writer_thread.start(std::bind(&writer, sg, 41));

            // make sure writer has started:
            bool waiting = true;
            while (waiting) {
                std::this_thread::yield();
                ReadTransaction rt(sg);
                auto t1 = rt.get_table("test");
                const Obj obj = t1->get_object(ObjKey(41));
                waiting = obj.get<Int>(cols[0]) == 0;
                // std::cerr << t1->get_int(0, 41) << std::endl;
            }

            // since the writer is running, we cannot compact:
            CHECK(sg->compact() == false);
        }
        {
            // make the writer thread terminate:
            WriteTransaction wt(sg);
            auto t1 = wt.get_table("test");
            t1->get_object(ObjKey(41)).set(cols[2], true);
            wt.commit();
        }
        // we must join before the DB object goes out of scope
        writer_thread.join();
    }
    {
        std::unique_ptr<Replication> hist(make_in_realm_history());
        DBRef sg2 = DB::create(*hist, path, DBOptions(crypt_key()));
        {
            WriteTransaction wt(sg2);
            wt.commit();
        }
        CHECK_EQUAL(true, sg2->compact());

        ReadTransaction rt2(sg2);
        auto table = rt2.get_table("test");
        CHECK(table);
        CHECK_EQUAL(table->size(), 100);
        rt2.get_group().verify();
    }
    {
        std::unique_ptr<Replication> hist(make_in_realm_history());
        DBRef sg2 = DB::create(*hist, path, DBOptions(crypt_key()));
        ReadTransaction rt2(sg2);
        auto table = rt2.get_table("test");
        CHECK(table);
        CHECK_EQUAL(table->size(), 100);
        rt2.get_group().verify();
    }
}


TEST(Shared_ReadAfterCompact)
{
    SHARED_GROUP_TEST_PATH(path);
    DBRef sg = DB::create(path);
    {
        WriteTransaction wt(sg);
        auto table = wt.add_table("table");
        table->add_column(type_Int, "col");
        table->create_object().set_all(1);
        wt.commit();
    }
    sg->compact();
    auto rt = sg->start_read();
    auto table = rt->get_table("table");
    for (int i = 2; i < 4; ++i) {
        WriteTransaction wt(sg);
        wt.get_table("table")->create_object().set_all(i);
        wt.commit();
    }

    CHECK_EQUAL(table->size(), 1);
    CHECK_EQUAL(table->get_object(0).get<int64_t>("col"), 1);
}

TEST(Shared_ReadOverRead)
{
    SHARED_GROUP_TEST_PATH(path);
    DBRef sg = DB::create(path);
    {
        WriteTransaction wt(sg);
        auto table = wt.add_table("table");
        table->add_column(type_Int, "col");
        table->create_object().set_all(1);
        wt.commit();
    }
    DBRef sg2 = DB::create(path);
    auto rt2 = sg2->start_read();
    auto table2 = rt2->get_table("table");
    for (int i = 2; i < 4; ++i) {
        WriteTransaction wt(sg2);
        wt.get_table("table")->create_object().set_all(i);
        wt.commit();
    }
    CHECK_EQUAL(table2->size(), 1);
    CHECK_EQUAL(table2->get_object(0).get<int64_t>("col"), 1);
}

TEST(Shared_ReadOverReadAfterCompact)
{
    SHARED_GROUP_TEST_PATH(path);
    DBRef sg = DB::create(path);
    {
        WriteTransaction wt(sg);
        auto table = wt.add_table("table");
        table->add_column(type_Int, "col");
        table->create_object().set_all(1);
        wt.commit();
    }
    sg->compact();
    DBRef sg2 = DB::create(path);
    auto rt = sg->start_read();
    auto rt2 = sg2->start_read();
    auto table = rt->get_table("table");
    for (int i = 2; i < 4; ++i) {
        WriteTransaction wt(sg);
        wt.get_table("table")->create_object().set_all(i);
        wt.commit();
    }
    CHECK_EQUAL(table->size(), 1);
    CHECK_EQUAL(table->get_object(0).get<int64_t>("col"), 1);

    auto table2 = rt2->get_table("table");
    for (int i = 2; i < 4; ++i) {
        WriteTransaction wt(sg2);
        wt.get_table("table")->create_object().set_all(i);
        wt.commit();
    }
    CHECK_EQUAL(table2->size(), 1);
    CHECK_EQUAL(table2->get_object(0).get<int64_t>("col"), 1);
}


TEST(Shared_ReadOverRead2)
{
    SHARED_GROUP_TEST_PATH(path);
    {
        DBRef sg = DB::create(path);
        {
            WriteTransaction wt(sg);
            auto table = wt.add_table("table");
            table->add_column(type_Int, "col");
            table->create_object().set_all(1);
            wt.commit();
        }
    }
    DBRef sg3 = DB::create(path);
    DBRef sg2 = DB::create(path);
    auto rt2 = sg2->start_read();
    auto table2 = rt2->get_table("table");
    for (int i = 2; i < 4; ++i) {
        WriteTransaction wt(sg2);
        wt.get_table("table")->create_object().set_all(i);
        wt.commit();
    }
    CHECK_EQUAL(table2->size(), 1);
    CHECK_EQUAL(table2->get_object(0).get<int64_t>("col"), 1);
}


TEST(Shared_EncryptedRemap)
{
    // Attempts to trigger code coverage in util::mremap() for the case where the file is encrypted.
    // This requires a "non-encrypted database size" (not physical file sise) which is non-divisible
    // by page_size() *and* is bigger than current allocated section. Following row count and payload
    // seems to work on both Windows+Linux
    const int64_t rows = 12;
    SHARED_GROUP_TEST_PATH(path);
    {
        DBRef sg = DB::create(path, false, DBOptions(crypt_key()));
        // Create table entries

        WriteTransaction wt(sg);
        auto t1 = wt.add_table("test");
        test_table_add_columns(t1);
        std::string str(100000, 'a');
        for (int64_t i = 0; i < rows; ++i) {
            t1->create_object().set_all(0, i, false, str.c_str());
        }
        wt.commit();
    }

    DBRef sg2 = DB::create(path, true, DBOptions(crypt_key()));

    CHECK_EQUAL(true, sg2->compact());
    ReadTransaction rt2(sg2);
    auto table = rt2.get_table("test");
    CHECK(table);
    CHECK_EQUAL(table->size(), rows);
    rt2.get_group().verify();
}


TEST(Shared_Initial)
{
    SHARED_GROUP_TEST_PATH(path);
    {
        // Create a new shared db
        DBRef sg = DB::create(path, false, DBOptions(crypt_key()));

        // Verify that new group is empty
        {
            ReadTransaction rt(sg);
            CHECK(rt.get_group().is_empty());
        }
    }
}


TEST(Shared_InitialMem)
{
    SHARED_GROUP_TEST_PATH(path);
    {
        // Create a new shared db
        bool no_create = false;
        DBRef sg = DB::create(path, no_create, DBOptions(DBOptions::Durability::MemOnly));

        // Verify that new group is empty
        {
            ReadTransaction rt(sg);
            CHECK(rt.get_group().is_empty());
        }
    }

    // In MemOnly mode, the database file must be automatically
    // removed.
    CHECK(!File::exists(path));
}


TEST(Shared_InitialMem_StaleFile)
{
    SHARED_GROUP_TEST_PATH(path);

    // On platforms which do not support automatically deleting a file when it's
    // closed, MemOnly files won't be deleted if the process crashes, and so any
    // existing file at the given path should be overwritten if no one has the
    // file open

    // Create a MemOnly realm at the path so that a lock file gets initialized
    {
        bool no_create = false;
        DBRef r = DB::create(path, no_create, DBOptions(DBOptions::Durability::MemOnly));
    }
    CHECK(!File::exists(path));
    CHECK(File::exists(path.get_lock_path()));

    // Create a file at the DB path to fake a process crashing and failing to
    // delete it
    {
        File f(path, File::mode_Write);
        f.write("text");
    }
    CHECK(File::exists(path));
    CHECK(File::exists(path.get_lock_path()));

    // Verify that we can still open the path as a MemOnly SharedGroup and that
    // it's cleaned up afterwards
    {
        bool no_create = false;
        DBRef sg = DB::create(path, no_create, DBOptions(DBOptions::Durability::MemOnly));
        CHECK(File::exists(path));
    }
    CHECK(!File::exists(path));
    CHECK(File::exists(path.get_lock_path()));
}


TEST(Shared_Initial2)
{
    SHARED_GROUP_TEST_PATH(path);
    {
        // Create a new shared db
        DBRef sg = DB::create(path, false, DBOptions(crypt_key()));

        {
            // Open the same db again (in empty state)
            DBRef sg2 = DB::create(path, false, DBOptions(crypt_key()));

            // Verify that new group is empty
            {
                ReadTransaction rt(sg2);
                CHECK(rt.get_group().is_empty());
            }

            // Add a new table
            {
                WriteTransaction wt(sg2);
                wt.get_group().verify();
                auto t1 = wt.add_table("test");
                test_table_add_columns(t1);
                t1->create_object(ObjKey(7)).set_all(1, 2, false, "test");
                wt.commit();
            }
        }

        // Verify that the new table has been added
        {
            ReadTransaction rt(sg);
            rt.get_group().verify();
            auto t1 = rt.get_table("test");
            auto cols = t1->get_column_keys();
            CHECK_EQUAL(1, t1->size());
            const Obj obj = t1->get_object(ObjKey(7));
            CHECK_EQUAL(1, obj.get<Int>(cols[0]));
            CHECK_EQUAL(2, obj.get<Int>(cols[1]));
            CHECK_EQUAL(false, obj.get<Bool>(cols[2]));
            CHECK_EQUAL("test", obj.get<String>(cols[3]));
        }
    }
}


TEST(Shared_Initial2_Mem)
{
    SHARED_GROUP_TEST_PATH(path);
    {
        // Create a new shared db
        bool no_create = false;
        DBRef sg = DB::create(path, no_create, DBOptions(DBOptions::Durability::MemOnly));

        {
            // Open the same db again (in empty state)
            DBRef sg2 = DB::create(path, no_create, DBOptions(DBOptions::Durability::MemOnly));

            // Verify that new group is empty
            {
                ReadTransaction rt(sg2);
                CHECK(rt.get_group().is_empty());
            }

            // Add a new table
            {
                WriteTransaction wt(sg2);
                wt.get_group().verify();
                auto t1 = wt.add_table("test");
                test_table_add_columns(t1);
                t1->create_object(ObjKey(7)).set_all(1, 2, false, "test");
                wt.commit();
            }
        }

        // Verify that the new table has been added
        {
            ReadTransaction rt(sg);
            rt.get_group().verify();
            auto t1 = rt.get_table("test");
            auto cols = t1->get_column_keys();
            CHECK_EQUAL(1, t1->size());
            const Obj obj = t1->get_object(ObjKey(7));
            CHECK_EQUAL(1, obj.get<Int>(cols[0]));
            CHECK_EQUAL(2, obj.get<Int>(cols[1]));
            CHECK_EQUAL(false, obj.get<Bool>(cols[2]));
            CHECK_EQUAL("test", obj.get<String>(cols[3]));
        }
    }
}

TEST(Shared_1)
{
    SHARED_GROUP_TEST_PATH(path);
    {
        // Create a new shared db
        DBRef sg = DB::create(path, false, DBOptions(crypt_key()));
        Timestamp first_timestamp_value{1, 1};
        std::vector<ColKey> cols;

        // Create first table in group
        {
            WriteTransaction wt(sg);
            wt.get_group().verify();
            auto t1 = wt.add_table("test");
            cols = test_table_add_columns(t1);
            t1->create_object(ObjKey(7)).set_all(1, 2, false, "test", Timestamp{1, 1});
            wt.commit();
        }
        {
            ReadTransaction rt(sg);
            rt.get_group().verify();

            // Verify that last set of changes are commited
            auto t2 = rt.get_table("test");
            CHECK(t2->size() == 1);
            const Obj obj = t2->get_object(ObjKey(7));
            CHECK_EQUAL(1, obj.get<Int>(cols[0]));
            CHECK_EQUAL(2, obj.get<Int>(cols[1]));
            CHECK_EQUAL(false, obj.get<Bool>(cols[2]));
            CHECK_EQUAL("test", obj.get<String>(cols[3]));
            CHECK_EQUAL(first_timestamp_value, obj.get<Timestamp>(cols[4]));

            // Do a new change while still having current read transaction open
            {
                WriteTransaction wt(sg);
                wt.get_group().verify();
                auto t1 = wt.get_table("test");
                t1->create_object(ObjKey(8)).set_all(2, 3, true, "more test", Timestamp{2, 2});
                wt.commit();
            }

            // Verify that that the read transaction does not see
            // the change yet (is isolated)
            CHECK(t2->size() == 1);
            CHECK_EQUAL(1, obj.get<Int>(cols[0]));
            CHECK_EQUAL(2, obj.get<Int>(cols[1]));
            CHECK_EQUAL(false, obj.get<Bool>(cols[2]));
            CHECK_EQUAL("test", obj.get<String>(cols[3]));
            CHECK_EQUAL(first_timestamp_value, obj.get<Timestamp>(cols[4]));
            // Do one more new change while still having current read transaction open
            // so we know that it does not overwrite data held by
            {
                WriteTransaction wt(sg);
                wt.get_group().verify();
                auto t1 = wt.get_table("test");
                t1->create_object(ObjKey(9)).set_all(0, 1, false, "even more test", Timestamp{3, 3});
                wt.commit();
            }

            // Verify that that the read transaction does still not see
            // the change yet (is isolated)
            CHECK(t2->size() == 1);
            CHECK_EQUAL(1, obj.get<Int>(cols[0]));
            CHECK_EQUAL(2, obj.get<Int>(cols[1]));
            CHECK_EQUAL(false, obj.get<Bool>(cols[2]));
            CHECK_EQUAL("test", obj.get<String>(cols[3]));
            CHECK_EQUAL(first_timestamp_value, obj.get<Timestamp>(cols[4]));
        }

        // Start a new read transaction and verify that it can now see the changes
        {
            ReadTransaction rt(sg);
            rt.get_group().verify();
            auto t3 = rt.get_table("test");

            CHECK(t3->size() == 3);
            const Obj obj7 = t3->get_object(ObjKey(7));
            CHECK_EQUAL(1, obj7.get<Int>(cols[0]));
            CHECK_EQUAL(2, obj7.get<Int>(cols[1]));
            CHECK_EQUAL(false, obj7.get<Bool>(cols[2]));
            CHECK_EQUAL("test", obj7.get<String>(cols[3]));
            CHECK_EQUAL(first_timestamp_value, obj7.get<Timestamp>(cols[4]));

            const Obj obj8 = t3->get_object(ObjKey(8));
            CHECK_EQUAL(2, obj8.get<Int>(cols[0]));
            CHECK_EQUAL(3, obj8.get<Int>(cols[1]));
            CHECK_EQUAL(true, obj8.get<Bool>(cols[2]));
            CHECK_EQUAL("more test", obj8.get<String>(cols[3]));
            Timestamp second_timestamp_value{2, 2};
            CHECK_EQUAL(second_timestamp_value, obj8.get<Timestamp>(cols[4]));

            const Obj obj9 = t3->get_object(ObjKey(9));
            CHECK_EQUAL(0, obj9.get<Int>(cols[0]));
            CHECK_EQUAL(1, obj9.get<Int>(cols[1]));
            CHECK_EQUAL(false, obj9.get<Bool>(cols[2]));
            CHECK_EQUAL("even more test", obj9.get<String>(cols[3]));
            Timestamp third_timestamp_value{3, 3};
            CHECK_EQUAL(third_timestamp_value, obj9.get<Timestamp>(cols[4]));
        }
    }
}

TEST(Shared_try_begin_write)
{
    SHARED_GROUP_TEST_PATH(path);
    // Create a new shared db
    DBRef sg = DB::create(path, false, DBOptions(crypt_key()));
    std::mutex thread_obtains_write_lock;
    std::condition_variable cv;
    std::mutex cv_lock;
    bool init_complete = false;

    auto do_async = [&]() {
        auto tr = sg->start_write(true);
        bool success = bool(tr);
        CHECK(success);
        {
            std::lock_guard<std::mutex> lock(cv_lock);
            init_complete = true;
        }
        cv.notify_one();
        TableRef t = tr->add_table(StringData("table"));
        t->add_column(type_String, StringData("string_col"));
        std::vector<ObjKey> keys;
        t->create_objects(1000, keys);
        thread_obtains_write_lock.lock();
        tr->commit();
        thread_obtains_write_lock.unlock();
    };

    thread_obtains_write_lock.lock();
    Thread async_writer;
    async_writer.start(do_async);

    // wait for the thread to start a write transaction
    std::unique_lock<std::mutex> lock(cv_lock);
    cv.wait(lock, [&] {
        return init_complete;
    });

    // Try to also obtain a write lock. This should fail but not block.
    auto tr = sg->start_write(true);
    bool success = bool(tr);
    CHECK(!success);

    // Let the async thread finish its write transaction.
    thread_obtains_write_lock.unlock();
    async_writer.join();

    {
        // Verify that the thread transaction commit succeeded.
        auto rt = sg->start_read();
        ConstTableRef t = rt->get_table(rt->get_table_keys()[0]);
        CHECK(t->get_name() == StringData("table"));
        CHECK(t->get_column_name(t->get_column_keys()[0]) == StringData("string_col"));
        CHECK(t->size() == 1000);
        CHECK(rt->size() == 1);
    }

    // Now try to start a transaction without any contenders.
    tr = sg->start_write(true);
    success = bool(tr);
    CHECK(success);
    CHECK(tr->size() == 1);
    tr->verify();

    // Add some data and finish the transaction.
    auto t2k = tr->add_table(StringData("table 2"))->get_key();
    CHECK(tr->size() == 2);
    tr->commit();

    {
        // Verify that the main thread transaction now succeeded.
        ReadTransaction rt(sg);
        const Group& gr = rt.get_group();
        CHECK(gr.size() == 2);
        CHECK(gr.get_table(t2k)->get_name() == StringData("table 2"));
    }
}

TEST(Shared_Rollback)
{
    SHARED_GROUP_TEST_PATH(path);
    {
        // Create a new shared db
        DBRef sg = DB::create(path, false, DBOptions(crypt_key()));
        std::vector<ColKey> cols;

        // Create first table in group (but rollback)
        {
            WriteTransaction wt(sg);
            wt.get_group().verify();
            auto t1 = wt.add_table("test");
            cols = test_table_add_columns(t1);
            t1->create_object().set_all(1, 2, false, "test");
            // Note: Implicit rollback
        }

        // Verify that no changes were made
        {
            ReadTransaction rt(sg);
            rt.get_group().verify();
            CHECK(!rt.get_group().has_table("test"));
        }

        // Really create first table in group
        {
            WriteTransaction wt(sg);
            wt.get_group().verify();
            auto t1 = wt.add_table("test");
            cols = test_table_add_columns(t1);
            t1->create_object(ObjKey(7)).set_all(1, 2, false, "test");
            wt.commit();
        }

        // Verify that the changes were made
        {
            ReadTransaction rt(sg);
            rt.get_group().verify();
            auto t = rt.get_table("test");
            CHECK(t->size() == 1);
            const Obj obj = t->get_object(ObjKey(7));
            CHECK_EQUAL(1, obj.get<Int>(cols[0]));
            CHECK_EQUAL(2, obj.get<Int>(cols[1]));
            CHECK_EQUAL(false, obj.get<Bool>(cols[2]));
            CHECK_EQUAL("test", obj.get<String>(cols[3]));
        }

        // Greate more changes (but rollback)
        {
            WriteTransaction wt(sg);
            wt.get_group().verify();
            auto t1 = wt.get_table("test");
            t1->create_object(ObjKey(8)).set_all(0, 0, true, "more test");
            // Note: Implicit rollback
        }

        // Verify that no changes were made
        {
            ReadTransaction rt(sg);
            rt.get_group().verify();
            auto t = rt.get_table("test");
            CHECK(t->size() == 1);
            const Obj obj = t->get_object(ObjKey(7));
            CHECK_EQUAL(1, obj.get<Int>(cols[0]));
            CHECK_EQUAL(2, obj.get<Int>(cols[1]));
            CHECK_EQUAL(false, obj.get<Bool>(cols[2]));
            CHECK_EQUAL("test", obj.get<String>(cols[3]));
        }
    }
}

TEST(Shared_Writes)
{
    SHARED_GROUP_TEST_PATH(path);
    {
        // Create a new shared db
        DBRef sg = DB::create(path, false, DBOptions(crypt_key()));
        std::vector<ColKey> cols;

        // Create first table in group
        {
            WriteTransaction wt(sg);
            wt.get_group().verify();
            auto t1 = wt.add_table("test");
            cols = test_table_add_columns(t1);
            t1->create_object(ObjKey(7)).set_all(0, 2, false, "test");
            wt.commit();
        }

        // Do a lot of repeated write transactions
        for (size_t i = 0; i < 100; ++i) {
            WriteTransaction wt(sg);
            wt.get_group().verify();
            auto t1 = wt.get_table("test");
            t1->get_object(ObjKey(7)).add_int(cols[0], 1);
            wt.commit();
        }

        // Verify that the changes were made
        {
            ReadTransaction rt(sg);
            rt.get_group().verify();
            auto t = rt.get_table("test");
            const int64_t v = t->get_object(ObjKey(7)).get<Int>(cols[0]);
            CHECK_EQUAL(100, v);
        }
    }
}

#if !REALM_ANDROID // FIXME
TEST_IF(Shared_ManyReaders, TEST_DURATION > 0)
{
    // This test was written primarily to expose a former bug in
    // SharedGroup::end_read(), where the lock-file was not remapped
    // after ring-buffer expansion.

    const int chunk_1_size = 251;
    char chunk_1[chunk_1_size];
    for (int i = 0; i < chunk_1_size; ++i)
        chunk_1[i] = (i + 3) % 251;
    const int chunk_2_size = 123;
    char chunk_2[chunk_2_size];
    for (int i = 0; i < chunk_2_size; ++i)
        chunk_2[i] = (i + 11) % 241;

#if TEST_DURATION < 1
    // Mac OS X 10.8 cannot handle more than 15 due to its default ulimit settings.
    int rounds[] = {3, 5, 7, 9, 11, 13};
#else
    int rounds[] = {3, 5, 11, 15, 17, 23, 27, 31, 47, 59};
#endif
    const int num_rounds = sizeof rounds / sizeof *rounds;

    const int max_N = 64;
    CHECK(max_N >= rounds[num_rounds - 1]);
    DBRef shared_groups[8 * max_N];
    TransactionRef read_transactions[8 * max_N];
    ColKey col_int;
    ColKey col_bin;

    auto add_int = [](Table& table, ColKey col, int64_t diff) {
        for (auto& o : table) {
            o.add_int(col, diff);
        }
    };

    for (int round = 0; round < num_rounds; ++round) {
        int N = rounds[round];

        SHARED_GROUP_TEST_PATH(path);

        bool no_create = false;
        auto root_sg = DB::create(path, no_create, DBOptions(DBOptions::Durability::MemOnly));

        // Add two tables
        {
            WriteTransaction wt(root_sg);
            wt.get_group().verify();
            bool was_added = false;
            TableRef test_1 = wt.get_or_add_table("test_1", Table::Type::TopLevel, &was_added);
            if (was_added) {
                col_int = test_1->add_column(type_Int, "i");
            }
            test_1->create_object().set(col_int, 0);
            TableRef test_2 = wt.get_or_add_table("test_2", Table::Type::TopLevel, &was_added);
            if (was_added) {
                col_bin = test_2->add_column(type_Binary, "b");
            }
            wt.commit();
        }


        // Create 8*N shared group accessors
        for (int i = 0; i < 8 * N; ++i)
            shared_groups[i] = DB::create(path, no_create, DBOptions(DBOptions::Durability::MemOnly));

        // Initiate 2*N read transactions with progressive changes
        for (int i = 0; i < 2 * N; ++i) {
            read_transactions[i] = shared_groups[i]->start_read();
            read_transactions[i]->verify();
            {
                ConstTableRef test_1 = read_transactions[i]->get_table("test_1");
                CHECK_EQUAL(1u, test_1->size());
                CHECK_EQUAL(i, test_1->begin()->get<Int>(col_int));
                ConstTableRef test_2 = read_transactions[i]->get_table("test_2");
                int n_1 = i * 1;
                int n_2 = i * 18;
                CHECK_EQUAL(n_1 + n_2, test_2->size());
                for (int j = 0; j < n_1 + n_2; ++j) {
                    if (j % 19 == 0) {
                        CHECK_EQUAL(BinaryData(chunk_1), test_2->get_object(j).get<Binary>(col_bin));
                    }
                    else {
                        CHECK_EQUAL(BinaryData(chunk_2), test_2->get_object(j).get<Binary>(col_bin));
                    }
                }
            }
            {
                WriteTransaction wt(root_sg);
                wt.get_group().verify();
                TableRef test_1 = wt.get_table("test_1");
                add_int(*test_1, col_int, 1);
                TableRef test_2 = wt.get_table("test_2");
                test_2->create_object().set(col_bin, BinaryData(chunk_1));
                wt.commit();
            }
            {
                WriteTransaction wt(root_sg);
                wt.get_group().verify();
                TableRef test_2 = wt.get_table("test_2");
                for (int j = 0; j < 18; ++j) {
                    test_2->create_object().set(col_bin, BinaryData(chunk_2));
                }
                wt.commit();
            }
        }

        // Check isolation between read transactions
        for (int i = 0; i < 2 * N; ++i) {
            ConstTableRef test_1 = read_transactions[i]->get_table("test_1");
            CHECK_EQUAL(1, test_1->size());
            CHECK_EQUAL(i, test_1->begin()->get<Int>(col_int));
            ConstTableRef test_2 = read_transactions[i]->get_table("test_2");
            int n_1 = i * 1;
            int n_2 = i * 18;
            CHECK_EQUAL(n_1 + n_2, test_2->size());
            for (int j = 0; j < n_1 + n_2; ++j) {
                if (j % 19 == 0) {
                    CHECK_EQUAL(BinaryData(chunk_1), test_2->get_object(j).get<Binary>(col_bin));
                }
                else {
                    CHECK_EQUAL(BinaryData(chunk_2), test_2->get_object(j).get<Binary>(col_bin));
                }
            }
        }

        // End the first half of the read transactions during further
        // changes
        for (int i = N - 1; i >= 0; --i) {
            {
                WriteTransaction wt(root_sg);
#if !defined(_WIN32) || TEST_DURATION > 0 // These .verify() calls are horribly slow on Windows
                wt.get_group().verify();
#endif
                TableRef test_1 = wt.get_table("test_1");
                add_int(*test_1, col_int, 2);
                wt.commit();
            }
            {
                ConstTableRef test_1 = read_transactions[i]->get_table("test_1");
                CHECK_EQUAL(1, test_1->size());
                CHECK_EQUAL(i, test_1->begin()->get<Int>(col_int));
                ConstTableRef test_2 = read_transactions[i]->get_table("test_2");
                int n_1 = i * 1;
                int n_2 = i * 18;
                CHECK_EQUAL(n_1 + n_2, test_2->size());
                for (int j = 0; j < n_1 + n_2; ++j) {
                    if (j % 19 == 0) {
                        CHECK_EQUAL(BinaryData(chunk_1), test_2->get_object(j).get<Binary>(col_bin));
                    }
                    else {
                        CHECK_EQUAL(BinaryData(chunk_2), test_2->get_object(j).get<Binary>(col_bin));
                    }
                }
            }
            read_transactions[i] = nullptr;
        }

        // Initiate 6*N extra read transactionss with further progressive changes
        for (int i = 2 * N; i < 8 * N; ++i) {
            read_transactions[i] = shared_groups[i]->start_read();
#if !defined(_WIN32) || TEST_DURATION > 0
            read_transactions[i]->verify();
#endif
            {
                ConstTableRef test_1 = read_transactions[i]->get_table("test_1");
                CHECK_EQUAL(1u, test_1->size());
                int i_2 = 2 * N + i;
                CHECK_EQUAL(i_2, test_1->begin()->get<Int>(col_int));
                ConstTableRef test_2 = read_transactions[i]->get_table("test_2");
                int n_1 = i * 1;
                int n_2 = i * 18;
                CHECK_EQUAL(n_1 + n_2, test_2->size());
                for (int j = 0; j < n_1 + n_2; ++j) {
                    if (j % 19 == 0) {
                        CHECK_EQUAL(BinaryData(chunk_1), test_2->get_object(j).get<Binary>(col_bin));
                    }
                    else {
                        CHECK_EQUAL(BinaryData(chunk_2), test_2->get_object(j).get<Binary>(col_bin));
                    }
                }
            }
            {
                WriteTransaction wt(root_sg);
#if !defined(_WIN32) || TEST_DURATION > 0
                wt.get_group().verify();
#endif
                TableRef test_1 = wt.get_table("test_1");
                add_int(*test_1, col_int, 1);
                TableRef test_2 = wt.get_table("test_2");
                test_2->create_object().set(col_bin, BinaryData(chunk_1));
                wt.commit();
            }
            {
                WriteTransaction wt(root_sg);
#if !defined(_WIN32) || TEST_DURATION > 0
                wt.get_group().verify();
#endif
                TableRef test_2 = wt.get_table("test_2");
                for (int j = 0; j < 18; ++j) {
                    test_2->create_object().set(col_bin, BinaryData(chunk_2));
                }
                wt.commit();
            }
        }

        // End all remaining read transactions during further changes
        for (int i = 1 * N; i < 8 * N; ++i) {
            {
                WriteTransaction wt(root_sg);
#if !defined(_WIN32) || TEST_DURATION > 0
                wt.get_group().verify();
#endif
                TableRef test_1 = wt.get_table("test_1");
                add_int(*test_1, col_int, 2);
                wt.commit();
            }
            {
                ConstTableRef test_1 = read_transactions[i]->get_table("test_1");
                CHECK_EQUAL(1, test_1->size());
                int i_2 = i < 2 * N ? i : 2 * N + i;
                CHECK_EQUAL(i_2, test_1->begin()->get<Int>(col_int));
                ConstTableRef test_2 = read_transactions[i]->get_table("test_2");
                int n_1 = i * 1;
                int n_2 = i * 18;
                CHECK_EQUAL(n_1 + n_2, test_2->size());
                for (int j = 0; j < n_1 + n_2; ++j) {
                    if (j % 19 == 0) {
                        CHECK_EQUAL(BinaryData(chunk_1), test_2->get_object(j).get<Binary>(col_bin));
                    }
                    else {
                        CHECK_EQUAL(BinaryData(chunk_2), test_2->get_object(j).get<Binary>(col_bin));
                    }
                }
            }
            read_transactions[i] = nullptr;
        }

        // Check final state via each shared group, then destroy it
        for (int i = 0; i < 8 * N; ++i) {
            {
                ReadTransaction rt(shared_groups[i]);
#if !defined(_WIN32) || TEST_DURATION > 0
                rt.get_group().verify();
#endif
                ConstTableRef test_1 = rt.get_table("test_1");
                CHECK_EQUAL(1, test_1->size());
                CHECK_EQUAL(3 * 8 * N, test_1->begin()->get<Int>(col_int));
                ConstTableRef test_2 = rt.get_table("test_2");
                int n_1 = 8 * N * 1;
                int n_2 = 8 * N * 18;
                CHECK_EQUAL(n_1 + n_2, test_2->size());
                for (int j = 0; j < n_1 + n_2; ++j) {
                    if (j % 19 == 0) {
                        CHECK_EQUAL(BinaryData(chunk_1), test_2->get_object(j).get<Binary>(col_bin));
                    }
                    else {
                        CHECK_EQUAL(BinaryData(chunk_2), test_2->get_object(j).get<Binary>(col_bin));
                    }
                }
            }
            shared_groups[i] = nullptr;
        }

        // Check final state via new shared group
        {
            DBRef sg = DB::create(path, no_create, DBOptions(DBOptions::Durability::MemOnly));
            ReadTransaction rt(sg);
#if !defined(_WIN32) || TEST_DURATION > 0
            rt.get_group().verify();
#endif
            ConstTableRef test_1 = rt.get_table("test_1");
            CHECK_EQUAL(1, test_1->size());
            CHECK_EQUAL(3 * 8 * N, test_1->begin()->get<Int>(col_int));
            ConstTableRef test_2 = rt.get_table("test_2");
            int n_1 = 8 * N * 1;
            int n_2 = 8 * N * 18;
            CHECK_EQUAL(n_1 + n_2, test_2->size());
            for (int j = 0; j < n_1 + n_2; ++j) {
                if (j % 19 == 0) {
                    CHECK_EQUAL(BinaryData(chunk_1), test_2->get_object(j).get<Binary>(col_bin));
                }
                else {
                    CHECK_EQUAL(BinaryData(chunk_2), test_2->get_object(j).get<Binary>(col_bin));
                }
            }
        }
    }
}
#endif

// This test is a minimal repro. of core issue #842.
TEST(Many_ConcurrentReaders)
{
    SHARED_GROUP_TEST_PATH(path);
    const std::string path_str = path;

    // setup
    DBRef sg_w = DB::create(path_str);
    WriteTransaction wt(sg_w);
    TableRef t = wt.add_table("table");
    auto col_ndx = t->add_column(type_String, "column");
    t->create_object().set(col_ndx, StringData("string"));
    wt.commit();
    sg_w->close();

    auto reader = [path_str]() {
        try {
            for (int i = 0; i < 1000; ++i) {
                DBRef sg_r = DB::create(path_str);
                ReadTransaction rt(sg_r);
                rt.get_group().verify();
            }
        }
        catch (...) {
            REALM_ASSERT(false);
        }
    };

    constexpr int num_threads = 4;
    Thread threads[num_threads];
    for (int i = 0; i < num_threads; ++i) {
        threads[i].start(reader);
    }
    for (int i = 0; i < num_threads; ++i) {
        threads[i].join();
    }
}


TEST(Shared_WritesSpecialOrder)
{
    SHARED_GROUP_TEST_PATH(path);
    DBRef sg = DB::create(path, false, DBOptions(crypt_key()));

    const int num_rows =
        5; // FIXME: Should be strictly greater than REALM_MAX_BPNODE_SIZE, but that takes too long time.
    const int num_reps = 25;

    {
        WriteTransaction wt(sg);
        wt.get_group().verify();
        auto table = wt.add_table("test");
        auto col = table->add_column(type_Int, "first");
        for (int i = 0; i < num_rows; ++i) {
            table->create_object(ObjKey(i)).set(col, 0);
        }
        wt.commit();
    }

    for (int i = 0; i < num_rows; ++i) {
        for (int j = 0; j < num_reps; ++j) {
            {
                WriteTransaction wt(sg);
                wt.get_group().verify();
                auto table = wt.get_table("test");
                auto col = table->get_column_key("first");
                Obj obj = table->get_object(ObjKey(i));
                CHECK_EQUAL(j, obj.get<Int>(col));
                obj.add_int(col, 1);
                wt.commit();
            }
        }
    }

    {
        ReadTransaction rt(sg);
        rt.get_group().verify();
        auto table = rt.get_table("test");
        auto col = table->get_column_key("first");
        for (int i = 0; i < num_rows; ++i) {
            CHECK_EQUAL(num_reps, table->get_object(ObjKey(i)).get<Int>(col));
        }
    }
}

namespace {

void writer_threads_thread(TestContext& test_context, const DBRef& sg, ObjKey key)
{

    for (size_t i = 0; i < 100; ++i) {
        // Increment cell
        {
            WriteTransaction wt(sg);
            wt.get_group().verify();
            auto t1 = wt.get_table("test");
            auto cols = t1->get_column_keys();
            t1->get_object(key).add_int(cols[0], 1);
            // FIXME: For some reason this takes ages when running
            // inside valgrind, it is probably due to the "extreme
            // overallocation" bug. The 1000 transactions performed
            // here can produce a final database file size of more
            // than 1 GiB. Really! And that is a table with only 10
            // rows. It is about 1 MiB per transaction.
            wt.commit();
        }

        // Verify in new transaction so that we interleave
        // read and write transactions
        {
            ReadTransaction rt(sg);
            // rt.get_group().verify(); // verify() is not supported on a read transaction
            // concurrently with writes.
            auto t = rt.get_table("test");
            auto cols = t->get_column_keys();
            int64_t v = t->get_object(key).get<Int>(cols[0]);
            int64_t expected = i + 1;
            CHECK_EQUAL(expected, v);
        }
    }
}

} // anonymous namespace

TEST(Shared_WriterThreads)
{
    SHARED_GROUP_TEST_PATH(path);
    {
        // Create a new shared db
        DBRef sg = DB::create(path, false, DBOptions(crypt_key()));

        const int thread_count = 10;
        // Create first table in group
        {
            WriteTransaction wt(sg);
            wt.get_group().verify();
            auto t1 = wt.add_table("test");
            test_table_add_columns(t1);
            for (int i = 0; i < thread_count; ++i)
                t1->create_object(ObjKey(i)).set_all(0, 2, false, "test");
            wt.commit();
        }

        Thread threads[thread_count];

        // Create all threads
        for (int i = 0; i < thread_count; ++i)
            threads[i].start([this, &sg, i] {
                writer_threads_thread(test_context, sg, ObjKey(i));
            });

        // Wait for all threads to complete
        for (int i = 0; i < thread_count; ++i)
            threads[i].join();

        // Verify that the changes were made
        {
            ReadTransaction rt(sg);
            rt.get_group().verify();
            auto t = rt.get_table("test");
            auto col = t->get_column_keys()[0];

            for (int i = 0; i < thread_count; ++i) {
                int64_t v = t->get_object(ObjKey(i)).get<Int>(col);
                CHECK_EQUAL(100, v);
            }
        }
    }
}


#if !REALM_ENABLE_ENCRYPTION && defined(ENABLE_ROBUST_AGAINST_DEATH_DURING_WRITE)
// this unittest has issues that has not been fully understood, but could be
// related to interaction between posix robust mutexes and the fork() system call.
// it has so far only been seen failing on Linux, so we enable it on ios.
#if REALM_PLATFORM_APPLE

// Not supported on Windows in particular? Keywords: winbug
TEST(Shared_RobustAgainstDeathDuringWrite)
{
    // Abort if robust mutexes are not supported on the current
    // platform. Otherwise we would probably get into a dead-lock.
    if (!RobustMutex::is_robust_on_this_platform)
        return;

    // This test can only be conducted by spawning independent
    // processes which can then be terminated individually.
    const int process_count = 100;
    SHARED_GROUP_TEST_PATH(path);
    ColKey col_int;

    auto add_int = [](Table& table, ColKey col, int64_t diff) {
        for (auto& o : table) {
            o.add_int(col, diff);
        }
    };

    for (int i = 0; i < process_count; ++i) {
        pid_t pid = fork();
        if (pid == pid_t(-1))
            REALM_TERMINATE("fork() failed");
        if (pid == 0) {
            // Child
            DBRef sg = DB::create(path, false, DBOptions(crypt_key()));
            WriteTransaction wt(sg);
            wt.get_group().verify();
            wt.get_or_add_table("alpha");
            _Exit(42); // Die hard with an active write transaction
        }
        else {
            // Parent
            int stat_loc = 0;
            int options = 0;
            pid = waitpid(pid, &stat_loc, options);
            if (pid == pid_t(-1))
                REALM_TERMINATE("waitpid() failed");
            bool child_exited_normaly = WIFEXITED(stat_loc);
            CHECK(child_exited_normaly);
            int child_exit_status = WEXITSTATUS(stat_loc);
            CHECK_EQUAL(42, child_exit_status);
        }

        // Check that we can continue without dead-locking
        {
            DBRef sg = DB::create(path, false, DBOptions(crypt_key()));
            WriteTransaction wt(sg);
            wt.get_group().verify();
            TableRef table = wt.get_or_add_table("beta");
            if (table->is_empty()) {
                col_int = table->add_column(type_Int, "i");
                table->create_object().set(col_int, 0);
            }
            add_int(*table, col_int, 1);
            wt.commit();
        }
    }

    {
        DBRef sg = DB::create(path, false, DBOptions(crypt_key()));
        ReadTransaction rt(sg);
        rt.get_group().verify();
        CHECK(!rt.has_table("alpha"));
        CHECK(rt.has_table("beta"));
        ConstTableRef table = rt.get_table("beta");
        CHECK_EQUAL(process_count, table->begin()->get<Int>(col_int));
    }
}

#endif // on apple
#endif // encryption enabled

// not ios or android
//#endif // defined TEST_ROBUSTNESS && defined ENABLE_ROBUST_AGAINST_DEATH_DURING_WRITE && !REALM_ENABLE_ENCRYPTION


TEST(Shared_SpaceOveruse)
{
#if TEST_DURATION < 1
    int n_outer = 300;
    int n_inner = 21;
#else
    int n_outer = 3000;
    int n_inner = 42;
#endif

    // Many transactions
    SHARED_GROUP_TEST_PATH(path);
    DBRef sg = DB::create(path, false, DBOptions(crypt_key()));

    // Do a lot of sequential transactions
    for (int i = 0; i != n_outer; ++i) {
        WriteTransaction wt(sg);
        wt.get_group().verify();
        auto table = wt.get_or_add_table("my_table");

        if (table->is_empty()) {
            REALM_ASSERT(table);
            table->add_column(type_String, "text");
        }
        auto cols = table->get_column_keys();

        for (int j = 0; j != n_inner; ++j) {
            REALM_ASSERT(table);
            table->create_object().set(cols[0], "x");
        }
        wt.commit();
    }

    // Verify that all was added correctly
    {
        ReadTransaction rt(sg);
        rt.get_group().verify();
        auto table = rt.get_table("my_table");
        auto col = table->get_column_keys()[0];
        size_t n = table->size();
        CHECK_EQUAL(n_outer * n_inner, n);

        for (auto it : *table) {
            CHECK_EQUAL("x", it.get<String>(col));
        }

        table->verify();
    }
}


TEST(Shared_Notifications)
{
    // Create a new shared db
    SHARED_GROUP_TEST_PATH(path);
    DBRef sg = DB::create(path, false, DBOptions(crypt_key()));
    TransactionRef tr1 = sg->start_read();

    // No other instance have changed db since last transaction
    CHECK(!sg->has_changed(tr1));

    {
        // Open the same db again (in empty state)
        DBRef sg2 = DB::create(path, false, DBOptions(crypt_key()));

        // Verify that new group is empty
        {
            TransactionRef reader = sg2->start_read();
            CHECK(reader->is_empty());
            CHECK(!sg2->has_changed(reader));
        }

        // No other instance have changed db since last transaction

        // Add a new table
        {
            WriteTransaction wt(sg2);
            wt.get_group().verify();
            auto t1 = wt.add_table("test");
            test_table_add_columns(t1);
            t1->create_object(ObjKey(7)).set_all(1, 2, false, "test");
            wt.commit();
        }
    }

    // Db has been changed by other instance
    CHECK(sg->has_changed(tr1));
    tr1 = sg->start_read();
    // Verify that the new table has been added
    {
        ReadTransaction rt(sg);
        rt.get_group().verify();
        auto t1 = rt.get_table("test");
        CHECK_EQUAL(1, t1->size());
        const Obj obj = t1->get_object(ObjKey(7));
        auto cols = t1->get_column_keys();
        CHECK_EQUAL(1, obj.get<Int>(cols[0]));
        CHECK_EQUAL(2, obj.get<Int>(cols[1]));
        CHECK_EQUAL(false, obj.get<Bool>(cols[2]));
        CHECK_EQUAL("test", obj.get<String>(cols[3]));
    }

    // No other instance have changed db since last transaction
    CHECK(!sg->has_changed(tr1));
}


TEST(Shared_FromSerialized)
{
    SHARED_GROUP_TEST_PATH(path);

    // Create new group and serialize to disk
    {
        Group g1;
        auto t1 = g1.add_table("test");
        test_table_add_columns(t1);
        t1->create_object(ObjKey(7)).set_all(1, 2, false, "test");
        g1.write(path, crypt_key());
    }

    // Open same file as shared group
    DBRef sg = DB::create(path, false, DBOptions(crypt_key()));

    // Verify that contents is there when shared
    {
        ReadTransaction rt(sg);
        rt.get_group().verify();
        auto t1 = rt.get_table("test");
        CHECK_EQUAL(1, t1->size());
        const Obj obj = t1->get_object(ObjKey(7));
        auto cols = t1->get_column_keys();
        CHECK_EQUAL(1, obj.get<Int>(cols[0]));
        CHECK_EQUAL(2, obj.get<Int>(cols[1]));
        CHECK_EQUAL(false, obj.get<Bool>(cols[2]));
        CHECK_EQUAL("test", obj.get<String>(cols[3]));
    }
}

TEST_IF(Shared_StringIndexBug1, TEST_DURATION >= 1)
{
    SHARED_GROUP_TEST_PATH(path);
    DBRef db = DB::create(path, false, DBOptions(crypt_key()));

    {
        auto tr = db->start_write();
        TableRef table = tr->add_table("users");
        auto col = table->add_column(type_String, "username");
        table->add_search_index(col);
        for (int i = 0; i < REALM_MAX_BPNODE_SIZE + 1; ++i)
            table->create_object();
        for (int i = 0; i < REALM_MAX_BPNODE_SIZE + 1; ++i)
            table->remove_object(table->begin());
        tr->commit();
    }

    {
        auto tr = db->start_write();
        TableRef table = tr->get_table("users");
        table->create_object();
        tr->commit();
    }
}


TEST(Shared_StringIndexBug2)
{
    SHARED_GROUP_TEST_PATH(path);
    DBRef sg = DB::create(path, false, DBOptions(crypt_key()));

    {
        WriteTransaction wt(sg);
        wt.get_group().verify();
        TableRef table = wt.add_table("a");
        auto col = table->add_column(type_String, "b");
        table->add_search_index(col); // Not adding index makes it work
        table->create_object();
        wt.commit();
    }

    {
        ReadTransaction rt(sg);
        rt.get_group().verify();
    }
}


namespace {

void rand_str(Random& random, char* res, size_t len)
{
    for (size_t i = 0; i < len; ++i)
        res[i] = char(int('a') + random.draw_int_mod(10));
}

} // anonymous namespace

TEST(Shared_StringIndexBug3)
{
    SHARED_GROUP_TEST_PATH(path);
    DBRef db = DB::create(path, false, DBOptions(crypt_key()));
    ColKey col;
    {
        auto tr = db->start_write();
        TableRef table = tr->add_table("users");
        col = table->add_column(type_String, "username");
        table->add_search_index(col); // Disabling index makes it work
        tr->commit();
    }

    Random random(random_int<unsigned long>()); // Seed from slow global generator
    size_t transactions = 0;
    std::vector<ObjKey> keys;
    for (size_t n = 0; n < 100; ++n) {
        const uint64_t action = random.draw_int_mod(1000);

        transactions++;

        if (action <= 500) {
            // delete random user
            auto tr = db->start_write();
            TableRef table = tr->get_table("users");
            if (table->size() > 0) {
                size_t del = random.draw_int_mod(table->size());
                // cerr << "-" << del << ": " << table->get_string(0, del) << std::endl;
                table->remove_object(keys[del]);
                keys.erase(keys.begin() + del);
                table->verify();
            }
            tr->commit();
        }
        else {
            // add new user
            auto tr = db->start_write();
            TableRef table = tr->get_table("users");
            char txt[100];
            rand_str(random, txt, 8);
            txt[8] = 0;
            // cerr << "+" << txt << std::endl;
            auto key = table->create_object().set_all(txt).get_key();
            keys.push_back(key);
            table->verify();
            tr->commit();
        }
    }
}

TEST(Shared_ClearColumnWithBasicArrayRootLeaf)
{
    SHARED_GROUP_TEST_PATH(path);
    {
        DBRef sg = DB::create(path, false, DBOptions(crypt_key()));
        WriteTransaction wt(sg);
        TableRef test = wt.add_table("Test");
        auto col = test->add_column(type_Double, "foo");
        test->clear();
        test->create_object(ObjKey(7)).set(col, 727.2);
        wt.commit();
    }
    {
        DBRef sg = DB::create(path, false, DBOptions(crypt_key()));
        ReadTransaction rt(sg);
        ConstTableRef test = rt.get_table("Test");
        auto col = test->get_column_key("foo");
        CHECK_EQUAL(727.2, test->get_object(ObjKey(7)).get<Double>(col));
    }
}

TEST(Shared_ClearColumnWithLinksToSelf)
{
    // Reproduction of issue found by fuzzer
    SHARED_GROUP_TEST_PATH(path);
    DBRef sg = DB::create(path, false, DBOptions(crypt_key()));
    {
        WriteTransaction wt(sg);
        TableRef test = wt.add_table("Test");
        auto col = test->add_column(*test, "foo");
        test->add_column(type_Int, "bar");
        ObjKeys keys;
        test->create_objects(400, keys);             // Ensure non root clusters
        test->get_object(keys[3]).set(col, keys[8]); // Link must be even
        wt.commit();
    }
    {
        WriteTransaction wt(sg);
        TableRef test = wt.get_table("Test");
        // Ensure that cluster array is COW, but not expanded
        test->remove_column(test->get_column_key("bar"));
        test->clear();
        wt.commit();
    }
}

#if 0 // FIXME: Reenable when it can pass reliably
#ifdef _WIN32

TEST(Shared_WaitForChangeAfterOwnCommit)
{
    SHARED_GROUP_TEST_PATH(path);

    DB* sg = new DB(path);
    sg->begin_write();
    sg->commit();
    bool b = sg->wait_for_change();
}

NONCONCURRENT_TEST(Shared_InterprocessWaitForChange)
{
    // We can't use SHARED_GROUP_TEST_PATH() because it will attempt to clean up the .realm file at the end,
    // and hence throw if the other processstill has the .realm file open
    std::string path = get_test_path("Shared_InterprocessWaitForChange", ".realm");

    // This works differently from POSIX: Here, the child process begins execution from the start of this unit
    // test and not from the place of fork().
    DWORD pid = winfork("Shared_InterprocessWaitForChange");

    if (pid == -1) {
        CHECK(false);
        return;
    }

    auto sg = DB::create(path);

    // An old .realm file with random contents can exist (such as a leftover from earlier crash) with random
    // data, so we always initialize the database
    {
        auto tr = sg->start_write();
        Group& g(*tr);
        if (g.size() == 1) {
            g.remove_table("data");
            TableRef table = g.add_table("data");
            auto col = table->add_column(type_Int, "ints");
            table->create_object().set(col, 0);
        }
        tr->commit();
        sg->wait_for_change(tr);
    }

    bool first = false;
    fastrand(time(0), true);

    // By turn, incremenet the counter and wait for the other to increment it too
    for (int i = 0; i < 10; i++)
    {
        auto tr = sg->start_write();
        Group& g(*tr);
        if (g.size() == 1) {
            TableRef table = g.get_table("data");
            auto col = table->get_column_key("ints");
            auto first_obj = table->begin();
            int64_t v = first_obj->get<int64_t>(col);

            if (i == 0 && v == 0)
                first = true;

            // Note: If this fails in child process (pid != 0) it might go undetected. This is not
            // critical since it will most likely result in a failure in the parent process also.
            CHECK_EQUAL(v - (first ? 0 : 1), 2 * i);
            first_obj->set(col, v + 1);
        }

        // millisleep(0) might yield time slice on certain OS'es, so we use fastrand() to get cases
        // of 0 delay, because non-yieldig is also an important test case.
        if(fastrand(1))
            millisleep((time(0) % 10) * 10);

        tr->commit();

        if (fastrand(1))
            millisleep((time(0) % 10) * 10);

        sg->wait_for_change(tr);

        if (fastrand(1))
            millisleep((time(0) % 10) * 10);
    }

    // Wake up other process so it will exit too
    auto tr = sg->start_write();
    tr->commit();
}
#endif

// This test will hang infinitely instead of failing!!!
TEST(Shared_WaitForChange)
{
    const int num_threads = 3;
    Mutex mutex;
    int shared_state[num_threads];
    for (int j = 0; j < num_threads; j++)
        shared_state[j] = 0;
    SHARED_GROUP_TEST_PATH(path);
    DBRef sg = DB::create(path, false);

    auto waiter = [&](DBRef db, int i) {
        TransactionRef tr;
        {
            LockGuard l(mutex);
            shared_state[i] = 1;
            tr = db->start_read();
        }
        db->wait_for_change(tr);
        {
            LockGuard l(mutex);
            shared_state[i] = 2; // this state should not be observed by the writer
        }
        db->wait_for_change(tr); // we'll fall right through here, because we haven't advanced our readlock
        {
            LockGuard l(mutex);
            tr->end_read();
            tr = db->start_read();
            shared_state[i] = 3;
        }
        db->wait_for_change(tr); // this time we'll wait because state hasn't advanced since we did.
        {
            tr = db->start_read();
            {
                LockGuard l(mutex);
                shared_state[i] = 4;
            }
            db->wait_for_change(tr); // everybody waits in state 4
            {
                LockGuard l(mutex);
                tr->end_read();
                tr = db->start_read();
                shared_state[i] = 5;
            }
        }
        db->wait_for_change(tr); // wait until wait_for_change is released
        {
            LockGuard l(mutex);
            shared_state[i] = 6;
        }
    };

    Thread threads[num_threads];
    for (int j = 0; j < num_threads; j++)
        threads[j].start([waiter, sg, j] { waiter(sg, j); });
    bool try_again = true;
    while (try_again) {
        try_again = false;
        for (int j = 0; j < num_threads; j++) {
            LockGuard l(mutex);
            if (shared_state[j] < 1) try_again = true;
            CHECK(shared_state[j] < 2);
        }
    }
    // At this point all transactions have progress to state 1,
    // and none of them has progressed further.
    // This write transaction should allow all readers to run again
    {
        WriteTransaction wt(sg);
        wt.commit();
    }

    // All readers should pass through state 2 to state 3, so wait
    // for all to reach state 3:
    try_again = true;
    while (try_again) {
        try_again = false;
        for (int j = 0; j < num_threads; j++) {
            LockGuard l(mutex);
            if (3 != shared_state[j]) try_again = true;
            CHECK(shared_state[j] < 4);
        }
    }
    // all readers now waiting before entering state 4
    {
        WriteTransaction wt(sg);
        wt.commit();
    }
    try_again = true;
    while (try_again) {
        try_again = false;
        for (int j = 0; j < num_threads; j++) {
            LockGuard l(mutex);
            if (4 != shared_state[j]) try_again = true;
        }
    }
    // all readers now waiting in stage 4
    {
        WriteTransaction wt(sg);
        wt.commit();
    }
    // readers racing into stage 5
    try_again = true;
    while (try_again) {
        try_again = false;
        for (int j = 0; j < num_threads; j++) {
            LockGuard l(mutex);
            if (5 != shared_state[j]) try_again = true;
        }
    }
    // everybod reached stage 5 and waiting
    try_again = true;
    sg->wait_for_change_release();
    while (try_again) {
        try_again = false;
        for (int j = 0; j < num_threads; j++) {
            LockGuard l(mutex);
            if (6 != shared_state[j]) {
                try_again = true;
            }
        }
    }
    for (int j = 0; j < num_threads; j++)
        threads[j].join();
}
#endif

TEST(Shared_MultipleSharersOfStreamingFormat)
{
    SHARED_GROUP_TEST_PATH(path);
    {
        // Create non-empty file without free-space tracking
        Group g;
        g.add_table("x");
        g.write(path, crypt_key());
    }
    {
        // See if we can handle overlapped accesses through multiple shared groups
        DBRef sg = DB::create(path, false, DBOptions(crypt_key()));
        DBRef sg2 = DB::create(path, false, DBOptions(crypt_key()));
        {
            ReadTransaction rt(sg);
            rt.get_group().verify();
            CHECK(rt.has_table("x"));
            CHECK(!rt.has_table("gnyf"));
            CHECK(!rt.has_table("baz"));
        }
        {
            WriteTransaction wt(sg);
            wt.get_group().verify();
            wt.add_table("baz"); // Add table "baz"
            wt.commit();
        }
        {
            WriteTransaction wt2(sg2);
            wt2.get_group().verify();
            wt2.add_table("gnyf"); // Add table "gnyf"
            wt2.commit();
        }
    }
}

#if REALM_ENABLE_ENCRYPTION
// verify that even though different threads share the same encrypted pages,
// a thread will not get access without the key.
TEST(Shared_EncryptionKeyCheck)
{
    SHARED_GROUP_TEST_PATH(path);
    DBRef sg = DB::create(path, false, DBOptions(crypt_key(true)));
<<<<<<< HEAD
    bool ok = false;
    try {
        DBRef sg_2 = DB::create(path, false, DBOptions());
    }
    catch (const Exception&) {
        ok = true;
    }
    CHECK(ok);
=======
    CHECK_THROW(DB::create(path, false, DBOptions()), InvalidDatabase);
>>>>>>> 7ee07643
    DBRef sg3 = DB::create(path, false, DBOptions(crypt_key(true)));
}

// opposite - if opened unencrypted, attempt to share it encrypted
// will throw an error.
TEST(Shared_EncryptionKeyCheck_2)
{
    SHARED_GROUP_TEST_PATH(path);
    DBRef sg = DB::create(path, false, DBOptions());
<<<<<<< HEAD
    bool ok = false;
    try {
        DBRef sg_2 = DB::create(path, false, DBOptions(crypt_key(true)));
    }
    catch (std::exception&) {
        ok = true;
    }
    CHECK(ok);
=======
    CHECK_THROW(DB::create(path, false, DBOptions(crypt_key(true))), InvalidDatabase);
>>>>>>> 7ee07643
    DBRef sg3 = DB::create(path, false, DBOptions());
}

// if opened by one key, it cannot be opened by a different key
TEST(Shared_EncryptionKeyCheck_3)
{
    SHARED_GROUP_TEST_PATH(path);
    const char* first_key = crypt_key(true);
    char second_key[64];
    memcpy(second_key, first_key, 64);
    second_key[3] = ~second_key[3];
    DBRef sg = DB::create(path, false, DBOptions(first_key));
    CHECK_THROW(DB::create(path, false, DBOptions(second_key)), InvalidDatabase);
    DBRef sg3 = DB::create(path, false, DBOptions(first_key));
}

#endif

TEST(Shared_VersionCount)
{
    SHARED_GROUP_TEST_PATH(path);
    DBRef sg = DB::create(path);
    CHECK_EQUAL(1, sg->get_number_of_versions());
    TransactionRef reader = sg->start_read();
    {
        WriteTransaction wt(sg);
        CHECK_EQUAL(1, sg->get_number_of_versions());
        wt.commit();
    }
    CHECK_EQUAL(2, sg->get_number_of_versions());
    {
        WriteTransaction wt(sg);
        wt.commit();
    }
    CHECK_EQUAL(3, sg->get_number_of_versions());
    reader->close();
    CHECK_EQUAL(3, sg->get_number_of_versions());
    {
        WriteTransaction wt(sg);
        wt.commit();
    }
    // both the last and the second-last commit is kept, so once
    // you've committed anything, you will never get back to having
    // just a single version.
    CHECK_EQUAL(2, sg->get_number_of_versions());
}

TEST(Shared_MultipleRollbacks)
{
    SHARED_GROUP_TEST_PATH(path);
    DBRef sg = DB::create(path, false, DBOptions(crypt_key()));
    TransactionRef wt = sg->start_write();
    wt->rollback();
    wt->rollback();
}


TEST(Shared_MultipleEndReads)
{
    SHARED_GROUP_TEST_PATH(path);
    DBRef sg = DB::create(path, false, DBOptions(crypt_key()));
    TransactionRef reader = sg->start_read();
    reader->end_read();
    reader->end_read();
}

#ifdef REALM_DEBUG
// SharedGroup::reserve() is a debug method only available in debug mode
TEST(Shared_ReserveDiskSpace)
{
    SHARED_GROUP_TEST_PATH(path);
    {
        DBRef sg = DB::create(path, false, DBOptions(crypt_key()));
        size_t orig_file_size = size_t(File(path).get_size());

        // Check that reserve() does not change the file size if the
        // specified size is less than the actual file size.
        size_t reserve_size_1 = orig_file_size / 2;
        sg->reserve(reserve_size_1);
        size_t new_file_size_1 = size_t(File(path).get_size());
        CHECK_EQUAL(orig_file_size, new_file_size_1);

        // Check that reserve() does not change the file size if the
        // specified size is equal to the actual file size.
        size_t reserve_size_2 = orig_file_size;
        sg->reserve(reserve_size_2);
        size_t new_file_size_2 = size_t(File(path).get_size());
        if (crypt_key()) {
            // For encrypted files, reserve() may actually grow the file
            // with a page sized header.
            CHECK(orig_file_size <= new_file_size_2 && (orig_file_size + page_size()) >= new_file_size_2);
        }
        else {
            CHECK_EQUAL(orig_file_size, new_file_size_2);
        }

        // Check that reserve() does change the file size if the
        // specified size is greater than the actual file size, and
        // that the new size is at least as big as the requested size.
        size_t reserve_size_3 = orig_file_size + 1;
        sg->reserve(reserve_size_3);
        size_t new_file_size_3 = size_t(File(path).get_size());
        CHECK(new_file_size_3 >= reserve_size_3);
        ObjKeys keys;

        // Check that disk space reservation is independent of transactions
        {
            WriteTransaction wt(sg);
            wt.get_group().verify();
            auto t = wt.add_table("table_1");
            test_table_add_columns(t);
            t->create_objects(2000, keys);
            wt.commit();
        }
        orig_file_size = size_t(File(path).get_size());
        size_t reserve_size_4 = 2 * orig_file_size + 1;
        sg->reserve(reserve_size_4);
        size_t new_file_size_4 = size_t(File(path).get_size());
        CHECK(new_file_size_4 >= reserve_size_4);
        {
            WriteTransaction wt(sg);
            wt.get_group().verify();
            auto t = wt.add_table("table_2");
            test_table_add_columns(t);
            t->create_objects(2000, keys);
            orig_file_size = size_t(File(path).get_size());
            size_t reserve_size_5 = orig_file_size + 333;
            sg->reserve(reserve_size_5);
            size_t new_file_size_5 = size_t(File(path).get_size());
            CHECK(new_file_size_5 >= reserve_size_5);
            t = wt.add_table("table_3");
            test_table_add_columns(t);
            t->create_objects(2000, keys);
            wt.commit();
        }
        orig_file_size = size_t(File(path).get_size());
        size_t reserve_size_6 = orig_file_size + 459;
        sg->reserve(reserve_size_6);
        size_t new_file_size_6 = size_t(File(path).get_size());
        CHECK(new_file_size_6 >= reserve_size_6);
        {
            WriteTransaction wt(sg);
            wt.get_group().verify();
            wt.commit();
        }
    }
}
#endif

TEST(Shared_MovingSearchIndex)
{
    // Test that the 'index in parent' property of search indexes is properly
    // adjusted when columns are inserted or removed at a lower column_index.

    SHARED_GROUP_TEST_PATH(path);
    DBRef sg = DB::create(path, false, DBOptions(crypt_key()));

    // Create an int column, regular string column, and an enumeration strings
    // column, and equip them with search indexes.
    ColKey int_col, str_col, enum_col, padding_col;
    std::vector<ObjKey> obj_keys;
    {
        WriteTransaction wt(sg);
        TableRef table = wt.add_table("foo");
        padding_col = table->add_column(type_Int, "padding");
        int_col = table->add_column(type_Int, "int");
        str_col = table->add_column(type_String, "regular");
        enum_col = table->add_column(type_String, "enum");

        table->create_objects(64, obj_keys);
        for (int i = 0; i < 64; ++i) {
            auto obj = table->get_object(obj_keys[i]);
            std::string out(std::string("foo") + util::to_string(i));
            obj.set<Int>(int_col, i);
            obj.set<String>(str_col, out);
            obj.set<String>(enum_col, "bar");
        }
        table->get_object(obj_keys.back()).set<String>(enum_col, "bar63");
        table->enumerate_string_column(enum_col);
        CHECK_EQUAL(0, table->get_num_unique_values(int_col));
        CHECK_EQUAL(0, table->get_num_unique_values(str_col));
        CHECK_EQUAL(2, table->get_num_unique_values(enum_col));

        table->add_search_index(int_col);
        table->add_search_index(str_col);
        table->add_search_index(enum_col);

        wt.get_group().verify();

        CHECK_EQUAL(obj_keys[61], table->find_first_int(int_col, 61));
        CHECK_EQUAL(obj_keys[62], table->find_first_string(str_col, "foo62"));
        CHECK_EQUAL(obj_keys[63], table->find_first_string(enum_col, "bar63"));
        wt.commit();
    }

    // Remove the padding column to shift the indexed columns
    {
        WriteTransaction wt(sg);
        TableRef table = wt.get_table("foo");

        CHECK(table->has_search_index(int_col));
        CHECK(table->has_search_index(str_col));
        CHECK(table->has_search_index(enum_col));
        CHECK_EQUAL(0, table->get_num_unique_values(int_col));
        CHECK_EQUAL(0, table->get_num_unique_values(str_col));
        CHECK_EQUAL(2, table->get_num_unique_values(enum_col));
        CHECK_EQUAL(ObjKey(), table->find_first_int(int_col, 100));
        CHECK_EQUAL(ObjKey(), table->find_first_string(str_col, "bad"));
        CHECK_EQUAL(ObjKey(), table->find_first_string(enum_col, "bad"));
        CHECK_EQUAL(obj_keys[41], table->find_first_int(int_col, 41));
        CHECK_EQUAL(obj_keys[42], table->find_first_string(str_col, "foo42"));
        CHECK_EQUAL(obj_keys[0], table->find_first_string(enum_col, "bar"));

        table->remove_column(padding_col);
        wt.get_group().verify();

        CHECK(table->has_search_index(int_col));
        CHECK(table->has_search_index(str_col));
        CHECK(table->has_search_index(enum_col));
        CHECK_EQUAL(0, table->get_num_unique_values(int_col));
        CHECK_EQUAL(0, table->get_num_unique_values(str_col));
        CHECK_EQUAL(2, table->get_num_unique_values(enum_col));
        CHECK_EQUAL(ObjKey(), table->find_first_int(int_col, 100));
        CHECK_EQUAL(ObjKey(), table->find_first_string(str_col, "bad"));
        CHECK_EQUAL(ObjKey(), table->find_first_string(enum_col, "bad"));
        CHECK_EQUAL(obj_keys[41], table->find_first_int(int_col, 41));
        CHECK_EQUAL(obj_keys[42], table->find_first_string(str_col, "foo42"));
        CHECK_EQUAL(obj_keys[0], table->find_first_string(enum_col, "bar"));

        auto obj = table->get_object(obj_keys[1]);
        obj.set<Int>(int_col, 101);
        obj.set<String>(str_col, "foo_Y");
        obj.set<String>(enum_col, "bar_Y");
        wt.get_group().verify();

        CHECK(table->has_search_index(int_col));
        CHECK(table->has_search_index(str_col));
        CHECK(table->has_search_index(enum_col));
        CHECK_EQUAL(0, table->get_num_unique_values(int_col));
        CHECK_EQUAL(0, table->get_num_unique_values(str_col));
        CHECK_EQUAL(3, table->get_num_unique_values(enum_col));
        CHECK_EQUAL(ObjKey(), table->find_first_int(int_col, 100));
        CHECK_EQUAL(ObjKey(), table->find_first_string(str_col, "bad"));
        CHECK_EQUAL(ObjKey(), table->find_first_string(enum_col, "bad"));
        CHECK_EQUAL(obj_keys[41], table->find_first_int(int_col, 41));
        CHECK_EQUAL(obj_keys[42], table->find_first_string(str_col, "foo42"));
        CHECK_EQUAL(obj_keys[0], table->find_first_string(enum_col, "bar"));
        CHECK_EQUAL(obj_keys[1], table->find_first_int(int_col, 101));
        CHECK_EQUAL(obj_keys[1], table->find_first_string(str_col, "foo_Y"));
        CHECK_EQUAL(obj_keys[1], table->find_first_string(enum_col, "bar_Y"));
        CHECK_EQUAL(obj_keys[63], table->find_first_string(enum_col, "bar63"));

        wt.commit();
    }
}

TEST_IF(Shared_BeginReadFailure, _impl::SimulatedFailure::is_enabled())
{
    SHARED_GROUP_TEST_PATH(path);
    DBRef sg = DB::create(path);
    using sf = _impl::SimulatedFailure;
    sf::OneShotPrimeGuard pg(sf::shared_group__grow_reader_mapping);
    CHECK_THROW(sg->start_read(), sf);
}


TEST(Shared_SessionDurabilityConsistency)
{
    // Check that we can reliably detect inconsist durability choices across
    // concurrent session participants.

    // Errors of this kind are considered as incorrect API usage, and will lead
    // to throwing of LogicError exceptions.

    SHARED_GROUP_TEST_PATH(path);
    {
        bool no_create = false;
        DBOptions::Durability durability_1 = DBOptions::Durability::Full;
        DBRef sg = DB::create(path, no_create, DBOptions(durability_1));

        DBOptions::Durability durability_2 = DBOptions::Durability::MemOnly;
        CHECK_RUNTIME_ERROR(DB::create(path, no_create, DBOptions(durability_2)), ErrorCodes::IncompatibleSession);
    }
}


TEST(Shared_WriteEmpty)
{
    SHARED_GROUP_TEST_PATH(path_1);
    GROUP_TEST_PATH(path_2);
    {
        DBRef sg = DB::create(path_1);
        ReadTransaction rt(sg);
        rt.get_group().write(path_2);
    }
}


TEST(Shared_CompactEmpty)
{
    SHARED_GROUP_TEST_PATH(path);
    {
        DBRef sg = DB::create(path);
        CHECK(sg->compact());
    }
}


TEST(Shared_VersionOfBoundSnapshot)
{
    SHARED_GROUP_TEST_PATH(path);
    DB::version_type version;
    DBRef sg = DB::create(path);
    {
        ReadTransaction rt(sg);
        version = rt.get_version();
    }
    {
        ReadTransaction rt(sg);
        CHECK_EQUAL(version, rt.get_version());
    }
    {
        WriteTransaction wt(sg);
        CHECK_EQUAL(version, wt.get_version());
    }
    {
        WriteTransaction wt(sg);
        CHECK_EQUAL(version, wt.get_version());
        wt.commit(); // Increment version
    }
    {
        ReadTransaction rt(sg);
        CHECK_LESS(version, rt.get_version());
        version = rt.get_version();
    }
    {
        WriteTransaction wt(sg);
        CHECK_EQUAL(version, wt.get_version());
        wt.commit(); // Increment version
    }
    {
        ReadTransaction rt(sg);
        CHECK_LESS(version, rt.get_version());
    }
}


// This test is valid, but because it requests all available memory,
// it does not play nicely with valgrind and so is disabled.
/*
#if !defined(_WIN32)
// Check what happens when Realm cannot allocate more virtual memory
// We should throw an AddressSpaceExhausted exception.
// This will try to use all available memory allowed for this process
// so don't run it concurrently with other tests.
NONCONCURRENT_TEST(Shared_OutOfMemory)
{
    size_t string_length = 1024 * 1024;
    SHARED_GROUP_TEST_PATH(path);
    SharedGroup sg(path, false, SharedGroupOptions(crypt_key()));
    {
        WriteTransaction wt(sg);
        TableRef table = wt.add_table("table");
        table->add_column(type_String, "string_col");
        std::string long_string(string_length, 'a');
        table->add_empty_row();
        table->set_string(0, 0, long_string);
        wt.commit();
    }
    sg->close();

    std::vector<std::pair<void*, size_t>> memory_list;
    // Reserve enough for 5*100000 Gb, but in practice the vector is only ever around size 10.
    // Do this here to avoid the (small) chance that adding to the vector will request new virtual memory
    memory_list.reserve(500);
    size_t chunk_size = size_t(1024) * 1024 * 1024 * 100000;
    while (chunk_size > string_length) {
        void* addr = ::mmap(nullptr, chunk_size, PROT_READ | PROT_WRITE, MAP_ANON | MAP_PRIVATE, -1, 0);
        if (addr == MAP_FAILED) {
            chunk_size /= 2;
        }
        else {
            memory_list.push_back(std::pair<void*, size_t>(addr, chunk_size));
        }
    }

    bool expected_exception_caught = false;
    // Attempt to open Realm, should fail because we hold too much already.
    try {
        SharedGroup sg2(path, false, SharedGroupOptions(crypt_key()));
    }
    catch (AddressSpaceExhausted& e) {
        expected_exception_caught = true;
    }
    CHECK(expected_exception_caught);

    // Release memory manually.
    for (auto it = memory_list.begin(); it != memory_list.end(); ++it) {
        ::munmap(it->first, it->second);
    }

    // Realm should succeed to open now.
    expected_exception_caught = false;
    try {
        SharedGroup sg2(path, false, SharedGroupOptions(crypt_key()));
    }
    catch (AddressSpaceExhausted& e) {
        expected_exception_caught = true;
    }
    CHECK(!expected_exception_caught);
}
#endif // !win32
*/

// Run some (repeatable) random checks through the fuzz tester.
// For a comprehensive fuzz test, afl should be run. To do this see test/fuzzy/README.md
// If this check fails for some reason, you can find the problem by changing
// the parse_and_apply_instructions call to use std::cerr which will print out
// the instructions used to duplicate the failure.
NONCONCURRENT_TEST(Shared_StaticFuzzTestRunSanityCheck)
{
    // Either provide a crash file generated by AFL to reproduce a crash, or leave it blank in order to run
    // a very simple fuzz test that just uses a random generator for generating Realm actions.
    std::string filename = "";
    // std::string filename = "/findings/hangs/id:000041,src:000000,op:havoc,rep:64";
    // std::string filename = "d:/crash3";

    if (filename != "") {
        const char* tmp[] = {"", filename.c_str(), "--log"};
        run_fuzzy(sizeof(tmp) / sizeof(tmp[0]), tmp);
    }
    else {
        // Number of fuzzy tests
#if TEST_DURATION == 0
        const size_t iterations = 3;
#else
        const size_t iterations = 1000;
#endif

        // Number of instructions in each test
        // Changing this strongly affects the test suite run time
        const size_t instructions = 200;

        for (size_t counter = 0; counter < iterations; counter++) {
            // You can use your own seed if you have observed a crashing unit test that
            // printed out some specific seed (the "Unit test random seed:" part that appears).
            FastRand generator(unit_test_random_seed + counter);

            std::string instr;

            // "fastlog" is because logging to a stream is very very slow. Logging the sequence of
            // bytes lets you perform many more tests per second.
            std::string fastlog = "char[] instr2 = {";

            for (size_t t = 0; t < instructions; t++) {
                char c = static_cast<char>(generator());
                instr += c;
                std::string tmp;
                unit_test::to_string(static_cast<int>(c), tmp);
                fastlog += tmp;
                if (t + 1 < instructions) {
                    fastlog += ", ";
                }
                else {
                    fastlog += "}; instr = string(instr2);";
                }
            }

            // Scope guard of "path" is inside the loop to clean up files per iteration
            SHARED_GROUP_TEST_PATH(path);
            // If using std::cerr, you can copy/paste the console output into a unit test
            // to get a reproduction test case
            // parse_and_apply_instructions(instr, path, std::cerr);
            parse_and_apply_instructions(instr, path, nullptr);
        }
    }
}

#if 0 // not suitable for automatic testing
// This test checks what happens when a version is pinned and there are many
// large write transactions that grow the file quickly. It takes a long time
// and can make very very large files so it is not suited to automatic testing.
TEST_IF(Shared_encrypted_pin_and_write, false)
{
    const size_t num_rows = 1000;
    const size_t num_transactions = 1000000;
    const size_t num_writer_threads = 8;
    SHARED_GROUP_TEST_PATH(path);

    { // initial table structure setup on main thread
        DBRef sg = DB::create(path, false, DBOptions(crypt_key(true)));
        WriteTransaction wt(sg);
        Group& group = wt.get_group();
        TableRef t = group.add_table("table");
        t->add_column(type_String, "string_col", true);
        t->add_empty_row(num_rows);
        wt.commit();
    }

    DB sg_reader(path, false, DBOptions(crypt_key(true)));
    ReadTransaction rt(sg_reader); // hold first version

    auto do_many_writes = [&]() {
        DBRef sg = DB::create(path, false, DBOptions(crypt_key(true)));
        const size_t base_size = 100000;
        std::string base(base_size, 'a');
        // write many transactions to grow the file
        // around 4.6 GB seems to be the breaking size
        for (size_t t = 0; t < num_transactions; ++t) {
            std::vector<std::string> rows(num_rows);
            // change a character so there's no storage optimizations
            for (size_t row = 0; row < num_rows; ++row) {
                base[(t * num_rows + row)%base_size] = 'a' + (row % 52);
                rows[row] = base;
            }
            WriteTransaction wt(sg);
            Group& g = wt.get_group();
            auto keys = g.get_keys();
            TableRef table = g.get_table(keys[0]);
            for (size_t row = 0; row < num_rows; ++row) {
                StringData c(rows[row]);
                table->set_string(0, row, c);
            }
            wt.commit();
        }
    };

    Thread threads[num_writer_threads];
    for (size_t i = 0; i < num_writer_threads; ++i)
        threads[i].start(do_many_writes);

    for (size_t i = 0; i < num_writer_threads; ++i) {
        threads[i].join();
    }
}
#endif


// Scaled down stress test. (Use string length ~15MB for max stress)
NONCONCURRENT_TEST(Shared_BigAllocations)
{
    size_t string_length = 64 * 1024;
    SHARED_GROUP_TEST_PATH(path);
    DBRef sg = DB::create(path, false, DBOptions(crypt_key()));
    std::string long_string(string_length, 'a');
    {
        WriteTransaction wt(sg);
        TableRef table = wt.add_table("table");
        table->add_column(type_String, "string_col");
        wt.commit();
    }
    {
        WriteTransaction wt(sg);
        TableRef table = wt.get_table("table");
        auto cols = table->get_column_keys();
        for (int i = 0; i < 32; ++i) {
            table->create_object(ObjKey(i)).set(cols[0], long_string.c_str());
        }
        wt.commit();
    }
    for (int k = 0; k < 10; ++k) {
        // sg.compact(); // <--- enable this if you want to stress with compact()
        for (int j = 0; j < 20; ++j) {
            WriteTransaction wt(sg);
            TableRef table = wt.get_table("table");
            auto cols = table->get_column_keys();
            for (int i = 0; i < 20; ++i) {
                table->get_object(ObjKey(i)).set(cols[0], long_string.c_str());
            }
            wt.commit();
        }
    }
    sg->close();
}

#if !REALM_ANDROID // FIXME
TEST_IF(Shared_CompactEncrypt, REALM_ENABLE_ENCRYPTION)
{
    SHARED_GROUP_TEST_PATH(path);
    const char* key1 = "KdrL2ieWyspILXIPetpkLD6rQYKhYnS6lvGsgk4qsJAMr1adQnKsYo3oTEYJDIfa";
    const char* key2 = "ti6rOKviXrwxSGMPVk35Dp9Q4eku8Cu8YTtnnZKAejOTNIEv7TvXrYdjOPSNexMR";
    {
        auto db = DB::create(path, false, DBOptions(key1));
        auto tr = db->start_write();
        TableRef t = tr->add_table("table");
        auto col = t->add_column(type_String, "Strings");
        for (size_t i = 0; i < 10000; i++) {
            std::string str = "Shared_CompactEncrypt" + util::to_string(i);
            t->create_object().set(col, StringData(str));
        }
        tr->commit();

        CHECK(db->compact());
        {
            auto rt = db->start_read();
            CHECK(rt->has_table("table"));
        }

        bool bump_version_number = true;
        CHECK(db->compact(bump_version_number, key2));
        {
            auto rt = db->start_read();
            CHECK(rt->has_table("table"));
        }

        CHECK(db->compact(bump_version_number, nullptr));
        {
            auto rt = db->start_read();
            CHECK(rt->has_table("table"));
        }
    }
    {
        auto db = DB::create(path, true, DBOptions());
        {
            auto rt = db->start_read();
            CHECK(rt->has_table("table"));
        }
    }
}
#endif

// Repro case for: Assertion failed: top_size == 3 || top_size == 5 || top_size == 7 [0, 3, 0, 5, 0, 7]
NONCONCURRENT_TEST(Shared_BigAllocationsMinimized)
{
    // String length at 2K will not trigger the error.
    // all lengths >= 4K (that were tried) trigger the error
    size_t string_length = 4 * 1024;
    SHARED_GROUP_TEST_PATH(path);
    std::string long_string(string_length, 'a');
    DBRef sg = DB::create(path, false, DBOptions(crypt_key()));
    {
        {
            WriteTransaction wt(sg);
            TableRef table = wt.add_table("table");
            table->add_column(type_String, "string_col");
            auto cols = table->get_column_keys();
            table->create_object(ObjKey(0)).set(cols[0], long_string.c_str());
            wt.commit();
        }
        sg->compact(); // <- required to provoke subsequent failures
        {
            WriteTransaction wt(sg);
            wt.get_group().verify();
            TableRef table = wt.get_table("table");
            auto cols = table->get_column_keys();
            table->get_object(ObjKey(0)).set(cols[0], long_string.c_str());
            wt.get_group().verify();
            wt.commit();
        }
    }
    {
        WriteTransaction wt(sg); // <---- fails here
        wt.get_group().verify();
        TableRef table = wt.get_table("table");
        auto cols = table->get_column_keys();
        table->get_object(ObjKey(0)).set(cols[0], long_string.c_str());
        wt.get_group().verify();
        wt.commit();
    }
    sg->close();
}

// Found by AFL (on a heavy hint from Finn that we should add a compact() instruction
NONCONCURRENT_TEST(Shared_TopSizeNotEqualNine)
{
    SHARED_GROUP_TEST_PATH(path);
    DBRef sg = DB::create(path, false, DBOptions(crypt_key()));
    {
        TransactionRef writer = sg->start_write();

        TableRef t = writer->add_table("foo");
        t->add_column(type_Double, "doubles");
        std::vector<ObjKey> keys;
        t->create_objects(241, keys);
        writer->commit();
    }
    REALM_ASSERT_RELEASE(sg->compact());
    DBRef sg2 = DB::create(path, false, DBOptions(crypt_key()));
    {
        TransactionRef writer = sg2->start_write();
        writer->commit();
    }
    TransactionRef reader2 = sg2->start_read();
    DBRef sg3 = DB::create(path, false, DBOptions(crypt_key()));
    TransactionRef reader3 = sg3->start_read();
    TransactionRef reader = sg->start_read();
}

// Found by AFL after adding the compact instruction
// after further manual simplification, this test no longer triggers
// the double free, but crashes in a different way
TEST(Shared_Bptree_insert_failure)
{
    SHARED_GROUP_TEST_PATH(path);
    DBRef sg_w = DB::create(path, false, DBOptions(crypt_key()));
    TransactionRef writer = sg_w->start_write();

    auto tk = writer->add_table("")->get_key();
    writer->get_table(tk)->add_column(type_Double, "dgrpn", true);
    std::vector<ObjKey> keys;
    writer->get_table(tk)->create_objects(246, keys);
    writer->commit();
    REALM_ASSERT_RELEASE(sg_w->compact());
#if 0
    {
        // This intervening sg can do the same operation as the one doing compact,
        // but without failing:
        DB sg2(path, false, DBOptions(crypt_key()));
        Group& g2 = const_cast<Group&>(sg2.begin_write());
        g2.get_table(tk)->add_empty_row(396);
    }
#endif
    {
        TransactionRef writer2 = sg_w->start_write();
        writer2->get_table(tk)->create_objects(396, keys);
    }
}

NONCONCURRENT_TEST(SharedGroupOptions_tmp_dir)
{
    const std::string initial_system_dir = DBOptions::get_sys_tmp_dir();

    const std::string test_dir = "/test-temp";
    DBOptions::set_sys_tmp_dir(test_dir);
    CHECK(DBOptions::get_sys_tmp_dir().compare(test_dir) == 0);

    // Without specifying the temp dir, sys_tmp_dir should be used.
    DBOptions options;
    CHECK(options.temp_dir.compare(test_dir) == 0);

    // Should use the specified temp dir.
    const std::string test_dir2 = "/test2-temp";
    DBOptions options2(DBOptions::Durability::Full, nullptr, true, nullptr, test_dir2);
    CHECK(options2.temp_dir.compare(test_dir2) == 0);

    DBOptions::set_sys_tmp_dir(initial_system_dir);
}


namespace {

void wait_for(size_t expected, std::mutex& mutex, size_t& test_value)
{
    while (true) {
        millisleep(1);
        std::lock_guard<std::mutex> guard(mutex);
        if (test_value == expected) {
            return;
        }
    }
}

} // end anonymous namespace

TEST(Shared_LockFileInitSpinsOnZeroSize)
{
    SHARED_GROUP_TEST_PATH(path);

    bool no_create = false;
    DBOptions options;
    options.encryption_key = crypt_key();
    DBRef sg = DB::create(path, no_create, options);
    sg->close();

    CHECK(File::exists(path));
    CHECK(File::exists(path.get_lock_path()));

    std::mutex mutex;
    size_t test_stage = 0;

    Thread t;
    auto do_async = [&]() {
        File f(path.get_lock_path(), File::mode_Write);
        f.lock_shared();
        File::UnlockGuard ug(f);

        CHECK(f.is_attached());

        f.resize(0);
        f.sync();

        mutex.lock();
        test_stage = 1;
        mutex.unlock();

        millisleep(100);
        // the lock is then released and the other thread will be able to initialise properly
    };
    t.start(do_async);

    wait_for(1, mutex, test_stage);

    // we'll spin here without error until we can obtain the exclusive lock and initialise it ourselves
    sg = DB::create(path, no_create, options);
    CHECK(sg->is_attached());
    sg->close();

    t.join();
}


TEST(Shared_LockFileSpinsOnInitComplete)
{
    SHARED_GROUP_TEST_PATH(path);

    bool no_create = false;
    DBOptions options;
    options.encryption_key = crypt_key();
    DBRef sg = DB::create(path, no_create, options);
    sg->close();

    CHECK(File::exists(path));
    CHECK(File::exists(path.get_lock_path()));

    std::mutex mutex;
    size_t test_stage = 0;

    Thread t;
    auto do_async = [&]() {
        File f(path.get_lock_path(), File::mode_Write);
        f.lock_shared();
        File::UnlockGuard ug(f);

        CHECK(f.is_attached());

        f.resize(1); // ftruncate will write 0 to init_complete
        f.sync();

        mutex.lock();
        test_stage = 1;
        mutex.unlock();

        millisleep(100);
        // the lock is then released and the other thread will be able to initialise properly
    };
    t.start(do_async);

    wait_for(1, mutex, test_stage);

    // we'll spin here without error until we can obtain the exclusive lock and initialise it ourselves
    sg = DB::create(path, no_create, options);
    CHECK(sg->is_attached());
    sg->close();

    t.join();
}


TEST(Shared_LockFileOfWrongSizeThrows)
{
    // NOTE: This unit test attempts to mimic the initialization of the .lock file as it takes place inside
    // the SharedGroup::do_open() method. NOTE: If the layout of SharedGroup::SharedInfo should change,
    // this unit test might stop working.

    SHARED_GROUP_TEST_PATH(path);

    bool no_create = false;
    DBOptions options;
    options.encryption_key = crypt_key();
    DBRef sg = DB::create(path, no_create, options);
    sg->close();

    CHECK(File::exists(path));
    CHECK(File::exists(path.get_lock_path()));

    std::mutex mutex;
    size_t test_stage = 0;

    Thread t;
    auto do_async = [&]() {
        File f(path.get_lock_path(), File::mode_Write);
        f.set_fifo_path(std::string(path) + ".management", "lock.fifo");
        f.lock_shared();
        File::UnlockGuard ug(f);

        CHECK(f.is_attached());

        size_t wrong_size = 100; // < sizeof(SharedInfo)
        f.resize(wrong_size);    // ftruncate will fill with 0, which will set the init_complete flag to 0.
        f.seek(0);

        // On Windows, we implement a shared lock on a file by locking the first byte of the file. Since
        // you cannot write to a locked region using WriteFile(), we use memory mapping which works fine, and
        // which is also the same method used by the .lock file initialization in SharedGroup::do_open()
        char* mem = static_cast<char*>(f.map(realm::util::File::access_ReadWrite, 1));

        // set init_complete flag to 1 and sync
        mem[0] = 1;
        f.sync();

        CHECK_EQUAL(f.get_size(), wrong_size);

        mutex.lock();
        test_stage = 1;
        mutex.unlock();

        wait_for(2, mutex, test_stage); // hold the lock until other thread finished an open attempt
    };
    t.start(do_async);

    wait_for(1, mutex, test_stage);

    // we expect to throw if init_complete = 1 but the file is not the expected size (< sizeof(SharedInfo))
    // we go through 10 retry attempts before throwing
    CHECK_THROW(DB::create(path, no_create, options), IncompatibleLockFile);
    CHECK(!sg->is_attached());

    mutex.lock();
    test_stage = 2;
    mutex.unlock();

    t.join();
}


TEST(Shared_LockFileOfWrongVersionThrows)
{
    SHARED_GROUP_TEST_PATH(path);

    bool no_create = false;
    DBOptions options;
    options.encryption_key = crypt_key();
    DBRef sg = DB::create(path, no_create, options);

    CHECK(File::exists(path));
    CHECK(File::exists(path.get_lock_path()));

    std::mutex mutex;
    size_t test_stage = 0;

    Thread t;
    auto do_async = [&]() {
        CHECK(File::exists(path.get_lock_path()));

        File f;
        f.open(path.get_lock_path(), File::access_ReadWrite, File::create_Auto, 0); // Throws
        f.set_fifo_path(std::string(path) + ".management", "lock.fifo");

        f.lock_shared();
        File::UnlockGuard ug(f);

        CHECK(f.is_attached());
        f.seek(6);
        char bad_version = 0;
        f.write(&bad_version, 1);
        f.sync();

        mutex.lock();
        test_stage = 1;
        mutex.unlock();

        wait_for(2, mutex, test_stage); // hold the lock until other thread finished an open attempt
    };
    t.start(do_async);

    wait_for(1, mutex, test_stage);
    sg->close();

    // we expect to throw if info->shared_info_version != g_shared_info_version
    CHECK_THROW(DB::create(path, no_create, options), IncompatibleLockFile);
    CHECK(!sg->is_attached());

    mutex.lock();
    test_stage = 2;
    mutex.unlock();

    t.join();
}


TEST(Shared_LockFileOfWrongMutexSizeThrows)
{
    SHARED_GROUP_TEST_PATH(path);

    bool no_create = false;
    DBOptions options;
    options.encryption_key = crypt_key();
    DBRef sg = DB::create(path, no_create, options);

    CHECK(File::exists(path));
    CHECK(File::exists(path.get_lock_path()));

    std::mutex mutex;
    size_t test_stage = 0;

    Thread t;
    auto do_async = [&]() {
        File f;
        f.open(path.get_lock_path(), File::access_ReadWrite, File::create_Auto, 0); // Throws
        f.set_fifo_path(std::string(path) + ".management", "lock.fifo");
        f.lock_shared();
        File::UnlockGuard ug(f);

        CHECK(f.is_attached());

        char bad_mutex_size = sizeof(InterprocessMutex::SharedPart) + 1;
        f.seek(1);
        f.write(&bad_mutex_size, 1);
        f.sync();

        mutex.lock();
        test_stage = 1;
        mutex.unlock();

        wait_for(2, mutex, test_stage); // hold the lock until other thread finished an open attempt
    };
    t.start(do_async);

    wait_for(1, mutex, test_stage);

    sg->close();

    // we expect to throw if the mutex size is incorrect
    CHECK_THROW(DB::create(path, no_create, options), IncompatibleLockFile);
    CHECK(!sg->is_attached());

    mutex.lock();
    test_stage = 2;
    mutex.unlock();

    t.join();
}


TEST(Shared_LockFileOfWrongCondvarSizeThrows)
{
    SHARED_GROUP_TEST_PATH(path);

    bool no_create = false;
    DBOptions options;
    options.encryption_key = crypt_key();
    DBRef sg = DB::create(path, no_create, options);

    CHECK(File::exists(path));
    CHECK(File::exists(path.get_lock_path()));

    std::mutex mutex;
    size_t test_stage = 0;

    Thread t;
    auto do_async = [&]() {
        File f;
        f.open(path.get_lock_path(), File::access_ReadWrite, File::create_Auto, 0); // Throws
        f.set_fifo_path(std::string(path) + ".management", "lock.fifo");
        f.lock_shared();
        File::UnlockGuard ug(f);

        CHECK(f.is_attached());

        char bad_condvar_size = sizeof(InterprocessCondVar::SharedPart) + 1;
        f.seek(2);
        f.write(&bad_condvar_size, 1);
        f.sync();

        mutex.lock();
        test_stage = 1;
        mutex.unlock();

        wait_for(2, mutex, test_stage); // hold the lock until other thread finished an open attempt
    };
    t.start(do_async);

    wait_for(1, mutex, test_stage);
    sg->close();

    // we expect to throw if the condvar size is incorrect
    CHECK_THROW(DB::create(path, no_create, options), IncompatibleLockFile);
    CHECK(!sg->is_attached());

    mutex.lock();
    test_stage = 2;
    mutex.unlock();

    t.join();
}

TEST(Shared_ConstObject)
{
    SHARED_GROUP_TEST_PATH(path);
    DBRef sg_w = DB::create(path);
    TransactionRef writer = sg_w->start_write();
    TableRef t = writer->add_table("Foo");
    auto c = t->add_column(type_Int, "integers");
    t->create_object(ObjKey(47)).set(c, 5);
    writer->commit();

    TransactionRef reader = sg_w->start_read();
    ConstTableRef t2 = reader->get_table("Foo");
    const Obj obj = t2->get_object(ObjKey(47));
    CHECK_EQUAL(obj.get<int64_t>(c), 5);
}

TEST(Shared_ConstObjectIterator)
{
    SHARED_GROUP_TEST_PATH(path);
    DBRef sg = DB::create(path);
    ColKey col;
    {
        TransactionRef writer = sg->start_write();
        TableRef t = writer->add_table("Foo");
        col = t->add_column(type_Int, "integers");
        t->create_object(ObjKey(47)).set(col, 5);
        t->create_object(ObjKey(99)).set(col, 8);
        writer->commit();
    }
    {
        TransactionRef writer = sg->start_write();
        TableRef t2 = writer->get_or_add_table("Foo");
        auto i1 = t2->begin();
        auto i2 = t2->begin();
        CHECK_EQUAL(i1->get<int64_t>(col), 5);
        CHECK_EQUAL(i2->get<int64_t>(col), 5);
        i1->set(col, 7);
        CHECK_EQUAL(i2->get<int64_t>(col), 7);
        ++i1;
        CHECK_EQUAL(i1->get<int64_t>(col), 8);
        writer->commit();
    }

    // Now ensure that we can create a ConstIterator
    TransactionRef reader = sg->start_read();
    ConstTableRef t3 = reader->get_table("Foo");
    auto i3 = t3->begin();
    CHECK_EQUAL(i3->get<int64_t>(col), 7);
    ++i3;
    CHECK_EQUAL(i3->get<int64_t>(col), 8);
    reader.reset();
    // Verify that we can copy a ConstIterator - even an invalid one
    TransactionRef writer = sg->start_write();
    TableRef t4 = writer->get_table("Foo");
    auto i4 = t4->begin();
    t4->clear();
    auto i5(i4);
    // dereferencing an invalid iterator will throw
    CHECK_THROW(*i5, realm::Exception);
    // but moving it will not, it just stays invalid
    ++i5;
    i5 += 3;
    // so, should still throw
    CHECK_THROW(*i5, realm::Exception);
    CHECK(i5 == t4->end());
}

TEST(Shared_ConstList)
{
    SHARED_GROUP_TEST_PATH(path);
    DBRef sg = DB::create(path);
    TransactionRef writer = sg->start_write();

    TableRef t = writer->add_table("Foo");
    auto list_col = t->add_column_list(type_Int, "int_list");
    t->create_object(ObjKey(47)).get_list<int64_t>(list_col).add(47);
    writer->commit();

    TransactionRef reader = sg->start_read();
    ConstTableRef t2 = reader->get_table("Foo");
    const Obj obj = t2->get_object(ObjKey(47));
    auto list1 = obj.get_list<int64_t>(list_col);

    CHECK_EQUAL(list1.get(0), 47);
    CHECK_EQUAL(obj.get_listbase_ptr(list_col)->size(), 1);
}

#ifdef LEGACY_TESTS

// Test if we can successfully open an existing encrypted file (generated by Core 4.0.3)
#if !REALM_ANDROID // FIXME
TEST_IF(Shared_DecryptExisting, REALM_ENABLE_ENCRYPTION)
{
    // Page size of system that reads the .realm file must be the same as on the system
    // that created it, because we are running with encryption
    std::string path = test_util::get_test_resource_path() + "test_shared_decrypt_" +
                       realm::util::to_string(page_size() / 1024) + "k_page.realm";

#if 0 // set to 1 to generate the .realm file
    {
        File::try_remove(path);
        //DB db(path, false, DBOptions(crypt_key(true)));
        auto db = DB::create(path, false, DBOptions(crypt_key(true)));
        auto rt = db->start_write();
        //Group& group = db.begin_write();
        TableRef table = rt->add_table("table");
        auto c0 = table->add_column(type_String, "string");
        auto o1 = table->create_object();
        std::string s = std::string(size_t(1.5 * page_size()), 'a');
        o1.set(c0, s);
        rt->commit();
    }
#else
    {
        SHARED_GROUP_TEST_PATH(temp_copy);
        File::copy(path, temp_copy);
        // Use history as we will now have to upgrade file
        std::unique_ptr<Replication> hist_w(make_in_realm_history());
        auto db = DB::create(*hist_w, temp_copy, DBOptions(crypt_key(true)));
        auto rt = db->start_read();
        ConstTableRef table = rt->get_table("table");
        auto o1 = *table->begin();
        std::string s1 = o1.get<StringData>(table->get_column_key("string"));
        std::string s2 = std::string(size_t(1.5 * page_size()), 'a');
        CHECK_EQUAL(s1, s2);
        rt->verify();
    }
#endif
}
#endif
#endif // LEGACY_TESTS

TEST(Shared_RollbackFirstTransaction)
{
    SHARED_GROUP_TEST_PATH(path);
    std::unique_ptr<Replication> hist_w(make_in_realm_history());
    DBRef db = DB::create(*hist_w, path);
    auto wt = db->start_write();

    wt->add_table("table");
    wt->rollback_and_continue_as_read();
}

TEST(Shared_SimpleTransaction)
{
    SHARED_GROUP_TEST_PATH(path);
    std::unique_ptr<Replication> hist_r(make_in_realm_history());
    std::unique_ptr<Replication> hist_w(make_in_realm_history());

    {
        DBRef db_w = DB::create(*hist_w, path);
        auto wt = db_w->start_write();
        wt->verify();
        wt->commit();
        wt = nullptr;
        wt = db_w->start_write();
        wt->verify();
        wt->commit();
    }
    DBRef db_r = DB::create(*hist_r, path);
    {
        auto rt = db_r->start_read();
        rt->verify();
    }
}

TEST(Shared_OpenAfterClose)
{
    // Test case generated in [realm-core-6.0.0-rc1] on Wed Apr 11 16:08:05 2018.
    // REALM_MAX_BPNODE_SIZE is 4
    // ----------------------------------------------------------------------
    SHARED_GROUP_TEST_PATH(path);
    const char* key = nullptr;
    std::unique_ptr<Replication> hist_w(make_in_realm_history());
    DBRef db_w = DB::create(*hist_w, path, DBOptions(key));
    auto wt = db_w->start_write();

    wt = nullptr;
    db_w->close();
    db_w = DB::create(path, true, DBOptions(key));
    wt = db_w->start_write();
    wt = nullptr;
    db_w->close();
}

TEST(Shared_RemoveTableWithEnumAndLinkColumns)
{
    // Test case generated with fuzzer
    SHARED_GROUP_TEST_PATH(path);
    DBRef db_w = DB::create(path);
    TableKey tk;
    {
        auto wt = db_w->start_write();
        wt->add_table("Table_2");
        wt->commit();
    }
    {
        auto wt = db_w->start_write();
        auto table = wt->get_table("Table_2");
        tk = table->get_key();
        auto col_key = table->add_column(DataType(2), "string_3", false);
        table->enumerate_string_column(col_key);
        table->add_column(*table, "link_5");
        table->add_search_index(col_key);
        wt->commit();
    }
    {
        auto wt = db_w->start_write();
        wt->remove_table(tk);
        wt->commit();
    }
}

TEST(Shared_GenerateObjectIdAfterRollback)
{
    // Test case generated in [realm-core-6.0.0-alpha.0] on Mon Aug 13 14:43:06 2018.
    // REALM_MAX_BPNODE_SIZE is 1000
    // ----------------------------------------------------------------------
    SHARED_GROUP_TEST_PATH(path);
    std::unique_ptr<Replication> hist_w(make_in_realm_history());
    DBRef db_w = DB::create(*hist_w, path);

    auto wt = db_w->start_write();

    wt->add_table("Table_0");
    {
        std::vector<ObjKey> keys;
        wt->get_table(TableKey(0))->create_objects(254, keys);
    }
    wt->commit_and_continue_as_read();

    wt->promote_to_write();
    try {
        wt->remove_table(TableKey(0));
    }
    catch (const CrossTableLinkTarget&) {
    }
    // Table accessor recycled
    wt->rollback_and_continue_as_read();

    wt->promote_to_write();
    // New table accessor created with m_next_key_value == -1
    wt->get_table(TableKey(0))->clear();
    {
        std::vector<ObjKey> keys;
        wt->get_table(TableKey(0))->create_objects(11, keys);
    }
    // table->m_next_key_value is now 11
    wt->get_table(TableKey(0))->add_column(DataType(9), "float_1", false);
    wt->rollback_and_continue_as_read();

    wt->promote_to_write();
    // Should not try to create object with key == 11
    {
        std::vector<ObjKey> keys;
        wt->get_table(TableKey(0))->create_objects(22, keys);
    }
}

TEST(Shared_UpgradeBinArray)
{
    // Checks that parent is updated appropriately when upgrading binary array
    SHARED_GROUP_TEST_PATH(path);
    DBRef db_w = DB::create(path);
    ColKey col;
    {
        auto wt = db_w->start_write();
        auto table = wt->add_table("Table_0");
        std::vector<ObjKey> keys;
        table->create_objects(65, keys);
        col = table->add_column(type_Binary, "binary_0", true);
        Obj obj = table->get_object(keys[0]);
        // This will upgrade from small to big blobs. Parent should be updated.
        obj.set(col, BinaryData{"dgrpnpgmjbchktdgagmqlihjckcdhpjccsjhnqlcjnbtersepknglaqnckqbffehqfgjnr"});
        wt->commit();
    }

    auto rt = db_w->start_read();
    CHECK_NOT(rt->get_table(TableKey(0))->get_object(ObjKey(0)).is_null(col));
    CHECK(rt->get_table(TableKey(0))->get_object(ObjKey(54)).is_null(col));
}

#if !REALM_ANDROID // FIXME
TEST_IF(Shared_MoreVersionsInUse, REALM_ENABLE_ENCRYPTION)
{
    SHARED_GROUP_TEST_PATH(path);
    const char* key = "1234567890123456789012345678901123456789012345678901234567890123";
    std::unique_ptr<Replication> hist(make_in_realm_history());
    ColKey col;
    {
        DBRef db = DB::create(*hist, path, DBOptions(key));
        {
            auto wt = db->start_write();
            auto t = wt->add_table("Table_0");
            col = t->add_column(type_Int, "Integers");
            t->create_object();
            wt->add_table("Table_1");
            wt->commit();
        }
        // Create a number of versions
        for (int i = 0; i < 10; i++) {
            auto wt = db->start_write();
            auto t = wt->get_table("Table_1");
            for (int j = 0; j < 200; j++) {
                t->create_object();
            }
            wt->commit();
        }
    }
    {
        DBRef db = DB::create(*hist, path, DBOptions(key));

        // rt will now hold onto version 12
        auto rt = db->start_read();
        // Create table accessor to Table_0 - will use initial mapping
        auto table_r = rt->get_table("Table_0");
        {
            auto wt = db->start_write();
            auto t = wt->get_table("Table_1");
            // This will require extention of the mappings
            t->add_column(type_String, "Strings");
            // Here the mappings no longer required will be purged
            // Before the fix, this would delete the mapping used by
            // table_r accessor
            wt->commit();
        }

        auto obj = table_r->get_object(0);
        // Here we will need to translate a ref
        auto i = obj.get<Int>(col);
        CHECK_EQUAL(i, 0);
    }
}

TEST_IF(Shared_LinksToSameCluster, REALM_ENABLE_ENCRYPTION)
{
    // There was a problem when a link referred an object living in the same
    // Cluster as the origin object.
    SHARED_GROUP_TEST_PATH(path);
    const char* key = "1234567890123456789012345678901123456789012345678901234567890123";
    std::unique_ptr<Replication> hist(make_in_realm_history());
    DBRef db = DB::create(*hist, path, DBOptions(key));
    std::vector<ObjKey> keys;
    {
        auto wt = db->start_write();
        auto rt = db->start_read();
        std::vector<TableView> table_views;

        auto t = wt->add_table("Table_0");
        // Create more object that can be held in a single cluster
        t->create_objects(267, keys);
        auto col = t->add_column(*wt->get_table("Table_0"), "link_0");

        // Create two links
        Obj obj = t->get_object(keys[48]);
        obj.set<ObjKey>(col, keys[0]);
        obj = t->get_object(keys[49]);
        obj.set<ObjKey>(col, keys[1]);
        wt->commit();
    }
    {
        auto wt = db->start_write();
        // Delete origin obj
        wt->get_table("Table_0")->remove_object(keys[48]);
        wt->verify();
        wt->commit();
    }
    {
        auto wt = db->start_write();
        // Delete target obj
        wt->get_table("Table_0")->remove_object(keys[1]);
        wt->verify();
        wt->commit();
    }
}
#endif

// Not much of a test. Mostly to exercise the code paths.
TEST(Shared_GetCommitSize)
{
    SHARED_GROUP_TEST_PATH(path);
    DBRef db = DB::create(path, false, DBOptions(crypt_key()));
    size_t size_before;
    size_t commit_size;
    {
        auto wt = db->start_write();
        size_before = wt->get_used_space();
        auto t = wt->add_table("foo");
        auto col_int = t->add_column(type_Int, "Integers");
        auto col_string = t->add_column(type_String, "Strings");
        for (int i = 0; i < 10000; i++) {
            std::string str = "Shared_CompactEncrypt" + util::to_string(i);
            t->create_object().set(col_int, i + 0x10000).set(col_string, StringData(str));
        }
        commit_size = wt->get_commit_size();
        auto allocated_size = db->get_allocated_size();
        CHECK_LESS(commit_size, allocated_size);
        wt->commit();
    }
    {
        ReadTransaction rt(db);
        auto size_after = rt.get_group().get_used_space();
        // Commit size will always be bigger than actual size
        CHECK_LESS(size_after - size_before, commit_size);
    }
}

/*
#include <valgrind/callgrind.h>
TEST(Shared_TimestampQuery)
{
    Table table;
    auto col_date = table.add_column(type_Timestamp, "date", true);

    Random random(random_int<unsigned long>()); // Seed from slow global generator

    for (int i = 0; i < 10000; i++) {
        auto ndx = table.add_empty_row();
        int seconds = random.draw_int_max(3600 * 24 * 10);
        table.set_timestamp(col_date, ndx, Timestamp(seconds, 0));
    }

    Query q = table.column<Timestamp>(col_date) > Timestamp(3600 * 24 * 5, 3);
    auto start = std::chrono::steady_clock::now();
    CALLGRIND_START_INSTRUMENTATION;
    auto cnt = q.count();
    CALLGRIND_STOP_INSTRUMENTATION;
    auto end = std::chrono::steady_clock::now();

    std::cout << "Time: " << std::chrono::duration_cast<std::chrono::microseconds>(end - start).count() << " us"
              << std::endl;
    CHECK_GREATER(cnt, 50000);
}
*/

TEST_IF(Shared_LargeFile, TEST_DURATION > 0 && !REALM_ANDROID)
{
    SHARED_GROUP_TEST_PATH(path);
    DBOptions options;
    options.durability = DBOptions::Durability::MemOnly;
    DBRef db = DB::create(path, false, options);

    auto tr = db->start_write();

    auto foo = tr->add_table("foo");
    // Create more than 16 columns. The cluster array will always have a minimum
    // size of 128, so if number of columns is lower than 17, then the array will
    // always be able to hold 64 bit values.
    for (size_t i = 0; i < 20; i++) {
        std::string name = "Prop" + util::to_string(i);
        foo->add_column(type_Int, name);
    }
    auto bar = tr->add_table("bar");
    auto col_str = bar->add_column(type_String, "str");

    // Create enough objects to have a multi level cluster
    for (size_t i = 0; i < 400; i++) {
        foo->create_object();
    }

    // Add a lot of data (nearly 2 Gb)
    std::string string_1M(1024 * 1024, 'A');
    for (size_t i = 0; i < 1900; i++) {
        bar->create_object().set(col_str, string_1M);
    }
    tr->commit();
    tr = db->start_write();
    foo = tr->get_table("foo");
    bar = tr->get_table("bar");

    std::vector<ObjKey> keys;
    foo->create_objects(10000, keys);

    // By assigning 500 to the properties, we provoke a resize of the
    // arrays. At some point an array will have a ref larger than
    // 0x80000000 which will require a resize of the cluster array.
    // If the cluster array does not have the capacity to accommodate
    // this resize, then it must be reallocated, which will require
    // the parent to be updated with the new ref. But as the array
    // used as accessor to the cluster array in Obj::set does not
    // have a parent this will cause a subsequent crash. To fix this
    // we have ensured that the cluster array will always have the
    // required capacity.
    for (size_t i = 0; i < 10000; i++) {
        auto obj = foo->get_object(keys[i]);
        for (auto col : foo->get_column_keys()) {
            obj.set(col, 500);
        }
    }
    auto obj = foo->begin();
    for (auto col : foo->get_column_keys()) {
        obj->set(col, 500);
    }
}

TEST(Shared_EncryptionBug)
{
    SHARED_GROUP_TEST_PATH(path);
    DBOptions options;
    options.encryption_key = crypt_key(true);
    {
        DBRef db = DB::create(path, false, options);
        {
            WriteTransaction wt(db);
            auto foo = wt.add_table("foo");
            auto col_str = foo->add_column(type_String, "str");
            std::string string_1M(1024 * 1024, 'A');
            for (int i = 0; i < 64; i++) {
                foo->create_object().set(col_str, string_1M);
            }
            wt.commit();
        }
        for (int i = 0; i < 2; i++) {
            WriteTransaction wt(db);
            auto foo = wt.get_table("foo");
            auto col_str = foo->get_column_key("str");
            foo->create_object().set(col_str, "boobar");
            wt.commit();
        }
    }

    {
        DBRef db = DB::create(path, false, options);
        db->start_read()->verify();
    }
}

TEST(Shared_ManyColumns)
{
    // We had a bug where cluster array has to expand, but the new ref
    // was not updated in the parent.

    SHARED_GROUP_TEST_PATH(path);
    auto hist = make_in_realm_history();
    DBRef db = DB::create(*hist, path);

    auto tr = db->start_write();

    auto foo = tr->add_table("foo");
    // Create many columns. The cluster array will not be able to
    // expand from 16 to 32 bits within the minimum allocation of 128 bytes.
    for (size_t i = 0; i < 50; i++) {
        std::string name = "Prop" + util::to_string(i);
        foo->add_column(type_Int, name);
    }
    auto bar = tr->add_table("bar");

    tr->commit();
    tr = db->start_write();
    foo = tr->get_table("foo");
    bar = tr->get_table("bar");

    std::vector<ObjKey> keys;
    foo->create_objects(10000, keys);

    tr->commit_and_continue_as_read();
    tr->promote_to_write();

    auto first = foo->begin();
    for (auto col : foo->get_column_keys()) {
        // 32 bit values will be inserted in the cluster array, so it needs expansion
        first->set(col, 500);
    }

    tr->commit_and_continue_as_read();
    tr->verify();

    tr->promote_to_write();
    foo->clear();
    foo->create_object().set("Prop0", 500);
}

TEST(Shared_MultipleDBInstances)
{
    SHARED_GROUP_TEST_PATH(path);
    {
        auto hist = make_in_realm_history();
        DBRef db = DB::create(*hist, path);
        auto tr = db->start_write();
        auto t = tr->add_table("foo");
        t->create_object();
        t->add_column(type_Int, "value");
        tr->commit();
    }

    auto hist1 = make_in_realm_history();
    DBRef db1 = DB::create(*hist1, path);
    auto hist2 = make_in_realm_history();
    DBRef db2 = DB::create(*hist2, path);

    auto tr = db1->start_write();
    tr->commit();
    // db1 now has m_youngest_live_version=3, db2 has m_youngest_live_version=2

    auto frozen = db2->start_frozen(); // version=3
    auto table = frozen->get_table("foo");

    tr = db2->start_write();
    // creates a new mapping and incorrectly marks the old one as being for
    // version 2 rather than 3
    tr->get_table("foo")->create_object();
    // deletes the old mapping even though version 3 still needs it
    tr->commit();

    // tries to use deleted mapping
    CHECK_EQUAL(table->get_object(0).get<int64_t>("value"), 0);
}

TEST(Shared_WriteCopy)
{
    SHARED_GROUP_TEST_PATH(path1);
    SHARED_GROUP_TEST_PATH(path2);
    SHARED_GROUP_TEST_PATH(path3);

    {
        auto hist = make_in_realm_history();
        DBRef db = DB::create(*hist, path1);
        auto tr = db->start_write();
        auto t = tr->add_table("foo");
        t->create_object();
        t->add_column(type_Int, "value");
        tr->commit();

        db->write_copy(path2.c_str(), nullptr);
        CHECK_THROW_ANY(db->write_copy(path2.c_str(), nullptr)); // Not allowed to overwrite
    }
    {
        auto hist = make_in_realm_history();
        DBRef db = DB::create(*hist, path2);
        db->write_copy(path3.c_str(), nullptr);
    }
    auto hist = make_in_realm_history();
    DBRef db = DB::create(*hist, path3);
    CHECK_EQUAL(db->start_read()->get_table("foo")->size(), 1);
}

TEST(Shared_CompareGroups)
{
    SHARED_GROUP_TEST_PATH(path1);
    SHARED_GROUP_TEST_PATH(path2);

    DBRef db1 = DB::create(make_in_realm_history(), path1);
    DBRef db2 = DB::create(make_in_realm_history(), path2);

    {
        // Create schema in DB1
        auto wt = db1->start_write();
        auto embedded = wt->add_table("class_Embedded", Table::Type::Embedded);
        embedded->add_column(type_Float, "float");
        // Embedded in embedded
        embedded->add_column_dictionary(*embedded, "additional");
        wt->add_table("class_AnotherEmbedded", Table::Type::Embedded);

        auto baas = wt->add_table_with_primary_key("class_Baa", type_Int, "_id");
        auto foos = wt->add_table_with_primary_key("class_Foo", type_String, "_id");

        baas->add_column(type_Bool, "bool");
        baas->add_column_list(type_Int, "list");
        baas->add_column_set(type_Int, "set");
        baas->add_column_dictionary(type_Int, "dictionary");
        baas->add_column(*embedded, "embedded");
        baas->add_column(type_Mixed, "any", true);
        baas->add_column(*foos, "link");

        foos->add_column(type_String, "str");
        foos->add_column_list(*embedded, "list_of_embedded");
        foos->add_column_list(type_Mixed, "list_of_any", true);
        foos->add_column_list(*baas, "link_list");
        wt->commit();
    }
    {
        // Create schema in DB2 - slightly different
        auto wt = db2->start_write();
        auto foos = wt->add_table_with_primary_key("class_Foo", type_String, "_id");

        auto embedded = wt->add_table("class_Embedded", Table::Type::Embedded);
        embedded->add_column(type_Float, "float");
        // Embedded in embedded
        embedded->add_column_dictionary(*embedded, "additional");

        auto baas = wt->add_table_with_primary_key("class_Baa", type_Int, "_id");

        baas->add_column_set(type_Int, "set");
        baas->add_column(type_Mixed, "any", true);
        baas->add_column_dictionary(type_Int, "dictionary");
        baas->add_column(*embedded, "embedded");
        baas->add_column(type_Bool, "bool");
        baas->add_column(*foos, "link");
        baas->add_column_list(type_Int, "list");

        foos->add_column_list(*embedded, "list_of_embedded");
        foos->add_column(type_String, "str");
        foos->add_column_list(*baas, "link_list");
        foos->add_column_list(type_Mixed, "list_of_any", true);

        wt->add_table("class_AnotherEmbedded", Table::Type::Embedded);
        wt->commit();
    }
    auto create_objects = [&](DBRef db) {
        auto wt = db->start_write();

        auto foos = wt->get_table("class_Foo");
        auto baas = wt->get_table("class_Baa");

        auto foo = foos->create_object_with_primary_key("123").set("str", "Hello");
        auto children = foo.get_linklist("list_of_embedded");
        children.create_and_insert_linked_object(0).set("float", 10.f);
        children.create_and_insert_linked_object(1).set("float", 20.f);

        auto baa = baas->create_object_with_primary_key(999);
        baa.set("link", foo.get_key());
        baa.set("bool", true);
        auto obj = baa.create_and_set_linked_object(baas->get_column_key("embedded"));
        obj.set("float", 42.f);
        auto additional = obj.get_dictionary("additional");
        additional.create_and_insert_linked_object("One").set("float", 1.f);
        additional.create_and_insert_linked_object("Two").set("float", 2.f);
        additional.create_and_insert_linked_object("Three").set("float", 3.f);

        foo.get_linklist("link_list").add(baa.get_key());

        // Basic collections
        auto list = baa.get_list<Int>("list");
        list.add(1);
        list.add(2);
        list.add(3);
        auto set = baa.get_set<Int>("set");
        set.insert(4);
        set.insert(5);
        set.insert(6);
        auto dict = baa.get_dictionary("dictionary");
        dict.insert("key7", 7);
        dict.insert("key8", 8);
        dict.insert("key9", 9);

        wt->commit();
    };
    create_objects(db1);
    create_objects(db2);
    CHECK(*db1->start_read() == *db2->start_read());
    {
        auto wt = db2->start_write();
        auto baas = wt->get_table("class_Baa");
        auto obj = baas->get_object_with_primary_key(999);
        auto embedded = obj.get_linked_object("embedded");
        embedded.get_dictionary("additional").get_object("One").set("float", 555.f);
        wt->commit();
    }
    CHECK_NOT(*db1->start_read() == *db2->start_read());
}

TEST(Shared_CopyReplication)
{
    SHARED_GROUP_TEST_PATH(path1);
    SHARED_GROUP_TEST_PATH(path2);

    DBRef db2 = DB::create(make_in_realm_history(), path2);
    auto wt = db2->start_write();

    _impl::CopyReplication repl(wt);
    DBRef db1 = DB::create(repl, path1);
    auto tr = db1->start_write();

    // First create the local realm
    {
        // Create schema
        auto embedded = tr->add_table("class_Embedded", Table::Type::Embedded);
        embedded->add_column(type_Float, "float");
        // Embedded in embedded
        embedded->add_column_dictionary(*embedded, "additional");
        tr->add_table("class_AnotherEmbedded", Table::Type::Embedded);

        auto baas = tr->add_table_with_primary_key("class_Baa", type_Int, "_id");
        auto foos = tr->add_table_with_primary_key("class_Foo", type_String, "_id");

        baas->add_column(type_Bool, "bool");
        baas->add_column_list(type_Int, "list");
        baas->add_column_set(type_Int, "set");
        baas->add_column_dictionary(type_Int, "dictionary");
        baas->add_column(*embedded, "embedded");
        baas->add_column(type_Mixed, "any", true);
        baas->add_column(*foos, "link");

        foos->add_column(type_String, "str");
        foos->add_column_list(*embedded, "list_of_embedded");
        foos->add_column_list(type_Mixed, "list_of_any", true);
        foos->add_column_list(*baas, "link_list");


        /* Create local objects */
        auto foo = foos->create_object_with_primary_key("123").set("str", "Hello");
        auto children = foo.get_linklist("list_of_embedded");
        children.create_and_insert_linked_object(0).set("float", 10.f);
        children.create_and_insert_linked_object(1).set("float", 20.f);

        auto baa = baas->create_object_with_primary_key(999);
        baa.set("link", foo.get_key());
        auto obj = baa.create_and_set_linked_object(baas->get_column_key("embedded"));
        obj.set("float", 42.f);
        auto additional = obj.get_dictionary("additional");

        foo.get_linklist("link_list").add(baa.get_key());

        // Basic collections
        auto list = baa.get_list<Int>("list");
        list.add(1);
        list.add(2);
        list.add(3);
        auto set = baa.get_set<Int>("set");
        set.insert(4);
        set.insert(5);
        set.insert(6);
        auto dict = baa.get_dictionary("dictionary");
        dict.insert("key7", 7);
        dict.insert("key8", 8);
        dict.insert("key9", 9);

        additional.create_and_insert_linked_object("One").set("float", 1.f);
        additional.create_and_insert_linked_object("Two").set("float", 2.f);
        auto embedded_obj = additional.create_and_insert_linked_object("Three");

        auto baa1 = baas->create_object_with_primary_key(666).set("link", foo.get_key());
        obj = baa1.create_and_set_linked_object(baas->get_column_key("embedded"));
        additional = obj.get_dictionary("additional");
        additional.create_and_insert_linked_object("Item").set("float", 100.f);
        obj.set("float", 35.f);
        foo = foos->create_object_with_primary_key("456");
        auto any_list = foo.get_list<Mixed>("list_of_any");
        any_list.add(Mixed(baa1.get_link()));
        any_list.add(Mixed(foo.get_link()));
        foos->create_object_with_primary_key("789");
        baa1.set("any", Mixed(foo.get_link()));
        baa.set("bool", true);
        embedded_obj.set("float", 3.f);
    }
    tr->commit();

    wt->commit_and_continue_as_read();
    auto rt = db1->start_read();
    CHECK(*rt == *wt);
}

TEST(Shared_WriteTo)
{
    SHARED_GROUP_TEST_PATH(path1);
    SHARED_GROUP_TEST_PATH(path2);

    DBRef db1 = DB::create(make_in_realm_history(), path1);
    auto tr = db1->start_write();

    // First create the local realm
    {
        // Create schema
        auto embedded = tr->add_table("class_Embedded", Table::Type::Embedded);
        embedded->add_column(type_Float, "float");
        // Embedded in embedded
        embedded->add_column_dictionary(*embedded, "additional");
        tr->add_table("class_AnotherEmbedded", Table::Type::Embedded);

        auto baas = tr->add_table_with_primary_key("class_Baa", type_Int, "_id");
        auto foos = tr->add_table_with_primary_key("class_Foo", type_String, "_id");

        baas->add_column(type_Bool, "bool");
        baas->add_column_list(type_Int, "list");
        baas->add_column_set(type_Int, "set");
        baas->add_column_dictionary(type_Int, "dictionary");
        baas->add_column(*embedded, "embedded");
        baas->add_column(type_Mixed, "any", true);
        baas->add_column(*foos, "link");

        auto col_str = foos->add_column(type_String, "str");
        foos->add_search_index(col_str);
        foos->add_column_list(*embedded, "list_of_embedded");
        foos->add_column_list(type_Mixed, "list_of_any", true);
        foos->add_column_list(*baas, "link_list");


        /* Create local objects */
        auto foo = foos->create_object_with_primary_key("123").set("str", "Hello");
        auto children = foo.get_linklist("list_of_embedded");
        children.create_and_insert_linked_object(0).set("float", 10.f);
        children.create_and_insert_linked_object(1).set("float", 20.f);

        auto baa = baas->create_object_with_primary_key(999);
        baa.set("link", foo.get_key());
        auto obj = baa.create_and_set_linked_object(baas->get_column_key("embedded"));
        obj.set("float", 42.f);
        auto additional = obj.get_dictionary("additional");
        additional.create_and_insert_linked_object("One").set("float", 1.f);
        additional.create_and_insert_linked_object("Two").set("float", 2.f);
        additional.create_and_insert_linked_object("Three").set("float", 3.f);

        foo.get_linklist("link_list").add(baa.get_key());

        // Basic collections
        auto list = baa.get_list<Int>("list");
        list.add(1);
        list.add(2);
        list.add(3);
        auto set = baa.get_set<Int>("set");
        set.insert(4);
        set.insert(5);
        set.insert(6);
        auto dict = baa.get_dictionary("dictionary");
        dict.insert("key7", 7);
        dict.insert("key8", 8);
        dict.insert("key9", 9);

        auto baa1 = baas->create_object_with_primary_key(666).set("link", foo.get_key());
        obj = baa1.create_and_set_linked_object(baas->get_column_key("embedded"));
        additional = obj.get_dictionary("additional");
        additional.create_and_insert_linked_object("Item").set("float", 100.f);
        obj.set("float", 35.f);
        foo = foos->create_object_with_primary_key("456");
        auto any_list = foo.get_list<Mixed>("list_of_any");
        any_list.add(Mixed(baa1.get_link()));
        any_list.add(Mixed(foo.get_link()));
        foos->create_object_with_primary_key("789");
        baa1.set("any", Mixed(foo.get_link()));
        baa.set("bool", true);
    }
    tr->commit_and_continue_as_read();
    // tr->to_json(std::cout);


    // Create remote db
    DBRef db2 = DB::create(make_in_realm_history(), path2);
    {
        auto wt = db2->start_write();

        // Create schema - where some columns are missing. This will cause the
        // ColKeys to be different
        auto embedded = wt->add_table("class_Embedded", Table::Type::Embedded);
        embedded->add_column(type_Float, "float");
        // Embedded in embedded
        embedded->add_column_dictionary(*embedded, "additional");

        auto baas = wt->add_table_with_primary_key("class_Baa", type_Int, "_id");
        baas->add_column(*embedded, "embedded");

        auto foos = wt->add_table_with_primary_key("class_Foo", type_String, "_id");
        foos->add_column_list(type_Mixed, "list_of_any", true);

        baas->create_object_with_primary_key(333);
        auto baa = baas->create_object_with_primary_key(666);
        auto obj = baa.create_and_set_linked_object(baas->get_column_key("embedded"));
        obj.set("float", 99.f);
        auto additional = obj.get_dictionary("additional");
        additional.create_and_insert_linked_object("Item").set("float", 200.f);
        foos->create_object_with_primary_key("789").get_list<Mixed>("list_of_any").add(Mixed(baa.get_link()));
        wt->commit();
    }

    // Copy local object over
    auto dest = db2->start_write();
    tr->copy_to(dest);
    dest->commit_and_continue_as_read();

    // The difference between the two realms should now be that the remote db has an
    // extra baa object with pk 333.
    CHECK_NOT(*tr == *dest);
    tr->promote_to_write();
    // So if we add this to the local realm, they should match
    tr->get_table("class_Baa")->create_object_with_primary_key(333);
    tr->commit_and_continue_as_read();
    CHECK(*tr == *dest);
}

TEST(Shared_WriteToFail)
{
    SHARED_GROUP_TEST_PATH(path1);
    SHARED_GROUP_TEST_PATH(path2);

    DBRef db1 = DB::create(make_in_realm_history(), path1);
    auto tr = db1->start_write();

    // First create the local realm
    {
        auto foos = tr->add_table_with_primary_key("class_Foo", type_String, "_id");

        foos->add_column(type_String, "classification");
        foos->add_column_list(type_Mixed, "list_of_any", true);

        /* Create local objects */
        auto foo = foos->create_object_with_primary_key("anders.andk@andeby.io").set("classification", "Duck");
        auto any_list = foo.get_list<Mixed>("list_of_any");
        any_list.add(Mixed(17));
        any_list.add(Mixed("Hello"));
    }
    tr->commit_and_continue_as_read();
    // tr->to_json(std::cout);

    ColKey col_fail;
    // Create remote db
    DBRef db2 = DB::create(make_in_realm_history(), path2);
    {
        auto wt = db2->start_write();
        auto foos = wt->add_table_with_primary_key("class_Foo", type_String, "_id");
        col_fail = foos->add_column(type_Int, "classification");
        foos->add_column_list(type_Mixed, "list_of_any", true);
        wt->commit();
    }

    auto dest = db2->start_write();
    std::string message;

    CHECK_THROW_ANY_GET_MESSAGE(tr->copy_to(dest), message);
    CHECK_EQUAL(message, "Incompatible property: class_Foo::classification");

    auto foos = dest->get_table("class_Foo");
    foos->remove_column(col_fail);
    col_fail = foos->add_column(type_String, "classification", true); // Now nullable
    dest->commit();
    dest = db2->start_write();

    CHECK_THROW_ANY_GET_MESSAGE(tr->copy_to(dest), message);
    CHECK_EQUAL(message, "Incompatible property: class_Foo::classification");

    foos = dest->get_table("class_Foo");
    foos->remove_column(col_fail);
    col_fail = foos->add_column(type_String, "classification");
    dest->commit();
    dest = db2->start_write();
    tr->copy_to(dest);
    dest->commit_and_continue_as_read();

    CHECK(*tr == *dest);
}

#endif // TEST_SHARED<|MERGE_RESOLUTION|>--- conflicted
+++ resolved
@@ -2184,18 +2184,7 @@
 {
     SHARED_GROUP_TEST_PATH(path);
     DBRef sg = DB::create(path, false, DBOptions(crypt_key(true)));
-<<<<<<< HEAD
-    bool ok = false;
-    try {
-        DBRef sg_2 = DB::create(path, false, DBOptions());
-    }
-    catch (const Exception&) {
-        ok = true;
-    }
-    CHECK(ok);
-=======
     CHECK_THROW(DB::create(path, false, DBOptions()), InvalidDatabase);
->>>>>>> 7ee07643
     DBRef sg3 = DB::create(path, false, DBOptions(crypt_key(true)));
 }
 
@@ -2205,18 +2194,7 @@
 {
     SHARED_GROUP_TEST_PATH(path);
     DBRef sg = DB::create(path, false, DBOptions());
-<<<<<<< HEAD
-    bool ok = false;
-    try {
-        DBRef sg_2 = DB::create(path, false, DBOptions(crypt_key(true)));
-    }
-    catch (std::exception&) {
-        ok = true;
-    }
-    CHECK(ok);
-=======
     CHECK_THROW(DB::create(path, false, DBOptions(crypt_key(true))), InvalidDatabase);
->>>>>>> 7ee07643
     DBRef sg3 = DB::create(path, false, DBOptions());
 }
 
