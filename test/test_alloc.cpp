/*************************************************************************
 *
 * Copyright 2016 Realm Inc.
 *
 * Licensed under the Apache License, Version 2.0 (the "License");
 * you may not use this file except in compliance with the License.
 * You may obtain a copy of the License at
 *
 * http://www.apache.org/licenses/LICENSE-2.0
 *
 * Unless required by applicable law or agreed to in writing, software
 * distributed under the License is distributed on an "AS IS" BASIS,
 * WITHOUT WARRANTIES OR CONDITIONS OF ANY KIND, either express or implied.
 * See the License for the specific language governing permissions and
 * limitations under the License.
 *
 **************************************************************************/

#include "testsettings.hpp"
#ifdef TEST_ALLOC

#include <list>
#include <map>
#include <string>
#include <unordered_map>
#include <vector>

#include <realm/alloc_slab.hpp>
<<<<<<< HEAD
#include <realm/array.hpp>
=======
#include <realm/group.hpp>
>>>>>>> f24f476d
#include <realm/impl/simulated_failure.hpp>
#include <realm/util/file.hpp>

#include "test.hpp"
#include "util/test_only.hpp"

using namespace realm;
using namespace realm::util;


// Test independence and thread-safety
// -----------------------------------
//
// All tests must be thread safe and independent of each other. This
// is required because it allows for both shuffling of the execution
// order and for parallelized testing.
//
// In particular, avoid using std::rand() since it is not guaranteed
// to be thread safe. Instead use the API offered in
// `test/util/random.hpp`.
//
// All files created in tests must use the TEST_PATH macro (or one of
// its friends) to obtain a suitable file system path. See
// `test/util/test_path.hpp`.
//
//
// Debugging and the ONLY() macro
// ------------------------------
//
// A simple way of disabling all tests except one called `Foo`, is to
// replace TEST(Foo) with ONLY(Foo) and then recompile and rerun the
// test suite. Note that you can also use filtering by setting the
// environment varible `UNITTEST_FILTER`. See `README.md` for more on
// this.
//
// Another way to debug a particular test, is to copy that test into
// `experiments/testcase.cpp` and then run `sh build.sh
// check-testcase` (or one of its friends) from the command line.


namespace {

void set_capacity(char* header, size_t value)
{
    typedef unsigned char uchar;
    uchar* h = reinterpret_cast<uchar*>(header);
    h[0] = uchar((value >> 19) & 0x000000FF);
    h[1] = uchar((value >> 11) & 0x000000FF);
    h[2] = uchar((value >> 3) & 0x000000FF);
}

size_t get_capacity(const char* header)
{
    typedef unsigned char uchar;
    const uchar* h = reinterpret_cast<const uchar*>(header);
    return (size_t(h[0]) << 19) + (size_t(h[1]) << 11) + (h[2] << 3);
}

} // anonymous namespace


TEST(Alloc_1)
{
    SlabAlloc alloc;
    CHECK(!alloc.is_attached());
    alloc.attach_empty();
    CHECK(alloc.is_attached());
    CHECK(!alloc.nonempty_attachment());

    MemRef mr1 = alloc.alloc(8);
    MemRef mr2 = alloc.alloc(16);
    MemRef mr3 = alloc.alloc(256);
    MemRef mr4 = alloc.alloc(96);
    // This will grow the file with 0x20000, but the 32 bytes are not enough to
    // create a new free block
    MemRef mr5 = alloc.alloc(0x20000 - 32);

    // Set size in headers (needed for Alloc::free())
    set_capacity(mr1.get_addr(), 8);
    set_capacity(mr2.get_addr(), 16);
    set_capacity(mr3.get_addr(), 256);
    set_capacity(mr4.get_addr(), 96);
    set_capacity(mr5.get_addr(), 0x20000 - 32);

    // Are pointers 64bit aligned
    CHECK_EQUAL(0, intptr_t(mr1.get_addr()) & 0x7);
    CHECK_EQUAL(0, intptr_t(mr2.get_addr()) & 0x7);
    CHECK_EQUAL(0, intptr_t(mr3.get_addr()) & 0x7);
    CHECK_EQUAL(0, intptr_t(mr4.get_addr()) & 0x7);

    // Do refs translate correctly
    CHECK_EQUAL(static_cast<void*>(mr1.get_addr()), alloc.translate(mr1.get_ref()));
    CHECK_EQUAL(static_cast<void*>(mr2.get_addr()), alloc.translate(mr2.get_ref()));
    CHECK_EQUAL(static_cast<void*>(mr3.get_addr()), alloc.translate(mr3.get_ref()));
    CHECK_EQUAL(static_cast<void*>(mr4.get_addr()), alloc.translate(mr4.get_ref()));

    alloc.free_(mr3.get_ref(), mr3.get_addr());
    alloc.free_(mr4.get_ref(), mr4.get_addr());
    alloc.free_(mr1.get_ref(), mr1.get_addr());
    alloc.free_(mr2.get_ref(), mr2.get_addr());
    alloc.free_(mr5.get_ref(), mr5.get_addr());

    // SlabAlloc destructor will verify that all is free'd
}


TEST(Alloc_AttachFile)
{
    GROUP_TEST_PATH(path);
    {
        SlabAlloc alloc;
        SlabAlloc::Config cfg;
        alloc.attach_file(path, cfg);
        CHECK(alloc.is_attached());
        CHECK(alloc.nonempty_attachment());
        alloc.detach();
        CHECK(!alloc.is_attached());
        alloc.attach_file(path, cfg);
        CHECK(alloc.is_attached());
        alloc.detach();
        CHECK(!alloc.is_attached());
        cfg.read_only = true;
        cfg.no_create = true;
        alloc.attach_file(path, cfg);
        CHECK(alloc.is_attached());
    }
}


// FIXME: Fails on Windows
#ifndef _MSC_VER
TEST(Alloc_BadFile)
{
    GROUP_TEST_PATH(path_1);
    GROUP_TEST_PATH(path_2);

    {
        File file(path_1, File::mode_Append);
        file.write("foo");
    }

    {
        SlabAlloc alloc;
        SlabAlloc::Config cfg;
        cfg.read_only = true;
        cfg.no_create = true;
        CHECK_THROW(alloc.attach_file(path_1, cfg), InvalidDatabase);
        CHECK(!alloc.is_attached());
        CHECK_THROW(alloc.attach_file(path_1, cfg), InvalidDatabase);
        CHECK(!alloc.is_attached());
        cfg.read_only = false;
        cfg.no_create = false;
        CHECK_THROW(alloc.attach_file(path_1, cfg), InvalidDatabase);
        CHECK(!alloc.is_attached());
        alloc.attach_file(path_2, cfg);
        CHECK(alloc.is_attached());
        alloc.detach();
        CHECK(!alloc.is_attached());
        CHECK_THROW(alloc.attach_file(path_1, cfg), InvalidDatabase);
    }
}
#endif


TEST(Alloc_AttachBuffer)
{
    GROUP_TEST_PATH(path);

    // Produce a valid buffer
    std::unique_ptr<char[]> buffer;
    size_t buffer_size;
    {
        File::try_remove(path);
        {
            SlabAlloc alloc;
            SlabAlloc::Config cfg;
            alloc.attach_file(path, cfg);
        }
        {
            File file(path);
            buffer_size = size_t(file.get_size());
            buffer.reset(new char[buffer_size]);
            CHECK(bool(buffer));
            file.read(buffer.get(), buffer_size);
        }
        File::remove(path);
    }

    {
        SlabAlloc alloc;
        SlabAlloc::Config cfg;
        alloc.attach_buffer(buffer.get(), buffer_size);
        CHECK(alloc.is_attached());
        CHECK(alloc.nonempty_attachment());
        alloc.detach();
        CHECK(!alloc.is_attached());
        alloc.attach_buffer(buffer.get(), buffer_size);
        CHECK(alloc.is_attached());
        alloc.detach();
        CHECK(!alloc.is_attached());
        alloc.attach_file(path, cfg);
        CHECK(alloc.is_attached());
        alloc.detach();
        CHECK(!alloc.is_attached());
        alloc.attach_buffer(buffer.get(), buffer_size);
        CHECK(alloc.is_attached());
        alloc.own_buffer();
        buffer.release();
        alloc.detach();
        CHECK(!alloc.is_attached());
    }
}


TEST(Alloc_BadBuffer)
{
    GROUP_TEST_PATH(path);

    // Produce an invalid buffer
    char buffer[32];
    for (size_t i = 0; i < sizeof buffer; ++i)
        buffer[i] = char((i + 192) % 128);

    {
        SlabAlloc alloc;
        CHECK_THROW(alloc.attach_buffer(buffer, sizeof buffer), InvalidDatabase);
        CHECK(!alloc.is_attached());
        CHECK_THROW(alloc.attach_buffer(buffer, sizeof buffer), InvalidDatabase);
        CHECK(!alloc.is_attached());
        SlabAlloc::Config cfg;
        alloc.attach_file(path, cfg);
        CHECK(alloc.is_attached());
        alloc.detach();
        CHECK(!alloc.is_attached());
        CHECK_THROW(alloc.attach_buffer(buffer, sizeof buffer), InvalidDatabase);
        CHECK(!alloc.is_attached());
    }
}


TEST(Alloc_Fuzzy)
{
    SlabAlloc alloc;
    std::vector<MemRef> refs;
    alloc.attach_empty();
    const size_t iterations = 10000;

    for (size_t iter = 0; iter < iterations; iter++) {
        int action = rand() % 100;

        if (action > 45) {
            // allocate slightly more often than free so that we get a growing mem pool
            size_t siz = rand() % 10 + 1;
            siz *= 8;
            MemRef r = alloc.alloc(siz);
            refs.push_back(r);
            set_capacity(r.get_addr(), siz);

            // write some data to the allcoated area so that we can verify it later
            memset(r.get_addr() + 3, static_cast<char>(reinterpret_cast<intptr_t>(r.get_addr())), siz - 3);
        }
        else if (refs.size() > 0) {
            // free random entry
            size_t entry = rand() % refs.size();
            alloc.free_(refs[entry].get_ref(), refs[entry].get_addr());
            refs.erase(refs.begin() + entry);
        }

        if (iter + 1 == iterations || refs.size() > 10) {
            // free everything when we have 10 allocations, or when we exit, to not leak
            while (refs.size() > 0) {
                MemRef r = refs[0];
                size_t siz = get_capacity(r.get_addr());

                // verify that all the data we wrote during allocation is intact
                for (size_t c = 3; c < siz; c++) {
                    if (r.get_addr()[c] != static_cast<char>(reinterpret_cast<intptr_t>(r.get_addr()))) {
                        // faster than using 'CHECK' for each character, which is slow
                        CHECK(false);
                    }
                }

                alloc.free_(r.get_ref(), r.get_addr());
                refs.erase(refs.begin());
            }
        }
    }
}

NONCONCURRENT_TEST_IF(Alloc_MapFailureRecovery, _impl::SimulatedFailure::is_enabled())
{
    GROUP_TEST_PATH(path);

    // Write a minimal file in streaming form so that it'll try to map the footer
    Group().write(path);

    SlabAlloc::Config cfg;
    SlabAlloc alloc;

    { // Initial Header mapping fails
        _impl::SimulatedFailure::prime_mmap([](size_t) {
            return true;
        });
        CHECK_THROW(alloc.attach_file(path, cfg), InvalidDatabase);
        CHECK(!alloc.is_attached());
    }

    { // Initial Footer mapping fails
        _impl::SimulatedFailure::prime_mmap([](size_t) {
            static int c = 0;
            return ++c > 1;
        });
        CHECK_THROW(alloc.attach_file(path, cfg), InvalidDatabase);
        CHECK(!alloc.is_attached());
    }

    const size_t page_size = util::page_size();

    { // Verify we can still open the file with the same allocator
        _impl::SimulatedFailure::prime_mmap(nullptr);
        alloc.attach_file(path, cfg);
        CHECK(alloc.is_attached());
        CHECK(alloc.get_baseline() == page_size);

        alloc.init_mapping_management(1);
    }

    { // Extendind the first mapping
        const auto initial_baseline = alloc.get_baseline();
        const auto initial_version = alloc.get_mapping_version();
        const char* initial_translated = alloc.translate(1000);

        _impl::SimulatedFailure::prime_mmap([](size_t) {
            return true;
        });
        // Does not expand so it succeeds
        alloc.update_reader_view(page_size);

        CHECK_THROW(alloc.update_reader_view(page_size * 2), std::bad_alloc);
        CHECK_EQUAL(initial_baseline, alloc.get_baseline());
        CHECK_EQUAL(initial_version, alloc.get_mapping_version());
        CHECK_EQUAL(initial_translated, alloc.translate(1000));

        _impl::SimulatedFailure::prime_mmap(nullptr);
        alloc.get_file().resize(page_size * 2);
        alloc.update_reader_view(page_size * 2);
        CHECK_EQUAL(alloc.get_baseline(), page_size * 2);
        // These two no longer applies:
        // CHECK_EQUAL(initial_version + 1, alloc.get_mapping_version());
        // CHECK_NOT_EQUAL(initial_translated, alloc.translate(1000));

        // Delete the old mapping. Will double-delete it if we incorrectly added
        // the mapping in the call that failed.
        alloc.purge_old_mappings(2, 2);
    }

    // Expand the first mapping to a full section
    static constexpr auto section_size = Allocator::section_size();
    alloc.get_file().resize(section_size * 2);
    alloc.update_reader_view(Allocator::section_size());
    alloc.purge_old_mappings(3, 3);

    { // Add a new complete section after a complete section
        const auto initial_baseline = alloc.get_baseline();
        const auto initial_version = alloc.get_mapping_version();
        const char* initial_translated = alloc.translate(1000);

        _impl::SimulatedFailure::prime_mmap([](size_t) {
            return true;
        });

        CHECK_THROW(alloc.update_reader_view(section_size * 2), std::bad_alloc);
        CHECK_EQUAL(initial_baseline, alloc.get_baseline());
        CHECK_EQUAL(initial_version, alloc.get_mapping_version());
        CHECK_EQUAL(initial_translated, alloc.translate(1000));

        _impl::SimulatedFailure::prime_mmap(nullptr);
        alloc.update_reader_view(section_size * 2);
        CHECK_EQUAL(alloc.get_baseline(), section_size * 2);
        CHECK_EQUAL(initial_version, alloc.get_mapping_version()); // did not alter an existing mapping
        CHECK_EQUAL(initial_translated, alloc.translate(1000));    // first section was not remapped
        CHECK_EQUAL(0, *alloc.translate(section_size * 2 - page_size));

        alloc.purge_old_mappings(4, 4);
    }

    alloc.get_file().resize(section_size * 4);

    { // Add complete section and a a partial section after that
        const auto initial_baseline = alloc.get_baseline();
        const auto initial_version = alloc.get_mapping_version();
        const char* initial_translated_1 = alloc.translate(1000);
        const char* initial_translated_2 = alloc.translate(section_size + 1000);

        _impl::SimulatedFailure::prime_mmap([](size_t size) {
            // Let the first allocation succeed and only the second one fail
            return size < section_size;
        });

        CHECK_THROW(alloc.update_reader_view(section_size * 3 + page_size), std::bad_alloc);
        CHECK_EQUAL(initial_baseline, alloc.get_baseline());
        CHECK_EQUAL(initial_version, alloc.get_mapping_version());
        CHECK_EQUAL(initial_translated_1, alloc.translate(1000));
        CHECK_EQUAL(initial_translated_2, alloc.translate(section_size + 1000));

        _impl::SimulatedFailure::prime_mmap(nullptr);
        alloc.update_reader_view(section_size * 3 + page_size);
        CHECK_EQUAL(alloc.get_baseline(), section_size * 3 + page_size);
        CHECK_EQUAL(initial_version, alloc.get_mapping_version()); // did not alter an existing mapping
        CHECK_EQUAL(initial_translated_1, alloc.translate(1000));
        CHECK_EQUAL(initial_translated_2, alloc.translate(section_size + 1000));
        CHECK_EQUAL(0, *alloc.translate(section_size * 2 + 1000));

        alloc.purge_old_mappings(5, 5);
    }
}

// This test reproduces the sporadic issue that was seen for large refs (addresses)
// on 32-bit iPhone 5 Simulator runs on certain host machines.
TEST(Alloc_ToAndFromRef)
{
    constexpr size_t ref_type_width = sizeof(ref_type) * 8;
    constexpr ref_type interesting_refs[] = {
        0, 8,
        ref_type(1ULL << (ref_type_width - 1)), // 32-bit: 0x80000000, 64-bit: 0x8000000000000000
        ref_type(3ULL << (ref_type_width - 2)), // 32-bit: 0xC0000000, 64-bit: 0xC000000000000000
    };

    constexpr size_t num_interesting_refs = sizeof(interesting_refs) / sizeof(interesting_refs[0]);
    for (size_t i = 0; i < num_interesting_refs; ++i) {
        ref_type ref = interesting_refs[i];
        int_fast64_t ref_as_int = from_ref(ref);
        ref_type back_to_ref = to_ref(ref_as_int);
        CHECK_EQUAL(ref, back_to_ref);
    }
}

TEST(Alloc_EncryptionPageRefresher)
{
    constexpr size_t top_array_size = 11;         // s_group_max_size
    constexpr size_t top_array_free_pos_ndx = 3;  // s_free_pos_ndx
    constexpr size_t top_array_free_size_ndx = 4; // s_free_size_ndx
    constexpr size_t total_size = 50;

    auto make_top_ref_with_allocations = [](SlabAlloc& alloc, RefRanges allocations, size_t total_size, Array& top) {
        RefRanges free_space;
        size_t last_alloc = 0;
        for (auto& allocation : allocations) {
            free_space.push_back({last_alloc, allocation.begin});
            last_alloc = allocation.end;
        }
        if (last_alloc < total_size) {
            free_space.push_back({last_alloc, total_size});
        }
        constexpr bool context_flag = false;
        top.create(Node::Type::type_HasRefs, context_flag, top_array_size, 0);
        Array free_positions(alloc);
        free_positions.create(Node::Type::type_Normal, context_flag, free_space.size(), 0);
        Array free_sizes(alloc);
        free_sizes.create(Node::Type::type_Normal, context_flag, free_space.size(), 0);
        for (size_t i = 0; i < free_space.size(); ++i) {
            free_positions.set(i, free_space[i].begin);
            free_sizes.set(i, free_space[i].end - free_space[i].begin);
        }
        top.set_as_ref(top_array_free_pos_ndx, free_positions.get_ref());
        top.set_as_ref(top_array_free_size_ndx, free_sizes.get_ref());
    };
    auto add_expected_refreshes_for_arrays = [](SlabAlloc& alloc, std::vector<VersionedTopRef> top_refs,
                                                RefRanges& to_refresh) {
        for (auto& v : top_refs) {
            // all top refs up to the max top ref size
            to_refresh.push_back({v.top_ref, v.top_ref + Array::header_size + top_array_size});
            // the ref + header size of free_pos and free_size
            Array top(alloc), pos(alloc), sizes(alloc);
            top.init_from_ref(v.top_ref);
            pos.init_from_ref(top.get_as_ref(top_array_free_pos_ndx));
            sizes.init_from_ref(top.get_as_ref(top_array_free_size_ndx));
            to_refresh.push_back({pos.get_ref(), pos.get_ref() + Array::header_size});
            to_refresh.push_back({sizes.get_ref(), sizes.get_ref() + Array::header_size});
            // now the full size of pos and size
            to_refresh.push_back({pos.get_ref(), pos.get_ref() + pos.get_byte_size()});
            to_refresh.push_back({sizes.get_ref(), sizes.get_ref() + sizes.get_byte_size()});
        }
    };

    auto check_range_refreshes = [&](std::vector<RefRanges> versions, RefRanges expected_diffs) {
        SlabAlloc alloc;
        alloc.attach_empty();
        CHECK(alloc.is_attached());
        std::vector<VersionedTopRef> top_refs;
        size_t version_dummy = 0;
        for (auto& v : versions) {
            Array top(alloc);
            make_top_ref_with_allocations(alloc, v, total_size, top);
            top_refs.push_back({top.get_ref(), ++version_dummy});
        }
        add_expected_refreshes_for_arrays(alloc, top_refs, expected_diffs);
        RefRanges actual_allocations;
        alloc.refresh_pages_for_versions(top_refs, [&](RefRanges allocs) {
            actual_allocations.insert(actual_allocations.end(), allocs.begin(), allocs.end());
        });
        std::sort(actual_allocations.begin(), actual_allocations.end(), [](const RefRange& a, const RefRange& b) {
            return a.begin < b.begin;
        });
        std::sort(expected_diffs.begin(), expected_diffs.end(), [](const RefRange& a, const RefRange& b) {
            return a.begin < b.begin;
        });
        CHECK_EQUAL(actual_allocations.size(), expected_diffs.size());
        for (size_t i = 0; i < actual_allocations.size(); ++i) {
            CHECK_EQUAL(actual_allocations[i].begin, expected_diffs[i].begin);
            CHECK_EQUAL(actual_allocations[i].end, expected_diffs[i].end);
        }
        alloc.detach();
    };

    std::vector<RefRanges> allocated_blocks = {{{5, 10}, {20, 30}}, {{5, 10}, {20, 40}}};
    RefRanges expected_diff = {{30, 40}};
    check_range_refreshes(allocated_blocks, expected_diff);

    allocated_blocks = {{{5, 10}, {20, 30}}, {{0, 10}, {20, 50}}};
    expected_diff = {{0, 5}, {30, 50}};
    check_range_refreshes(allocated_blocks, expected_diff);

    allocated_blocks = {{{5, 10}, {20, 30}}, {{0, 50}}};
    expected_diff = {{0, 5}, {10, 20}, {30, 50}};
    check_range_refreshes(allocated_blocks, expected_diff);

    allocated_blocks = {{{5, 10}, {20, 30}}, {}};
    expected_diff = {};
    check_range_refreshes(allocated_blocks, expected_diff);

    allocated_blocks = {{{5, 10}, {20, 30}}, {{5, 30}}};
    expected_diff = {{10, 20}};
    check_range_refreshes(allocated_blocks, expected_diff);

    allocated_blocks = {{{5, 10}, {20, 30}}, {{9, 29}}};
    expected_diff = {{10, 20}};
    check_range_refreshes(allocated_blocks, expected_diff);

    allocated_blocks = {{{5, 10}, {20, 30}}, {{10, 20}}};
    expected_diff = {{10, 20}};
    check_range_refreshes(allocated_blocks, expected_diff);
}

#endif // TEST_ALLOC<|MERGE_RESOLUTION|>--- conflicted
+++ resolved
@@ -26,11 +26,8 @@
 #include <vector>
 
 #include <realm/alloc_slab.hpp>
-<<<<<<< HEAD
 #include <realm/array.hpp>
-=======
 #include <realm/group.hpp>
->>>>>>> f24f476d
 #include <realm/impl/simulated_failure.hpp>
 #include <realm/util/file.hpp>
 
@@ -470,7 +467,7 @@
 
 TEST(Alloc_EncryptionPageRefresher)
 {
-    constexpr size_t top_array_size = 11;         // s_group_max_size
+    constexpr size_t top_array_size = 12;         // s_group_max_size
     constexpr size_t top_array_free_pos_ndx = 3;  // s_free_pos_ndx
     constexpr size_t top_array_free_size_ndx = 4; // s_free_size_ndx
     constexpr size_t total_size = 50;
