--- conflicted
+++ resolved
@@ -514,7 +514,7 @@
 
     std::shared_ptr<util::Logger> shared_logger;
     if (config.logger) {
-        shared_logger = std::make_shared<util::ThreadSafeLogger>(config.logger);
+        shared_logger = config.logger;
     }
     else {
         if (config.log_timestamps) {
@@ -524,11 +524,7 @@
             shared_logger = std::make_shared<util::TimestampStderrLogger>(std::move(config)); // Throws
         }
         else {
-<<<<<<< HEAD
-            shared_logger = std::make_shared<util::StderrLogger>(); // Throws
-=======
-            root_logger = util::Logger::get_default_logger(); // Throws
->>>>>>> 1925428a
+            shared_logger = util::Logger::get_default_logger(); // Throws
         }
     }
 
