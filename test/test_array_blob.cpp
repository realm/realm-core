--- conflicted
+++ resolved
@@ -8,16 +8,10 @@
 
 #include "test.hpp"
 
-<<<<<<< HEAD
-using namespace tightdb;
+using namespace realm;
 using namespace std;
-using namespace tightdb::util;
-using namespace tightdb::test_util;
-=======
-using namespace std;
-using namespace realm;
-
->>>>>>> 46fc9e32
+using namespace realm::util;
+using namespace realm::test_util;
 
 // Test independence and thread-safety
 // -----------------------------------
@@ -143,7 +137,7 @@
 
         a.add("foo");
         a.add("");
-        a.add(tightdb::null()); 
+        a.add(realm::null()); 
 
         CHECK_EQUAL(a.is_null(0), false);
         CHECK_EQUAL(a.is_null(1), false);
@@ -167,7 +161,7 @@
         a.add("70 chars  70 chars  70 chars  70 chars  70 chars  70 chars  70 chars  ");
         a.clear();
 
-        a.add(tightdb::null());  
+        a.add(realm::null());  
         a.add("");
         a.add("foo");
 
@@ -177,9 +171,9 @@
         CHECK(a.get(2) == "foo");
 
         // Test insert
-        a.insert(0, tightdb::null()); 
-        a.insert(2, tightdb::null()); 
-        a.insert(4, tightdb::null()); 
+        a.insert(0, realm::null()); 
+        a.insert(2, realm::null()); 
+        a.insert(4, realm::null()); 
 
         CHECK_EQUAL(a.is_null(0), true);
         CHECK_EQUAL(a.is_null(1), true);
@@ -198,7 +192,7 @@
         a.clear();
 
         a.add("");
-        a.add(tightdb::null());
+        a.add(realm::null());
         a.add("foo");
 
         CHECK_EQUAL(a.is_null(0), false);
@@ -251,7 +245,7 @@
                 string stdstr;
 
                 if (random.draw_int<unsigned char>() > 100) {
-                    sd = tightdb::null();
+                    sd = realm::null();
                     stdstr = "null";
                 }
                 else {
