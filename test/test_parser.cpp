--- conflicted
+++ resolved
@@ -5648,7 +5648,6 @@
     CHECK_EQUAL(q.get_description(), query_string);
 }
 
-<<<<<<< HEAD
 TEST(Parser_Geospatial)
 {
     Group g;
@@ -5726,7 +5725,8 @@
         verify_query_sub(test_context, table, "link GEOWITHIN $6", args, 1), query_parser::InvalidQueryError,
         CHECK(std::string(e.what()).find("The right hand side of 'geoWithin' must be a geospatial constant value. "
                                          "But the provided type is 'string'") != std::string::npos));
-=======
+}
+
 TEST(Parser_RecursiveLogial)
 {
     using util::serializer::print_value;
@@ -5785,7 +5785,6 @@
     q = table->query(query, args, {});
     q_count = q.count();
     CHECK_EQUAL(q_count, 1);
->>>>>>> e97c98dc
 }
 
 #endif // TEST_PARSER