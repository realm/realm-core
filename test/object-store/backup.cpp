--- conflicted
+++ resolved
@@ -46,35 +46,6 @@
 using namespace realm;
 
 TEST_CASE("Automated backup", "[backup]") {
-<<<<<<< HEAD
-    // This test is  failing because kind is not set in the header.
-    //    TestFile config;
-    //    std::string copy_from_file_name = test_util::get_test_resource_path() +
-    //    "test_backup-olden-and-golden.realm"; config.path = test_util::get_test_path_prefix() + "test_backup.realm";
-    //    config.encryption_key.clear();
-    //    REQUIRE(util::File::exists(copy_from_file_name));
-    //    util::File::copy(copy_from_file_name, config.path);
-    //    REQUIRE(util::File::exists(config.path));
-    //    // backup name must reflect version of old realm file (which is v6)
-    //    std::string backup_path = test_util::get_test_path_prefix() + "test_backup.v6.backup.realm";
-    //    std::string backup_log = test_util::get_test_path_prefix() + "test_backup.realm.backup-log";
-    //    util::File::try_remove(backup_path);
-    //    util::File::try_remove(backup_log);
-    //
-    //    SECTION("Backup enabled will produce correctly named backup") {
-    //        config.backup_at_file_format_change = true;
-    //        auto realm = Realm::get_shared_realm(config);
-    //        REQUIRE(util::File::exists(backup_path));
-    //        REQUIRE(util::File::exists(backup_log));
-    //    }
-    //
-    //    SECTION("Backup disabled produces no backup") {
-    //        config.backup_at_file_format_change = false;
-    //        auto realm = Realm::get_shared_realm(config);
-    //        REQUIRE(!util::File::exists(backup_path));
-    //        REQUIRE(!util::File::exists(backup_log));
-    //    }
-=======
     TestFile config;
     std::string copy_from_file_name = test_util::get_test_resource_path() + "test_backup-olden-and-golden.realm";
     config.path = test_util::get_test_path_prefix() + "test_backup.realm";
@@ -101,5 +72,4 @@
         REQUIRE(!util::File::exists(backup_path));
         REQUIRE(!util::File::exists(backup_log));
     }
->>>>>>> edf70641
 }