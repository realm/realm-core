////////////////////////////////////////////////////////////////////////////
//
// Copyright 2019 Realm Inc.
//
// Licensed under the Apache License, Version 2.0 (the "License");
// you may not use this file except in compliance with the License.
// You may obtain a copy of the License at
//
// http://www.apache.org/licenses/LICENSE-2.0
//
// Unless required by applicable law or agreed to in writing, software
// distributed under the License is distributed on an "AS IS" BASIS,
// WITHOUT WARRANTIES OR CONDITIONS OF ANY KIND, either express or implied.
// See the License for the specific language governing permissions and
// limitations under the License.
//
////////////////////////////////////////////////////////////////////////////

#define CATCH_CONFIG_ENABLE_BENCHMARKING

#include <util/test_file.hpp>
#include <util/test_utils.hpp>

#include <realm/db.hpp>
#include <realm/query_expression.hpp>

#include <realm/object-store/object_schema.hpp>
#include <realm/object-store/property.hpp>
#include <realm/object-store/results.hpp>
#include <realm/object-store/schema.hpp>
#include <realm/object-store/sectioned_results.hpp>
#include <realm/object-store/impl/realm_coordinator.hpp>

<<<<<<< HEAD
#include <realm/db.hpp>
#include <realm/query_expression.hpp>

=======
>>>>>>> c04f5e40
using namespace realm;

TEST_CASE("Benchmark results", "[benchmark][results]") {
    InMemoryTestFile config;
    config.schema = Schema{
        {"object",
         {
             {"value", PropertyType::Int},
             {"bool", PropertyType::Bool},
             {"data prop", PropertyType::Data},
             {"link", PropertyType::Object | PropertyType::Nullable, "object 2"},
             {"array", PropertyType::Object | PropertyType::Array, "object 2"},
         }},
        {"object 2",
         {
             {"value", PropertyType::Int},
             {"link", PropertyType::Object | PropertyType::Nullable, "object"},
         }},
    };

    auto realm = Realm::get_shared_realm(config);
    auto table = realm->read_group().get_table("class_object");
    auto table2 = realm->read_group().get_table("class_object 2");
    Results r(realm, table);

    realm->begin_transaction();
    ObjKeys table_keys;
    ObjKeys table2_keys;
    table->create_objects(4, table_keys);
    table2->create_objects(4, table2_keys);
    ColKey col_link = table->get_column_key("link");
    ColKey col_value = table->get_column_key("value");
    ColKey col_link2 = table2->get_column_key("link");
    for (int i = 0; i < 4; ++i) {
        table->get_object(table_keys[i]).set_all((i + 2) % 4, bool(i % 2)).set(col_link, table2_keys[3 - i]);
        table2->get_object(table2_keys[i]).set_all((i + 1) % 4).set(col_link2, table_keys[i]);
    }
    realm->commit_transaction();
    /*
     | index | value | bool | link.value | link.link.value |
     |-------|-------|------|------------|-----------------|
     | 0     | 2     | 0    | 0          | 1               |
     | 1     | 3     | 1    | 3          | 0               |
     | 2     | 0     | 0    | 2          | 3               |
     | 3     | 1     | 1    | 1          | 2               |
     */

#define REQUIRE_ORDER(sort, ...)                                                                                     \
    do {                                                                                                             \
        ObjKeys expected({__VA_ARGS__});                                                                             \
        auto results = sort;                                                                                         \
        REQUIRE(results.size() == expected.size());                                                                  \
        for (size_t i = 0; i < expected.size(); ++i)                                                                 \
            REQUIRE(results.get(i).get_key() == expected[i]);                                                        \
    } while (0)

    SECTION("basics") {
        REQUIRE(r.filter(Query(table->where().less(col_value, 2))).size() == 2);
        BENCHMARK("basic filter") {
            return r.filter(Query(table->where().less(col_value, 2))).size();
        };

        REQUIRE_ORDER((r.sort({{"value", true}})), 2, 3, 0, 1);
        BENCHMARK("sort simple ints") {
            return r.sort({{"value", true}});
        };

        REQUIRE_ORDER((r.sort({{"bool", true}, {"value", true}})), 2, 0, 3, 1);
        BENCHMARK("sort over two properties") {
            return r.sort({{"bool", true}, {"value", true}});
        };

        REQUIRE_ORDER((r.sort({{"link.value", true}})), 0, 3, 2, 1);
        BENCHMARK("sort over link") {
            return r.sort({{"link.value", true}});
        };

        REQUIRE_ORDER((r.sort({{"link.link.value", true}})), 1, 0, 3, 2);
        BENCHMARK("sort over two links") {
            return r.sort({{"link.link.value", true}});
        };

        REQUIRE(r.distinct({{"value"}}).size() == 4);
        BENCHMARK("distinct ints") {
            return r.distinct({{"value"}});
        };

        REQUIRE(r.distinct({{"bool"}}).size() == 2);
        BENCHMARK("distinct bool") {
            return r.distinct({{"bool"}});
        };
    }

    SECTION("iteration") {
        const int additional_row_count = 10000;
        realm->begin_transaction();
        table->create_objects(additional_row_count, table_keys);
        for (int i = 0; i < additional_row_count; ++i)
            table->get_object(table_keys[i]).set_all((i + 2) % 4, bool(i % 2));
        realm->commit_transaction();

        BENCHMARK("Table forwards") {
            for (size_t i = 0, size = r.size(); i < size; ++i) {
                r.get<Obj>(i);
            }
        };

        BENCHMARK("Table reverse") {
            for (size_t i = 0, size = r.size(); i < size; ++i) {
                r.get<Obj>(size - i - 1);
            }
        };

        auto tv = r.snapshot();
        BENCHMARK("TableView forwards") {
            for (size_t i = 0, size = r.size(); i < size; ++i) {
                tv.get<Obj>(i);
            }
        };

        BENCHMARK("TableView reverse") {
            for (size_t i = 0, size = r.size(); i < size; ++i) {
                tv.get<Obj>(size - i - 1);
            }
        };
    }
}

TEST_CASE("Benchmark results notifier", "[benchmark][results]") {
    InMemoryTestFile config;

    SECTION("100 strongly connected tables") {
        std::vector<ObjectSchema> schema;
        for (int i = 0; i < 100; ++i) {
            ObjectSchema os;
            os.name = util::format("table %1", i);
            os.persisted_properties = {{"value", PropertyType::Int}};
            for (int j = 0; j < 100; ++j) {
                os.persisted_properties.push_back({util::format("column %1", j),
                                                   PropertyType::Object | PropertyType::Nullable,
                                                   util::format("table %1", j)});
            }
            schema.push_back(std::move(os));
        }
        config.schema = Schema{schema};
        auto realm = Realm::get_shared_realm(config);
        auto table_0 = realm->read_group().get_table("class_table 0");

        BENCHMARK("create notifier") {
            Results r(realm, table_0->where());
            r.evaluate_query_if_needed(true);
        };
    }

    config.automatic_change_notifications = false;
    static const int table_count = 6;
    static const int column_count = 50;
    static const int object_count = 50;

    auto make_schema = [](PropertyType link_type) {
        std::vector<ObjectSchema> schema;
        for (int i = 0; i < table_count; ++i) {
            ObjectSchema os;
            os.name = util::format("table %1", i);
            os.persisted_properties = {{"value", PropertyType::Int}};
            for (int j = 0; j < column_count; ++j) {
                os.persisted_properties.push_back(
                    {util::format("column %1", j), link_type, util::format("table %1", (i + 1) % table_count)});
            }
            schema.push_back(std::move(os));
        }
        return schema;
    };

    SECTION("chained tables using links") {
        std::vector<ObjectSchema> schema = make_schema(PropertyType::Object | PropertyType::Nullable);
        config.schema = Schema{schema};
        auto realm = Realm::get_shared_realm(config);

        auto& group = realm->read_group();
        std::vector<TableRef> tables;
        for (int i = 0; i < table_count; ++i) {
            tables.push_back(group.get_table(util::format("class_table %1", i)));
        }

        realm->begin_transaction();
        for (int i = 0; i < table_count; ++i) {
            for (int j = 0; j < object_count; ++j) {
                tables[i]->create_object();
            }
        }
        for (int i = 0; i < table_count; ++i) {
            auto target_table = tables[(i + 1) % table_count];
            for (int j = 0; j < object_count; ++j) {
                auto obj = tables[i]->get_object(j);
                for (int k = 0; k < column_count; ++k) {
                    obj.set(util::format("column %1", k), target_table->get_object((j + k) % object_count).get_key());
                }
            }
        }
        realm->commit_transaction();

        Results r(realm, tables[0]->where());
        auto token = r.add_notification_callback([](CollectionChangeSet) {});
        auto& coordinator = *_impl::RealmCoordinator::get_coordinator(config.path);
        coordinator.on_change();

        BENCHMARK("modify at depth 0", iteration) {
            realm->begin_transaction();
            for (int i = 0; i < object_count; ++i) {
                tables[0]->get_object(i).set_all(iteration);
            }
            realm->commit_transaction();
            coordinator.on_change();
        };

        BENCHMARK("modify at depth 1", iteration) {
            realm->begin_transaction();
            tables[1]->get_object(0).set_all(iteration);
            realm->commit_transaction();
            coordinator.on_change();
        };

        BENCHMARK("modify at depth 2", iteration) {
            realm->begin_transaction();
            tables[2]->get_object(0).set_all(iteration);
            realm->commit_transaction();
            coordinator.on_change();
        };

        BENCHMARK("modify at depth 3", iteration) {
            realm->begin_transaction();
            tables[3]->get_object(0).set_all(iteration);
            realm->commit_transaction();
            coordinator.on_change();
        };
    }

    SECTION("chained tables using lists") {
        std::vector<ObjectSchema> schema = make_schema(PropertyType::Object | PropertyType::Array);
        config.schema = Schema{schema};
        auto realm = Realm::get_shared_realm(config);

        auto& group = realm->read_group();
        std::vector<TableRef> tables;
        for (int i = 0; i < table_count; ++i) {
            tables.push_back(group.get_table(util::format("class_table %1", i)));
        }

        realm->begin_transaction();
        for (int i = 0; i < table_count; ++i) {
            for (int j = 0; j < object_count; ++j) {
                tables[i]->create_object();
            }
        }
        for (int i = 0; i < table_count; ++i) {
            auto target_table = tables[(i + 1) % table_count];
            for (int j = 0; j < object_count; ++j) {
                auto obj = tables[i]->get_object(j);
                for (int k = 0; k < column_count; ++k) {
                    obj.get_linklist(util::format("column %1", k))
                        .add(target_table->get_object((j + k) % object_count).get_key());
                }
            }
        }
        realm->commit_transaction();

        Results r(realm, tables[0]->where());
        auto token = r.add_notification_callback([](CollectionChangeSet) {});
        auto& coordinator = *_impl::RealmCoordinator::get_coordinator(config.path);
        coordinator.on_change();

        BENCHMARK("modify at depth 0", iteration) {
            realm->begin_transaction();
            for (int i = 0; i < object_count; ++i) {
                tables[0]->get_object(i).set_all(iteration);
            }
            realm->commit_transaction();
            coordinator.on_change();
        };

        BENCHMARK("modify at depth 1", iteration) {
            realm->begin_transaction();
            tables[1]->get_object(0).set_all(iteration);
            realm->commit_transaction();
            coordinator.on_change();
        };

        BENCHMARK("modify at depth 2", iteration) {
            realm->begin_transaction();
            tables[2]->get_object(0).set_all(iteration);
            realm->commit_transaction();
            coordinator.on_change();
        };

        BENCHMARK("modify at depth 3", iteration) {
            realm->begin_transaction();
            tables[3]->get_object(0).set_all(iteration);
            realm->commit_transaction();
            coordinator.on_change();
        };
    }
}

TEST_CASE("aggregates", "[benchmark][aggregate]") {
    InMemoryTestFile config;
    config.schema = Schema{
        {"object",
         {
             {"value", PropertyType::Int},
         }},
        {"link",
         {
             {"list", PropertyType::Object | PropertyType::Array, "object"},
             {"set", PropertyType::Object | PropertyType::Set, "object"},
             {"dictionary", PropertyType::Object | PropertyType::Dictionary | PropertyType::Nullable, "object"},
         }},
        {"primitive",
         {
             {"list", PropertyType::Int | PropertyType::Array},
             {"set", PropertyType::Int | PropertyType::Set},
             {"dictionary", PropertyType::Int | PropertyType::Dictionary},
         }},
    };

    auto realm = Realm::get_shared_realm(config);
    auto table = realm->read_group().get_table("class_object");
    auto link_table = realm->read_group().get_table("class_link");
    auto prim_table = realm->read_group().get_table("class_primitive");

    realm->begin_transaction();

    auto link_obj = link_table->create_object();
    auto obj_list = link_obj.get_linklist("list");
    auto obj_set = link_obj.get_linkset(link_obj.get_table()->get_column_key("set"));
    auto obj_dict = link_obj.get_dictionary("dictionary");

    auto prim_obj = prim_table->create_object();
    auto int_list = prim_obj.get_list<int64_t>("list");
    auto int_set = prim_obj.get_set<int64_t>("set");
    auto int_dict = prim_obj.get_dictionary("dictionary");

    const auto value_count = GENERATE(0, 100, 1'000'000);
    for (int i = 0; i < value_count; ++i) {
        auto key = table->create_object().set_all(int64_t(1)).get_key();
        obj_list.add(key);
        obj_set.insert(key);
        obj_dict.insert(std::to_string(i), key);
        int_list.add(1);
        int_set.insert(i);
        int_dict.insert(std::to_string(i), 1);
    }
    realm->commit_transaction();

    ColKey col = table->get_column_key("value");
    Results table_results(realm, table);
    Results query_results(realm, table->where());
    Results tv_results(realm, table->where());
    tv_results.evaluate_query_if_needed();

    BENCHMARK("table") {
        return table_results.sum(col);
    };
    BENCHMARK("query") {
        return query_results.sum(col);
    };
    BENCHMARK("tableview") {
        return tv_results.sum(col);
    };
    BENCHMARK("object list") {
        return List(realm, obj_list).sum(col);
    };
    BENCHMARK("object set") {
        return object_store::Set(realm, obj_set).sum(col);
    };
    BENCHMARK("object dictionary") {
        return object_store::Dictionary(realm, obj_dict).sum(col);
    };
    BENCHMARK("int list") {
        return List(realm, int_list).sum();
    };
    BENCHMARK("int set") {
        return object_store::Set(realm, int_set).sum();
    };
    BENCHMARK("int dictionary") {
        return object_store::Dictionary(realm, int_dict).sum();
    };
}

<<<<<<< HEAD
TEST_CASE("Benchmark sectioned results", "[benchmark]") {
=======
TEST_CASE("Benchmark sectioned results", "[benchmark][results]") {
>>>>>>> c04f5e40
    InMemoryTestFile config;
    config.automatic_change_notifications = false;
    config.schema = Schema{{"object", {{"value", PropertyType::Int}}}};

    auto realm = Realm::get_shared_realm(config);
    auto& coordinator = *_impl::RealmCoordinator::get_coordinator(config.path);
    auto table = realm->read_group().get_table("class_object");
    auto col = table->get_column_key("value");

    realm->begin_transaction();
    for (int64_t i = 0; i < 100'000; ++i) {
        table->create_object().set_all(i);
    }
    realm->commit_transaction();

    size_t section_count = GENERATE(1, 10, 1000, 10000);
    auto key_fn = [&](Mixed value, const std::shared_ptr<Realm>&) -> Mixed {
        return table->get_object(value.get_link().get_obj_key()).get<int64_t>(col) % int64_t(section_count);
    };

    BENCHMARK("create and get section count") {
        auto size = Results(realm, table).sectioned_results(key_fn).size();
        REQUIRE(size == section_count);
    };

    BENCHMARK_ADVANCED("iterate directly")(Catch::Benchmark::Chronometer meter)
    {
        auto results = Results(realm, table).sectioned_results(key_fn);
        static_cast<void>(results.size()); // evaluate sections
        meter.measure([&] {
            for (size_t i = 0, size = results.size(); i < size; ++i) {
                auto section = results[i];
                for (size_t j = 0, size = section.size(); j < size; ++j) {
                    static_cast<void>(section[j]);
                }
            }
        });
    };

    BENCHMARK_ADVANCED("iterate over a snapshot")(Catch::Benchmark::Chronometer meter)
    {
        auto results = Results(realm, table).sectioned_results(key_fn);
        static_cast<void>(results.size()); // evaluate sections
        meter.measure([&] {
            auto snapshot = results.snapshot();
            for (size_t i = 0, size = snapshot.size(); i < size; ++i) {
                auto section = snapshot[i];
                for (size_t j = 0, size = section.size(); j < size; ++j) {
                    static_cast<void>(section[j]);
                }
            }
        });
    };

    BENCHMARK_ADVANCED("change notification")(Catch::Benchmark::Chronometer meter)
    {
        auto results = Results(realm, table).sectioned_results(key_fn);
        auto token = results.add_notification_callback([](auto&&) {});
        coordinator.on_change();
        realm->notify();

        auto col = table->get_column_key("value");
        meter.measure([&] {
            realm->begin_transaction();
            for (auto& obj : *table) {
                obj.set(col, obj.get<int64_t>(col));
            }
            realm->commit_transaction();
            coordinator.on_change();
            realm->notify();
        });
    };

    BENCHMARK_ADVANCED("single section change notification")(Catch::Benchmark::Chronometer meter)
    {
        auto results = Results(realm, table).sectioned_results(key_fn);
        auto section = results[section_count > 5 ? 5 : 0];
        auto token = section.add_notification_callback([](auto&&) {});
        coordinator.on_change();
        realm->notify();

        auto col = table->get_column_key("value");
        meter.measure([&] {
            realm->begin_transaction();
            for (auto& obj : *table) {
                obj.set(col, obj.get<int64_t>(col));
            }
            realm->commit_transaction();
            coordinator.on_change();
            realm->notify();
        });
    };
}<|MERGE_RESOLUTION|>--- conflicted
+++ resolved
@@ -31,12 +31,6 @@
 #include <realm/object-store/sectioned_results.hpp>
 #include <realm/object-store/impl/realm_coordinator.hpp>
 
-<<<<<<< HEAD
-#include <realm/db.hpp>
-#include <realm/query_expression.hpp>
-
-=======
->>>>>>> c04f5e40
 using namespace realm;
 
 TEST_CASE("Benchmark results", "[benchmark][results]") {
@@ -426,11 +420,7 @@
     };
 }
 
-<<<<<<< HEAD
-TEST_CASE("Benchmark sectioned results", "[benchmark]") {
-=======
 TEST_CASE("Benchmark sectioned results", "[benchmark][results]") {
->>>>>>> c04f5e40
     InMemoryTestFile config;
     config.automatic_change_notifications = false;
     config.schema = Schema{{"object", {{"value", PropertyType::Int}}}};
