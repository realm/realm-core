--- conflicted
+++ resolved
@@ -78,13 +78,9 @@
     ColKey col_links = table->get_column_key("links");
 
     object_store::Dictionary dict(r, obj, col);
-<<<<<<< HEAD
+    object_store::Dictionary links(r, obj, col_links);
     auto keys_as_results = dict.get_keys();
     auto values_as_results = dict.get_values();
-=======
-    object_store::Dictionary links(r, obj, col_links);
-    auto results = dict.as_results();
->>>>>>> a6f40f26
     CppContext ctx(r);
 
     SECTION("get_realm()") {
