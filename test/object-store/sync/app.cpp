--- conflicted
+++ resolved
@@ -1778,58 +1778,6 @@
 }
 
 TEST_CASE("app: sync integration", "[sync][app]") {
-<<<<<<< HEAD
-    std::unique_ptr<GenericNetworkTransport> (*factory)() = [] {
-        return std::unique_ptr<GenericNetworkTransport>(new IntTestTransport);
-    };
-    std::string base_url = get_base_url();
-    const std::string valid_pk_name = "_id";
-    REQUIRE(!base_url.empty());
-    auto app_session = create_app(default_app_config(base_url));
-
-    auto app_config = App::Config{app_session.client_app_id,
-                                  factory,
-                                  base_url,
-                                  util::none,
-                                  Optional<std::string>("A Local App Version"),
-                                  util::none,
-                                  "Object Store Platform Tests",
-                                  "Object Store Platform Version Blah",
-                                  "An sdk version"};
-
-    auto base_path = util::make_temp_dir() + app_config.app_id;
-    util::try_remove_dir_recursive(base_path);
-    util::try_make_dir(base_path);
-
-    auto setup_and_get_config = [&base_path, &valid_pk_name](std::shared_ptr<App> app) -> realm::Realm::Config {
-        realm::Realm::Config config;
-        config.sync_config = std::make_shared<realm::SyncConfig>(app->current_user(), bson::Bson("foo"));
-        config.sync_config->client_resync_mode = ClientResyncMode::Manual;
-        config.sync_config->error_handler = [](std::shared_ptr<SyncSession>, SyncError error) {
-            std::cout << error.message << std::endl;
-        };
-        config.schema_version = 1;
-        config.path = base_path + "/default.realm";
-        const auto dog_schema = realm::ObjectSchema(
-            "Dog", {realm::Property(valid_pk_name, PropertyType::ObjectId | PropertyType::Nullable, true),
-                    realm::Property("breed", PropertyType::String | PropertyType::Nullable),
-                    realm::Property("name", PropertyType::String),
-                    realm::Property("realm_id", PropertyType::String | PropertyType::Nullable)});
-        const auto person_schema = realm::ObjectSchema(
-            "Person",
-            {realm::Property(valid_pk_name, PropertyType::ObjectId | PropertyType::Nullable, true),
-             realm::Property("age", PropertyType::Int),
-             realm::Property("dogs", PropertyType::Object | PropertyType::Array, "Dog"),
-             realm::Property("firstName", PropertyType::String), realm::Property("lastName", PropertyType::String),
-             realm::Property("realm_id", PropertyType::String | PropertyType::Nullable)});
-        config.schema = realm::Schema({dog_schema, person_schema});
-        return config;
-    };
-    auto get_dogs = [&](realm::SharedRealm r) -> Results {
-        wait_for_upload(*r);
-        wait_for_download(*r);
-        return realm::Results(r, r->read_group().get_table("class_Dog"));
-=======
     const auto schema = Schema{{"Dog",
                                 {{"_id", PropertyType::ObjectId | PropertyType::Nullable, true},
                                  {"breed", PropertyType::String | PropertyType::Nullable},
@@ -1862,7 +1810,6 @@
             return called.load();
         });
         return Results(r, r->read_group().get_table("class_Dog"));
->>>>>>> 2e148a9d
     };
 
     auto create_one_dog = [](SharedRealm r) {
@@ -1884,23 +1831,9 @@
         {
             TestSyncManager sync_manager(app_config, {});
             auto app = sync_manager.app();
-<<<<<<< HEAD
-            create_user_and_login(sync_manager.app());
-            auto config = setup_and_get_config(app);
-            auto r = realm::Realm::get_shared_realm(config);
-
-            // clear state from previous runs
-            {
-                Results dogs = get_dogs(r);
-                r->begin_transaction();
-                dogs.clear();
-                r->commit_transaction();
-            }
-=======
             create_user_and_log_in(app);
             SyncTestFile config(app, partition, schema);
             auto r = Realm::get_shared_realm(config);
->>>>>>> 2e148a9d
 
             REQUIRE(get_dogs(r).size() == 0);
             create_one_dog(r);
@@ -1908,19 +1841,11 @@
         }
 
         {
-<<<<<<< HEAD
-            TestSyncManager reinit(TestSyncManager::Config(app_config), {});
-            create_user_and_login(reinit.app());
-
-            auto config = setup_and_get_config(reinit.app());
-            auto r = realm::Realm::get_shared_realm(config);
-=======
             TestSyncManager sync_manager(app_config, {});
             auto app = sync_manager.app();
             create_user_and_log_in(app);
             SyncTestFile config(app, partition, schema);
             auto r = Realm::get_shared_realm(config);
->>>>>>> 2e148a9d
             Results dogs = get_dogs(r);
             REQUIRE(dogs.size() == 1);
             REQUIRE(dogs.get(0).get<String>("breed") == "bulldog");
@@ -1933,24 +1858,9 @@
         {
             TestSyncManager sync_manager(app_config, {});
             auto app = sync_manager.app();
-<<<<<<< HEAD
-            create_user_and_login(sync_manager.app());
-            auto config = setup_and_get_config(app);
-            auto r = realm::Realm::get_shared_realm(config);
-
-            // clear state from previous runs
-            {
-                Results dogs = get_dogs(r);
-                r->begin_transaction();
-                dogs.clear();
-                r->commit_transaction();
-            }
-
-=======
             create_user_and_log_in(app);
             SyncTestFile config(app, partition, schema);
             auto r = Realm::get_shared_realm(config);
->>>>>>> 2e148a9d
             REQUIRE(get_dogs(r).size() == 0);
             create_one_dog(r);
             REQUIRE(get_dogs(r).size() == 1);
@@ -1964,14 +1874,8 @@
             // set a bad access token. this will trigger a refresh when the sync session opens
             user->update_access_token(encode_fake_jwt("fake_access_token"));
 
-<<<<<<< HEAD
-            auto config = setup_and_get_config(reinit.app());
-            auto r = realm::Realm::get_shared_realm(config);
-            auto session = user->session_for_on_disk_path(r->config().path);
-=======
             SyncTestFile config(app, partition, schema);
             auto r = Realm::get_shared_realm(config);
->>>>>>> 2e148a9d
             Results dogs = get_dogs(r);
             REQUIRE(dogs.size() == 1);
             REQUIRE(dogs.get(0).get<String>("breed") == "bulldog");
@@ -1984,37 +1888,17 @@
         {
             TestSyncManager sync_manager(app_config, {});
             auto app = sync_manager.app();
-<<<<<<< HEAD
-            auto creds = create_user_and_login(sync_manager.app());
-            auto config = setup_and_get_config(app);
-            auto r = realm::Realm::get_shared_realm(config);
-
-            // clear state from previous runs
-            {
-                Results dogs = get_dogs(r);
-                r->begin_transaction();
-                dogs.clear();
-                r->commit_transaction();
-            }
-=======
             create_user_and_log_in(app);
             SyncTestFile config(app, partition, schema);
             auto r = Realm::get_shared_realm(config);
->>>>>>> 2e148a9d
 
             REQUIRE(get_dogs(r).size() == 0);
             create_one_dog(r);
 
             REQUIRE(get_dogs(r).size() == 1);
-<<<<<<< HEAD
-            realm::sync::AccessToken::ParseError error_state = realm::sync::AccessToken::ParseError::none;
-            realm::sync::AccessToken::parse(app->current_user()->access_token(), token, error_state, nullptr);
-            REQUIRE(error_state == realm::sync::AccessToken::ParseError::none);
-=======
             sync::AccessToken::ParseError error_state = realm::sync::AccessToken::ParseError::none;
             sync::AccessToken::parse(app->current_user()->access_token(), token, error_state, nullptr);
             REQUIRE(error_state == sync::AccessToken::ParseError::none);
->>>>>>> 2e148a9d
             REQUIRE(token.timestamp);
             REQUIRE(token.expires);
             REQUIRE(token.timestamp < token.expires);
@@ -2053,12 +1937,8 @@
                     seen_states.push_back(session->state());
                 }
             };
-<<<<<<< HEAD
-            auto r = realm::Realm::get_shared_realm(config);
-=======
             SyncTestFile config(app, partition, schema);
             auto r = Realm::get_shared_realm(config);
->>>>>>> 2e148a9d
             REQUIRE(std::find(begin(seen_states), end(seen_states),
                               SyncSession::PublicState::WaitingForAccessToken) != end(seen_states));
             Results dogs = get_dogs(r);
@@ -2148,11 +2028,7 @@
 
             {
                 // check that there are no errors initiating a session now by making sure upload/download succeeds
-<<<<<<< HEAD
-                auto r = realm::Realm::get_shared_realm(config);
-=======
                 auto r = Realm::get_shared_realm(config);
->>>>>>> 2e148a9d
                 Results dogs = get_dogs(r);
             }
         }
@@ -2186,75 +2062,12 @@
             {
                 // check that there are no errors initiating a new sync session by making sure upload/download
                 // succeeds
-<<<<<<< HEAD
-                auto r = realm::Realm::get_shared_realm(config);
-=======
                 auto r = Realm::get_shared_realm(config);
->>>>>>> 2e148a9d
                 Results dogs = get_dogs(r);
             }
         }
     }
 
-<<<<<<< HEAD
-    SECTION("invalid partition error handling") {
-        TestSyncManager sync_manager(TestSyncManager::Config(app_config), {});
-        auto app = sync_manager.app();
-        auto creds = create_user_and_login(sync_manager.app());
-        auto config = setup_and_get_config(app);
-        config.sync_config->partition_value = "not a bson serialized string";
-        std::atomic<bool> error_did_occur = false;
-        config.sync_config->error_handler = [&error_did_occur](std::shared_ptr<SyncSession>, SyncError error) {
-            CHECK(error.message.find(
-                      "Illegal Realm path (BIND): serialized partition 'not a bson serialized string' is invalid") !=
-                  std::string::npos);
-            error_did_occur.store(true);
-        };
-        auto r = realm::Realm::get_shared_realm(config);
-        REQUIRE_NOTHROW(timed_wait_for([&] {
-            return error_did_occur.load();
-        }));
-        REQUIRE(error_did_occur.load());
-    }
-
-    SECTION("invalid pk schema error handling") {
-        const std::string invalid_pk_name = "my_primary_key";
-        TestSyncManager sync_manager(TestSyncManager::Config(app_config), {});
-        auto app = sync_manager.app();
-        auto creds = create_user_and_login(sync_manager.app());
-        auto config = setup_and_get_config(app);
-        auto it = config.schema->find("Dog");
-        REQUIRE(it != config.schema->end());
-        REQUIRE(it->primary_key_property());
-        REQUIRE(it->primary_key_property()->name == valid_pk_name);
-        it->primary_key_property()->name = invalid_pk_name;
-        it->primary_key = invalid_pk_name;
-        REQUIRE_THROWS_CONTAINING(
-            realm::Realm::get_shared_realm(config),
-            util::format(
-                "The primary key property on a synchronized Realm must be named '%1' but found '%2' for type 'Dog'",
-                valid_pk_name, invalid_pk_name));
-    }
-
-    SECTION("missing pk schema error handling") {
-        TestSyncManager sync_manager(TestSyncManager::Config(app_config), {});
-        auto app = sync_manager.app();
-        auto creds = create_user_and_login(sync_manager.app());
-        auto config = setup_and_get_config(app);
-        auto it = config.schema->find("Dog");
-        REQUIRE(it != config.schema->end());
-        REQUIRE(it->primary_key_property());
-        it->primary_key_property()->is_primary = false;
-        it->primary_key = "";
-        REQUIRE(!it->primary_key_property());
-        REQUIRE_THROWS_CONTAINING(realm::Realm::get_shared_realm(config),
-                                  util::format("There must be a primary key property named '%1' on a synchronized "
-                                               "Realm but none was found for type 'Dog'",
-                                               valid_pk_name));
-    }
-
-=======
->>>>>>> 2e148a9d
     SECTION("too large sync message error handling") {
         TestSyncManager::Config test_config = app_config;
         // Too much log output seems to create problems on Evergreen CI
@@ -2404,14 +2217,10 @@
                    cf::ListOfMixedLinks, cf::SetOfObjects, cf::SetOfMixedLinks, cf::DictionaryOfObjects,
                    cf::DictionaryOfMixedLinks)
 {
-    std::unique_ptr<GenericNetworkTransport> (*factory)() = [] {
-        return std::unique_ptr<GenericNetworkTransport>(new IntTestTransport);
-    };
     std::string base_url = get_base_url();
     const std::string valid_pk_name = "_id";
     REQUIRE(!base_url.empty());
-    const std::string partition = "foo";
-
+    const auto partition = random_string(100);
     TestType test_type("collection", "dest");
     Schema schema = {{"source",
                       {{valid_pk_name, PropertyType::Int | PropertyType::Nullable, true},
@@ -2422,37 +2231,11 @@
                           {valid_pk_name, PropertyType::Int | PropertyType::Nullable, true},
                           {"realm_id", PropertyType::String | PropertyType::Nullable},
                       }}};
-
-    AppCreateConfig app_create_config = default_app_config(base_url);
-    app_create_config.schema = schema;
-    auto app_session = create_app(app_create_config);
-    auto app_config = App::Config{app_session.client_app_id,
-                                  factory,
-                                  base_url,
-                                  util::none,
-                                  Optional<std::string>("A Local App Version"),
-                                  util::none,
-                                  "Object Store Platform Tests",
-                                  "Object Store Platform Version Blah",
-                                  "An sdk version"};
-
-    auto base_path = util::make_temp_dir() + app_config.app_id;
-    util::try_remove_dir_recursive(base_path);
-    util::try_make_dir(base_path);
-
-    auto setup_and_get_config = [&base_path, &schema, &partition](std::shared_ptr<SyncUser> user,
-                                                                  std::string local_path) -> realm::Realm::Config {
-        realm::Realm::Config config;
-        config.sync_config = std::make_shared<realm::SyncConfig>(user, bson::Bson(partition));
-        config.sync_config->client_resync_mode = ClientResyncMode::Manual;
-        config.sync_config->error_handler = [](std::shared_ptr<SyncSession>, SyncError error) {
-            std::cout << error.message << std::endl;
-        };
-        config.schema_version = 1;
-        config.path = base_path + "/" + local_path;
-        config.schema = schema;
-        return config;
-    };
+    auto server_app_config = minimal_app_config(base_url, "collections_of_links", schema);
+    auto app_session = create_app(server_app_config);
+    auto app_config = get_config(factory<SynchronousTestTransport>, app_session);
+    TestSyncManager sync_manager(app_config);
+    auto app = sync_manager.app();
 
     auto wait_for_num_objects_to_equal = [](realm::SharedRealm r, const std::string& table_name, size_t count) {
         timed_sleeping_wait_for([&]() -> bool {
@@ -2504,18 +2287,16 @@
     };
 
     SECTION("integration testing") {
-        TestSyncManager sync_manager(TestSyncManager::Config(app_config), {});
-        auto app = sync_manager.app();
-
-        create_user_and_login(app);
-        std::shared_ptr<SyncUser> user1 = app->current_user();
-        auto r1 = realm::Realm::get_shared_realm(setup_and_get_config(user1, "r1.realm"));
+        create_user_and_log_in(sync_manager.app());
+        SyncTestFile config1(app, partition, schema); // uses the current user created above
+        auto r1 = realm::Realm::get_shared_realm(config1);
         Results r1_source_objs = realm::Results(r1, r1->read_group().get_table("class_source"));
 
-        create_user_and_login(app);
-        std::shared_ptr<SyncUser> user2 = app->current_user();
-        auto r2 = realm::Realm::get_shared_realm(setup_and_get_config(user2, "r2.realm"));
+        create_user_and_log_in(sync_manager.app());
+        SyncTestFile config2(app, partition, schema); // uses the user created above
+        auto r2 = realm::Realm::get_shared_realm(config2);
         Results r2_source_objs = realm::Results(r2, r2->read_group().get_table("class_source"));
+
         constexpr int64_t source_pk = 0;
         constexpr int64_t dest_pk_1 = 1;
         constexpr int64_t dest_pk_2 = 2;
@@ -3621,14 +3402,11 @@
          */
 
             struct transport : GenericNetworkTransport {
-<<<<<<< HEAD
-=======
                 bool login_hit = false;
                 bool get_profile_1_hit = false;
                 bool get_profile_2_hit = false;
                 bool refresh_hit = false;
 
->>>>>>> 2e148a9d
                 void send_request_to_server(const Request request,
                                             std::function<void(const Response)> completion_block)
                 {
