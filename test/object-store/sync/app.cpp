////////////////////////////////////////////////////////////////////////////
//
// Copyright 2016 Realm Inc.
//
// Licensed under the Apache License, Version 2.0 (the "License");
// you may not use this file except in compliance with the License.
// You may obtain a copy of the License at
//
// http://www.apache.org/licenses/LICENSE-2.0
//
// Unless required by applicable law or agreed to in writing, software
// distributed under the License is distributed on an "AS IS" BASIS,
// WITHOUT WARRANTIES OR CONDITIONS OF ANY KIND, either express or implied.
// See the License for the specific language governing permissions and
// limitations under the License.
//
////////////////////////////////////////////////////////////////////////////

#include <catch2/catch_all.hpp>
#include <realm/object-store/impl/object_accessor_impl.hpp>
#include <realm/object-store/property.hpp>
#include <realm/object-store/sync/app.hpp>
#include <realm/object-store/sync/app_credentials.hpp>
#include <realm/object-store/sync/app_utils.hpp>
#include <realm/object-store/sync/async_open_task.hpp>
#include <realm/object-store/sync/generic_network_transport.hpp>
#include <realm/object-store/sync/mongo_client.hpp>
#include <realm/object-store/sync/mongo_database.hpp>
#include <realm/object-store/sync/mongo_collection.hpp>
#include <realm/object-store/sync/sync_session.hpp>
#include <realm/object-store/sync/sync_user.hpp>
#include <realm/object-store/thread_safe_reference.hpp>
#include <realm/sync/network/default_socket.hpp>

#include "collection_fixtures.hpp"
#include "sync_test_utils.hpp"
#include "util/baas_admin_api.hpp"
#include "util/event_loop.hpp"
#include "util/test_utils.hpp"
#include "util/test_file.hpp"

#include <external/json/json.hpp>
#include <external/mpark/variant.hpp>
#include <realm/sync/noinst/server/access_token.hpp>
#include <realm/util/base64.hpp>
#include <realm/util/logger.hpp>
#include <realm/util/overload.hpp>
#include <realm/util/platform_info.hpp>
#include <realm/util/uri.hpp>
#include <realm/sync/network/websocket.hpp>

#include <chrono>
#include <condition_variable>
#include <future>
#include <thread>
#include <iostream>
#include <list>
#include <mutex>
#include <thread>

using namespace realm;
using namespace realm::app;
using util::any_cast;
using util::Optional;

using namespace std::string_view_literals;

namespace {
std::shared_ptr<SyncUser> log_in(std::shared_ptr<App> app, AppCredentials credentials = AppCredentials::anonymous())
{
    std::shared_ptr<SyncUser> user;
    app->log_in_with_credentials(credentials, [&](std::shared_ptr<SyncUser> user_arg, Optional<AppError> error) {
        REQUIRE_FALSE(error);
        REQUIRE(user_arg);
        user = std::move(user_arg);
    });
    REQUIRE(user);
    return user;
}

AppError failed_log_in(std::shared_ptr<App> app, AppCredentials credentials = AppCredentials::anonymous())
{
    Optional<AppError> err;
    app->log_in_with_credentials(credentials, [&](std::shared_ptr<SyncUser> user, Optional<AppError> error) {
        REQUIRE(error);
        REQUIRE_FALSE(user);
        err = error;
    });
    REQUIRE(err);
    return *err;
}

} // namespace

namespace realm {
class TestHelper {
public:
    static DBRef get_db(Realm& realm)
    {
        return Realm::Internal::get_db(realm);
    }
};
} // namespace realm

#if REALM_ENABLE_AUTH_TESTS

#include <realm/util/sha_crypto.hpp>

static std::string create_jwt(const std::string& appId)
{
    nlohmann::json header = {{"alg", "HS256"}, {"typ", "JWT"}};
    nlohmann::json payload = {{"aud", appId}, {"sub", "someUserId"}, {"exp", 1961896476}};

    payload["user_data"]["name"] = "Foo Bar";
    payload["user_data"]["occupation"] = "firefighter";

    payload["my_metadata"]["name"] = "Bar Foo";
    payload["my_metadata"]["occupation"] = "stock analyst";

    std::string headerStr = header.dump();
    std::string payloadStr = payload.dump();

    std::string encoded_header;
    encoded_header.resize(util::base64_encoded_size(headerStr.length()));
    util::base64_encode(headerStr.data(), headerStr.length(), encoded_header.data(), encoded_header.size());

    std::string encoded_payload;
    encoded_payload.resize(util::base64_encoded_size(payloadStr.length()));
    util::base64_encode(payloadStr.data(), payloadStr.length(), encoded_payload.data(), encoded_payload.size());

    // Remove padding characters.
    while (encoded_header.back() == '=')
        encoded_header.pop_back();
    while (encoded_payload.back() == '=')
        encoded_payload.pop_back();

    std::string jwtPayload = encoded_header + "." + encoded_payload;

    std::array<unsigned char, 32> hmac;
    unsigned char key[] = "My_very_confidential_secretttttt";
    util::hmac_sha256(util::unsafe_span_cast<unsigned char>(jwtPayload), hmac, util::Span<uint8_t, 32>(key, 32));

    std::string signature;
    signature.resize(util::base64_encoded_size(hmac.size()));
    util::base64_encode(reinterpret_cast<char*>(hmac.data()), hmac.size(), signature.data(), signature.size());
    while (signature.back() == '=')
        signature.pop_back();
    std::replace(signature.begin(), signature.end(), '+', '-');
    std::replace(signature.begin(), signature.end(), '/', '_');

    return jwtPayload + "." + signature;
}

// MARK: - Login with Credentials Tests

TEST_CASE("app: login_with_credentials integration", "[sync][app][baas]") {
    SECTION("login") {
        TestAppSession session;
        auto app = session.app();
        app->log_out([](auto) {});

        int subscribe_processed = 0;
        auto token = app->subscribe([&subscribe_processed](auto& app) {
            if (!subscribe_processed) {
                subscribe_processed++;
                REQUIRE(static_cast<bool>(app.current_user()));
            }
            else {
                subscribe_processed++;
                REQUIRE(!static_cast<bool>(app.current_user()));
            }
        });

        auto user = log_in(app);
        CHECK(!user->device_id().empty());
        CHECK(user->has_device_id());

        bool processed = false;
        app->log_out([&](auto error) {
            REQUIRE_FALSE(error);
            processed = true;
        });

        CHECK(processed);
        CHECK(subscribe_processed == 2);

        app->unsubscribe(token);
    }
}

// MARK: - UsernamePasswordProviderClient Tests

TEST_CASE("app: UsernamePasswordProviderClient integration", "[sync][app][baas]") {
    const std::string base_url = get_base_url();
    AutoVerifiedEmailCredentials creds;
    auto email = creds.email;
    auto password = creds.password;

    TestAppSession session;
    auto app = session.app();
    auto client = app->provider_client<App::UsernamePasswordProviderClient>();

    bool processed = false;

    client.register_email(email, password, [&](Optional<AppError> error) {
        CAPTURE(email);
        CAPTURE(password);
        REQUIRE_FALSE(error); // first registration success
    });

    SECTION("double registration should fail") {
        client.register_email(email, password, [&](Optional<AppError> error) {
            // Error returned states the account has already been created
            REQUIRE(error);
            CHECK(error->reason() == "name already in use");
            CHECK(error->code() == ErrorCodes::AccountNameInUse);
            CHECK(!error->link_to_server_logs.empty());
            CHECK(error->link_to_server_logs.find(base_url) != std::string::npos);
            processed = true;
        });
        CHECK(processed);
    }

    SECTION("double registration should fail") {
        // the server registration function will reject emails that do not contain "realm_tests_do_autoverify"
        std::string email_to_reject = util::format("%1@%2.com", random_string(10), random_string(10));
        client.register_email(email_to_reject, password, [&](Optional<AppError> error) {
            REQUIRE(error);
            CHECK(error->reason() == util::format("failed to confirm user \"%1\"", email_to_reject));
            CHECK(error->code() == ErrorCodes::BadRequest);
            processed = true;
        });
        CHECK(processed);
    }

    SECTION("can login with registered account") {
        auto user = log_in(app, creds);
        CHECK(user->user_profile().email() == email);
    }

    SECTION("cannot login with wrong password") {
        app->log_in_with_credentials(AppCredentials::username_password(email, "boogeyman"),
                                     [&](std::shared_ptr<realm::SyncUser> user, Optional<AppError> error) {
                                         CHECK(!user);
                                         REQUIRE(error);
                                         REQUIRE(error->code() == ErrorCodes::InvalidPassword);
                                         processed = true;
                                     });
        CHECK(processed);
    }

    SECTION("confirm user") {
        client.confirm_user("a_token", "a_token_id", [&](Optional<AppError> error) {
            REQUIRE(error);
            CHECK(error->reason() == "invalid token data");
            processed = true;
        });
        CHECK(processed);
    }

    SECTION("resend confirmation email") {
        client.resend_confirmation_email(email, [&](Optional<AppError> error) {
            REQUIRE(error);
            CHECK(error->reason() == "already confirmed");
            processed = true;
        });
        CHECK(processed);
    }

    SECTION("reset password invalid tokens") {
        client.reset_password(password, "token_sample", "token_id_sample", [&](Optional<AppError> error) {
            REQUIRE(error);
            CHECK(error->reason() == "invalid token data");
            CHECK(!error->link_to_server_logs.empty());
            CHECK(error->link_to_server_logs.find(base_url) != std::string::npos);
            processed = true;
        });
        CHECK(processed);
    }

    SECTION("reset password function success") {
        // the imported test app will accept password reset if the password contains "realm_tests_do_reset" via a
        // function
        std::string accepted_new_password = util::format("realm_tests_do_reset%1", random_string(10));
        client.call_reset_password_function(email, accepted_new_password, {}, [&](Optional<AppError> error) {
            REQUIRE_FALSE(error);
            processed = true;
        });
        CHECK(processed);
    }

    SECTION("reset password function failure") {
        std::string rejected_password = util::format("%1", random_string(10));
        client.call_reset_password_function(email, rejected_password, {"foo", "bar"}, [&](Optional<AppError> error) {
            REQUIRE(error);
            CHECK(error->reason() == util::format("failed to reset password for user \"%1\"", email));
            CHECK(error->is_service_error());
            processed = true;
        });
        CHECK(processed);
    }

    SECTION("reset password function for invalid user fails") {
        client.call_reset_password_function(util::format("%1@%2.com", random_string(5), random_string(5)), password,
                                            {"foo", "bar"}, [&](Optional<AppError> error) {
                                                REQUIRE(error);
                                                CHECK(error->reason() == "user not found");
                                                CHECK(error->is_service_error());
                                                CHECK(error->code() == ErrorCodes::UserNotFound);
                                                processed = true;
                                            });
        CHECK(processed);
    }

    SECTION("retry custom confirmation") {
        client.retry_custom_confirmation(email, [&](Optional<AppError> error) {
            REQUIRE(error);
            CHECK(error->reason() == "already confirmed");
            processed = true;
        });
        CHECK(processed);
    }

    SECTION("retry custom confirmation for invalid user fails") {
        client.retry_custom_confirmation(util::format("%1@%2.com", random_string(5), random_string(5)),
                                         [&](Optional<AppError> error) {
                                             REQUIRE(error);
                                             CHECK(error->reason() == "user not found");
                                             CHECK(error->is_service_error());
                                             CHECK(error->code() == ErrorCodes::UserNotFound);
                                             processed = true;
                                         });
        CHECK(processed);
    }

    SECTION("log in, remove, log in") {
        app->remove_user(app->current_user(), [](auto) {});
        CHECK(app->sync_manager()->all_users().size() == 0);
        CHECK(app->sync_manager()->get_current_user() == nullptr);

        auto user = log_in(app, AppCredentials::username_password(email, password));
        CHECK(user->user_profile().email() == email);
        CHECK(user->state() == SyncUser::State::LoggedIn);

        app->remove_user(user, [&](Optional<AppError> error) {
            REQUIRE_FALSE(error);
        });
        CHECK(user->state() == SyncUser::State::Removed);

        log_in(app, AppCredentials::username_password(email, password));
        CHECK(user->state() == SyncUser::State::Removed);
        CHECK(app->current_user() != user);
        user = app->current_user();
        CHECK(user->user_profile().email() == email);
        CHECK(user->state() == SyncUser::State::LoggedIn);

        app->remove_user(user, [&](Optional<AppError> error) {
            REQUIRE(!error);
            CHECK(app->sync_manager()->all_users().size() == 0);
            processed = true;
        });

        CHECK(user->state() == SyncUser::State::Removed);
        CHECK(processed);
        CHECK(app->all_users().size() == 0);
    }
}

// MARK: - UserAPIKeyProviderClient Tests

TEST_CASE("app: UserAPIKeyProviderClient integration", "[sync][app][baas]") {
    TestAppSession session;
    auto app = session.app();
    auto client = app->provider_client<App::UserAPIKeyProviderClient>();

    bool processed = false;
    App::UserAPIKey api_key;

    SECTION("api-key") {
        std::shared_ptr<SyncUser> logged_in_user = app->current_user();
        auto api_key_name = util::format("%1", random_string(15));
        client.create_api_key(api_key_name, logged_in_user,
                              [&](App::UserAPIKey user_api_key, Optional<AppError> error) {
                                  REQUIRE_FALSE(error);
                                  CHECK(user_api_key.name == api_key_name);
                                  api_key = user_api_key;
                              });

        client.fetch_api_key(api_key.id, logged_in_user, [&](App::UserAPIKey user_api_key, Optional<AppError> error) {
            REQUIRE_FALSE(error);
            CHECK(user_api_key.name == api_key_name);
            CHECK(user_api_key.id == api_key.id);
        });

        client.fetch_api_keys(logged_in_user, [&](std::vector<App::UserAPIKey> api_keys, Optional<AppError> error) {
            CHECK(api_keys.size() == 1);
            for (auto key : api_keys) {
                CHECK(key.id.to_string() == api_key.id.to_string());
                CHECK(api_key.name == api_key_name);
                CHECK(key.id == api_key.id);
            }
            REQUIRE_FALSE(error);
        });

        client.enable_api_key(api_key.id, logged_in_user, [&](Optional<AppError> error) {
            REQUIRE_FALSE(error);
        });

        client.fetch_api_key(api_key.id, logged_in_user, [&](App::UserAPIKey user_api_key, Optional<AppError> error) {
            REQUIRE_FALSE(error);
            CHECK(user_api_key.disabled == false);
            CHECK(user_api_key.name == api_key_name);
            CHECK(user_api_key.id == api_key.id);
        });

        client.disable_api_key(api_key.id, logged_in_user, [&](Optional<AppError> error) {
            REQUIRE_FALSE(error);
        });

        client.fetch_api_key(api_key.id, logged_in_user, [&](App::UserAPIKey user_api_key, Optional<AppError> error) {
            REQUIRE_FALSE(error);
            CHECK(user_api_key.disabled == true);
            CHECK(user_api_key.name == api_key_name);
        });

        client.delete_api_key(api_key.id, logged_in_user, [&](Optional<AppError> error) {
            REQUIRE_FALSE(error);
        });

        client.fetch_api_key(api_key.id, logged_in_user, [&](App::UserAPIKey user_api_key, Optional<AppError> error) {
            CHECK(user_api_key.name == "");
            CHECK(error);
            processed = true;
        });

        CHECK(processed);
    }

    SECTION("api-key without a user") {
        std::shared_ptr<SyncUser> no_user = nullptr;
        auto api_key_name = util::format("%1", random_string(15));
        client.create_api_key(api_key_name, no_user, [&](App::UserAPIKey user_api_key, Optional<AppError> error) {
            REQUIRE(error);
            CHECK(error->is_service_error());
            CHECK(error->reason() == "must authenticate first");
            CHECK(user_api_key.name == "");
        });

        client.fetch_api_key(api_key.id, no_user, [&](App::UserAPIKey user_api_key, Optional<AppError> error) {
            REQUIRE(error);
            CHECK(error->is_service_error());
            CHECK(error->reason() == "must authenticate first");
            CHECK(user_api_key.name == "");
        });

        client.fetch_api_keys(no_user, [&](std::vector<App::UserAPIKey> api_keys, Optional<AppError> error) {
            REQUIRE(error);
            CHECK(error->is_service_error());
            CHECK(error->reason() == "must authenticate first");
            CHECK(api_keys.size() == 0);
        });

        client.enable_api_key(api_key.id, no_user, [&](Optional<AppError> error) {
            REQUIRE(error);
            CHECK(error->is_service_error());
            CHECK(error->reason() == "must authenticate first");
        });

        client.fetch_api_key(api_key.id, no_user, [&](App::UserAPIKey user_api_key, Optional<AppError> error) {
            REQUIRE(error);
            CHECK(error->is_service_error());
            CHECK(error->reason() == "must authenticate first");
            CHECK(user_api_key.name == "");
        });

        client.disable_api_key(api_key.id, no_user, [&](Optional<AppError> error) {
            REQUIRE(error);
            CHECK(error->is_service_error());
            CHECK(error->reason() == "must authenticate first");
        });

        client.fetch_api_key(api_key.id, no_user, [&](App::UserAPIKey user_api_key, Optional<AppError> error) {
            REQUIRE(error);
            CHECK(error->is_service_error());
            CHECK(error->reason() == "must authenticate first");
            CHECK(user_api_key.name == "");
        });

        client.delete_api_key(api_key.id, no_user, [&](Optional<AppError> error) {
            REQUIRE(error);
            CHECK(error->is_service_error());
            CHECK(error->reason() == "must authenticate first");
        });

        client.fetch_api_key(api_key.id, no_user, [&](App::UserAPIKey user_api_key, Optional<AppError> error) {
            CHECK(user_api_key.name == "");
            REQUIRE(error);
            CHECK(error->is_service_error());
            CHECK(error->reason() == "must authenticate first");
            processed = true;
        });
        CHECK(processed);
    }

    SECTION("api-key against the wrong user") {
        std::shared_ptr<SyncUser> first_user = app->current_user();
        create_user_and_log_in(app);
        std::shared_ptr<SyncUser> second_user = app->current_user();
        REQUIRE(first_user != second_user);
        auto api_key_name = util::format("%1", random_string(15));
        App::UserAPIKey api_key;
        App::UserAPIKeyProviderClient provider = app->provider_client<App::UserAPIKeyProviderClient>();

        provider.create_api_key(api_key_name, first_user,
                                [&](App::UserAPIKey user_api_key, Optional<AppError> error) {
                                    REQUIRE_FALSE(error);
                                    CHECK(user_api_key.name == api_key_name);
                                    api_key = user_api_key;
                                });

        provider.fetch_api_key(api_key.id, first_user, [&](App::UserAPIKey user_api_key, Optional<AppError> error) {
            REQUIRE_FALSE(error);
            CHECK(user_api_key.name == api_key_name);
            CHECK(user_api_key.id.to_string() == user_api_key.id.to_string());
        });

        provider.fetch_api_key(api_key.id, second_user, [&](App::UserAPIKey user_api_key, Optional<AppError> error) {
            REQUIRE(error);
            CHECK(error->reason() == "API key not found");
            CHECK(error->is_service_error());
            CHECK(error->code() == ErrorCodes::APIKeyNotFound);
            CHECK(user_api_key.name == "");
        });

        provider.fetch_api_keys(first_user, [&](std::vector<App::UserAPIKey> api_keys, Optional<AppError> error) {
            CHECK(api_keys.size() == 1);
            for (auto api_key : api_keys) {
                CHECK(api_key.name == api_key_name);
            }
            REQUIRE_FALSE(error);
        });

        provider.fetch_api_keys(second_user, [&](std::vector<App::UserAPIKey> api_keys, Optional<AppError> error) {
            CHECK(api_keys.size() == 0);
            REQUIRE_FALSE(error);
        });

        provider.enable_api_key(api_key.id, first_user, [&](Optional<AppError> error) {
            REQUIRE_FALSE(error);
        });

        provider.enable_api_key(api_key.id, second_user, [&](Optional<AppError> error) {
            REQUIRE(error);
            CHECK(error->reason() == "API key not found");
            CHECK(error->is_service_error());
            CHECK(error->code() == ErrorCodes::APIKeyNotFound);
        });

        provider.fetch_api_key(api_key.id, first_user, [&](App::UserAPIKey user_api_key, Optional<AppError> error) {
            REQUIRE_FALSE(error);
            CHECK(user_api_key.disabled == false);
            CHECK(user_api_key.name == api_key_name);
        });

        provider.fetch_api_key(api_key.id, second_user, [&](App::UserAPIKey user_api_key, Optional<AppError> error) {
            REQUIRE(error);
            CHECK(user_api_key.name == "");
            CHECK(error->reason() == "API key not found");
            CHECK(error->is_service_error());
            CHECK(error->code() == ErrorCodes::APIKeyNotFound);
        });

        provider.disable_api_key(api_key.id, first_user, [&](Optional<AppError> error) {
            REQUIRE_FALSE(error);
        });

        provider.disable_api_key(api_key.id, second_user, [&](Optional<AppError> error) {
            REQUIRE(error);
            CHECK(error->reason() == "API key not found");
            CHECK(error->is_service_error());
            CHECK(error->code() == ErrorCodes::APIKeyNotFound);
        });

        provider.fetch_api_key(api_key.id, first_user, [&](App::UserAPIKey user_api_key, Optional<AppError> error) {
            REQUIRE_FALSE(error);
            CHECK(user_api_key.disabled == true);
            CHECK(user_api_key.name == api_key_name);
        });

        provider.fetch_api_key(api_key.id, second_user, [&](App::UserAPIKey user_api_key, Optional<AppError> error) {
            REQUIRE(error);
            CHECK(user_api_key.name == "");
            CHECK(error->reason() == "API key not found");
            CHECK(error->is_service_error());
            CHECK(error->code() == ErrorCodes::APIKeyNotFound);
        });

        provider.delete_api_key(api_key.id, second_user, [&](Optional<AppError> error) {
            REQUIRE(error);
            CHECK(error->reason() == "API key not found");
            CHECK(error->is_service_error());
            CHECK(error->code() == ErrorCodes::APIKeyNotFound);
        });

        provider.delete_api_key(api_key.id, first_user, [&](Optional<AppError> error) {
            REQUIRE_FALSE(error);
        });

        provider.fetch_api_key(api_key.id, first_user, [&](App::UserAPIKey user_api_key, Optional<AppError> error) {
            CHECK(user_api_key.name == "");
            REQUIRE(error);
            CHECK(error->reason() == "API key not found");
            CHECK(error->is_service_error());
            CHECK(error->code() == ErrorCodes::APIKeyNotFound);
            processed = true;
        });

        provider.fetch_api_key(api_key.id, second_user, [&](App::UserAPIKey user_api_key, Optional<AppError> error) {
            CHECK(user_api_key.name == "");
            REQUIRE(error);
            CHECK(error->reason() == "API key not found");
            CHECK(error->is_service_error());
            CHECK(error->code() == ErrorCodes::APIKeyNotFound);
            processed = true;
        });

        CHECK(processed);
    }
}

// MARK: - Auth Providers Function Tests

TEST_CASE("app: auth providers function integration", "[sync][app][baas]") {
    TestAppSession session;
    auto app = session.app();

    SECTION("auth providers function integration") {
        bson::BsonDocument function_params{{"realmCustomAuthFuncUserId", "123456"}};
        auto credentials = AppCredentials::function(function_params);
        auto user = log_in(app, credentials);
        REQUIRE(user->provider_type() == IdentityProviderFunction);
    }
}

// MARK: - Link User Tests

TEST_CASE("app: link_user integration", "[sync][app][baas]") {
    TestAppSession session;
    auto app = session.app();

    SECTION("link_user integration") {
        AutoVerifiedEmailCredentials creds;
        bool processed = false;
        std::shared_ptr<SyncUser> sync_user;

        app->provider_client<App::UsernamePasswordProviderClient>().register_email(
            creds.email, creds.password, [&](Optional<AppError> error) {
                CAPTURE(creds.email);
                CAPTURE(creds.password);
                REQUIRE_FALSE(error); // first registration success
            });

        sync_user = log_in(app);
        CHECK(sync_user->provider_type() == IdentityProviderAnonymous);

        app->link_user(sync_user, creds, [&](std::shared_ptr<SyncUser> user, Optional<AppError> error) {
            REQUIRE_FALSE(error);
            REQUIRE(user);
            CHECK(user->identity() == sync_user->identity());
            CHECK(user->identities().size() == 2);
            processed = true;
        });

        CHECK(processed);
    }
}

// MARK: - Delete User Tests

TEST_CASE("app: delete anonymous user integration", "[sync][app][baas]") {
    TestAppSession session;
    auto app = session.app();

    SECTION("delete user expect success") {
        CHECK(app->sync_manager()->all_users().size() == 1);

        // Log in user 1
        auto user_a = app->current_user();
        CHECK(user_a->state() == SyncUser::State::LoggedIn);
        app->delete_user(user_a, [&](Optional<app::AppError> error) {
            REQUIRE_FALSE(error);
            // a logged out anon user will be marked as Removed, not LoggedOut
            CHECK(user_a->state() == SyncUser::State::Removed);
        });
        CHECK(app->sync_manager()->all_users().empty());
        CHECK(app->sync_manager()->get_current_user() == nullptr);

        app->delete_user(user_a, [&](Optional<app::AppError> error) {
            CHECK(error->reason() == "User must be logged in to be deleted.");
            CHECK(app->sync_manager()->all_users().size() == 0);
        });

        // Log in user 2
        auto user_b = log_in(app);
        CHECK(app->sync_manager()->get_current_user() == user_b);
        CHECK(user_b->state() == SyncUser::State::LoggedIn);
        CHECK(app->sync_manager()->all_users().size() == 1);

        app->delete_user(user_b, [&](Optional<app::AppError> error) {
            REQUIRE_FALSE(error);
            CHECK(app->sync_manager()->all_users().size() == 0);
        });

        CHECK(app->sync_manager()->get_current_user() == nullptr);

        // check both handles are no longer valid
        CHECK(user_a->state() == SyncUser::State::Removed);
        CHECK(user_b->state() == SyncUser::State::Removed);
    }
}

TEST_CASE("app: delete user with credentials integration", "[sync][app][baas]") {
    TestAppSession session;
    auto app = session.app();
    app->remove_user(app->current_user(), [](auto) {});

    SECTION("log in and delete") {
        CHECK(app->sync_manager()->all_users().size() == 0);
        CHECK(app->sync_manager()->get_current_user() == nullptr);

        auto credentials = create_user_and_log_in(app);
        auto user = app->current_user();

        CHECK(app->sync_manager()->get_current_user() == user);
        CHECK(user->state() == SyncUser::State::LoggedIn);
        app->delete_user(user, [&](Optional<app::AppError> error) {
            REQUIRE_FALSE(error);
            CHECK(app->sync_manager()->all_users().size() == 0);
        });
        CHECK(user->state() == SyncUser::State::Removed);
        CHECK(app->sync_manager()->get_current_user() == nullptr);

        app->log_in_with_credentials(credentials, [](std::shared_ptr<SyncUser> user, util::Optional<AppError> error) {
            CHECK(!user);
            REQUIRE(error);
            REQUIRE(error->code() == ErrorCodes::InvalidPassword);
        });
        CHECK(app->sync_manager()->get_current_user() == nullptr);

        CHECK(app->sync_manager()->all_users().size() == 0);
        app->delete_user(user, [](Optional<app::AppError> err) {
            CHECK(err->code() > 0);
        });

        CHECK(app->sync_manager()->get_current_user() == nullptr);
        CHECK(app->sync_manager()->all_users().size() == 0);
        CHECK(user->state() == SyncUser::State::Removed);
    }
}

// MARK: - Call Function Tests

TEST_CASE("app: call function", "[sync][app][baas]") {
    TestAppSession session;
    auto app = session.app();

    bson::BsonArray toSum(5);
    std::iota(toSum.begin(), toSum.end(), static_cast<int64_t>(1));
    const auto checkFn = [](Optional<int64_t>&& sum, Optional<AppError>&& error) {
        REQUIRE(!error);
        CHECK(*sum == 15);
    };
    app->call_function<int64_t>("sumFunc", toSum, checkFn);
    app->call_function<int64_t>(app->sync_manager()->get_current_user(), "sumFunc", toSum, checkFn);
}

// MARK: - Remote Mongo Client Tests

TEST_CASE("app: remote mongo client", "[sync][app][baas]") {
    TestAppSession session;
    auto app = session.app();

    auto remote_client = app->current_user()->mongo_client("BackingDB");
    auto db = remote_client.db(get_runtime_app_session("").config.mongo_dbname);
    auto dog_collection = db["Dog"];
    auto cat_collection = db["Cat"];
    auto person_collection = db["Person"];

    bson::BsonDocument dog_document{{"name", "fido"}, {"breed", "king charles"}};

    bson::BsonDocument dog_document2{{"name", "bob"}, {"breed", "french bulldog"}};

    auto dog3_object_id = ObjectId::gen();
    bson::BsonDocument dog_document3{
        {"_id", dog3_object_id},
        {"name", "petunia"},
        {"breed", "french bulldog"},
    };

    auto cat_id_string = random_string(10);
    bson::BsonDocument cat_document{
        {"_id", cat_id_string},
        {"name", "luna"},
        {"breed", "scottish fold"},
    };

    bson::BsonDocument person_document{
        {"firstName", "John"},
        {"lastName", "Johnson"},
        {"age", 30},
    };

    bson::BsonDocument person_document2{
        {"firstName", "Bob"},
        {"lastName", "Johnson"},
        {"age", 30},
    };

    bson::BsonDocument bad_document{{"bad", "value"}};

    dog_collection.delete_many(dog_document, [&](uint64_t, Optional<AppError> error) {
        REQUIRE_FALSE(error);
    });

    dog_collection.delete_many(dog_document2, [&](uint64_t, Optional<AppError> error) {
        REQUIRE_FALSE(error);
    });

    dog_collection.delete_many({}, [&](uint64_t, Optional<AppError> error) {
        REQUIRE_FALSE(error);
    });

    dog_collection.delete_many(person_document, [&](uint64_t, Optional<AppError> error) {
        REQUIRE_FALSE(error);
    });

    dog_collection.delete_many(person_document2, [&](uint64_t, Optional<AppError> error) {
        REQUIRE_FALSE(error);
    });

    SECTION("insert") {
        bool processed = false;
        ObjectId dog_object_id;
        ObjectId dog2_object_id;

        dog_collection.insert_one_bson(bad_document, [&](Optional<bson::Bson> bson, Optional<AppError> error) {
            CHECK(error);
            CHECK(!bson);
        });

        dog_collection.insert_one_bson(dog_document3, [&](Optional<bson::Bson> value, Optional<AppError> error) {
            REQUIRE_FALSE(error);
            auto bson = static_cast<bson::BsonDocument>(*value);
            CHECK(static_cast<ObjectId>(bson["insertedId"]) == dog3_object_id);
        });

        cat_collection.insert_one_bson(cat_document, [&](Optional<bson::Bson> value, Optional<AppError> error) {
            REQUIRE_FALSE(error);
            auto bson = static_cast<bson::BsonDocument>(*value);
            CHECK(static_cast<std::string>(bson["insertedId"]) == cat_id_string);
        });

        dog_collection.delete_many({}, [&](uint64_t, Optional<AppError> error) {
            REQUIRE_FALSE(error);
        });

        cat_collection.delete_one(cat_document, [&](uint64_t, Optional<AppError> error) {
            REQUIRE_FALSE(error);
        });

        dog_collection.insert_one(bad_document, [&](Optional<bson::Bson> object_id, Optional<AppError> error) {
            CHECK(error);
            CHECK(!object_id);
        });

        dog_collection.insert_one(dog_document, [&](Optional<bson::Bson> object_id, Optional<AppError> error) {
            REQUIRE_FALSE(error);
            CHECK((*object_id).to_string() != "");
            dog_object_id = static_cast<ObjectId>(*object_id);
        });

        dog_collection.insert_one(dog_document2, [&](Optional<bson::Bson> object_id, Optional<AppError> error) {
            REQUIRE_FALSE(error);
            CHECK((*object_id).to_string() != "");
            dog2_object_id = static_cast<ObjectId>(*object_id);
        });

        dog_collection.insert_one(dog_document3, [&](Optional<bson::Bson> object_id, Optional<AppError> error) {
            REQUIRE_FALSE(error);
            CHECK(object_id->type() == bson::Bson::Type::ObjectId);
            CHECK(static_cast<ObjectId>(*object_id) == dog3_object_id);
        });

        cat_collection.insert_one(cat_document, [&](Optional<bson::Bson> object_id, Optional<AppError> error) {
            REQUIRE_FALSE(error);
            CHECK(object_id->type() == bson::Bson::Type::String);
            CHECK(static_cast<std::string>(*object_id) == cat_id_string);
        });

        person_document["dogs"] = bson::BsonArray({dog_object_id, dog2_object_id, dog3_object_id});
        person_collection.insert_one(person_document, [&](Optional<bson::Bson> object_id, Optional<AppError> error) {
            REQUIRE_FALSE(error);
            CHECK((*object_id).to_string() != "");
        });

        dog_collection.delete_many({}, [&](uint64_t, Optional<AppError> error) {
            REQUIRE_FALSE(error);
        });

        cat_collection.delete_one(cat_document, [&](uint64_t, Optional<AppError> error) {
            REQUIRE_FALSE(error);
        });

        bson::BsonArray documents{
            dog_document,
            dog_document2,
            dog_document3,
        };

        dog_collection.insert_many_bson(documents, [&](Optional<bson::Bson> value, Optional<AppError> error) {
            REQUIRE_FALSE(error);
            auto bson = static_cast<bson::BsonDocument>(*value);
            auto insertedIds = static_cast<bson::BsonArray>(bson["insertedIds"]);
        });

        dog_collection.delete_many({}, [&](uint64_t, Optional<AppError> error) {
            REQUIRE_FALSE(error);
        });

        dog_collection.insert_many(documents, [&](std::vector<bson::Bson> inserted_docs, Optional<AppError> error) {
            REQUIRE_FALSE(error);
            CHECK(inserted_docs.size() == 3);
            CHECK(inserted_docs[0].type() == bson::Bson::Type::ObjectId);
            CHECK(inserted_docs[1].type() == bson::Bson::Type::ObjectId);
            CHECK(inserted_docs[2].type() == bson::Bson::Type::ObjectId);
            CHECK(static_cast<ObjectId>(inserted_docs[2]) == dog3_object_id);
            processed = true;
        });

        CHECK(processed);
    }

    SECTION("find") {
        bool processed = false;

        dog_collection.find(dog_document, [&](Optional<bson::BsonArray> document_array, Optional<AppError> error) {
            REQUIRE_FALSE(error);
            CHECK((*document_array).size() == 0);
        });

        dog_collection.find_bson(dog_document, {}, [&](Optional<bson::Bson> bson, Optional<AppError> error) {
            REQUIRE_FALSE(error);
            CHECK(static_cast<bson::BsonArray>(*bson).size() == 0);
        });

        dog_collection.find_one(dog_document, [&](Optional<bson::BsonDocument> document, Optional<AppError> error) {
            REQUIRE_FALSE(error);
            CHECK(!document);
        });

        dog_collection.find_one_bson(dog_document, {}, [&](Optional<bson::Bson> bson, Optional<AppError> error) {
            REQUIRE_FALSE(error);
            CHECK((!bson || bson::holds_alternative<util::None>(*bson)));
        });

        ObjectId dog_object_id;
        ObjectId dog2_object_id;

        dog_collection.insert_one(dog_document, [&](Optional<bson::Bson> object_id, Optional<AppError> error) {
            REQUIRE_FALSE(error);
            CHECK((*object_id).to_string() != "");
            dog_object_id = static_cast<ObjectId>(*object_id);
        });

        dog_collection.insert_one(dog_document2, [&](Optional<bson::Bson> object_id, Optional<AppError> error) {
            REQUIRE_FALSE(error);
            CHECK((*object_id).to_string() != "");
            dog2_object_id = static_cast<ObjectId>(*object_id);
        });

        person_document["dogs"] = bson::BsonArray({dog_object_id, dog2_object_id});
        person_collection.insert_one(person_document, [&](Optional<bson::Bson> object_id, Optional<AppError> error) {
            REQUIRE_FALSE(error);
            CHECK((*object_id).to_string() != "");
        });

        dog_collection.find(dog_document, [&](Optional<bson::BsonArray> documents, Optional<AppError> error) {
            REQUIRE_FALSE(error);
            CHECK((*documents).size() == 1);
        });

        dog_collection.find_bson(dog_document, {}, [&](Optional<bson::Bson> bson, Optional<AppError> error) {
            REQUIRE_FALSE(error);
            CHECK(static_cast<bson::BsonArray>(*bson).size() == 1);
        });

        person_collection.find(person_document, [&](Optional<bson::BsonArray> documents, Optional<AppError> error) {
            REQUIRE_FALSE(error);
            CHECK((*documents).size() == 1);
        });

        MongoCollection::FindOptions options{
            2,                                                         // document limit
            Optional<bson::BsonDocument>({{"name", 1}, {"breed", 1}}), // project
            Optional<bson::BsonDocument>({{"breed", 1}})               // sort
        };

        dog_collection.find(dog_document, options,
                            [&](Optional<bson::BsonArray> document_array, Optional<AppError> error) {
                                REQUIRE_FALSE(error);
                                CHECK((*document_array).size() == 1);
                            });

        dog_collection.find({{"name", "fido"}}, options,
                            [&](Optional<bson::BsonArray> document_array, Optional<AppError> error) {
                                REQUIRE_FALSE(error);
                                CHECK((*document_array).size() == 1);
                                auto king_charles = static_cast<bson::BsonDocument>((*document_array)[0]);
                                CHECK(king_charles["breed"] == "king charles");
                            });

        dog_collection.find_one(dog_document, [&](Optional<bson::BsonDocument> document, Optional<AppError> error) {
            REQUIRE_FALSE(error);
            auto name = (*document)["name"];
            CHECK(name == "fido");
        });

        dog_collection.find_one(dog_document, options,
                                [&](Optional<bson::BsonDocument> document, Optional<AppError> error) {
                                    REQUIRE_FALSE(error);
                                    auto name = (*document)["name"];
                                    CHECK(name == "fido");
                                });

        dog_collection.find_one_bson(dog_document, options, [&](Optional<bson::Bson> bson, Optional<AppError> error) {
            REQUIRE_FALSE(error);
            auto name = (static_cast<bson::BsonDocument>(*bson))["name"];
            CHECK(name == "fido");
        });

        dog_collection.find(dog_document, [&](Optional<bson::BsonArray> documents, Optional<AppError> error) {
            REQUIRE_FALSE(error);
            CHECK((*documents).size() == 1);
        });

        dog_collection.find_one_and_delete(dog_document,
                                           [&](Optional<bson::BsonDocument> document, Optional<AppError> error) {
                                               REQUIRE_FALSE(error);
                                               REQUIRE(document);
                                           });

        dog_collection.find_one_and_delete({{}},
                                           [&](Optional<bson::BsonDocument> document, Optional<AppError> error) {
                                               REQUIRE_FALSE(error);
                                               REQUIRE(document);
                                           });

        dog_collection.find_one_and_delete({{"invalid", "key"}},
                                           [&](Optional<bson::BsonDocument> document, Optional<AppError> error) {
                                               REQUIRE_FALSE(error);
                                               CHECK(!document);
                                           });

        dog_collection.find_one_and_delete_bson({{"invalid", "key"}}, {},
                                                [&](Optional<bson::Bson> bson, Optional<AppError> error) {
                                                    REQUIRE_FALSE(error);
                                                    CHECK((!bson || bson::holds_alternative<util::None>(*bson)));
                                                });

        dog_collection.find(dog_document, [&](Optional<bson::BsonArray> documents, Optional<AppError> error) {
            REQUIRE_FALSE(error);
            CHECK((*documents).size() == 0);
            processed = true;
        });

        CHECK(processed);
    }

    SECTION("count and aggregate") {
        bool processed = false;

        ObjectId dog_object_id;
        ObjectId dog2_object_id;

        dog_collection.insert_one(dog_document, [&](Optional<bson::Bson> object_id, Optional<AppError> error) {
            REQUIRE_FALSE(error);
            CHECK((*object_id).to_string() != "");
        });

        dog_collection.insert_one(dog_document, [&](Optional<bson::Bson> object_id, Optional<AppError> error) {
            REQUIRE_FALSE(error);
            CHECK((*object_id).to_string() != "");
            dog_object_id = static_cast<ObjectId>(*object_id);
        });

        dog_collection.insert_one(dog_document2, [&](Optional<bson::Bson> object_id, Optional<AppError> error) {
            REQUIRE_FALSE(error);
            CHECK((*object_id).to_string() != "");
            dog2_object_id = static_cast<ObjectId>(*object_id);
        });

        person_document["dogs"] = bson::BsonArray({dog_object_id, dog2_object_id});
        person_collection.insert_one(person_document, [&](Optional<bson::Bson> object_id, Optional<AppError> error) {
            REQUIRE_FALSE(error);
            CHECK((*object_id).to_string() != "");
        });

        bson::BsonDocument match{{"$match", bson::BsonDocument({{"name", "fido"}})}};

        bson::BsonDocument group{{"$group", bson::BsonDocument({{"_id", "$name"}})}};

        bson::BsonArray pipeline{match, group};

        dog_collection.aggregate(pipeline, [&](Optional<bson::BsonArray> documents, Optional<AppError> error) {
            REQUIRE_FALSE(error);
            CHECK((*documents).size() == 1);
        });

        dog_collection.aggregate_bson(pipeline, [&](Optional<bson::Bson> bson, Optional<AppError> error) {
            REQUIRE_FALSE(error);
            CHECK(static_cast<bson::BsonArray>(*bson).size() == 1);
        });

        dog_collection.count({{"breed", "king charles"}}, [&](uint64_t count, Optional<AppError> error) {
            REQUIRE_FALSE(error);
            CHECK(count == 2);
        });

        dog_collection.count_bson({{"breed", "king charles"}}, 0,
                                  [&](Optional<bson::Bson> bson, Optional<AppError> error) {
                                      REQUIRE_FALSE(error);
                                      CHECK(static_cast<int64_t>(*bson) == 2);
                                  });

        dog_collection.count({{"breed", "french bulldog"}}, [&](uint64_t count, Optional<AppError> error) {
            REQUIRE_FALSE(error);
            CHECK(count == 1);
        });

        dog_collection.count({{"breed", "king charles"}}, 1, [&](uint64_t count, Optional<AppError> error) {
            REQUIRE_FALSE(error);
            CHECK(count == 1);
        });

        person_collection.count(
            {{"firstName", "John"}, {"lastName", "Johnson"}, {"age", bson::BsonDocument({{"$gt", 25}})}}, 1,
            [&](uint64_t count, Optional<AppError> error) {
                REQUIRE_FALSE(error);
                CHECK(count == 1);
                processed = true;
            });

        CHECK(processed);
    }

    SECTION("find and update") {
        bool processed = false;

        MongoCollection::FindOneAndModifyOptions find_and_modify_options{
            Optional<bson::BsonDocument>({{"name", 1}, {"breed", 1}}), // project
            Optional<bson::BsonDocument>({{"name", 1}}),               // sort,
            true,                                                      // upsert
            true                                                       // return new doc
        };

        dog_collection.find_one_and_update(dog_document, dog_document2,
                                           [&](Optional<bson::BsonDocument> document, Optional<AppError> error) {
                                               REQUIRE_FALSE(error);
                                               CHECK(!document);
                                           });

        dog_collection.insert_one(dog_document, [&](Optional<bson::Bson> object_id, Optional<AppError> error) {
            REQUIRE_FALSE(error);
            CHECK((*object_id).to_string() != "");
        });

        dog_collection.find_one_and_update(dog_document, dog_document2, find_and_modify_options,
                                           [&](Optional<bson::BsonDocument> document, Optional<AppError> error) {
                                               REQUIRE_FALSE(error);
                                               auto breed = static_cast<std::string>((*document)["breed"]);
                                               CHECK(breed == "french bulldog");
                                           });

        dog_collection.find_one_and_update(dog_document2, dog_document, find_and_modify_options,
                                           [&](Optional<bson::BsonDocument> document, Optional<AppError> error) {
                                               REQUIRE_FALSE(error);
                                               auto breed = static_cast<std::string>((*document)["breed"]);
                                               CHECK(breed == "king charles");
                                           });

        dog_collection.find_one_and_update_bson(dog_document, dog_document2, find_and_modify_options,
                                                [&](Optional<bson::Bson> bson, Optional<AppError> error) {
                                                    REQUIRE_FALSE(error);
                                                    auto breed = static_cast<std::string>(
                                                        static_cast<bson::BsonDocument>(*bson)["breed"]);
                                                    CHECK(breed == "french bulldog");
                                                });

        dog_collection.find_one_and_update_bson(dog_document2, dog_document, find_and_modify_options,
                                                [&](Optional<bson::Bson> bson, Optional<AppError> error) {
                                                    REQUIRE_FALSE(error);
                                                    auto breed = static_cast<std::string>(
                                                        static_cast<bson::BsonDocument>(*bson)["breed"]);
                                                    CHECK(breed == "king charles");
                                                });

        dog_collection.find_one_and_update({{"name", "invalid name"}}, {{"name", "some name"}},
                                           [&](Optional<bson::BsonDocument> document, Optional<AppError> error) {
                                               REQUIRE_FALSE(error);
                                               CHECK(!document);
                                               processed = true;
                                           });
        CHECK(processed);
        processed = false;

        dog_collection.find_one_and_update({{"name", "invalid name"}}, {{}}, find_and_modify_options,
                                           [&](Optional<bson::BsonDocument> document, Optional<AppError> error) {
                                               REQUIRE(error);
                                               CHECK(error->reason() == "insert not permitted");
                                               CHECK(!document);
                                               processed = true;
                                           });
        CHECK(processed);
    }

    SECTION("update") {
        bool processed = false;
        ObjectId dog_object_id;

        dog_collection.update_one(dog_document, dog_document2, true,
                                  [&](MongoCollection::UpdateResult result, Optional<AppError> error) {
                                      REQUIRE_FALSE(error);
                                      CHECK((*result.upserted_id).to_string() != "");
                                  });

        dog_collection.update_one(dog_document2, dog_document,
                                  [&](MongoCollection::UpdateResult result, Optional<AppError> error) {
                                      REQUIRE_FALSE(error);
                                      CHECK(!result.upserted_id);
                                  });

        cat_collection.update_one({}, cat_document, true,
                                  [&](MongoCollection::UpdateResult result, Optional<AppError> error) {
                                      REQUIRE_FALSE(error);
                                      CHECK(result.upserted_id->type() == bson::Bson::Type::String);
                                      CHECK(result.upserted_id == cat_id_string);
                                  });

        dog_collection.delete_many({}, [&](uint64_t, Optional<AppError> error) {
            REQUIRE_FALSE(error);
        });

        cat_collection.delete_many({}, [&](uint64_t, Optional<AppError> error) {
            REQUIRE_FALSE(error);
        });

        dog_collection.update_one_bson(dog_document, dog_document2, true,
                                       [&](Optional<bson::Bson> bson, Optional<AppError> error) {
                                           REQUIRE_FALSE(error);
                                           auto upserted_id = static_cast<bson::BsonDocument>(*bson)["upsertedId"];

                                           REQUIRE(upserted_id.type() == bson::Bson::Type::ObjectId);
                                       });

        dog_collection.update_one_bson(dog_document2, dog_document, true,
                                       [&](Optional<bson::Bson> bson, Optional<AppError> error) {
                                           REQUIRE_FALSE(error);
                                           auto document = static_cast<bson::BsonDocument>(*bson);
                                           auto foundUpsertedId = document.find("upsertedId") != document.end();
                                           REQUIRE(!foundUpsertedId);
                                       });

        cat_collection.update_one_bson({}, cat_document, true,
                                       [&](Optional<bson::Bson> bson, Optional<AppError> error) {
                                           REQUIRE_FALSE(error);
                                           auto upserted_id = static_cast<bson::BsonDocument>(*bson)["upsertedId"];
                                           REQUIRE(upserted_id.type() == bson::Bson::Type::String);
                                           REQUIRE(upserted_id == cat_id_string);
                                       });

        person_document["dogs"] = bson::BsonArray();
        bson::BsonDocument person_document_copy = bson::BsonDocument(person_document);
        person_document_copy["dogs"] = bson::BsonArray({dog_object_id});
        person_collection.update_one(person_document, person_document, true,
                                     [&](MongoCollection::UpdateResult, Optional<AppError> error) {
                                         REQUIRE_FALSE(error);
                                         processed = true;
                                     });

        CHECK(processed);
    }

    SECTION("update many") {
        bool processed = false;

        dog_collection.insert_one(dog_document, [&](Optional<bson::Bson> object_id, Optional<AppError> error) {
            REQUIRE_FALSE(error);
            CHECK((*object_id).to_string() != "");
        });

        dog_collection.update_many(dog_document2, dog_document, true,
                                   [&](MongoCollection::UpdateResult result, Optional<AppError> error) {
                                       REQUIRE_FALSE(error);
                                       CHECK((*result.upserted_id).to_string() != "");
                                   });

        dog_collection.update_many(dog_document2, dog_document,
                                   [&](MongoCollection::UpdateResult result, Optional<AppError> error) {
                                       REQUIRE_FALSE(error);
                                       CHECK(!result.upserted_id);
                                       processed = true;
                                   });

        CHECK(processed);
    }

    SECTION("find and replace") {
        bool processed = false;
        ObjectId dog_object_id;
        ObjectId person_object_id;

        MongoCollection::FindOneAndModifyOptions find_and_modify_options{
            Optional<bson::BsonDocument>({{"name", "fido"}}), // project
            Optional<bson::BsonDocument>({{"name", 1}}),      // sort,
            true,                                             // upsert
            true                                              // return new doc
        };

        dog_collection.find_one_and_replace(dog_document, dog_document2,
                                            [&](Optional<bson::BsonDocument> document, Optional<AppError> error) {
                                                REQUIRE_FALSE(error);
                                                CHECK(!document);
                                            });

        dog_collection.insert_one(dog_document, [&](Optional<bson::Bson> object_id, Optional<AppError> error) {
            REQUIRE_FALSE(error);
            CHECK((*object_id).to_string() != "");
            dog_object_id = static_cast<ObjectId>(*object_id);
        });

        dog_collection.find_one_and_replace(dog_document, dog_document2,
                                            [&](Optional<bson::BsonDocument> document, Optional<AppError> error) {
                                                REQUIRE_FALSE(error);
                                                auto name = static_cast<std::string>((*document)["name"]);
                                                CHECK(name == "fido");
                                            });

        dog_collection.find_one_and_replace(dog_document2, dog_document, find_and_modify_options,
                                            [&](Optional<bson::BsonDocument> document, Optional<AppError> error) {
                                                REQUIRE_FALSE(error);
                                                auto name = static_cast<std::string>((*document)["name"]);
                                                CHECK(static_cast<std::string>(name) == "fido");
                                            });

        person_document["dogs"] = bson::BsonArray({dog_object_id});
        person_document2["dogs"] = bson::BsonArray({dog_object_id});
        person_collection.insert_one(person_document, [&](Optional<bson::Bson> object_id, Optional<AppError> error) {
            REQUIRE_FALSE(error);
            CHECK((*object_id).to_string() != "");
            person_object_id = static_cast<ObjectId>(*object_id);
        });

        MongoCollection::FindOneAndModifyOptions person_find_and_modify_options{
            Optional<bson::BsonDocument>({{"firstName", 1}}), // project
            Optional<bson::BsonDocument>({{"firstName", 1}}), // sort,
            false,                                            // upsert
            true                                              // return new doc
        };

        person_collection.find_one_and_replace(person_document, person_document2,
                                               [&](Optional<bson::BsonDocument> document, Optional<AppError> error) {
                                                   REQUIRE_FALSE(error);
                                                   auto name = static_cast<std::string>((*document)["firstName"]);
                                                   // Should return the old document
                                                   CHECK(name == "John");
                                                   processed = true;
                                               });

        person_collection.find_one_and_replace(person_document2, person_document, person_find_and_modify_options,
                                               [&](Optional<bson::BsonDocument> document, Optional<AppError> error) {
                                                   REQUIRE_FALSE(error);
                                                   auto name = static_cast<std::string>((*document)["firstName"]);
                                                   // Should return new document, Bob -> John
                                                   CHECK(name == "John");
                                               });

        person_collection.find_one_and_replace({{"invalid", "item"}}, {{}},
                                               [&](Optional<bson::BsonDocument> document, Optional<AppError> error) {
                                                   // If a document is not found then null will be returned for the
                                                   // document and no error will be returned
                                                   REQUIRE_FALSE(error);
                                                   CHECK(!document);
                                               });

        person_collection.find_one_and_replace({{"invalid", "item"}}, {{}}, person_find_and_modify_options,
                                               [&](Optional<bson::BsonDocument> document, Optional<AppError> error) {
                                                   REQUIRE_FALSE(error);
                                                   CHECK(!document);
                                                   processed = true;
                                               });

        CHECK(processed);
    }

    SECTION("delete") {

        bool processed = false;

        bson::BsonArray documents;
        documents.assign(3, dog_document);

        dog_collection.insert_many(documents, [&](std::vector<bson::Bson> inserted_docs, Optional<AppError> error) {
            REQUIRE_FALSE(error);
            CHECK(inserted_docs.size() == 3);
        });

        MongoCollection::FindOneAndModifyOptions find_and_modify_options{
            Optional<bson::BsonDocument>({{"name", "fido"}}), // project
            Optional<bson::BsonDocument>({{"name", 1}}),      // sort,
            true,                                             // upsert
            true                                              // return new doc
        };

        dog_collection.delete_one(dog_document, [&](uint64_t deleted_count, Optional<AppError> error) {
            REQUIRE_FALSE(error);
            CHECK(deleted_count >= 1);
        });

        dog_collection.delete_many(dog_document, [&](uint64_t deleted_count, Optional<AppError> error) {
            REQUIRE_FALSE(error);
            CHECK(deleted_count >= 1);
            processed = true;
        });

        person_collection.delete_many_bson(person_document, [&](Optional<bson::Bson> bson, Optional<AppError> error) {
            REQUIRE_FALSE(error);
            CHECK(static_cast<int32_t>(static_cast<bson::BsonDocument>(*bson)["deletedCount"]) >= 1);
            processed = true;
        });

        CHECK(processed);
    }
}

// MARK: - Push Notifications Tests

TEST_CASE("app: push notifications", "[sync][app][baas]") {
    TestAppSession session;
    auto app = session.app();
    std::shared_ptr<SyncUser> sync_user = app->current_user();

    SECTION("register") {
        bool processed;

        app->push_notification_client("gcm").register_device("hello", sync_user, [&](Optional<AppError> error) {
            REQUIRE_FALSE(error);
            processed = true;
        });

        CHECK(processed);
    }
    /*
        // FIXME: It seems this test fails when the two register_device calls are invoked too quickly,
        // The error returned will be 'Device not found' on the second register_device call.
        SECTION("register twice") {
            // registering the same device twice should not result in an error
            bool processed;

            app->push_notification_client("gcm").register_device("hello",
                                                                 sync_user,
                                                                 [&](Optional<AppError> error) {
                REQUIRE_FALSE(error);
            });

            app->push_notification_client("gcm").register_device("hello",
                                                                 sync_user,
                                                                 [&](Optional<AppError> error) {
                REQUIRE_FALSE(error);
                processed = true;
            });

            CHECK(processed);
        }
    */
    SECTION("deregister") {
        bool processed;

        app->push_notification_client("gcm").deregister_device(sync_user, [&](Optional<AppError> error) {
            REQUIRE_FALSE(error);
            processed = true;
        });
        CHECK(processed);
    }

    SECTION("register with unavailable service") {
        bool processed;

        app->push_notification_client("gcm_blah").register_device("hello", sync_user, [&](Optional<AppError> error) {
            REQUIRE(error);
            CHECK(error->reason() == "service not found: 'gcm_blah'");
            processed = true;
        });
        CHECK(processed);
    }

    SECTION("register with logged out user") {
        bool processed;

        app->log_out([=](Optional<AppError> error) {
            REQUIRE_FALSE(error);
        });

        app->push_notification_client("gcm").register_device("hello", sync_user, [&](Optional<AppError> error) {
            REQUIRE(error);
            processed = true;
        });

        app->push_notification_client("gcm").register_device("hello", nullptr, [&](Optional<AppError> error) {
            REQUIRE(error);
            processed = true;
        });

        CHECK(processed);
    }
}

// MARK: - Token refresh

TEST_CASE("app: token refresh", "[sync][app][token][baas]") {
    TestAppSession session;
    auto app = session.app();
    std::shared_ptr<SyncUser> sync_user = app->current_user();
    sync_user->update_access_token(ENCODE_FAKE_JWT("fake_access_token"));

    auto remote_client = app->current_user()->mongo_client("BackingDB");
    auto db = remote_client.db(get_runtime_app_session("").config.mongo_dbname);
    auto dog_collection = db["Dog"];
    bson::BsonDocument dog_document{{"name", "fido"}, {"breed", "king charles"}};

    SECTION("access token should refresh") {
        /*
         Expected sequence of events:
         - `find_one` tries to hit the server with a bad access token
         - Server returns an error because of the bad token, error should be something like:
            {\"error\":\"json: cannot unmarshal array into Go value of type map[string]interface
         {}\",\"link\":\"http://localhost:9090/groups/5f84167e776aa0f9dc27081a/apps/5f841686776aa0f9dc270876/logs?co_id=5f844c8c776aa0f9dc273db6\"}
            http_status_code = 401
            custom_status_code = 0
         - App::handle_auth_failure is then called and an attempt to refresh the access token will be peformed.
         - If the token refresh was successful, the original request will retry and we should expect no error in the
         callback of `find_one`
         */
        dog_collection.find_one(dog_document, [&](Optional<bson::BsonDocument>, Optional<AppError> error) {
            REQUIRE_FALSE(error);
        });
    }
}

// MARK: - Sync Tests

TEST_CASE("app: mixed lists with object links", "[sync][app][baas]") {
    std::string base_url = get_base_url();
    const std::string valid_pk_name = "_id";
    REQUIRE(!base_url.empty());

    Schema schema{
        {"TopLevel",
         {
             {valid_pk_name, PropertyType::ObjectId, Property::IsPrimary{true}},
             {"mixed_array", PropertyType::Mixed | PropertyType::Array | PropertyType::Nullable},
         }},
        {"Target",
         {
             {valid_pk_name, PropertyType::ObjectId, Property::IsPrimary{true}},
             {"value", PropertyType::Int},
         }},
    };

    auto server_app_config = minimal_app_config(base_url, "set_new_embedded_object", schema);
    auto app_session = create_app(server_app_config);
    auto partition = random_string(100);

    auto obj_id = ObjectId::gen();
    auto target_id = ObjectId::gen();
    auto mixed_list_values = AnyVector{
        Mixed{int64_t(1234)},
        Mixed{},
        Mixed{target_id},
    };
    {
        TestAppSession test_session(app_session, nullptr, DeleteApp{false});
        SyncTestFile config(test_session.app(), partition, schema);
        auto realm = Realm::get_shared_realm(config);

        CppContext c(realm);
        realm->begin_transaction();
        auto target_obj = Object::create(
            c, realm, "Target", std::any(AnyDict{{valid_pk_name, target_id}, {"value", static_cast<int64_t>(1234)}}));
        mixed_list_values.push_back(Mixed(target_obj.obj().get_link()));

        Object::create(c, realm, "TopLevel",
                       std::any(AnyDict{
                           {valid_pk_name, obj_id},
                           {"mixed_array", mixed_list_values},
                       }),
                       CreatePolicy::ForceCreate);
        realm->commit_transaction();
        CHECK(!wait_for_upload(*realm));
    }

    {
        TestAppSession test_session(app_session);
        SyncTestFile config(test_session.app(), partition, schema);
        auto realm = Realm::get_shared_realm(config);

        CHECK(!wait_for_download(*realm));
        CppContext c(realm);
        auto obj = Object::get_for_primary_key(c, realm, "TopLevel", std::any{obj_id});
        auto list = util::any_cast<List&&>(obj.get_property_value<std::any>(c, "mixed_array"));
        for (size_t idx = 0; idx < list.size(); ++idx) {
            Mixed mixed = list.get_any(idx);
            if (idx == 3) {
                CHECK(mixed.is_type(type_TypedLink));
                auto link = mixed.get<ObjLink>();
                auto link_table = realm->read_group().get_table(link.get_table_key());
                CHECK(link_table->get_name() == "class_Target");
                auto link_obj = link_table->get_object(link.get_obj_key());
                CHECK(link_obj.get_primary_key() == target_id);
            }
            else {
                CHECK(mixed == util::any_cast<Mixed>(mixed_list_values[idx]));
            }
        }
    }
}

TEST_CASE("app: roundtrip values", "[sync][app][baas]") {
    std::string base_url = get_base_url();
    const std::string valid_pk_name = "_id";
    REQUIRE(!base_url.empty());

    Schema schema{
        {"TopLevel",
         {
             {valid_pk_name, PropertyType::ObjectId, Property::IsPrimary{true}},
             {"decimal", PropertyType::Decimal | PropertyType::Nullable},
         }},
    };

    auto server_app_config = minimal_app_config(base_url, "roundtrip_values", schema);
    auto app_session = create_app(server_app_config);
    auto partition = random_string(100);

    Decimal128 large_significand = Decimal128(70) / Decimal128(1.09);
    auto obj_id = ObjectId::gen();
    {
        TestAppSession test_session(app_session, nullptr, DeleteApp{false});
        SyncTestFile config(test_session.app(), partition, schema);
        auto realm = Realm::get_shared_realm(config);

        CppContext c(realm);
        realm->begin_transaction();
        Object::create(c, realm, "TopLevel",
                       util::Any(AnyDict{
                           {valid_pk_name, obj_id},
                           {"decimal", large_significand},
                       }),
                       CreatePolicy::ForceCreate);
        realm->commit_transaction();
        CHECK(!wait_for_upload(*realm, std::chrono::seconds(600)));
    }

    {
        TestAppSession test_session(app_session);
        SyncTestFile config(test_session.app(), partition, schema);
        auto realm = Realm::get_shared_realm(config);

        CHECK(!wait_for_download(*realm));
        CppContext c(realm);
        auto obj = Object::get_for_primary_key(c, realm, "TopLevel", util::Any{obj_id});
        auto val = obj.get_column_value<Decimal128>("decimal");
        CHECK(val == large_significand);
    }
}

TEST_CASE("app: upgrade from local to synced realm", "[sync][app][baas]") {
    std::string base_url = get_base_url();
    const std::string valid_pk_name = "_id";
    REQUIRE(!base_url.empty());

    Schema schema{
        {"origin",
         {{valid_pk_name, PropertyType::Int, Property::IsPrimary{true}},
          {"link", PropertyType::Object | PropertyType::Nullable, "target"},
          {"embedded_link", PropertyType::Object | PropertyType::Nullable, "embedded"}}},
        {"target",
         {{valid_pk_name, PropertyType::String, Property::IsPrimary{true}},
          {"value", PropertyType::Int},
          {"name", PropertyType::String}}},
        {"other_origin",
         {{valid_pk_name, PropertyType::ObjectId, Property::IsPrimary{true}},
          {"array", PropertyType::Array | PropertyType::Object, "other_target"}}},
        {"other_target",
         {{valid_pk_name, PropertyType::UUID, Property::IsPrimary{true}}, {"value", PropertyType::Int}}},
        {"embedded", ObjectSchema::ObjectType::Embedded, {{"name", PropertyType::String | PropertyType::Nullable}}},
    };

    /*             Create local realm             */
    TestFile local_config;
    local_config.schema = schema;
    auto local_realm = Realm::get_shared_realm(local_config);
    {
        auto origin = local_realm->read_group().get_table("class_origin");
        auto target = local_realm->read_group().get_table("class_target");
        auto other_origin = local_realm->read_group().get_table("class_other_origin");
        auto other_target = local_realm->read_group().get_table("class_other_target");

        local_realm->begin_transaction();
        auto o = target->create_object_with_primary_key("Foo").set("name", "Egon");
        // 'embedded_link' property is null.
        origin->create_object_with_primary_key(47).set("link", o.get_key());
        // 'embedded_link' property is not null.
        auto obj = origin->create_object_with_primary_key(42);
        auto col_key = origin->get_column_key("embedded_link");
        obj.create_and_set_linked_object(col_key);
        other_target->create_object_with_primary_key(UUID("3b241101-e2bb-4255-8caf-4136c566a961"));
        other_origin->create_object_with_primary_key(ObjectId::gen());
        local_realm->commit_transaction();
    }

    /* Create a synced realm and upload some data */
    auto server_app_config = minimal_app_config(base_url, "upgrade_from_local", schema);
    TestAppSession test_session(create_app(server_app_config));
    auto partition = random_string(100);
    auto user1 = test_session.app()->current_user();
    SyncTestFile config1(user1, partition, schema);

    auto r1 = Realm::get_shared_realm(config1);

    auto origin = r1->read_group().get_table("class_origin");
    auto target = r1->read_group().get_table("class_target");
    auto other_origin = r1->read_group().get_table("class_other_origin");
    auto other_target = r1->read_group().get_table("class_other_target");

    r1->begin_transaction();
    auto o = target->create_object_with_primary_key("Baa").set("name", "Børge");
    origin->create_object_with_primary_key(47).set("link", o.get_key());
    other_target->create_object_with_primary_key(UUID("01234567-89ab-cdef-edcb-a98765432101"));
    other_origin->create_object_with_primary_key(ObjectId::gen());
    r1->commit_transaction();
    CHECK(!wait_for_upload(*r1));

    /* Copy local realm data over in a synced one*/
    create_user_and_log_in(test_session.app());
    auto user2 = test_session.app()->current_user();
    REQUIRE(user1 != user2);

    SyncTestFile config2(user1, partition, schema);

    SharedRealm r2;
    SECTION("Copy before connecting to server") {
        local_realm->convert(config2);
        r2 = Realm::get_shared_realm(config2);
    }

    SECTION("Open synced realm first") {
        r2 = Realm::get_shared_realm(config2);
        CHECK(!wait_for_download(*r2));
        local_realm->convert(config2);
        CHECK(!wait_for_upload(*r2));
    }

    CHECK(!wait_for_download(*r2));
    advance_and_notify(*r2);
    Group& g = r2->read_group();
    // g.to_json(std::cout);
    REQUIRE(g.get_table("class_origin")->size() == 2);
    REQUIRE(g.get_table("class_target")->size() == 2);
    REQUIRE(g.get_table("class_other_origin")->size() == 2);
    REQUIRE(g.get_table("class_other_target")->size() == 2);

    CHECK(!wait_for_upload(*r2));
    CHECK(!wait_for_download(*r1));
    advance_and_notify(*r1);
    // r1->read_group().to_json(std::cout);
}

TEST_CASE("app: set new embedded object", "[sync][app][baas]") {
    std::string base_url = get_base_url();
    const std::string valid_pk_name = "_id";
    REQUIRE(!base_url.empty());

    Schema schema{
        {"TopLevel",
         {
             {valid_pk_name, PropertyType::ObjectId, Property::IsPrimary{true}},
             {"array_of_objs", PropertyType::Object | PropertyType::Array, "TopLevel_array_of_objs"},
             {"embedded_obj", PropertyType::Object | PropertyType::Nullable, "TopLevel_embedded_obj"},
             {"embedded_dict", PropertyType::Object | PropertyType::Dictionary | PropertyType::Nullable,
              "TopLevel_embedded_dict"},
         }},
        {"TopLevel_array_of_objs",
         ObjectSchema::ObjectType::Embedded,
         {
             {"array", PropertyType::Int | PropertyType::Array},
         }},
        {"TopLevel_embedded_obj",
         ObjectSchema::ObjectType::Embedded,
         {
             {"array", PropertyType::Int | PropertyType::Array},
         }},
        {"TopLevel_embedded_dict",
         ObjectSchema::ObjectType::Embedded,
         {
             {"array", PropertyType::Int | PropertyType::Array},
         }},
    };

    auto server_app_config = minimal_app_config(base_url, "set_new_embedded_object", schema);
    TestAppSession test_session(create_app(server_app_config));
    auto partition = random_string(100);

    auto array_of_objs_id = ObjectId::gen();
    auto embedded_obj_id = ObjectId::gen();
    auto dict_obj_id = ObjectId::gen();

    {
        SyncTestFile config(test_session.app(), partition, schema);
        auto realm = Realm::get_shared_realm(config);

        CppContext c(realm);
        realm->begin_transaction();
        auto array_of_objs =
            Object::create(c, realm, "TopLevel",
                           std::any(AnyDict{
                               {valid_pk_name, array_of_objs_id},
                               {"array_of_objs", AnyVector{AnyDict{{"array", AnyVector{INT64_C(1), INT64_C(2)}}}}},
                           }),
                           CreatePolicy::ForceCreate);

        auto embedded_obj =
            Object::create(c, realm, "TopLevel",
                           std::any(AnyDict{
                               {valid_pk_name, embedded_obj_id},
                               {"embedded_obj", AnyDict{{"array", AnyVector{INT64_C(1), INT64_C(2)}}}},
                           }),
                           CreatePolicy::ForceCreate);

        auto dict_obj = Object::create(
            c, realm, "TopLevel",
            std::any(AnyDict{
                {valid_pk_name, dict_obj_id},
                {"embedded_dict", AnyDict{{"foo", AnyDict{{"array", AnyVector{INT64_C(1), INT64_C(2)}}}}}},
            }),
            CreatePolicy::ForceCreate);

        realm->commit_transaction();
        {
            realm->begin_transaction();
            embedded_obj.set_property_value(c, "embedded_obj",
                                            std::any(AnyDict{{
                                                "array",
                                                AnyVector{INT64_C(3), INT64_C(4)},
                                            }}),
                                            CreatePolicy::UpdateAll);
            realm->commit_transaction();
        }

        {
            realm->begin_transaction();
            List array(array_of_objs, array_of_objs.get_object_schema().property_for_name("array_of_objs"));
            CppContext c2(realm, &array.get_object_schema());
            array.set(c2, 0, std::any{AnyDict{{"array", AnyVector{INT64_C(5), INT64_C(6)}}}});
            realm->commit_transaction();
        }

        {
            realm->begin_transaction();
            object_store::Dictionary dict(dict_obj, dict_obj.get_object_schema().property_for_name("embedded_dict"));
            CppContext c2(realm, &dict.get_object_schema());
            dict.insert(c2, "foo", std::any{AnyDict{{"array", AnyVector{INT64_C(7), INT64_C(8)}}}});
            realm->commit_transaction();
        }
        CHECK(!wait_for_upload(*realm));
    }

    {
        SyncTestFile config(test_session.app(), partition, schema);
        auto realm = Realm::get_shared_realm(config);

        CHECK(!wait_for_download(*realm));
        CppContext c(realm);
        {
            auto obj = Object::get_for_primary_key(c, realm, "TopLevel", std::any{embedded_obj_id});
            auto embedded_obj = util::any_cast<Object&&>(obj.get_property_value<std::any>(c, "embedded_obj"));
            auto array_list = util::any_cast<List&&>(embedded_obj.get_property_value<std::any>(c, "array"));
            CHECK(array_list.size() == 2);
            CHECK(array_list.get<int64_t>(0) == int64_t(3));
            CHECK(array_list.get<int64_t>(1) == int64_t(4));
        }

        {
            auto obj = Object::get_for_primary_key(c, realm, "TopLevel", std::any{array_of_objs_id});
            auto embedded_list = util::any_cast<List&&>(obj.get_property_value<std::any>(c, "array_of_objs"));
            CppContext c2(realm, &embedded_list.get_object_schema());
            auto embedded_array_obj = util::any_cast<Object&&>(embedded_list.get(c2, 0));
            auto array_list = util::any_cast<List&&>(embedded_array_obj.get_property_value<std::any>(c2, "array"));
            CHECK(array_list.size() == 2);
            CHECK(array_list.get<int64_t>(0) == int64_t(5));
            CHECK(array_list.get<int64_t>(1) == int64_t(6));
        }

        {
            auto obj = Object::get_for_primary_key(c, realm, "TopLevel", std::any{dict_obj_id});
            object_store::Dictionary dict(obj, obj.get_object_schema().property_for_name("embedded_dict"));
            CppContext c2(realm, &dict.get_object_schema());
            auto embedded_obj = util::any_cast<Object&&>(dict.get(c2, "foo"));
            auto array_list = util::any_cast<List&&>(embedded_obj.get_property_value<std::any>(c2, "array"));
            CHECK(array_list.size() == 2);
            CHECK(array_list.get<int64_t>(0) == int64_t(7));
            CHECK(array_list.get<int64_t>(1) == int64_t(8));
        }
    }
}

TEST_CASE("app: make distributable client file", "[sync][app][baas]") {
    TestAppSession session;
    auto app = session.app();

    auto schema = default_app_config("").schema;
    SyncTestFile original_config(app, bson::Bson("foo"), schema);
    create_user_and_log_in(app);
    SyncTestFile target_config(app, bson::Bson("foo"), schema);

    // Create realm file without client file id
    {
        auto realm = Realm::get_shared_realm(original_config);

        // Write some data
        realm->begin_transaction();
        CppContext c;
        Object::create(c, realm, "Person",
                       std::any(realm::AnyDict{{"_id", std::any(ObjectId::gen())},
                                               {"age", INT64_C(64)},
                                               {"firstName", std::string("Paul")},
                                               {"lastName", std::string("McCartney")}}));
        realm->commit_transaction();
        wait_for_upload(*realm);
        wait_for_download(*realm);

        realm->convert(target_config);

        // Write some additional data
        realm->begin_transaction();
        Object::create(c, realm, "Dog",
                       std::any(realm::AnyDict{{"_id", std::any(ObjectId::gen())},
                                               {"breed", std::string("stabyhoun")},
                                               {"name", std::string("albert")},
                                               {"realm_id", std::string("foo")}}));
        realm->commit_transaction();
        wait_for_upload(*realm);
    }
    // Starting a new session based on the copy
    {
        auto realm = Realm::get_shared_realm(target_config);
        REQUIRE(realm->read_group().get_table("class_Person")->size() == 1);
        REQUIRE(realm->read_group().get_table("class_Dog")->size() == 0);

        // Should be able to download the object created in the source Realm
        // after writing the copy
        wait_for_download(*realm);
        realm->refresh();
        REQUIRE(realm->read_group().get_table("class_Person")->size() == 1);
        REQUIRE(realm->read_group().get_table("class_Dog")->size() == 1);

        // Check that we can continue committing to this realm
        realm->begin_transaction();
        CppContext c;
        Object::create(c, realm, "Dog",
                       std::any(realm::AnyDict{{"_id", std::any(ObjectId::gen())},
                                               {"breed", std::string("bulldog")},
                                               {"name", std::string("fido")},
                                               {"realm_id", std::string("foo")}}));
        realm->commit_transaction();
        wait_for_upload(*realm);
    }
    // Original Realm should be able to read the object which was written to the copy
    {
        auto realm = Realm::get_shared_realm(original_config);
        REQUIRE(realm->read_group().get_table("class_Person")->size() == 1);
        REQUIRE(realm->read_group().get_table("class_Dog")->size() == 1);

        wait_for_download(*realm);
        realm->refresh();
        REQUIRE(realm->read_group().get_table("class_Person")->size() == 1);
        REQUIRE(realm->read_group().get_table("class_Dog")->size() == 2);
    }
}

TEST_CASE("app: sync integration", "[sync][app][baas]") {
    auto logger = std::make_shared<util::StderrLogger>(realm::util::Logger::Level::TEST_LOGGING_LEVEL);

    const auto schema = default_app_config("").schema;

    auto get_dogs = [](SharedRealm r) -> Results {
        wait_for_upload(*r, std::chrono::seconds(10));
        wait_for_download(*r, std::chrono::seconds(10));
        return Results(r, r->read_group().get_table("class_Dog"));
    };

    auto create_one_dog = [](SharedRealm r) {
        r->begin_transaction();
        CppContext c;
        Object::create(c, r, "Dog",
                       std::any(AnyDict{{"_id", std::any(ObjectId::gen())},
                                        {"breed", std::string("bulldog")},
                                        {"name", std::string("fido")}}),
                       CreatePolicy::ForceCreate);
        r->commit_transaction();
    };

    TestAppSession session;
    auto app = session.app();
    const auto partition = random_string(100);

    // MARK: Add Objects -
    SECTION("Add Objects") {
        {
            SyncTestFile config(app, partition, schema);
            auto r = Realm::get_shared_realm(config);

            REQUIRE(get_dogs(r).size() == 0);
            create_one_dog(r);
            REQUIRE(get_dogs(r).size() == 1);
        }

        {
            create_user_and_log_in(app);
            SyncTestFile config(app, partition, schema);
            auto r = Realm::get_shared_realm(config);
            Results dogs = get_dogs(r);
            REQUIRE(dogs.size() == 1);
            REQUIRE(dogs.get(0).get<String>("breed") == "bulldog");
            REQUIRE(dogs.get(0).get<String>("name") == "fido");
        }
    }

    SECTION("MemOnly durability") {
        {
            SyncTestFile config(app, partition, schema);
            config.in_memory = true;
            config.encryption_key = std::vector<char>();

            REQUIRE(config.options().durability == DBOptions::Durability::MemOnly);
            auto r = Realm::get_shared_realm(config);

            REQUIRE(get_dogs(r).size() == 0);
            create_one_dog(r);
            REQUIRE(get_dogs(r).size() == 1);
        }

        {
            create_user_and_log_in(app);
            SyncTestFile config(app, partition, schema);
            config.in_memory = true;
            config.encryption_key = std::vector<char>();
            auto r = Realm::get_shared_realm(config);
            Results dogs = get_dogs(r);
            REQUIRE(dogs.size() == 1);
            REQUIRE(dogs.get(0).get<String>("breed") == "bulldog");
            REQUIRE(dogs.get(0).get<String>("name") == "fido");
        }
    }

    // MARK: Expired Session Refresh -
    SECTION("Invalid Access Token is Refreshed") {
        {
            SyncTestFile config(app, partition, schema);
            auto r = Realm::get_shared_realm(config);
            REQUIRE(get_dogs(r).size() == 0);
            create_one_dog(r);
            REQUIRE(get_dogs(r).size() == 1);
        }

        {
            create_user_and_log_in(app);
            auto user = app->current_user();
            // set a bad access token. this will trigger a refresh when the sync session opens
            user->update_access_token(encode_fake_jwt("fake_access_token"));

            SyncTestFile config(app, partition, schema);
            auto r = Realm::get_shared_realm(config);
            Results dogs = get_dogs(r);
            REQUIRE(dogs.size() == 1);
            REQUIRE(dogs.get(0).get<String>("breed") == "bulldog");
            REQUIRE(dogs.get(0).get<String>("name") == "fido");
        }
    }

    class HookedTransport : public SynchronousTestTransport {
    public:
        void send_request_to_server(const Request& request,
                                    util::UniqueFunction<void(const Response&)>&& completion) override
        {
            if (request_hook) {
                request_hook(request);
            }
            if (simulated_response) {
                return completion(*simulated_response);
            }
            SynchronousTestTransport::send_request_to_server(request, [&](const Response& response) mutable {
                if (response_hook) {
                    response_hook(request, response);
                }
                completion(response);
            });
        }
        // Optional handler for the request and response before it is returned to completion
        std::function<void(const Request&, const Response&)> response_hook;
        // Optional handler for the request before it is sent to the server
        std::function<void(const Request&)> request_hook;
        // Optional Response object to return immediately instead of communicating with the server
        std::optional<Response> simulated_response;
    };

    struct HookedSocketProvider : public sync::websocket::DefaultSocketProvider {
        HookedSocketProvider(const std::shared_ptr<util::Logger>& logger, const std::string user_agent,
                             AutoStart auto_start = AutoStart{true})
            : DefaultSocketProvider(logger, user_agent, nullptr, auto_start)
        {
        }

        std::unique_ptr<sync::WebSocketInterface> connect(std::unique_ptr<sync::WebSocketObserver> observer,
                                                          sync::WebSocketEndpoint&& endpoint) override
        {
            int status_code = 101;
            std::string body;
            bool use_simulated_response = websocket_connect_func && websocket_connect_func(status_code, body);

            auto websocket = DefaultSocketProvider::connect(std::move(observer), std::move(endpoint));
            if (use_simulated_response) {
                auto default_websocket = static_cast<sync::websocket::DefaultWebSocket*>(websocket.get());
                if (default_websocket)
                    default_websocket->force_handshake_response_for_testing(status_code, body);
            }
            return websocket;
        }

        std::function<bool(int&, std::string&)> websocket_connect_func;
    };

    {
        std::unique_ptr<realm::AppSession> app_session;
        std::string base_file_path = util::make_temp_dir() + random_string(10);
        auto redir_transport = std::make_shared<HookedTransport>();
        AutoVerifiedEmailCredentials creds;

        auto app_config = get_config(redir_transport, session.app_session());
        set_app_config_defaults(app_config, redir_transport);

        util::try_make_dir(base_file_path);
        SyncClientConfig sc_config;
        sc_config.base_file_path = base_file_path;
        sc_config.metadata_mode = realm::SyncManager::MetadataMode::NoEncryption;

        // initialize app and sync client
        auto redir_app = app::App::get_uncached_app(app_config, sc_config);

        SECTION("Test invalid redirect response") {
            int request_count = 0;
            redir_transport->request_hook = [&](const Request& request) {
                if (request_count == 0) {
                    logger->trace("request.url (%1): %2", request_count, request.url);
                    redir_transport->simulated_response = {
                        301, 0, {{"Content-Type", "application/json"}}, "Some body data"};
                    request_count++;
                }
                else if (request_count == 1) {
                    logger->trace("request.url (%1): %2", request_count, request.url);
                    redir_transport->simulated_response = {
                        301, 0, {{"Location", ""}, {"Content-Type", "application/json"}}, "Some body data"};
                    request_count++;
                }
            };

            // This will fail due to no Location header
            redir_app->provider_client<app::App::UsernamePasswordProviderClient>().register_email(
                creds.email, creds.password, [&](util::Optional<app::AppError> error) {
                    REQUIRE(error);
                    REQUIRE(error->is_client_error());
                    REQUIRE(error->code() == ErrorCodes::ClientRedirectError);
                    REQUIRE(error->reason() == "Redirect response missing location header");
                });

            // This will fail due to empty Location header
            redir_app->provider_client<app::App::UsernamePasswordProviderClient>().register_email(
                creds.email, creds.password, [&](util::Optional<app::AppError> error) {
                    REQUIRE(error);
                    REQUIRE(error->is_client_error());
                    REQUIRE(error->code() == ErrorCodes::ClientRedirectError);
                    REQUIRE(error->reason() == "Redirect response missing location header");
                });
        }

        SECTION("Test redirect response") {
            int request_count = 0;
            // redirect URL is localhost or 127.0.0.1 depending on what the initial value is
            std::string original_host = "localhost:9090";
            std::string redirect_scheme = "http://";
            std::string redirect_host = "127.0.0.1:9090";
            std::string redirect_url = "http://127.0.0.1:9090";
            redir_transport->request_hook = [&](const Request& request) {
                logger->trace("Received request[%1]: %2", request_count, request.url);
                if (request_count == 0) {
                    // First request should be to location
                    REQUIRE(request.url.find("/location") != std::string::npos);
                    if (request.url.find("https://") != std::string::npos) {
                        redirect_scheme = "https://";
                    }
                    // using local baas
                    if (request.url.find("127.0.0.1:9090") != std::string::npos) {
                        redirect_host = "localhost:9090";
                        original_host = "127.0.0.1:9090";
                    }
                    // using baas docker - can't test redirect
                    else if (request.url.find("mongodb-realm:9090") != std::string::npos) {
                        redirect_host = "mongodb-realm:9090";
                        original_host = "mongodb-realm:9090";
                    }

                    redirect_url = redirect_scheme + redirect_host;
                    logger->trace("redirect_url (%1): %2", request_count, redirect_url);
                    request_count++;
                }
                else if (request_count == 1) {
                    logger->trace("request.url (%1): %2", request_count, request.url);
                    REQUIRE(!request.redirect_count);
                    redir_transport->simulated_response = {
                        301,
                        0,
                        {{"Location", "http://somehost:9090"}, {"Content-Type", "application/json"}},
                        "Some body data"};
                    request_count++;
                }
                else if (request_count == 2) {
                    logger->trace("request.url (%1): %2", request_count, request.url);
                    REQUIRE(request.url.find("somehost:9090") != std::string::npos);
                    redir_transport->simulated_response = {
                        308, 0, {{"Location", redirect_url}, {"Content-Type", "application/json"}}, "Some body data"};
                    request_count++;
                }
                else if (request_count == 3) {
                    logger->trace("request.url (%1): %2", request_count, request.url);
                    REQUIRE(request.url.find(redirect_url) != std::string::npos);
                    redir_transport->simulated_response = {
                        301,
                        0,
                        {{"Location", redirect_scheme + original_host}, {"Content-Type", "application/json"}},
                        "Some body data"};
                    request_count++;
                }
                else if (request_count == 4) {
                    logger->trace("request.url (%1): %2", request_count, request.url);
                    REQUIRE(request.url.find(redirect_scheme + original_host) != std::string::npos);
                    // Let the init_app_metadata request go through
                    redir_transport->simulated_response.reset();
                    request_count++;
                }
                else if (request_count == 5) {
                    // This is the original request after the init app metadata
                    logger->trace("request.url (%1): %2", request_count, request.url);
                    auto sync_manager = redir_app->sync_manager();
                    REQUIRE(sync_manager);
                    auto app_metadata = sync_manager->app_metadata();
                    REQUIRE(app_metadata);
                    logger->trace("Deployment model: %1", app_metadata->deployment_model);
                    logger->trace("Location: %1", app_metadata->location);
                    logger->trace("Hostname: %1", app_metadata->hostname);
                    logger->trace("WS Hostname: %1", app_metadata->ws_hostname);
                    REQUIRE(app_metadata->hostname.find(original_host) != std::string::npos);
                    REQUIRE(request.url.find(redirect_scheme + original_host) != std::string::npos);
                    redir_transport->simulated_response.reset();
                    // Validate the retry count tracked in the original message
                    REQUIRE(request.redirect_count == 3);
                    request_count++;
                }
            };

            // This will be successful after a couple of retries due to the redirect response
            redir_app->provider_client<app::App::UsernamePasswordProviderClient>().register_email(
                creds.email, creds.password, [&](util::Optional<app::AppError> error) {
                    REQUIRE(!error);
                });
        }
        SECTION("Test too many redirects") {
            int request_count = 0;
            redir_transport->request_hook = [&](const Request& request) {
                logger->trace("request.url (%1): %2", request_count, request.url);
                REQUIRE(request_count <= 21);
                redir_transport->simulated_response = {
                    request_count % 2 == 1 ? 308 : 301,
                    0,
                    {{"Location", "http://somehost:9090"}, {"Content-Type", "application/json"}},
                    "Some body data"};
                request_count++;
            };

            redir_app->log_in_with_credentials(
                realm::app::AppCredentials::username_password(creds.email, creds.password),
                [&](std::shared_ptr<realm::SyncUser> user, util::Optional<app::AppError> error) {
                    REQUIRE(!user);
                    REQUIRE(error);
                    REQUIRE(error->is_client_error());
                    REQUIRE(error->code() == ErrorCodes::ClientTooManyRedirects);
                    REQUIRE(error->reason() == "number of redirections exceeded 20");
                });
        }
        SECTION("Test server in maintenance") {
            redir_transport->request_hook = [&](const Request&) {
                nlohmann::json maintenance_error = {{"error_code", "MaintenanceInProgress"},
                                                    {"error", "This service is currently undergoing maintenance"},
                                                    {"link", "https://link.to/server_logs"}};
                redir_transport->simulated_response = {
                    500, 0, {{"Content-Type", "application/json"}}, maintenance_error.dump()};
            };

            redir_app->log_in_with_credentials(
                realm::app::AppCredentials::username_password(creds.email, creds.password),
                [&](std::shared_ptr<realm::SyncUser> user, util::Optional<app::AppError> error) {
                    REQUIRE(!user);
                    REQUIRE(error);
                    REQUIRE(error->is_service_error());
                    REQUIRE(error->code() == ErrorCodes::MaintenanceInProgress);
                    REQUIRE(error->reason() == "This service is currently undergoing maintenance");
                    REQUIRE(error->link_to_server_logs == "https://link.to/server_logs");
                    REQUIRE(*error->additional_status_code == 500);
                });
        }
    }
    SECTION("Test app redirect with no metadata") {
        std::unique_ptr<realm::AppSession> app_session;
        std::string base_file_path = util::make_temp_dir() + random_string(10);
        auto redir_transport = std::make_shared<HookedTransport>();
        AutoVerifiedEmailCredentials creds, creds2;

        auto app_config = get_config(redir_transport, session.app_session());
        set_app_config_defaults(app_config, redir_transport);

        util::try_make_dir(base_file_path);
        SyncClientConfig sc_config;
        sc_config.base_file_path = base_file_path;
        sc_config.metadata_mode = realm::SyncManager::MetadataMode::NoMetadata;

        // initialize app and sync client
        auto redir_app = app::App::get_uncached_app(app_config, sc_config);

        int request_count = 0;
        // redirect URL is localhost or 127.0.0.1 depending on what the initial value is
        std::string original_host = "localhost:9090";
        std::string original_scheme = "http://";
        std::string websocket_url = "ws://some-websocket:9090";
        std::string original_url;
        redir_transport->request_hook = [&](const Request& request) {
            logger->trace("request.url (%1): %2", request_count, request.url);
            if (request_count == 0) {
                // First request should be to location
                REQUIRE(request.url.find("/location") != std::string::npos);
                if (request.url.find("https://") != std::string::npos) {
                    original_scheme = "https://";
                }
                // using local baas
                if (request.url.find("127.0.0.1:9090") != std::string::npos) {
                    original_host = "127.0.0.1:9090";
                }
                // using baas docker
                else if (request.url.find("mongodb-realm:9090") != std::string::npos) {
                    original_host = "mongodb-realm:9090";
                }
                original_url = original_scheme + original_host;
                logger->trace("original_url (%1): %2", request_count, original_url);
            }
            else if (request_count == 1) {
                REQUIRE(!request.redirect_count);
                redir_transport->simulated_response = {
                    308,
                    0,
                    {{"Location", "http://somehost:9090"}, {"Content-Type", "application/json"}},
                    "Some body data"};
            }
            else if (request_count == 2) {
                REQUIRE(request.url.find("http://somehost:9090") != std::string::npos);
                REQUIRE(request.url.find("location") != std::string::npos);
                // app hostname will be updated via the metadata info
                redir_transport->simulated_response = {
                    static_cast<int>(sync::HTTPStatus::Ok),
                    0,
                    {{"Content-Type", "application/json"}},
                    util::format("{\"deployment_model\":\"GLOBAL\",\"location\":\"US-VA\",\"hostname\":\"%1\",\"ws_"
                                 "hostname\":\"%2\"}",
                                 original_url, websocket_url)};
            }
            else {
                REQUIRE(request.url.find(original_url) != std::string::npos);
                redir_transport->simulated_response.reset();
            }
            request_count++;
        };

        // This will be successful after a couple of retries due to the redirect response
        redir_app->provider_client<app::App::UsernamePasswordProviderClient>().register_email(
            creds.email, creds.password, [&](util::Optional<app::AppError> error) {
                REQUIRE(!error);
            });
        REQUIRE(!redir_app->sync_manager()->app_metadata()); // no stored app metadata
        REQUIRE(redir_app->sync_manager()->sync_route().find(websocket_url) != std::string::npos);

        // Register another email address and verify location data isn't requested again
        request_count = 0;
        redir_transport->request_hook = [&](const Request& request) {
            logger->trace("request.url (%1): %2", request_count, request.url);
            redir_transport->simulated_response.reset();
            REQUIRE(request.url.find("location") == std::string::npos);
            request_count++;
        };

        redir_app->provider_client<app::App::UsernamePasswordProviderClient>().register_email(
            creds2.email, creds2.password, [&](util::Optional<app::AppError> error) {
                REQUIRE(!error);
            });
    }

    SECTION("Test websocket redirect with existing session") {
        std::string original_host = "localhost:9090";
        std::string redirect_scheme = "http://";
        std::string websocket_scheme = "ws://";
        std::string redirect_host = "127.0.0.1:9090";
        std::string redirect_url = "http://127.0.0.1:9090";

        auto redir_transport = std::make_shared<HookedTransport>();
        auto redir_provider = std::make_shared<HookedSocketProvider>(logger, "");
        std::mutex logout_mutex;
        std::condition_variable logout_cv;
        bool logged_out = false;

        // Use the transport to grab the current url so it can be converted
        redir_transport->request_hook = [&](const Request& request) {
            if (request.url.find("https://") != std::string::npos) {
                redirect_scheme = "https://";
                websocket_scheme = "wss://";
            }
            // using local baas
            if (request.url.find("127.0.0.1:9090") != std::string::npos) {
                redirect_host = "localhost:9090";
                original_host = "127.0.0.1:9090";
            }
            // using baas docker - can't test redirect
            else if (request.url.find("mongodb-realm:9090") != std::string::npos) {
                redirect_host = "mongodb-realm:9090";
                original_host = "mongodb-realm:9090";
            }

            redirect_url = redirect_scheme + redirect_host;
            logger->trace("redirect_url: %1", redirect_url);
        };

        auto base_url = get_base_url();
        auto server_app_config = minimal_app_config(base_url, "websocket_redirect", schema);
        TestAppSession test_session(create_app(server_app_config), redir_transport, DeleteApp{true},
                                    realm::ReconnectMode::normal, redir_provider);
        auto partition = random_string(100);
        auto user1 = test_session.app()->current_user();
        SyncTestFile r_config(user1, partition, schema);
        // Overrride the default
        r_config.sync_config->error_handler = [&](std::shared_ptr<SyncSession>, SyncError error) {
            if (error.get_system_error() == sync::make_error_code(realm::sync::ProtocolError::bad_authentication)) {
                util::format(std::cerr, "Websocket redirect test: User logged out\n");
                std::unique_lock lk(logout_mutex);
                logged_out = true;
                logout_cv.notify_one();
                return;
            }
            util::format(std::cerr, "An unexpected sync error was caught by the default SyncTestFile handler: '%1'\n",
                         error.what());
            abort();
        };

        auto r = Realm::get_shared_realm(r_config);

        REQUIRE(!wait_for_download(*r));

        SECTION("Valid websocket redirect") {
            auto sync_manager = test_session.app()->sync_manager();
            auto sync_session = sync_manager->get_existing_session(r->config().path);
            sync_session->pause();

            int connect_count = 0;
            redir_provider->websocket_connect_func = [&connect_count](int& status_code, std::string& body) {
                if (connect_count++ > 0)
                    return false;

                status_code = static_cast<int>(sync::HTTPStatus::PermanentRedirect);
                body = "";
                return true;
            };
            int request_count = 0;
            redir_transport->request_hook = [&](const Request& request) {
                logger->trace("request.url (%1): %2", request_count, request.url);
                if (request_count++ == 0) {
                    // First request should be a location request against the original URL
                    REQUIRE(request.url.find(original_host) != std::string::npos);
                    REQUIRE(request.url.find("/location") != std::string::npos);
                    REQUIRE(request.redirect_count == 0);
                    redir_transport->simulated_response = {
                        static_cast<int>(sync::HTTPStatus::PermanentRedirect),
                        0,
                        {{"Location", redirect_url}, {"Content-Type", "application/json"}},
                        "Some body data"};
                }
                else if (request.url.find("/location") != std::string::npos) {
                    redir_transport->simulated_response = {
                        static_cast<int>(sync::HTTPStatus::Ok),
                        0,
                        {{"Content-Type", "application/json"}},
                        util::format(
                            "{\"deployment_model\":\"GLOBAL\",\"location\":\"US-VA\",\"hostname\":\"%2%1\",\"ws_"
                            "hostname\":\"%3%1\"}",
                            redirect_host, redirect_scheme, websocket_scheme)};
                }
                else {
                    redir_transport->simulated_response.reset();
                }
            };

            SyncManager::OnlyForTesting::voluntary_disconnect_all_connections(*sync_manager);
            sync_session->resume();
            REQUIRE(!wait_for_download(*r));
            REQUIRE(user1->is_logged_in());

            // Verify session is using the updated server url from the redirect
            auto server_url = sync_session->full_realm_url();
            logger->trace("FULL_REALM_URL: %1", server_url);
            REQUIRE((server_url && server_url->find(redirect_host) != std::string::npos));
        }
        SECTION("Websocket redirect logs out user") {
            auto sync_manager = test_session.app()->sync_manager();
            auto sync_session = sync_manager->get_existing_session(r->config().path);
            sync_session->pause();

            int connect_count = 0;
            redir_provider->websocket_connect_func = [&connect_count](int& status_code, std::string& body) {
                if (connect_count++ > 0)
                    return false;

                status_code = static_cast<int>(sync::HTTPStatus::MovedPermanently);
                body = "";
                return true;
            };
            int request_count = 0;
            redir_transport->request_hook = [&](const Request& request) {
                logger->trace("request.url (%1): %2", request_count, request.url);
                if (request_count++ == 0) {
                    // First request should be a location request against the original URL
                    REQUIRE(request.url.find(original_host) != std::string::npos);
                    REQUIRE(request.url.find("/location") != std::string::npos);
                    REQUIRE(request.redirect_count == 0);
                    redir_transport->simulated_response = {
                        static_cast<int>(sync::HTTPStatus::MovedPermanently),
                        0,
                        {{"Location", redirect_url}, {"Content-Type", "application/json"}},
                        "Some body data"};
                }
                else if (request.url.find("/location") != std::string::npos) {
                    redir_transport->simulated_response = {
                        static_cast<int>(sync::HTTPStatus::Ok),
                        0,
                        {{"Content-Type", "application/json"}},
                        util::format(
                            "{\"deployment_model\":\"GLOBAL\",\"location\":\"US-VA\",\"hostname\":\"%2%1\",\"ws_"
                            "hostname\":\"%3%1\"}",
                            redirect_host, redirect_scheme, websocket_scheme)};
                }
                else if (request.url.find("auth/session") != std::string::npos) {
                    redir_transport->simulated_response = {static_cast<int>(sync::HTTPStatus::Unauthorized),
                                                           0,
                                                           {{"Content-Type", "application/json"}},
                                                           ""};
                }
                else {
                    redir_transport->simulated_response.reset();
                }
            };

            SyncManager::OnlyForTesting::voluntary_disconnect_all_connections(*sync_manager);
            sync_session->resume();
            REQUIRE(wait_for_download(*r));
            std::unique_lock lk(logout_mutex);
            auto result = logout_cv.wait_for(lk, std::chrono::seconds(15), [&]() {
<<<<<<< HEAD
                return logged_out;
            });
            REQUIRE(result);
            REQUIRE(!user1->is_logged_in());
        }
        SECTION("Too many websocket redirects logs out user") {
            auto sync_manager = test_session.app()->sync_manager();
            auto sync_session = sync_manager->get_existing_session(r->config().path);
            sync_session->pause();

            int connect_count = 0;
            redir_provider->websocket_connect_func = [&connect_count](int& status_code, std::string& body) {
                if (connect_count++ > 0)
                    return false;

                status_code = static_cast<int>(sync::HTTPStatus::MovedPermanently);
                body = "";
                return true;
            };
            int request_count = 0;
            const int max_http_redirects = 20; // from app.cpp in object-store
            redir_transport->request_hook = [&](const Request& request) {
                logger->trace("request.url (%1): %2", request_count, request.url);
                if (request_count++ == 0) {
                    // First request should be a location request against the original URL
                    REQUIRE(request.url.find(original_host) != std::string::npos);
                    REQUIRE(request.url.find("/location") != std::string::npos);
                    REQUIRE(request.redirect_count == 0);
                }
                if (request.url.find("/location") != std::string::npos) {
                    // Keep returning the redirected response
                    REQUIRE(request.redirect_count < max_http_redirects);
                    redir_transport->simulated_response = {
                        static_cast<int>(sync::HTTPStatus::MovedPermanently),
                        0,
                        {{"Location", redirect_url}, {"Content-Type", "application/json"}},
                        "Some body data"};
                }
                else {
                    // should not get any other types of requests during the test - the log out is local
                    REQUIRE(false);
                }
            };

            SyncManager::OnlyForTesting::voluntary_disconnect_all_connections(*sync_manager);
            sync_session->resume();
            REQUIRE(wait_for_download(*r));
            std::unique_lock lk(logout_mutex);
            auto result = logout_cv.wait_for(lk, std::chrono::seconds(15), [&]() {
                return logged_out;
            });
            REQUIRE(result);
=======
                return logged_out;
            });
            REQUIRE(result);
            REQUIRE(!user1->is_logged_in());
        }
        SECTION("Too many websocket redirects logs out user") {
            auto sync_manager = test_session.app()->sync_manager();
            auto sync_session = sync_manager->get_existing_session(r->config().path);
            sync_session->pause();

            int connect_count = 0;
            redir_provider->websocket_connect_func = [&connect_count](int& status_code, std::string& body) {
                if (connect_count++ > 0)
                    return false;

                status_code = static_cast<int>(sync::HTTPStatus::MovedPermanently);
                body = "";
                return true;
            };
            int request_count = 0;
            const int max_http_redirects = 20; // from app.cpp in object-store
            redir_transport->request_hook = [&](const Request& request) {
                logger->trace("request.url (%1): %2", request_count, request.url);
                if (request_count++ == 0) {
                    // First request should be a location request against the original URL
                    REQUIRE(request.url.find(original_host) != std::string::npos);
                    REQUIRE(request.url.find("/location") != std::string::npos);
                    REQUIRE(request.redirect_count == 0);
                }
                if (request.url.find("/location") != std::string::npos) {
                    // Keep returning the redirected response
                    REQUIRE(request.redirect_count < max_http_redirects);
                    redir_transport->simulated_response = {
                        static_cast<int>(sync::HTTPStatus::MovedPermanently),
                        0,
                        {{"Location", redirect_url}, {"Content-Type", "application/json"}},
                        "Some body data"};
                }
                else {
                    // should not get any other types of requests during the test - the log out is local
                    REQUIRE(false);
                }
            };

            SyncManager::OnlyForTesting::voluntary_disconnect_all_connections(*sync_manager);
            sync_session->resume();
            REQUIRE(wait_for_download(*r));
            std::unique_lock lk(logout_mutex);
            auto result = logout_cv.wait_for(lk, std::chrono::seconds(15), [&]() {
                return logged_out;
            });
            REQUIRE(result);
>>>>>>> f1434caa
            REQUIRE(!user1->is_logged_in());
        }
    }

    SECTION("Fast clock on client") {
        {
            SyncTestFile config(app, partition, schema);
            auto r = Realm::get_shared_realm(config);

            REQUIRE(get_dogs(r).size() == 0);
            create_one_dog(r);
            REQUIRE(get_dogs(r).size() == 1);
        }

        auto transport = std::make_shared<HookedTransport>();
        TestAppSession hooked_session(session.app_session(), transport, DeleteApp{false});
        auto app = hooked_session.app();
        std::shared_ptr<SyncUser> user = app->current_user();
        REQUIRE(user);
        REQUIRE(!user->access_token_refresh_required());
        // Make the SyncUser behave as if the client clock is 31 minutes fast, so the token looks expired locallaly
        // (access tokens have an lifetime of 30 mintutes today).
        user->set_seconds_to_adjust_time_for_testing(31 * 60);
        REQUIRE(user->access_token_refresh_required());

        // This assumes that we make an http request for the new token while
        // already in the WaitingForAccessToken state.
        bool seen_waiting_for_access_token = false;
        transport->request_hook = [&](const Request&) {
            auto user = app->current_user();
            REQUIRE(user);
            for (auto& session : user->all_sessions()) {
                // Prior to the fix for #4941, this callback would be called from an infinite loop, always in the
                // WaitingForAccessToken state.
                if (session->state() == SyncSession::State::WaitingForAccessToken) {
                    REQUIRE(!seen_waiting_for_access_token);
                    seen_waiting_for_access_token = true;
                }
            }
            return true;
        };
        SyncTestFile config(app, partition, schema);
        auto r = Realm::get_shared_realm(config);
        REQUIRE(seen_waiting_for_access_token);
        Results dogs = get_dogs(r);
        REQUIRE(dogs.size() == 1);
        REQUIRE(dogs.get(0).get<String>("breed") == "bulldog");
        REQUIRE(dogs.get(0).get<String>("name") == "fido");
    }

    SECTION("Expired Tokens") {
        sync::AccessToken token;
        {
            std::shared_ptr<SyncUser> user = app->current_user();
            SyncTestFile config(app, partition, schema);
            auto r = Realm::get_shared_realm(config);

            REQUIRE(get_dogs(r).size() == 0);
            create_one_dog(r);

            REQUIRE(get_dogs(r).size() == 1);
            sync::AccessToken::ParseError error_state = realm::sync::AccessToken::ParseError::none;
            sync::AccessToken::parse(user->access_token(), token, error_state, nullptr);
            REQUIRE(error_state == sync::AccessToken::ParseError::none);
            REQUIRE(token.timestamp);
            REQUIRE(token.expires);
            REQUIRE(token.timestamp < token.expires);
            std::chrono::system_clock::time_point now = std::chrono::system_clock::now();
            using namespace std::chrono_literals;
            token.expires = std::chrono::system_clock::to_time_t(now - 30s);
            REQUIRE(token.expired(now));
        }

        auto transport = std::make_shared<HookedTransport>();
        TestAppSession hooked_session(session.app_session(), transport, DeleteApp{false});
        auto app = hooked_session.app();
        std::shared_ptr<SyncUser> user = app->current_user();
        REQUIRE(user);
        REQUIRE(!user->access_token_refresh_required());
        // Set a bad access token, with an expired time. This will trigger a refresh initiated by the client.
        user->update_access_token(encode_fake_jwt("fake_access_token", token.expires, token.timestamp));
        REQUIRE(user->access_token_refresh_required());

        SECTION("Expired Access Token is Refreshed") {
            // This assumes that we make an http request for the new token while
            // already in the WaitingForAccessToken state.
            bool seen_waiting_for_access_token = false;
            transport->request_hook = [&](const Request&) {
                auto user = app->current_user();
                REQUIRE(user);
                for (auto& session : user->all_sessions()) {
                    if (session->state() == SyncSession::State::WaitingForAccessToken) {
                        REQUIRE(!seen_waiting_for_access_token);
                        seen_waiting_for_access_token = true;
                    }
                }
            };
            SyncTestFile config(app, partition, schema);
            auto r = Realm::get_shared_realm(config);
            REQUIRE(seen_waiting_for_access_token);
            Results dogs = get_dogs(r);
            REQUIRE(dogs.size() == 1);
            REQUIRE(dogs.get(0).get<String>("breed") == "bulldog");
            REQUIRE(dogs.get(0).get<String>("name") == "fido");
        }

        SECTION("User is logged out if the refresh request is denied") {
            REQUIRE(user->is_logged_in());
            transport->response_hook = [&](const Request& request, const Response& response) {
                auto user = app->current_user();
                REQUIRE(user);
                // simulate the server denying the refresh
                if (request.url.find("/session") != std::string::npos) {
                    auto& response_ref = const_cast<Response&>(response);
                    response_ref.http_status_code = 401;
                    response_ref.body = "fake: refresh token could not be refreshed";
                }
            };
            SyncTestFile config(app, partition, schema);
            std::atomic<bool> sync_error_handler_called{false};
            config.sync_config->error_handler = [&](std::shared_ptr<SyncSession>, SyncError error) {
                sync_error_handler_called.store(true);
                REQUIRE(error.get_system_error() ==
                        sync::make_error_code(realm::sync::ProtocolError::bad_authentication));
                REQUIRE(error.reason() == "Unable to refresh the user access token.");
            };
            auto r = Realm::get_shared_realm(config);
            timed_wait_for([&] {
                return sync_error_handler_called.load();
            });
            // the failed refresh logs out the user
            REQUIRE(!user->is_logged_in());
        }

        SECTION("Requests that receive an error are retried on a backoff") {
            using namespace std::chrono;
            std::vector<time_point<steady_clock>> response_times;
            std::atomic<bool> did_receive_valid_token{false};
            constexpr size_t num_error_responses = 6;

            transport->response_hook = [&](const Request& request, const Response& response) {
                // simulate the server experiencing an internal server error
                if (request.url.find("/session") != std::string::npos) {
                    if (response_times.size() >= num_error_responses) {
                        did_receive_valid_token.store(true);
                        return;
                    }
                    auto& response_ref = const_cast<Response&>(response);
                    response_ref.http_status_code = 500;
                }
            };
            transport->request_hook = [&](const Request& request) {
                if (!did_receive_valid_token.load() && request.url.find("/session") != std::string::npos) {
                    response_times.push_back(steady_clock::now());
                }
            };
            SyncTestFile config(app, partition, schema);
            auto r = Realm::get_shared_realm(config);
            create_one_dog(r);
            timed_wait_for(
                [&] {
                    return did_receive_valid_token.load();
                },
                30s);
            REQUIRE(user->is_logged_in());
            REQUIRE(response_times.size() >= num_error_responses);
            std::vector<uint64_t> delay_times;
            for (size_t i = 1; i < response_times.size(); ++i) {
                delay_times.push_back(duration_cast<milliseconds>(response_times[i] - response_times[i - 1]).count());
            }

            // sync delays start at 1000ms minus a random number of up to 25%.
            // the subsequent delay is double the previous one minus a random 25% again.
            // this calculation happens in Connection::initiate_reconnect_wait()
            bool increasing_delay = true;
            for (size_t i = 1; i < delay_times.size(); ++i) {
                if (delay_times[i - 1] >= delay_times[i]) {
                    increasing_delay = false;
                }
            }
            // fail if the first delay isn't longer than half a second
            if (delay_times.size() <= 1 || delay_times[1] < 500) {
                increasing_delay = false;
            }
            if (!increasing_delay) {
                std::cerr << "delay times are not increasing: ";
                for (auto& delay : delay_times) {
                    std::cerr << delay << ", ";
                }
                std::cerr << std::endl;
            }
            REQUIRE(increasing_delay);
        }
    }

    SECTION("Invalid refresh token") {
        auto& app_session = session.app_session();
        std::mutex mtx;
        auto verify_error_on_sync_with_invalid_refresh_token = [&](std::shared_ptr<SyncUser> user,
                                                                   Realm::Config config) {
            REQUIRE(user);
            REQUIRE(app_session.admin_api.verify_access_token(user->access_token(), app_session.server_app_id));

            // requesting a new access token fails because the refresh token used for this request is revoked
            user->refresh_custom_data([&](Optional<AppError> error) {
                REQUIRE(error);
                REQUIRE(error->additional_status_code == 401);
                REQUIRE(error->code() == ErrorCodes::InvalidSession);
            });

            // Set a bad access token. This will force a request for a new access token when the sync session opens
            // this is only necessary because the server doesn't actually revoke previously issued access tokens
            // instead allowing their session to time out as normal. So this simulates the access token expiring.
            // see:
            // https://github.com/10gen/baas/blob/05837cc3753218dfaf89229c6930277ef1616402/api/common/auth.go#L1380-L1386
            user->update_access_token(encode_fake_jwt("fake_access_token"));
            REQUIRE(!app_session.admin_api.verify_access_token(user->access_token(), app_session.server_app_id));

            std::atomic<bool> sync_error_handler_called{false};
            config.sync_config->error_handler = [&](std::shared_ptr<SyncSession>, SyncError error) {
                std::lock_guard<std::mutex> lock(mtx);
                sync_error_handler_called.store(true);
                REQUIRE(error.get_system_error() ==
                        sync::make_error_code(realm::sync::ProtocolError::bad_authentication));
                REQUIRE(error.reason() == "Unable to refresh the user access token.");
            };

            auto transport = static_cast<SynchronousTestTransport*>(session.transport());
            transport->block(); // don't let the token refresh happen until we're ready for it
            auto r = Realm::get_shared_realm(config);
            auto session = user->session_for_on_disk_path(config.path);
            REQUIRE(user->is_logged_in());
            REQUIRE(!sync_error_handler_called.load());
            {
                std::atomic<bool> called{false};
                session->wait_for_upload_completion([&](Status stat) {
                    std::lock_guard<std::mutex> lock(mtx);
                    called.store(true);
                    REQUIRE(stat.code() == ErrorCodes::InvalidSession);
                });
                transport->unblock();
                timed_wait_for([&] {
                    return called.load();
                });
                std::lock_guard<std::mutex> lock(mtx);
                REQUIRE(called);
            }
            timed_wait_for([&] {
                return sync_error_handler_called.load();
            });

            // the failed refresh logs out the user
            std::lock_guard<std::mutex> lock(mtx);
            REQUIRE(!user->is_logged_in());
        };

        SECTION("Disabled user results in a sync error") {
            auto creds = create_user_and_log_in(app);
            SyncTestFile config(app, partition, schema);
            auto user = app->current_user();
            REQUIRE(user);
            REQUIRE(app_session.admin_api.verify_access_token(user->access_token(), app_session.server_app_id));
            app_session.admin_api.disable_user_sessions(app->current_user()->identity(), app_session.server_app_id);

            verify_error_on_sync_with_invalid_refresh_token(user, config);

            // logging in again doesn't fix things while the account is disabled
            auto error = failed_log_in(app, creds);
            REQUIRE(error.code() == ErrorCodes::UserDisabled);

            // admin enables user sessions again which should allow the session to continue
            app_session.admin_api.enable_user_sessions(user->identity(), app_session.server_app_id);

            // logging in now works properly
            log_in(app, creds);

            // still referencing the same user
            REQUIRE(user == app->current_user());
            REQUIRE(user->is_logged_in());

            {
                // check that there are no errors initiating a session now by making sure upload/download succeeds
                auto r = Realm::get_shared_realm(config);
                Results dogs = get_dogs(r);
            }
        }

        SECTION("Revoked refresh token results in a sync error") {
            auto creds = create_user_and_log_in(app);
            SyncTestFile config(app, partition, schema);
            auto user = app->current_user();
            REQUIRE(app_session.admin_api.verify_access_token(user->access_token(), app_session.server_app_id));
            app_session.admin_api.revoke_user_sessions(user->identity(), app_session.server_app_id);
            // revoking a user session only affects the refresh token, so the access token should still continue to
            // work.
            REQUIRE(app_session.admin_api.verify_access_token(user->access_token(), app_session.server_app_id));

            verify_error_on_sync_with_invalid_refresh_token(user, config);

            // logging in again succeeds and generates a new and valid refresh token
            log_in(app, creds);

            // still referencing the same user and now the user is logged in
            REQUIRE(user == app->current_user());
            REQUIRE(user->is_logged_in());

            // new requests for an access token succeed again
            user->refresh_custom_data([&](Optional<AppError> error) {
                REQUIRE_FALSE(error);
            });

            {
                // check that there are no errors initiating a new sync session by making sure upload/download
                // succeeds
                auto r = Realm::get_shared_realm(config);
                Results dogs = get_dogs(r);
            }
        }

        SECTION("Revoked refresh token on an anonymous user results in a sync error") {
            app->current_user()->log_out();
            auto anon_user = log_in(app);
            REQUIRE(app->current_user() == anon_user);
            SyncTestFile config(app, partition, schema);
            REQUIRE(app_session.admin_api.verify_access_token(anon_user->access_token(), app_session.server_app_id));
            app_session.admin_api.revoke_user_sessions(anon_user->identity(), app_session.server_app_id);
            // revoking a user session only affects the refresh token, so the access token should still continue to
            // work.
            REQUIRE(app_session.admin_api.verify_access_token(anon_user->access_token(), app_session.server_app_id));

            verify_error_on_sync_with_invalid_refresh_token(anon_user, config);

            // the user has been logged out, and current user is reset
            REQUIRE(!app->current_user());
            REQUIRE(!anon_user->is_logged_in());
            REQUIRE(anon_user->state() == SyncUser::State::Removed);

            // new requests for an access token do not work for anon users
            anon_user->refresh_custom_data([&](Optional<AppError> error) {
                REQUIRE(error);
                REQUIRE(error->reason() ==
                        util::format("Cannot initiate a refresh on user '%1' because the user has been removed",
                                     anon_user->identity()));
            });

            REQUIRE_THROWS_MATCHES(
                Realm::get_shared_realm(config), std::logic_error,
                Catch::Matchers::Message(
                    util::format("Cannot start a sync session for user '%1' because this user has been removed.",
                                 anon_user->identity())));
        }

        SECTION("Opening a Realm with a removed email user results produces an exception") {
            auto creds = create_user_and_log_in(app);
            auto email_user = app->current_user();
            const std::string user_ident = email_user->identity();
            REQUIRE(email_user);
            SyncTestFile config(app, partition, schema);
            REQUIRE(email_user->is_logged_in());
            {
                // sync works on a valid user
                auto r = Realm::get_shared_realm(config);
                Results dogs = get_dogs(r);
            }
            app->sync_manager()->remove_user(user_ident);
            REQUIRE_FALSE(email_user->is_logged_in());
            REQUIRE(email_user->state() == SyncUser::State::Removed);

            // should not be able to open a sync'd Realm with an invalid user
            REQUIRE_THROWS_MATCHES(
                Realm::get_shared_realm(config), std::logic_error,
                Catch::Matchers::Message(util::format(
                    "Cannot start a sync session for user '%1' because this user has been removed.", user_ident)));

            std::shared_ptr<SyncUser> new_user_instance = log_in(app, creds);
            // the previous instance is still invalid
            REQUIRE_FALSE(email_user->is_logged_in());
            REQUIRE(email_user->state() == SyncUser::State::Removed);
            // but the new instance will work and has the same server issued ident
            REQUIRE(new_user_instance);
            REQUIRE(new_user_instance->is_logged_in());
            REQUIRE(new_user_instance->identity() == user_ident);
            {
                // sync works again if the same user is logged back in
                config.sync_config->user = new_user_instance;
                auto r = Realm::get_shared_realm(config);
                Results dogs = get_dogs(r);
            }
        }
    }

    SECTION("large write transactions which would be too large if batched") {
        SyncTestFile config(app, partition, schema);

        std::mutex mutex;
        bool done = false;
        auto r = Realm::get_shared_realm(config);
        r->sync_session()->pause();

        // Create 26 MB worth of dogs in 26 transactions, which should work but
        // will result in an error from the server if the changesets are batched
        // for upload.
        CppContext c;
        for (auto i = 'a'; i < 'z'; ++i) {
            r->begin_transaction();
            Object::create(c, r, "Dog",
                           std::any(AnyDict{{"_id", std::any(ObjectId::gen())},
                                            {"breed", std::string("bulldog")},
                                            {"name", random_string(1024 * 1024)}}),
                           CreatePolicy::ForceCreate);
            r->commit_transaction();
        }
        r->sync_session()->wait_for_upload_completion([&](Status ec) {
            std::lock_guard lk(mutex);
            REQUIRE(!ec.get_std_error_code());
            done = true;
        });
        r->sync_session()->resume();

        // If we haven't gotten an error in more than 5 minutes, then something has gone wrong
        // and we should fail the test.
        timed_wait_for(
            [&] {
                std::lock_guard lk(mutex);
                return done;
            },
            std::chrono::minutes(5));
    }

    SECTION("too large sync message error handling") {
        SyncTestFile config(app, partition, schema);

        auto pf = util::make_promise_future<SyncError>();
        config.sync_config->error_handler =
            [sp = util::CopyablePromiseHolder(std::move(pf.promise))](auto, SyncError error) mutable {
                sp.get_promise().emplace_value(std::move(error));
            };
        auto r = Realm::get_shared_realm(config);

        // Create 26 MB worth of dogs in a single transaction - this should all get put into one changeset
        // and get uploaded at once, which for now is an error on the server.
        r->begin_transaction();
        CppContext c;
        for (auto i = 'a'; i < 'z'; ++i) {
            Object::create(c, r, "Dog",
                           std::any(AnyDict{{"_id", std::any(ObjectId::gen())},
                                            {"breed", std::string("bulldog")},
                                            {"name", random_string(1024 * 1024)}}),
                           CreatePolicy::ForceCreate);
        }
        r->commit_transaction();

        auto error = wait_for_future(std::move(pf.future), std::chrono::minutes(5)).get();
        REQUIRE(error.get_system_error() == make_error_code(sync::ProtocolError::limits_exceeded));
        REQUIRE(error.reason() == "Sync websocket closed because the server received a message that was too large: "
                                  "read limited at 16777217 bytes");
        REQUIRE(error.is_client_reset_requested());
        REQUIRE(error.server_requests_action == sync::ProtocolErrorInfo::Action::ClientReset);
    }

    SECTION("freezing realm does not resume session") {
        SyncTestFile config(app, partition, schema);
        auto realm = Realm::get_shared_realm(config);
        wait_for_download(*realm);

        auto state = realm->sync_session()->state();
        REQUIRE(state == SyncSession::State::Active);

        realm->sync_session()->pause();
        state = realm->sync_session()->state();
        REQUIRE(state == SyncSession::State::Paused);

        realm->read_group();

        {
            auto frozen = realm->freeze();
            REQUIRE(realm->sync_session() == realm->sync_session());
            REQUIRE(realm->sync_session()->state() == SyncSession::State::Paused);
        }

        {
            auto frozen = Realm::get_frozen_realm(config, realm->read_transaction_version());
            REQUIRE(realm->sync_session() == realm->sync_session());
            REQUIRE(realm->sync_session()->state() == SyncSession::State::Paused);
        }
    }

    SECTION("pausing a session does not hold the DB open") {
        SyncTestFile config(app, partition, schema);
        DBRef dbref;
        std::shared_ptr<SyncSession> sync_sess_ext_ref;
        {
            auto realm = Realm::get_shared_realm(config);
            wait_for_download(*realm);

            auto state = realm->sync_session()->state();
            REQUIRE(state == SyncSession::State::Active);

            sync_sess_ext_ref = realm->sync_session()->external_reference();
            dbref = TestHelper::get_db(*realm);
            // One ref each for the
            // - RealmCoordinator
            // - SyncSession
            // - SessionWrapper
            // - local dbref
            REQUIRE(dbref.use_count() >= 4);

            realm->sync_session()->pause();
            state = realm->sync_session()->state();
            REQUIRE(state == SyncSession::State::Paused);
        }

        // Closing the realm should leave one ref for the SyncSession and one for the local dbref.
        REQUIRE_THAT(
            [&] {
                return dbref.use_count() < 4;
            },
            ReturnsTrueWithinTimeLimit{});

        // Releasing the external reference should leave one ref (the local dbref) only.
        sync_sess_ext_ref.reset();
        REQUIRE_THAT(
            [&] {
                return dbref.use_count() == 1;
            },
            ReturnsTrueWithinTimeLimit{});
    }

    SECTION("validation") {
        SyncTestFile config(app, partition, schema);

        SECTION("invalid partition error handling") {
            config.sync_config->partition_value = "not a bson serialized string";
            std::atomic<bool> error_did_occur = false;
            config.sync_config->error_handler = [&error_did_occur](std::shared_ptr<SyncSession>, SyncError error) {
                CHECK(error.reason().find("Illegal Realm path (BIND): serialized partition 'not a bson serialized "
                                          "string' is invalid") != std::string::npos);
                error_did_occur.store(true);
            };
            auto r = Realm::get_shared_realm(config);
            auto session = app->current_user()->session_for_on_disk_path(r->config().path);
            timed_wait_for([&] {
                return error_did_occur.load();
            });
            REQUIRE(error_did_occur.load());
        }

        SECTION("invalid pk schema error handling") {
            const std::string invalid_pk_name = "my_primary_key";
            auto it = config.schema->find("Dog");
            REQUIRE(it != config.schema->end());
            REQUIRE(it->primary_key_property());
            REQUIRE(it->primary_key_property()->name == "_id");
            it->primary_key_property()->name = invalid_pk_name;
            it->primary_key = invalid_pk_name;
            REQUIRE_THROWS_CONTAINING(Realm::get_shared_realm(config),
                                      "The primary key property on a synchronized Realm must be named '_id' but "
                                      "found 'my_primary_key' for type 'Dog'");
        }

        SECTION("missing pk schema error handling") {
            auto it = config.schema->find("Dog");
            REQUIRE(it != config.schema->end());
            REQUIRE(it->primary_key_property());
            it->primary_key_property()->is_primary = false;
            it->primary_key = "";
            REQUIRE(!it->primary_key_property());
            REQUIRE_THROWS_CONTAINING(Realm::get_shared_realm(config),
                                      "There must be a primary key property named '_id' on a synchronized "
                                      "Realm but none was found for type 'Dog'");
        }
    }
}

TEST_CASE("app: custom user data integration tests", "[sync][app][baas]") {
    TestAppSession session;
    auto app = session.app();
    auto user = app->current_user();

    SECTION("custom user data happy path") {
        bool processed = false;
        app->call_function("updateUserData", {bson::BsonDocument({{"favorite_color", "green"}})},
                           [&](auto response, auto error) {
                               CHECK(error == none);
                               CHECK(response);
                               CHECK(*response == true);
                               processed = true;
                           });
        CHECK(processed);
        processed = false;
        app->refresh_custom_data(user, [&](auto) {
            processed = true;
        });
        CHECK(processed);
        auto data = *user->custom_data();
        CHECK(data["favorite_color"] == "green");
    }
}

TEST_CASE("app: jwt login and metadata tests", "[sync][app][baas]") {
    TestAppSession session;
    auto app = session.app();
    auto jwt = create_jwt(session.app()->config().app_id);

    SECTION("jwt happy path") {
        bool processed = false;

        std::shared_ptr<SyncUser> user = log_in(app, AppCredentials::custom(jwt));

        app->call_function(user, "updateUserData", {bson::BsonDocument({{"name", "Not Foo Bar"}})},
                           [&](auto response, auto error) {
                               CHECK(error == none);
                               CHECK(response);
                               CHECK(*response == true);
                               processed = true;
                           });
        CHECK(processed);
        processed = false;
        app->refresh_custom_data(user, [&](auto) {
            processed = true;
        });
        CHECK(processed);
        auto metadata = user->user_profile();
        auto custom_data = *user->custom_data();
        CHECK(custom_data["name"] == "Not Foo Bar");
        CHECK(metadata["name"] == "Foo Bar");
    }
}

namespace cf = realm::collection_fixtures;
TEMPLATE_TEST_CASE("app: collections of links integration", "[sync][app][baas][collections]", cf::ListOfObjects,
                   cf::ListOfMixedLinks, cf::SetOfObjects, cf::SetOfMixedLinks, cf::DictionaryOfObjects,
                   cf::DictionaryOfMixedLinks)
{
    std::string base_url = get_base_url();
    const std::string valid_pk_name = "_id";
    REQUIRE(!base_url.empty());
    const auto partition = random_string(100);
    TestType test_type("collection", "dest");
    Schema schema = {{"source",
                      {{valid_pk_name, PropertyType::Int | PropertyType::Nullable, true},
                       {"realm_id", PropertyType::String | PropertyType::Nullable},
                       test_type.property()}},
                     {"dest",
                      {
                          {valid_pk_name, PropertyType::Int | PropertyType::Nullable, true},
                          {"realm_id", PropertyType::String | PropertyType::Nullable},
                      }}};
    auto server_app_config = minimal_app_config(base_url, "collections_of_links", schema);
    TestAppSession test_session(create_app(server_app_config));

    auto wait_for_num_objects_to_equal = [](realm::SharedRealm r, const std::string& table_name, size_t count) {
        timed_sleeping_wait_for([&]() -> bool {
            r->refresh();
            TableRef dest = r->read_group().get_table(table_name);
            size_t cur_count = dest->size();
            return cur_count == count;
        });
    };
    auto wait_for_num_outgoing_links_to_equal = [&](realm::SharedRealm r, Obj obj, size_t count) {
        timed_sleeping_wait_for([&]() -> bool {
            r->refresh();
            return test_type.size_of_collection(obj) == count;
        });
    };

    CppContext c;
    auto create_one_source_object = [&](realm::SharedRealm r, int64_t val, std::vector<ObjLink> links = {}) {
        r->begin_transaction();
        auto object = Object::create(
            c, r, "source",
            std::any(realm::AnyDict{{valid_pk_name, std::any(val)}, {"realm_id", std::string(partition)}}),
            CreatePolicy::ForceCreate);

        for (auto link : links) {
            test_type.add_link(object.obj(), link);
        }
        r->commit_transaction();
    };

    auto create_one_dest_object = [&](realm::SharedRealm r, int64_t val) -> ObjLink {
        r->begin_transaction();
        auto obj = Object::create(
            c, r, "dest",
            std::any(realm::AnyDict{{valid_pk_name, std::any(val)}, {"realm_id", std::string(partition)}}),
            CreatePolicy::ForceCreate);
        r->commit_transaction();
        return ObjLink{obj.obj().get_table()->get_key(), obj.obj().get_key()};
    };

    auto require_links_to_match_ids = [&](std::vector<Obj> links, std::vector<int64_t> expected) {
        std::vector<int64_t> actual;
        for (auto obj : links) {
            actual.push_back(obj.get<Int>(valid_pk_name));
        }
        std::sort(actual.begin(), actual.end());
        std::sort(expected.begin(), expected.end());
        REQUIRE(actual == expected);
    };

    SECTION("integration testing") {
        auto app = test_session.app();
        SyncTestFile config1(app, partition, schema); // uses the current user created above
        auto r1 = realm::Realm::get_shared_realm(config1);
        Results r1_source_objs = realm::Results(r1, r1->read_group().get_table("class_source"));

        create_user_and_log_in(app);
        SyncTestFile config2(app, partition, schema); // uses the user created above
        auto r2 = realm::Realm::get_shared_realm(config2);
        Results r2_source_objs = realm::Results(r2, r2->read_group().get_table("class_source"));

        constexpr int64_t source_pk = 0;
        constexpr int64_t dest_pk_1 = 1;
        constexpr int64_t dest_pk_2 = 2;
        constexpr int64_t dest_pk_3 = 3;
        { // add a container collection with three valid links
            REQUIRE(r1_source_objs.size() == 0);
            ObjLink dest1 = create_one_dest_object(r1, dest_pk_1);
            ObjLink dest2 = create_one_dest_object(r1, dest_pk_2);
            ObjLink dest3 = create_one_dest_object(r1, dest_pk_3);
            create_one_source_object(r1, source_pk, {dest1, dest2, dest3});
            REQUIRE(r1_source_objs.size() == 1);
            REQUIRE(r1_source_objs.get(0).get<Int>(valid_pk_name) == source_pk);
            REQUIRE(r1_source_objs.get(0).get<String>("realm_id") == partition);
            require_links_to_match_ids(test_type.get_links(r1_source_objs.get(0)), {dest_pk_1, dest_pk_2, dest_pk_3});
        }

        size_t expected_coll_size = 3;
        std::vector<int64_t> remaining_dest_object_ids;
        { // erase one of the destination objects
            wait_for_num_objects_to_equal(r2, "class_source", 1);
            wait_for_num_objects_to_equal(r2, "class_dest", 3);
            REQUIRE(r2_source_objs.size() == 1);
            REQUIRE(r2_source_objs.get(0).get<Int>(valid_pk_name) == source_pk);
            REQUIRE(test_type.size_of_collection(r2_source_objs.get(0)) == 3);
            auto linked_objects = test_type.get_links(r2_source_objs.get(0));
            require_links_to_match_ids(linked_objects, {dest_pk_1, dest_pk_2, dest_pk_3});
            r2->begin_transaction();
            linked_objects[0].remove();
            r2->commit_transaction();
            remaining_dest_object_ids = {linked_objects[1].template get<Int>(valid_pk_name),
                                         linked_objects[2].template get<Int>(valid_pk_name)};
            expected_coll_size = test_type.will_erase_removed_object_links() ? 2 : 3;
            REQUIRE(test_type.size_of_collection(r2_source_objs.get(0)) == expected_coll_size);
        }

        { // remove a link from the collection
            wait_for_num_objects_to_equal(r1, "class_dest", 2);
            REQUIRE(r1_source_objs.size() == 1);
            REQUIRE(test_type.size_of_collection(r1_source_objs.get(0)) == expected_coll_size);
            auto linked_objects = test_type.get_links(r1_source_objs.get(0));
            require_links_to_match_ids(linked_objects, remaining_dest_object_ids);
            r1->begin_transaction();
            test_type.remove_link(r1_source_objs.get(0),
                                  ObjLink{linked_objects[0].get_table()->get_key(), linked_objects[0].get_key()});
            r1->commit_transaction();
            --expected_coll_size;
            remaining_dest_object_ids = {linked_objects[1].template get<Int>(valid_pk_name)};
            REQUIRE(test_type.size_of_collection(r1_source_objs.get(0)) == expected_coll_size);
        }

        { // clear the collection
            REQUIRE(r2_source_objs.size() == 1);
            REQUIRE(r2_source_objs.get(0).get<Int>(valid_pk_name) == source_pk);
            wait_for_num_outgoing_links_to_equal(r2, r2_source_objs.get(0), expected_coll_size);
            auto linked_objects = test_type.get_links(r2_source_objs.get(0));
            require_links_to_match_ids(linked_objects, remaining_dest_object_ids);
            r2->begin_transaction();
            test_type.clear_collection(r2_source_objs.get(0));
            r2->commit_transaction();
            expected_coll_size = 0;
            REQUIRE(test_type.size_of_collection(r2_source_objs.get(0)) == expected_coll_size);
        }

        { // expect an empty collection
            REQUIRE(r1_source_objs.size() == 1);
            wait_for_num_outgoing_links_to_equal(r1, r1_source_objs.get(0), expected_coll_size);
        }
    }
}

TEMPLATE_TEST_CASE("app: partition types", "[sync][app][baas][partition]", cf::Int, cf::String, cf::OID, cf::UUID,
                   cf::BoxedOptional<cf::Int>, cf::UnboxedOptional<cf::String>, cf::BoxedOptional<cf::OID>,
                   cf::BoxedOptional<cf::UUID>)
{
    std::string base_url = get_base_url();
    const std::string valid_pk_name = "_id";
    const std::string partition_key_col_name = "partition_key_prop";
    const std::string table_name = "class_partition_test_type";
    REQUIRE(!base_url.empty());
    auto partition_property = Property(partition_key_col_name, TestType::property_type);
    Schema schema = {{Group::table_name_to_class_name(table_name),
                      {
                          {valid_pk_name, PropertyType::Int, true},
                          partition_property,
                      }}};
    auto server_app_config = minimal_app_config(base_url, "partition_types_app_name", schema);
    server_app_config.partition_key = partition_property;
    TestAppSession test_session(create_app(server_app_config));
    auto app = test_session.app();

    auto wait_for_num_objects_to_equal = [](realm::SharedRealm r, const std::string& table_name, size_t count) {
        timed_sleeping_wait_for([&]() -> bool {
            r->refresh();
            TableRef dest = r->read_group().get_table(table_name);
            size_t cur_count = dest->size();
            return cur_count == count;
        });
    };
    using T = typename TestType::Type;
    CppContext c;
    auto create_object = [&](realm::SharedRealm r, int64_t val, std::any partition) {
        r->begin_transaction();
        auto object = Object::create(
            c, r, Group::table_name_to_class_name(table_name),
            std::any(realm::AnyDict{{valid_pk_name, std::any(val)}, {partition_key_col_name, partition}}),
            CreatePolicy::ForceCreate);
        r->commit_transaction();
    };

    auto get_bson = [](T val) -> bson::Bson {
        if constexpr (std::is_same_v<T, StringData>) {
            return val.is_null() ? bson::Bson(util::none) : bson::Bson(val);
        }
        else if constexpr (TestType::is_optional) {
            return val ? bson::Bson(*val) : bson::Bson(util::none);
        }
        else {
            return bson::Bson(val);
        }
    };

    SECTION("can round trip an object") {
        auto values = TestType::values();
        auto user1 = app->current_user();
        create_user_and_log_in(app);
        auto user2 = app->current_user();
        REQUIRE(user1);
        REQUIRE(user2);
        REQUIRE(user1 != user2);
        for (T partition_value : values) {
            SyncTestFile config1(user1, get_bson(partition_value), schema); // uses the current user created above
            auto r1 = realm::Realm::get_shared_realm(config1);
            Results r1_source_objs = realm::Results(r1, r1->read_group().get_table(table_name));

            SyncTestFile config2(user2, get_bson(partition_value), schema); // uses the user created above
            auto r2 = realm::Realm::get_shared_realm(config2);
            Results r2_source_objs = realm::Results(r2, r2->read_group().get_table(table_name));

            const int64_t pk_value = random_int();
            {
                REQUIRE(r1_source_objs.size() == 0);
                create_object(r1, pk_value, TestType::to_any(partition_value));
                REQUIRE(r1_source_objs.size() == 1);
                REQUIRE(r1_source_objs.get(0).get<T>(partition_key_col_name) == partition_value);
                REQUIRE(r1_source_objs.get(0).get<Int>(valid_pk_name) == pk_value);
            }
            {
                wait_for_num_objects_to_equal(r2, table_name, 1);
                REQUIRE(r2_source_objs.size() == 1);
                REQUIRE(r2_source_objs.size() == 1);
                REQUIRE(r2_source_objs.get(0).get<T>(partition_key_col_name) == partition_value);
                REQUIRE(r2_source_objs.get(0).get<Int>(valid_pk_name) == pk_value);
            }
        }
    }
}

#endif // REALM_ENABLE_AUTH_TESTS

TEST_CASE("app: custom error handling", "[sync][app][baas][custom_errors]") {
    class CustomErrorTransport : public GenericNetworkTransport {
    public:
        CustomErrorTransport(int code, const std::string& message)
            : m_code(code)
            , m_message(message)
        {
        }

        void send_request_to_server(const Request&, util::UniqueFunction<void(const Response&)>&& completion) override
        {
            completion(Response{0, m_code, HttpHeaders(), m_message});
        }

    private:
        int m_code;
        std::string m_message;
    };

    SECTION("custom code and message is sent back") {
        TestSyncManager::Config config;
        config.transport = std::make_shared<CustomErrorTransport>(1001, "Boom!");
        TestSyncManager tsm(config);
        auto error = failed_log_in(tsm.app());
        CHECK(error.is_custom_error());
        CHECK(*error.additional_status_code == 1001);
        CHECK(error.reason() == "Boom!");
    }
}


static const std::string profile_0_name = "Ursus americanus Ursus boeckhi";
static const std::string profile_0_first_name = "Ursus americanus";
static const std::string profile_0_last_name = "Ursus boeckhi";
static const std::string profile_0_email = "Ursus ursinus";
static const std::string profile_0_picture_url = "Ursus malayanus";
static const std::string profile_0_gender = "Ursus thibetanus";
static const std::string profile_0_birthday = "Ursus americanus";
static const std::string profile_0_min_age = "Ursus maritimus";
static const std::string profile_0_max_age = "Ursus arctos";

static const nlohmann::json profile_0 = {
    {"name", profile_0_name},         {"first_name", profile_0_first_name},   {"last_name", profile_0_last_name},
    {"email", profile_0_email},       {"picture_url", profile_0_picture_url}, {"gender", profile_0_gender},
    {"birthday", profile_0_birthday}, {"min_age", profile_0_min_age},         {"max_age", profile_0_max_age}};

static nlohmann::json user_json(std::string access_token, std::string user_id = random_string(15))
{
    return {{"access_token", access_token},
            {"refresh_token", access_token},
            {"user_id", user_id},
            {"device_id", "Panda Bear"}};
}

static nlohmann::json user_profile_json(std::string user_id = random_string(15),
                                        std::string identity_0_id = "Ursus arctos isabellinus",
                                        std::string identity_1_id = "Ursus arctos horribilis",
                                        std::string provider_type = "anon-user")
{
    return {{"user_id", user_id},
            {"identities",
             {{{"id", identity_0_id}, {"provider_type", provider_type}, {"provider_id", "lol"}},
              {{"id", identity_1_id}, {"provider_type", "lol_wut"}, {"provider_id", "nah_dawg"}}}},
            {"data", profile_0}};
}

// MARK: - Unit Tests

class UnitTestTransport : public GenericNetworkTransport {
    std::string m_provider_type;

public:
    UnitTestTransport(const std::string& provider_type = "anon-user")
        : m_provider_type(provider_type)
    {
    }

    static std::string access_token;

    static const std::string api_key;
    static const std::string api_key_id;
    static const std::string api_key_name;
    static const std::string auth_route;
    static const std::string user_id;
    static const std::string identity_0_id;
    static const std::string identity_1_id;

    void set_provider_type(const std::string& provider_type)
    {
        m_provider_type = provider_type;
    }

private:
    void handle_profile(const Request& request, util::UniqueFunction<void(const Response&)>&& completion)
    {
        CHECK(request.method == HttpMethod::get);
        auto content_type = AppUtils::find_header("Content-Type", request.headers);
        CHECK(content_type);
        CHECK(content_type->second == "application/json;charset=utf-8");
        auto authorization = AppUtils::find_header("Authorization", request.headers);
        CHECK(authorization);
        CHECK(authorization->second == "Bearer " + access_token);
        CHECK(request.body.empty());
        CHECK(request.timeout_ms == 60000);

        std::string response =
            nlohmann::json({{"user_id", user_id},
                            {"identities",
                             {{{"id", identity_0_id}, {"provider_type", m_provider_type}, {"provider_id", "lol"}},
                              {{"id", identity_1_id}, {"provider_type", "lol_wut"}, {"provider_id", "nah_dawg"}}}},
                            {"data", profile_0}})
                .dump();

        completion(Response{200, 0, {}, response});
    }

    void handle_login(const Request& request, util::UniqueFunction<void(const Response&)>&& completion)
    {
        CHECK(request.method == HttpMethod::post);
        auto item = AppUtils::find_header("Content-Type", request.headers);
        CHECK(item);
        CHECK(item->second == "application/json;charset=utf-8");
        CHECK(nlohmann::json::parse(request.body)["options"] ==
              nlohmann::json({{"device",
                               {{"appId", "app_id"},
                                {"appVersion", "A Local App Version"},
                                {"platform", util::get_library_platform()},
                                {"platformVersion", "Object Store Test Platform Version"},
                                {"sdk", "SDK Name"},
                                {"sdkVersion", "SDK Version"},
                                {"cpuArch", util::get_library_cpu_arch()},
                                {"deviceName", "Device Name"},
                                {"deviceVersion", "Device Version"},
                                {"frameworkName", "Framework Name"},
                                {"frameworkVersion", "Framework Version"},
                                {"coreVersion", REALM_VERSION_STRING},
                                {"bundleId", "Bundle Id"}}}}));

        CHECK(request.timeout_ms == 60000);

        std::string response = nlohmann::json({{"access_token", access_token},
                                               {"refresh_token", access_token},
                                               {"user_id", random_string(15)},
                                               {"device_id", "Panda Bear"}})
                                   .dump();

        completion(Response{200, 0, {}, response});
    }

    void handle_location(const Request& request, util::UniqueFunction<void(const Response&)>&& completion)
    {
        CHECK(request.method == HttpMethod::get);
        CHECK(request.timeout_ms == 60000);

        std::string response = nlohmann::json({{"deployment_model", "this"},
                                               {"hostname", "field"},
                                               {"ws_hostname", "shouldn't"},
                                               {"location", "matter"}})
                                   .dump();

        completion(Response{200, 0, {}, response});
    }

    void handle_create_api_key(const Request& request, util::UniqueFunction<void(const Response&)>&& completion)
    {
        CHECK(request.method == HttpMethod::post);
        auto item = AppUtils::find_header("Content-Type", request.headers);
        CHECK(item);
        CHECK(item->second == "application/json;charset=utf-8");
        CHECK(nlohmann::json::parse(request.body) == nlohmann::json({{"name", api_key_name}}));
        CHECK(request.timeout_ms == 60000);

        std::string response =
            nlohmann::json({{"_id", api_key_id}, {"key", api_key}, {"name", api_key_name}, {"disabled", false}})
                .dump();

        completion(Response{200, 0, {}, response});
    }

    void handle_fetch_api_key(const Request& request, util::UniqueFunction<void(const Response&)>&& completion)
    {
        CHECK(request.method == HttpMethod::get);
        auto item = AppUtils::find_header("Content-Type", request.headers);
        CHECK(item);
        CHECK(item->second == "application/json;charset=utf-8");

        CHECK(request.body == "");
        CHECK(request.timeout_ms == 60000);

        std::string response =
            nlohmann::json({{"_id", api_key_id}, {"name", api_key_name}, {"disabled", false}}).dump();

        completion(Response{200, 0, {}, response});
    }

    void handle_fetch_api_keys(const Request& request, util::UniqueFunction<void(const Response&)>&& completion)
    {
        CHECK(request.method == HttpMethod::get);
        auto item = AppUtils::find_header("Content-Type", request.headers);
        CHECK(item);
        CHECK(item->second == "application/json;charset=utf-8");

        CHECK(request.body == "");
        CHECK(request.timeout_ms == 60000);

        auto elements = std::vector<nlohmann::json>();
        for (int i = 0; i < 2; i++) {
            elements.push_back({{"_id", api_key_id}, {"name", api_key_name}, {"disabled", false}});
        }

        completion(Response{200, 0, {}, nlohmann::json(elements).dump()});
    }

    void handle_token_refresh(const Request& request, util::UniqueFunction<void(const Response&)>&& completion)
    {
        CHECK(request.method == HttpMethod::post);
        auto item = AppUtils::find_header("Content-Type", request.headers);
        CHECK(item);
        CHECK(item->second == "application/json;charset=utf-8");

        CHECK(request.body == "");
        CHECK(request.timeout_ms == 60000);

        auto elements = std::vector<nlohmann::json>();
        nlohmann::json json{{"access_token", access_token}};

        completion(Response{200, 0, {}, json.dump()});
    }

public:
    void send_request_to_server(const Request& request,
                                util::UniqueFunction<void(const Response&)>&& completion) override
    {
        if (request.url.find("/login") != std::string::npos) {
            handle_login(request, std::move(completion));
        }
        else if (request.url.find("/profile") != std::string::npos) {
            handle_profile(request, std::move(completion));
        }
        else if (request.url.find("/session") != std::string::npos && request.method != HttpMethod::post) {
            completion(Response{200, 0, {}, ""});
        }
        else if (request.url.find("/api_keys") != std::string::npos && request.method == HttpMethod::post) {
            handle_create_api_key(request, std::move(completion));
        }
        else if (request.url.find(util::format("/api_keys/%1", api_key_id)) != std::string::npos &&
                 request.method == HttpMethod::get) {
            handle_fetch_api_key(request, std::move(completion));
        }
        else if (request.url.find("/api_keys") != std::string::npos && request.method == HttpMethod::get) {
            handle_fetch_api_keys(request, std::move(completion));
        }
        else if (request.url.find("/session") != std::string::npos && request.method == HttpMethod::post) {
            handle_token_refresh(request, std::move(completion));
        }
        else if (request.url.find("/location") != std::string::npos && request.method == HttpMethod::get) {
            handle_location(request, std::move(completion));
        }
        else {
            completion(Response{200, 0, {}, "something arbitrary"});
        }
    }
};

static TestSyncManager::Config get_config()
{
    return get_config(instance_of<UnitTestTransport>);
}

static const std::string good_access_token =
    "eyJhbGciOiJIUzI1NiIsInR5cCI6IkpXVCJ9."
    "eyJleHAiOjE1ODE1MDc3OTYsImlhdCI6MTU4MTUwNTk5NiwiaXNzIjoiNWU0M2RkY2M2MzZlZTEwNmVhYTEyYmRjIiwic3RpdGNoX2RldklkIjoi"
    "MDAwMDAwMDAwMDAwMDAwMDAwMDAwMDAwIiwic3RpdGNoX2RvbWFpbklkIjoiNWUxNDk5MTNjOTBiNGFmMGViZTkzNTI3Iiwic3ViIjoiNWU0M2Rk"
    "Y2M2MzZlZTEwNmVhYTEyYmRhIiwidHlwIjoiYWNjZXNzIn0.0q3y9KpFxEnbmRwahvjWU1v9y1T1s3r2eozu93vMc3s";

static const std::string good_access_token2 =
    "eyJhbGciOiJIUzI1NiIsInR5cCI6IkpXVCJ9."
    "eyJleHAiOjE1ODkzMDE3MjAsImlhdCI6MTU4NDExODcyMCwiaXNzIjoiNWU2YmJiYzBhNmI3ZGZkM2UyNTA0OGI3Iiwic3RpdGNoX2RldklkIjoi"
    "MDAwMDAwMDAwMDAwMDAwMDAwMDAwMDAwIiwic3RpdGNoX2RvbWFpbklkIjoiNWUxNDk5MTNjOTBiNGFmMGViZTkzNTI3Iiwic3ViIjoiNWU2YmJi"
    "YzBhNmI3ZGZkM2UyNTA0OGIzIiwidHlwIjoiYWNjZXNzIn0.eSX4QMjIOLbdOYOPzQrD_racwLUk1HGFgxtx2a34k80";

std::string UnitTestTransport::access_token = good_access_token;

static const std::string bad_access_token = "lolwut";
static const std::string dummy_device_id = "123400000000000000000000";

const std::string UnitTestTransport::api_key = "lVRPQVYBJSIbGos2ZZn0mGaIq1SIOsGaZ5lrcp8bxlR5jg4OGuGwQq1GkektNQ3i";
const std::string UnitTestTransport::api_key_id = "5e5e6f0abe4ae2a2c2c2d329";
const std::string UnitTestTransport::api_key_name = "some_api_key_name";
const std::string UnitTestTransport::auth_route = "https://mongodb.com/unittests";
const std::string UnitTestTransport::user_id = "Ailuropoda melanoleuca";
const std::string UnitTestTransport::identity_0_id = "Ursus arctos isabellinus";
const std::string UnitTestTransport::identity_1_id = "Ursus arctos horribilis";

TEST_CASE("subscribable unit tests", "[sync][app][local]") {
    struct Foo : public Subscribable<Foo> {
        void event()
        {
            emit_change_to_subscribers(*this);
        }
    };

    auto foo = Foo();

    SECTION("subscriber receives events") {
        auto event_count = 0;
        auto token = foo.subscribe([&event_count](auto&) {
            event_count++;
        });

        foo.event();
        foo.event();
        foo.event();

        CHECK(event_count == 3);
    }

    SECTION("subscriber can unsubscribe") {
        auto event_count = 0;
        auto token = foo.subscribe([&event_count](auto&) {
            event_count++;
        });

        foo.event();
        CHECK(event_count == 1);

        foo.unsubscribe(token);
        foo.event();
        CHECK(event_count == 1);
    }

    SECTION("subscriber is unsubscribed on dtor") {
        auto event_count = 0;
        {
            auto token = foo.subscribe([&event_count](auto&) {
                event_count++;
            });

            foo.event();
            CHECK(event_count == 1);
        }
        foo.event();
        CHECK(event_count == 1);
    }

    SECTION("multiple subscribers receive events") {
        auto event_count = 0;
        {
            auto token1 = foo.subscribe([&event_count](auto&) {
                event_count++;
            });
            auto token2 = foo.subscribe([&event_count](auto&) {
                event_count++;
            });

            foo.event();
            CHECK(event_count == 2);
        }
        foo.event();
        CHECK(event_count == 2);
    }
}

TEST_CASE("app: login_with_credentials unit_tests", "[sync][app][local]") {
    auto config = get_config();

    SECTION("login_anonymous good") {
        UnitTestTransport::access_token = good_access_token;
        config.base_path = util::make_temp_dir();
        config.should_teardown_test_directory = false;
        {
            TestSyncManager tsm(config);
            auto app = tsm.app();

            auto user = log_in(app);

            CHECK(user->identities().size() == 2);
            CHECK(user->identities()[0].id == UnitTestTransport::identity_0_id);
            CHECK(user->identities()[1].id == UnitTestTransport::identity_1_id);
            SyncUserProfile user_profile = user->user_profile();

            CHECK(user_profile.name() == profile_0_name);
            CHECK(user_profile.first_name() == profile_0_first_name);
            CHECK(user_profile.last_name() == profile_0_last_name);
            CHECK(user_profile.email() == profile_0_email);
            CHECK(user_profile.picture_url() == profile_0_picture_url);
            CHECK(user_profile.gender() == profile_0_gender);
            CHECK(user_profile.birthday() == profile_0_birthday);
            CHECK(user_profile.min_age() == profile_0_min_age);
            CHECK(user_profile.max_age() == profile_0_max_age);
        }
        App::clear_cached_apps();
        // assert everything is stored properly between runs
        {
            TestSyncManager tsm(config);
            auto app = tsm.app();
            REQUIRE(app->all_users().size() == 1);
            auto user = app->all_users()[0];
            CHECK(user->identities().size() == 2);
            CHECK(user->identities()[0].id == UnitTestTransport::identity_0_id);
            CHECK(user->identities()[1].id == UnitTestTransport::identity_1_id);
            SyncUserProfile user_profile = user->user_profile();

            CHECK(user_profile.name() == profile_0_name);
            CHECK(user_profile.first_name() == profile_0_first_name);
            CHECK(user_profile.last_name() == profile_0_last_name);
            CHECK(user_profile.email() == profile_0_email);
            CHECK(user_profile.picture_url() == profile_0_picture_url);
            CHECK(user_profile.gender() == profile_0_gender);
            CHECK(user_profile.birthday() == profile_0_birthday);
            CHECK(user_profile.min_age() == profile_0_min_age);
            CHECK(user_profile.max_age() == profile_0_max_age);
        }
    }

    SECTION("login_anonymous bad") {
        struct transport : UnitTestTransport {
            void send_request_to_server(const Request& request,
                                        util::UniqueFunction<void(const Response&)>&& completion) override
            {
                if (request.url.find("/login") != std::string::npos) {
                    completion({200, 0, {}, user_json(bad_access_token).dump()});
                }
                else {
                    UnitTestTransport::send_request_to_server(request, std::move(completion));
                }
            }
        };

        config.transport = instance_of<transport>;
        TestSyncManager tsm(config);
        auto error = failed_log_in(tsm.app());
        CHECK(error.reason() == std::string("jwt missing parts"));
        CHECK(error.code_string() == "BadToken");
        CHECK(error.is_json_error());
        CHECK(error.code() == ErrorCodes::BadToken);
    }

    SECTION("login_anonynous multiple users") {
        UnitTestTransport::access_token = good_access_token;
        config.base_path = util::make_temp_dir();
        config.should_teardown_test_directory = false;
        TestSyncManager tsm(config);
        auto app = tsm.app();

        auto user1 = log_in(app);
        auto user2 = log_in(app, AppCredentials::anonymous(false));
        CHECK(user1 != user2);
    }
}

TEST_CASE("app: UserAPIKeyProviderClient unit_tests", "[sync][app][local]") {
    TestSyncManager sync_manager(get_config(), {});
    auto app = sync_manager.app();
    auto client = app->provider_client<App::UserAPIKeyProviderClient>();

    std::shared_ptr<SyncUser> logged_in_user = app->sync_manager()->get_user(
        UnitTestTransport::user_id, good_access_token, good_access_token, "anon-user", dummy_device_id);
    bool processed = false;
    ObjectId obj_id(UnitTestTransport::api_key_id.c_str());

    SECTION("create api key") {
        client.create_api_key(UnitTestTransport::api_key_name, logged_in_user,
                              [&](App::UserAPIKey user_api_key, Optional<AppError> error) {
                                  REQUIRE_FALSE(error);
                                  CHECK(user_api_key.disabled == false);
                                  CHECK(user_api_key.id.to_string() == UnitTestTransport::api_key_id);
                                  CHECK(user_api_key.key == UnitTestTransport::api_key);
                                  CHECK(user_api_key.name == UnitTestTransport::api_key_name);
                              });
    }

    SECTION("fetch api key") {
        client.fetch_api_key(obj_id, logged_in_user, [&](App::UserAPIKey user_api_key, Optional<AppError> error) {
            REQUIRE_FALSE(error);
            CHECK(user_api_key.disabled == false);
            CHECK(user_api_key.id.to_string() == UnitTestTransport::api_key_id);
            CHECK(user_api_key.name == UnitTestTransport::api_key_name);
        });
    }

    SECTION("fetch api keys") {
        client.fetch_api_keys(logged_in_user,
                              [&](std::vector<App::UserAPIKey> user_api_keys, Optional<AppError> error) {
                                  REQUIRE_FALSE(error);
                                  CHECK(user_api_keys.size() == 2);
                                  for (auto user_api_key : user_api_keys) {
                                      CHECK(user_api_key.disabled == false);
                                      CHECK(user_api_key.id.to_string() == UnitTestTransport::api_key_id);
                                      CHECK(user_api_key.name == UnitTestTransport::api_key_name);
                                  }
                                  processed = true;
                              });
        CHECK(processed);
    }
}


TEST_CASE("app: user_semantics", "[app][local]") {
    TestSyncManager tsm(get_config(), {});
    auto app = tsm.app();

    const auto login_user_email_pass = [=] {
        return log_in(app, AppCredentials::username_password("bob", "thompson"));
    };
    const auto login_user_anonymous = [=] {
        return log_in(app, AppCredentials::anonymous());
    };

    CHECK(!app->current_user());

    int event_processed = 0;
    auto token = app->subscribe([&event_processed](auto&) {
        event_processed++;
    });

    SECTION("current user is populated") {
        const auto user1 = login_user_anonymous();
        CHECK(app->current_user()->identity() == user1->identity());
        CHECK(event_processed == 1);
    }

    SECTION("current user is updated on login") {
        const auto user1 = login_user_anonymous();
        CHECK(app->current_user()->identity() == user1->identity());
        const auto user2 = login_user_email_pass();
        CHECK(app->current_user()->identity() == user2->identity());
        CHECK(user1->identity() != user2->identity());
        CHECK(event_processed == 2);
    }

    SECTION("current user is updated to last used user on logout") {
        const auto user1 = login_user_anonymous();
        CHECK(app->current_user()->identity() == user1->identity());
        CHECK(app->all_users()[0]->state() == SyncUser::State::LoggedIn);

        const auto user2 = login_user_email_pass();
        CHECK(app->all_users()[0]->state() == SyncUser::State::LoggedIn);
        CHECK(app->all_users()[1]->state() == SyncUser::State::LoggedIn);
        CHECK(app->current_user()->identity() == user2->identity());
        CHECK(user1->identity() != user2->identity());

        // shuold reuse existing session
        const auto user3 = login_user_anonymous();
        CHECK(user3->identity() == user1->identity());

        auto user_events_processed = 0;
        auto _ = user3->subscribe([&user_events_processed](auto&) {
            user_events_processed++;
        });

        app->log_out([](auto) {});
        CHECK(user_events_processed == 1);

        CHECK(app->current_user()->identity() == user2->identity());

        CHECK(app->all_users().size() == 1);
        CHECK(app->all_users()[0]->state() == SyncUser::State::LoggedIn);

        CHECK(event_processed == 4);
    }

    SECTION("anon users are removed on logout") {
        const auto user1 = login_user_anonymous();
        CHECK(app->current_user()->identity() == user1->identity());
        CHECK(app->all_users()[0]->state() == SyncUser::State::LoggedIn);

        const auto user2 = login_user_anonymous();
        CHECK(app->all_users()[0]->state() == SyncUser::State::LoggedIn);
        CHECK(app->all_users().size() == 1);
        CHECK(app->current_user()->identity() == user2->identity());
        CHECK(user1->identity() == user2->identity());

        app->log_out([](auto) {});
        CHECK(app->all_users().size() == 0);

        CHECK(event_processed == 3);
    }

    SECTION("logout user") {
        auto user1 = login_user_email_pass();
        auto user2 = login_user_anonymous();

        // Anonymous users are special
        app->log_out(user2, [](Optional<AppError> error) {
            REQUIRE_FALSE(error);
        });
        CHECK(user2->state() == SyncUser::State::Removed);

        // Other users can be LoggedOut
        app->log_out(user1, [](Optional<AppError> error) {
            REQUIRE_FALSE(error);
        });
        CHECK(user1->state() == SyncUser::State::LoggedOut);

        // Logging out already logged out users, does nothing
        app->log_out(user1, [](Optional<AppError> error) {
            REQUIRE_FALSE(error);
        });
        CHECK(user1->state() == SyncUser::State::LoggedOut);

        app->log_out(user2, [](Optional<AppError> error) {
            REQUIRE_FALSE(error);
        });
        CHECK(user2->state() == SyncUser::State::Removed);

        CHECK(event_processed == 4);
    }

    SECTION("unsubscribed observers no longer process events") {
        app->unsubscribe(token);

        const auto user1 = login_user_anonymous();
        CHECK(app->current_user()->identity() == user1->identity());
        CHECK(app->all_users()[0]->state() == SyncUser::State::LoggedIn);

        const auto user2 = login_user_anonymous();
        CHECK(app->all_users()[0]->state() == SyncUser::State::LoggedIn);
        CHECK(app->all_users().size() == 1);
        CHECK(app->current_user()->identity() == user2->identity());
        CHECK(user1->identity() == user2->identity());

        app->log_out([](auto) {});
        CHECK(app->all_users().size() == 0);

        CHECK(event_processed == 0);
    }
}

struct ErrorCheckingTransport : public GenericNetworkTransport {
    ErrorCheckingTransport(Response* r)
        : m_response(r)
    {
    }
    void send_request_to_server(const Request&, util::UniqueFunction<void(const Response&)>&& completion) override
    {
        completion(Response(*m_response));
    }

private:
    Response* m_response;
};

TEST_CASE("app: response error handling", "[sync][app][local]") {
    std::string response_body = nlohmann::json({{"access_token", good_access_token},
                                                {"refresh_token", good_access_token},
                                                {"user_id", "Brown Bear"},
                                                {"device_id", "Panda Bear"}})
                                    .dump();

    Response response{200, 0, {{"Content-Type", "text/plain"}}, response_body};

    TestSyncManager tsm(get_config(std::make_shared<ErrorCheckingTransport>(&response)));
    auto app = tsm.app();

    SECTION("http 404") {
        response.http_status_code = 404;
        auto error = failed_log_in(app);
        CHECK(!error.is_json_error());
        CHECK(!error.is_custom_error());
        CHECK(!error.is_service_error());
        CHECK(error.is_http_error());
        CHECK(*error.additional_status_code == 404);
        CHECK(error.reason().find(std::string("http error code considered fatal")) != std::string::npos);
    }
    SECTION("http 500") {
        response.http_status_code = 500;
        auto error = failed_log_in(app);
        CHECK(!error.is_json_error());
        CHECK(!error.is_custom_error());
        CHECK(!error.is_service_error());
        CHECK(error.is_http_error());
        CHECK(*error.additional_status_code == 500);
        CHECK(error.reason().find(std::string("http error code considered fatal")) != std::string::npos);
        CHECK(error.link_to_server_logs.empty());
    }

    SECTION("custom error code") {
        response.custom_status_code = 42;
        response.body = "Custom error message";
        auto error = failed_log_in(app);
        CHECK(!error.is_http_error());
        CHECK(!error.is_json_error());
        CHECK(!error.is_service_error());
        CHECK(error.is_custom_error());
        CHECK(*error.additional_status_code == 42);
        CHECK(error.reason() == std::string("Custom error message"));
        CHECK(error.link_to_server_logs.empty());
    }

    SECTION("session error code") {
        response.headers = HttpHeaders{{"Content-Type", "application/json"}};
        response.http_status_code = 400;
        response.body = nlohmann::json({{"error_code", "MongoDBError"},
                                        {"error", "a fake MongoDB error message!"},
                                        {"access_token", good_access_token},
                                        {"refresh_token", good_access_token},
                                        {"user_id", "Brown Bear"},
                                        {"device_id", "Panda Bear"},
                                        {"link", "http://...whatever the server passes us"}})
                            .dump();
        auto error = failed_log_in(app);
        CHECK(!error.is_http_error());
        CHECK(!error.is_json_error());
        CHECK(!error.is_custom_error());
        CHECK(error.is_service_error());
        CHECK(error.code() == ErrorCodes::MongoDBError);
        CHECK(error.reason() == std::string("a fake MongoDB error message!"));
        CHECK(error.link_to_server_logs == std::string("http://...whatever the server passes us"));
    }

    SECTION("json error code") {
        response.body = "this: is not{} a valid json body!";
        auto error = failed_log_in(app);
        CHECK(!error.is_http_error());
        CHECK(error.is_json_error());
        CHECK(!error.is_custom_error());
        CHECK(!error.is_service_error());
        CHECK(error.code() == ErrorCodes::MalformedJson);
        CHECK(error.reason() ==
              std::string("[json.exception.parse_error.101] parse error at line 1, column 2: syntax error "
                          "while parsing value - invalid literal; last read: 'th'"));
        CHECK(error.code_string() == "MalformedJson");
    }
}

TEST_CASE("app: switch user", "[sync][app][local]") {
    TestSyncManager tsm(get_config(), {});
    auto app = tsm.app();

    bool processed = false;

    SECTION("switch user expect success") {
        CHECK(app->sync_manager()->all_users().size() == 0);

        // Log in user 1
        auto user_a = log_in(app, AppCredentials::username_password("test@10gen.com", "password"));
        CHECK(app->sync_manager()->get_current_user() == user_a);

        // Log in user 2
        auto user_b = log_in(app, AppCredentials::username_password("test2@10gen.com", "password"));
        CHECK(app->sync_manager()->get_current_user() == user_b);

        CHECK(app->sync_manager()->all_users().size() == 2);

        auto user1 = app->switch_user(user_a);
        CHECK(user1 == user_a);

        CHECK(app->sync_manager()->get_current_user() == user_a);

        auto user2 = app->switch_user(user_b);
        CHECK(user2 == user_b);

        CHECK(app->sync_manager()->get_current_user() == user_b);
        processed = true;
        CHECK(processed);
    }

    SECTION("cannot switch to a logged out but not removed user") {
        CHECK(app->sync_manager()->all_users().size() == 0);

        // Log in user 1
        auto user_a = log_in(app, AppCredentials::username_password("test@10gen.com", "password"));
        CHECK(app->sync_manager()->get_current_user() == user_a);

        app->log_out([&](Optional<AppError> error) {
            REQUIRE_FALSE(error);
        });

        CHECK(app->sync_manager()->get_current_user() == nullptr);
        CHECK(user_a->state() == SyncUser::State::LoggedOut);

        // Log in user 2
        auto user_b = log_in(app, AppCredentials::username_password("test2@10gen.com", "password"));
        CHECK(app->sync_manager()->get_current_user() == user_b);
        CHECK(app->sync_manager()->all_users().size() == 2);

        REQUIRE_THROWS_AS(app->switch_user(user_a), AppError);
        CHECK(app->sync_manager()->get_current_user() == user_b);
    }
}

TEST_CASE("app: remove anonymous user", "[sync][app][local]") {
    TestSyncManager tsm(get_config(), {});
    auto app = tsm.app();

    SECTION("remove user expect success") {
        CHECK(app->sync_manager()->all_users().size() == 0);

        // Log in user 1
        auto user_a = log_in(app);
        CHECK(user_a->state() == SyncUser::State::LoggedIn);

        app->log_out(user_a, [&](Optional<AppError> error) {
            REQUIRE_FALSE(error);
            // a logged out anon user will be marked as Removed, not LoggedOut
            CHECK(user_a->state() == SyncUser::State::Removed);
        });
        CHECK(app->sync_manager()->all_users().empty());

        app->remove_user(user_a, [&](Optional<AppError> error) {
            CHECK(error->reason() == "User has already been removed");
            CHECK(app->sync_manager()->all_users().size() == 0);
        });

        // Log in user 2
        auto user_b = log_in(app);
        CHECK(app->sync_manager()->get_current_user() == user_b);
        CHECK(user_b->state() == SyncUser::State::LoggedIn);
        CHECK(app->sync_manager()->all_users().size() == 1);

        app->remove_user(user_b, [&](Optional<AppError> error) {
            REQUIRE_FALSE(error);
            CHECK(app->sync_manager()->all_users().size() == 0);
        });

        CHECK(app->sync_manager()->get_current_user() == nullptr);

        // check both handles are no longer valid
        CHECK(user_a->state() == SyncUser::State::Removed);
        CHECK(user_b->state() == SyncUser::State::Removed);
    }
}

TEST_CASE("app: remove user with credentials", "[sync][app][local]") {
    TestSyncManager tsm(get_config(), {});
    auto app = tsm.app();

    SECTION("log in, log out and remove") {
        CHECK(app->sync_manager()->all_users().size() == 0);
        CHECK(app->sync_manager()->get_current_user() == nullptr);

        auto user = log_in(app, AppCredentials::username_password("email", "pass"));

        CHECK(user->state() == SyncUser::State::LoggedIn);

        app->log_out(user, [&](Optional<AppError> error) {
            REQUIRE_FALSE(error);
        });

        CHECK(user->state() == SyncUser::State::LoggedOut);

        app->remove_user(user, [&](Optional<AppError> error) {
            REQUIRE_FALSE(error);
        });
        CHECK(app->sync_manager()->all_users().size() == 0);

        Optional<AppError> error;
        app->remove_user(user, [&](Optional<AppError> err) {
            error = err;
        });
        CHECK(error->code() > 0);
        CHECK(app->sync_manager()->all_users().size() == 0);
        CHECK(user->state() == SyncUser::State::Removed);
    }
}

TEST_CASE("app: link_user", "[sync][app][local]") {
    TestSyncManager tsm(get_config(), {});
    auto app = tsm.app();

    auto email = util::format("realm_tests_do_autoverify%1@%2.com", random_string(10), random_string(10));
    auto password = random_string(10);

    auto custom_credentials = AppCredentials::facebook("a_token");
    auto email_pass_credentials = AppCredentials::username_password(email, password);

    auto sync_user = log_in(app, email_pass_credentials);
    CHECK(sync_user->provider_type() == IdentityProviderUsernamePassword);

    SECTION("successful link") {
        bool processed = false;
        app->link_user(sync_user, custom_credentials, [&](std::shared_ptr<SyncUser> user, Optional<AppError> error) {
            REQUIRE_FALSE(error);
            REQUIRE(user);
            CHECK(user->identity() == sync_user->identity());
            processed = true;
        });
        CHECK(processed);
    }

    SECTION("link_user should fail when logged out") {
        app->log_out([&](Optional<AppError> error) {
            REQUIRE_FALSE(error);
        });

        bool processed = false;
        app->link_user(sync_user, custom_credentials, [&](std::shared_ptr<SyncUser> user, Optional<AppError> error) {
            CHECK(error->reason() == "The specified user is not logged in.");
            CHECK(!user);
            processed = true;
        });
        CHECK(processed);
    }
}

TEST_CASE("app: auth providers", "[sync][app][local]") {
    SECTION("auth providers facebook") {
        auto credentials = AppCredentials::facebook("a_token");
        CHECK(credentials.provider() == AuthProvider::FACEBOOK);
        CHECK(credentials.provider_as_string() == IdentityProviderFacebook);
        CHECK(credentials.serialize_as_bson() ==
              bson::BsonDocument{{"provider", "oauth2-facebook"}, {"accessToken", "a_token"}});
    }

    SECTION("auth providers anonymous") {
        auto credentials = AppCredentials::anonymous();
        CHECK(credentials.provider() == AuthProvider::ANONYMOUS);
        CHECK(credentials.provider_as_string() == IdentityProviderAnonymous);
        CHECK(credentials.serialize_as_bson() == bson::BsonDocument{{"provider", "anon-user"}});
    }

    SECTION("auth providers anonymous no reuse") {
        auto credentials = AppCredentials::anonymous(false);
        CHECK(credentials.provider() == AuthProvider::ANONYMOUS_NO_REUSE);
        CHECK(credentials.provider_as_string() == IdentityProviderAnonymous);
        CHECK(credentials.serialize_as_bson() == bson::BsonDocument{{"provider", "anon-user"}});
    }

    SECTION("auth providers google authCode") {
        auto credentials = AppCredentials::google(AuthCode("a_token"));
        CHECK(credentials.provider() == AuthProvider::GOOGLE);
        CHECK(credentials.provider_as_string() == IdentityProviderGoogle);
        CHECK(credentials.serialize_as_bson() ==
              bson::BsonDocument{{"provider", "oauth2-google"}, {"authCode", "a_token"}});
    }

    SECTION("auth providers google idToken") {
        auto credentials = AppCredentials::google(IdToken("a_token"));
        CHECK(credentials.provider() == AuthProvider::GOOGLE);
        CHECK(credentials.provider_as_string() == IdentityProviderGoogle);
        CHECK(credentials.serialize_as_bson() ==
              bson::BsonDocument{{"provider", "oauth2-google"}, {"id_token", "a_token"}});
    }

    SECTION("auth providers apple") {
        auto credentials = AppCredentials::apple("a_token");
        CHECK(credentials.provider() == AuthProvider::APPLE);
        CHECK(credentials.provider_as_string() == IdentityProviderApple);
        CHECK(credentials.serialize_as_bson() ==
              bson::BsonDocument{{"provider", "oauth2-apple"}, {"id_token", "a_token"}});
    }

    SECTION("auth providers custom") {
        auto credentials = AppCredentials::custom("a_token");
        CHECK(credentials.provider() == AuthProvider::CUSTOM);
        CHECK(credentials.provider_as_string() == IdentityProviderCustom);
        CHECK(credentials.serialize_as_bson() ==
              bson::BsonDocument{{"provider", "custom-token"}, {"token", "a_token"}});
    }

    SECTION("auth providers username password") {
        auto credentials = AppCredentials::username_password("user", "pass");
        CHECK(credentials.provider() == AuthProvider::USERNAME_PASSWORD);
        CHECK(credentials.provider_as_string() == IdentityProviderUsernamePassword);
        CHECK(credentials.serialize_as_bson() ==
              bson::BsonDocument{{"provider", "local-userpass"}, {"username", "user"}, {"password", "pass"}});
    }

    SECTION("auth providers function") {
        bson::BsonDocument function_params{{"name", "mongo"}};
        auto credentials = AppCredentials::function(function_params);
        CHECK(credentials.provider() == AuthProvider::FUNCTION);
        CHECK(credentials.provider_as_string() == IdentityProviderFunction);
        CHECK(credentials.serialize_as_bson() == bson::BsonDocument{{"name", "mongo"}});
    }

    SECTION("auth providers api key") {
        auto credentials = AppCredentials::api_key("a key");
        CHECK(credentials.provider() == AuthProvider::API_KEY);
        CHECK(credentials.provider_as_string() == IdentityProviderAPIKey);
        CHECK(credentials.serialize_as_bson() == bson::BsonDocument{{"provider", "api-key"}, {"key", "a key"}});
        CHECK(enum_from_provider_type(provider_type_from_enum(AuthProvider::API_KEY)) == AuthProvider::API_KEY);
    }
}

TEST_CASE("app: refresh access token unit tests", "[sync][app][local]") {
    auto setup_user = [](std::shared_ptr<App> app) {
        if (app->sync_manager()->get_current_user()) {
            return;
        }
        app->sync_manager()->get_user("a_user_id", good_access_token, good_access_token, "anon-user",
                                      dummy_device_id);
    };

    SECTION("refresh custom data happy path") {
        static bool session_route_hit = false;

        struct transport : UnitTestTransport {
            void send_request_to_server(const Request& request,
                                        util::UniqueFunction<void(const Response&)>&& completion) override
            {
                if (request.url.find("/session") != std::string::npos) {
                    session_route_hit = true;
                    nlohmann::json json{{"access_token", good_access_token}};
                    completion({200, 0, {}, json.dump()});
                }
                else {
                    UnitTestTransport::send_request_to_server(request, std::move(completion));
                }
            }
        };

        TestSyncManager sync_manager(get_config(instance_of<transport>));
        auto app = sync_manager.app();
        setup_user(app);

        bool processed = false;
        app->refresh_custom_data(app->sync_manager()->get_current_user(), [&](const Optional<AppError>& error) {
            REQUIRE_FALSE(error);
            CHECK(session_route_hit);
            processed = true;
        });
        CHECK(processed);
    }

    SECTION("refresh custom data sad path") {
        static bool session_route_hit = false;

        struct transport : UnitTestTransport {
            void send_request_to_server(const Request& request,
                                        util::UniqueFunction<void(const Response&)>&& completion) override
            {
                if (request.url.find("/session") != std::string::npos) {
                    session_route_hit = true;
                    nlohmann::json json{{"access_token", bad_access_token}};
                    completion({200, 0, {}, json.dump()});
                }
                else {
                    UnitTestTransport::send_request_to_server(request, std::move(completion));
                }
            }
        };

        TestSyncManager sync_manager(get_config(instance_of<transport>));
        auto app = sync_manager.app();
        setup_user(app);

        bool processed = false;
        app->refresh_custom_data(app->sync_manager()->get_current_user(), [&](const Optional<AppError>& error) {
            CHECK(error->reason() == "jwt missing parts");
            CHECK(error->code() == ErrorCodes::BadToken);
            CHECK(session_route_hit);
            processed = true;
        });
        CHECK(processed);
    }

    SECTION("refresh token ensure flow is correct") {
        /*
         Expected flow:
         Login - this gets access and refresh tokens
         Get profile - throw back a 401 error
         Refresh token - get a new token for the user
         Get profile - get the profile with the new token
         */

        struct transport : GenericNetworkTransport {
            bool login_hit = false;
            bool get_profile_1_hit = false;
            bool get_profile_2_hit = false;
            bool refresh_hit = false;

            void send_request_to_server(const Request& request,
                                        util::UniqueFunction<void(const Response&)>&& completion) override
            {
                if (request.url.find("/login") != std::string::npos) {
                    login_hit = true;
                    completion({200, 0, {}, user_json(good_access_token).dump()});
                }
                else if (request.url.find("/profile") != std::string::npos) {
                    CHECK(login_hit);

                    auto item = AppUtils::find_header("Authorization", request.headers);
                    CHECK(item);
                    auto access_token = item->second;
                    // simulated bad token request
                    if (access_token.find(good_access_token2) != std::string::npos) {
                        CHECK(login_hit);
                        CHECK(get_profile_1_hit);
                        CHECK(refresh_hit);

                        get_profile_2_hit = true;

                        completion({200, 0, {}, user_profile_json().dump()});
                    }
                    else if (access_token.find(good_access_token) != std::string::npos) {
                        CHECK(!get_profile_2_hit);
                        get_profile_1_hit = true;

                        completion({401, 0, {}});
                    }
                }
                else if (request.url.find("/session") != std::string::npos && request.method == HttpMethod::post) {
                    CHECK(login_hit);
                    CHECK(get_profile_1_hit);
                    CHECK(!get_profile_2_hit);
                    refresh_hit = true;

                    nlohmann::json json{{"access_token", good_access_token2}};
                    completion({200, 0, {}, json.dump()});
                }
                else if (request.url.find("/location") != std::string::npos) {
                    CHECK(request.method == HttpMethod::get);
                    completion({200,
                                0,
                                {},
                                "{\"deployment_model\":\"GLOBAL\",\"location\":\"US-VA\",\"hostname\":"
                                "\"http://localhost:9090\",\"ws_hostname\":\"ws://localhost:9090\"}"});
                }
            }
        };

        TestSyncManager sync_manager(get_config(instance_of<transport>));
        auto app = sync_manager.app();
        setup_user(app);
        REQUIRE(log_in(app));
    }
}

namespace {
class AsyncMockNetworkTransport {
public:
    AsyncMockNetworkTransport()
        : transport_thread(&AsyncMockNetworkTransport::worker_routine, this)
    {
    }

    void add_work_item(Response&& response, util::UniqueFunction<void(const Response&)>&& completion)
    {
        std::lock_guard<std::mutex> lk(transport_work_mutex);
        transport_work.push_front(ResponseWorkItem{std::move(response), std::move(completion)});
        transport_work_cond.notify_one();
    }

    void add_work_item(util::UniqueFunction<void()> cb)
    {
        std::lock_guard<std::mutex> lk(transport_work_mutex);
        transport_work.push_front(std::move(cb));
        transport_work_cond.notify_one();
    }

    void mark_complete()
    {
        std::unique_lock<std::mutex> lk(transport_work_mutex);
        test_complete = true;
        transport_work_cond.notify_one();
        lk.unlock();
        transport_thread.join();
    }

private:
    struct ResponseWorkItem {
        Response response;
        util::UniqueFunction<void(const Response&)> completion;
    };

    void worker_routine()
    {
        std::unique_lock<std::mutex> lk(transport_work_mutex);
        for (;;) {
            transport_work_cond.wait(lk, [&] {
                return test_complete || !transport_work.empty();
            });

            if (!transport_work.empty()) {
                auto work_item = std::move(transport_work.back());
                transport_work.pop_back();
                lk.unlock();

                mpark::visit(util::overload{[](ResponseWorkItem& work_item) {
                                                work_item.completion(std::move(work_item.response));
                                            },
                                            [](util::UniqueFunction<void()>& cb) {
                                                cb();
                                            }},
                             work_item);

                lk.lock();
                continue;
            }

            if (test_complete) {
                return;
            }
        }
    }

    std::mutex transport_work_mutex;
    std::condition_variable transport_work_cond;
    bool test_complete = false;
    std::list<mpark::variant<ResponseWorkItem, util::UniqueFunction<void()>>> transport_work;
    JoiningThread transport_thread;
};

} // namespace

TEST_CASE("app: app destroyed during token refresh", "[sync][app][local]") {
    AsyncMockNetworkTransport mock_transport_worker;
    enum class TestState { unknown, location, login, profile_1, profile_2, refresh_1, refresh_2, refresh_3 };
    struct TestStateBundle {
        void advance_to(TestState new_state)
        {
            std::lock_guard<std::mutex> lk(mutex);
            state = new_state;
            cond.notify_one();
        }

        TestState get() const
        {
            std::lock_guard<std::mutex> lk(mutex);
            return state;
        }

        void wait_for(TestState new_state)
        {
            std::unique_lock lk(mutex);
            bool failed = !cond.wait_for(lk, std::chrono::seconds(5), [&] {
                return state == new_state;
            });
            if (failed) {
                throw std::runtime_error("wait timed out");
            }
        }

        mutable std::mutex mutex;
        std::condition_variable cond;

        TestState state = TestState::unknown;
    } state;
    struct transport : public GenericNetworkTransport {
        transport(AsyncMockNetworkTransport& worker, TestStateBundle& state)
            : mock_transport_worker(worker)
            , state(state)
        {
        }

        void send_request_to_server(const Request& request,
                                    util::UniqueFunction<void(const Response&)>&& completion) override
        {
            if (request.url.find("/login") != std::string::npos) {
                CHECK(state.get() == TestState::location);
                state.advance_to(TestState::login);
                mock_transport_worker.add_work_item(
                    Response{200, 0, {}, user_json(encode_fake_jwt("access token 1")).dump()}, std::move(completion));
            }
            else if (request.url.find("/profile") != std::string::npos) {
                // simulated bad token request
                auto cur_state = state.get();
                CHECK((cur_state == TestState::refresh_1 || cur_state == TestState::login));
                if (cur_state == TestState::refresh_1) {
                    state.advance_to(TestState::profile_2);
                    mock_transport_worker.add_work_item(Response{200, 0, {}, user_profile_json().dump()},
                                                        std::move(completion));
                }
                else if (cur_state == TestState::login) {
                    state.advance_to(TestState::profile_1);
                    mock_transport_worker.add_work_item(Response{401, 0, {}}, std::move(completion));
                }
            }
            else if (request.url.find("/session") != std::string::npos && request.method == HttpMethod::post) {
                if (state.get() == TestState::profile_1) {
                    state.advance_to(TestState::refresh_1);
                    nlohmann::json json{{"access_token", encode_fake_jwt("access token 1")}};
                    mock_transport_worker.add_work_item(Response{200, 0, {}, json.dump()}, std::move(completion));
                }
                else if (state.get() == TestState::profile_2) {
                    state.advance_to(TestState::refresh_2);
                    mock_transport_worker.add_work_item(Response{200, 0, {}, "{\"error\":\"too bad, buddy!\"}"},
                                                        std::move(completion));
                }
                else {
                    CHECK(state.get() == TestState::refresh_2);
                    state.advance_to(TestState::refresh_3);
                    nlohmann::json json{{"access_token", encode_fake_jwt("access token 2")}};
                    mock_transport_worker.add_work_item(Response{200, 0, {}, json.dump()}, std::move(completion));
                }
            }
            else if (request.url.find("/location") != std::string::npos) {
                CHECK(request.method == HttpMethod::get);
                CHECK(state.get() == TestState::unknown);
                state.advance_to(TestState::location);
                mock_transport_worker.add_work_item(
                    Response{200,
                             0,
                             {},
                             "{\"deployment_model\":\"GLOBAL\",\"location\":\"US-VA\",\"hostname\":"
                             "\"http://localhost:9090\",\"ws_hostname\":\"ws://localhost:9090\"}"},
                    std::move(completion));
            }
        }

        AsyncMockNetworkTransport& mock_transport_worker;
        TestStateBundle& state;
    };
    TestSyncManager sync_manager(get_config(std::make_shared<transport>(mock_transport_worker, state)));
    auto app = sync_manager.app();

    {
        auto [cur_user_promise, cur_user_future] = util::make_promise_future<std::shared_ptr<SyncUser>>();
        app->log_in_with_credentials(AppCredentials::anonymous(),
                                     [promise = std::move(cur_user_promise)](std::shared_ptr<SyncUser> user,
                                                                             util::Optional<AppError> error) mutable {
                                         REQUIRE_FALSE(error);
                                         promise.emplace_value(std::move(user));
                                     });

        auto cur_user = std::move(cur_user_future).get();
        CHECK(cur_user);

        SyncTestFile config(app->current_user(), bson::Bson("foo"));
        // Ignore websocket errors, since sometimes a websocket connection gets started during the test
        config.sync_config->error_handler = [](std::shared_ptr<SyncSession> session, SyncError error) mutable {
            // Ignore websocket errors, since there's not really an app out there...
            if (error.reason().find("Bad WebSocket") != std::string::npos ||
                error.reason().find("Connection Failed") != std::string::npos ||
                error.reason().find("user has been removed") != std::string::npos) {
                util::format(std::cerr,
                             "An expected possible WebSocket error was caught during test: 'app destroyed during "
                             "token refresh': '%1' for '%2'",
                             error.what(), session->path());
            }
            else {
                std::string err_msg(util::format("An unexpected sync error was caught during test: 'app destroyed "
                                                 "during token refresh': '%1' for '%2'",
                                                 error.what(), session->path()));
                std::cerr << err_msg << std::endl;
                throw std::runtime_error(err_msg);
            }
        };
        auto r = Realm::get_shared_realm(config);
        auto session = r->sync_session();
        mock_transport_worker.add_work_item([session] {
            session->initiate_access_token_refresh();
        });
    }
    for (const auto& user : app->all_users()) {
        user->log_out();
    }

    timed_wait_for([&] {
        return !app->sync_manager()->has_existing_sessions();
    });

    mock_transport_worker.mark_complete();
}

TEST_CASE("app: metadata is persisted between sessions", "[sync][app][local]") {
    static const auto test_hostname = "proto://host:1234";
    static const auto test_ws_hostname = "wsproto://host:1234";

    struct transport : UnitTestTransport {
        void send_request_to_server(const Request& request,
                                    util::UniqueFunction<void(const Response&)>&& completion) override
        {
            if (request.url.find("/location") != std::string::npos) {
                CHECK(request.method == HttpMethod::get);
                completion({200,
                            0,
                            {},
                            nlohmann::json({{"deployment_model", "LOCAL"},
                                            {"location", "IE"},
                                            {"hostname", test_hostname},
                                            {"ws_hostname", test_ws_hostname}})
                                .dump()});
            }
            else if (request.url.find("functions/call") != std::string::npos) {
                REQUIRE(request.url.rfind(test_hostname, 0) != std::string::npos);
            }
            else {
                UnitTestTransport::send_request_to_server(request, std::move(completion));
            }
        }
    };

    TestSyncManager::Config config = get_config(instance_of<transport>);
    config.base_path = util::make_temp_dir();
    config.should_teardown_test_directory = false;

    {
        TestSyncManager sync_manager(config, {});
        auto app = sync_manager.app();
        app->log_in_with_credentials(AppCredentials::anonymous(), [](auto, auto error) {
            REQUIRE_FALSE(error);
        });
        REQUIRE(app->sync_manager()->sync_route().rfind(test_ws_hostname, 0) != std::string::npos);
    }

    App::clear_cached_apps();
    config.override_sync_route = false;
    config.should_teardown_test_directory = true;
    {
        TestSyncManager sync_manager(config);
        auto app = sync_manager.app();
        REQUIRE(app->sync_manager()->sync_route().rfind(test_ws_hostname, 0) != std::string::npos);
        app->call_function("function", {}, [](auto error, auto) {
            REQUIRE_FALSE(error);
        });
    }
}

TEST_CASE("app: make_streaming_request", "[sync][app][local]") {
    UnitTestTransport::access_token = good_access_token;

    constexpr uint64_t timeout_ms = 60000;
    auto config = get_config();
    config.app_config.default_request_timeout_ms = timeout_ms;
    TestSyncManager tsm(config);
    auto app = tsm.app();

    std::shared_ptr<SyncUser> user = log_in(app);

    using Headers = decltype(Request().headers);

    const auto url_prefix = "field/api/client/v2.0/app/app_id/functions/call?baas_request="sv;
    const auto get_request_args = [&](const Request& req) {
        REQUIRE(req.url.substr(0, url_prefix.size()) == url_prefix);
        auto args = req.url.substr(url_prefix.size());
        if (auto amp = args.find('&'); amp != std::string::npos) {
            args.resize(amp);
        }

        auto vec = util::base64_decode_to_vector(util::uri_percent_decode(args));
        REQUIRE(!!vec);
        auto parsed = bson::parse({vec->data(), vec->size()});
        REQUIRE(parsed.type() == bson::Bson::Type::Document);
        auto out = parsed.operator const bson::BsonDocument&();
        CHECK(out.size() == 3);
        return out;
    };

    const auto make_request = [&](std::shared_ptr<SyncUser> user, auto&&... args) {
        auto req = app->make_streaming_request(user, "func", bson::BsonArray{args...}, {"svc"});
        CHECK(req.method == HttpMethod::get);
        CHECK(req.body == "");
        CHECK(req.headers == Headers{{"Accept", "text/event-stream"}});
        CHECK(req.timeout_ms == timeout_ms);
        CHECK(req.uses_refresh_token == false);

        auto req_args = get_request_args(req);
        CHECK(req_args["name"] == "func");
        CHECK(req_args["service"] == "svc");
        CHECK(req_args["arguments"] == bson::BsonArray{args...});

        return req;
    };

    SECTION("no args") {
        auto req = make_request(nullptr);
        CHECK(req.url.find('&') == std::string::npos);
    }
    SECTION("args") {
        auto req = make_request(nullptr, "arg1", "arg2");
        CHECK(req.url.find('&') == std::string::npos);
    }
    SECTION("percent encoding") {
        // These force the base64 encoding to have + and / bytes and = padding, all of which are uri encoded.
        auto req = make_request(nullptr, ">>>>>?????");

        CHECK(req.url.find('&') == std::string::npos);
        CHECK(req.url.find("%2B") != std::string::npos);   // + (from >)
        CHECK(req.url.find("%2F") != std::string::npos);   // / (from ?)
        CHECK(req.url.find("%3D") != std::string::npos);   // = (tail padding)
        CHECK(req.url.rfind("%3D") == req.url.size() - 3); // = (tail padding)
    }
    SECTION("with user") {
        auto req = make_request(user, "arg1", "arg2");

        auto amp = req.url.find('&');
        REQUIRE(amp != std::string::npos);
        auto tail = req.url.substr(amp);
        REQUIRE(tail == ("&baas_at=" + user->access_token()));
    }
}

TEST_CASE("app: sync_user_profile unit tests", "[sync][app][local]") {
    SECTION("with empty map") {
        auto profile = SyncUserProfile(bson::BsonDocument());
        CHECK(profile.name() == util::none);
        CHECK(profile.email() == util::none);
        CHECK(profile.picture_url() == util::none);
        CHECK(profile.first_name() == util::none);
        CHECK(profile.last_name() == util::none);
        CHECK(profile.gender() == util::none);
        CHECK(profile.birthday() == util::none);
        CHECK(profile.min_age() == util::none);
        CHECK(profile.max_age() == util::none);
    }
    SECTION("with full map") {
        auto profile = SyncUserProfile(bson::BsonDocument({
            {"first_name", "Jan"},
            {"last_name", "Jaanson"},
            {"name", "Jan Jaanson"},
            {"email", "jan.jaanson@jaanson.com"},
            {"gender", "none"},
            {"birthday", "January 1, 1970"},
            {"min_age", "0"},
            {"max_age", "100"},
            {"picture_url", "some"},
        }));
        CHECK(profile.name() == "Jan Jaanson");
        CHECK(profile.email() == "jan.jaanson@jaanson.com");
        CHECK(profile.picture_url() == "some");
        CHECK(profile.first_name() == "Jan");
        CHECK(profile.last_name() == "Jaanson");
        CHECK(profile.gender() == "none");
        CHECK(profile.birthday() == "January 1, 1970");
        CHECK(profile.min_age() == "0");
        CHECK(profile.max_age() == "100");
    }
}

#if 0
TEST_CASE("app: app cannot get deallocated during log in", "[sync][app][local]") {
    AsyncMockNetworkTransport mock_transport_worker;
    enum class TestState { unknown, location, login, app_deallocated, profile };
    struct TestStateBundle {
        void advance_to(TestState new_state)
        {
            std::lock_guard<std::mutex> lk(mutex);
            state = new_state;
            cond.notify_one();
        }

        TestState get() const
        {
            std::lock_guard<std::mutex> lk(mutex);
            return state;
        }

        void wait_for(TestState new_state)
        {
            std::unique_lock<std::mutex> lk(mutex);
            cond.wait(lk, [&] {
                return state == new_state;
            });
        }

        mutable std::mutex mutex;
        std::condition_variable cond;

        TestState state = TestState::unknown;
    } state;
    struct transport : public GenericNetworkTransport {
        transport(AsyncMockNetworkTransport& worker, TestStateBundle& state)
            : mock_transport_worker(worker)
            , state(state)
        {
        }

        void send_request_to_server(const Request& request, util::UniqueFunction<void(const Response&)>&& completion) override
        {
            if (request.url.find("/login") != std::string::npos) {
                state.advance_to(TestState::login);
                state.wait_for(TestState::app_deallocated);
                mock_transport_worker.add_work_item(
                    Response{200, 0, {}, user_json(encode_fake_jwt("access token")).dump()},
                    std::move(completion));
            }
            else if (request.url.find("/profile") != std::string::npos) {
                state.advance_to(TestState::profile);
                mock_transport_worker.add_work_item(Response{200, 0, {}, user_profile_json().dump()},
                                                    std::move(completion));
            }
            else if (request.url.find("/location") != std::string::npos) {
                CHECK(request.method == HttpMethod::get);
                state.advance_to(TestState::location);
                mock_transport_worker.add_work_item(
                    Response{200,
                             0,
                             {},
                             "{\"deployment_model\":\"GLOBAL\",\"location\":\"US-VA\",\"hostname\":"
                             "\"http://localhost:9090\",\"ws_hostname\":\"ws://localhost:9090\"}"},
                    std::move(completion));
            }
        }

        AsyncMockNetworkTransport& mock_transport_worker;
        TestStateBundle& state;
    };

    auto [cur_user_promise, cur_user_future] = util::make_promise_future<std::shared_ptr<SyncUser>>();
    auto transporter = std::make_shared<transport>(mock_transport_worker, state);

    {
        TestSyncManager sync_manager(get_config(transporter));
        auto app = sync_manager.app();

        app->log_in_with_credentials(AppCredentials::anonymous(),
                                     [promise = std::move(cur_user_promise)](std::shared_ptr<SyncUser> user,
                                                                             util::Optional<AppError> error) mutable {
                                         REQUIRE_FALSE(error);
                                         promise.emplace_value(std::move(user));
                                     });
    }

    // At this point the test does not hold any reference to `app`.
    state.advance_to(TestState::app_deallocated);
    auto cur_user = std::move(cur_user_future).get();
    CHECK(cur_user);

    mock_transport_worker.mark_complete();
}
#endif

TEST_CASE("app: user logs out while profile is fetched", "[sync][app][local]") {
    AsyncMockNetworkTransport mock_transport_worker;
    enum class TestState { unknown, location, login, profile };
    struct TestStateBundle {
        void advance_to(TestState new_state)
        {
            std::lock_guard<std::mutex> lk(mutex);
            state = new_state;
            cond.notify_one();
        }

        TestState get() const
        {
            std::lock_guard<std::mutex> lk(mutex);
            return state;
        }

        void wait_for(TestState new_state)
        {
            std::unique_lock<std::mutex> lk(mutex);
            cond.wait(lk, [&] {
                return state == new_state;
            });
        }

        mutable std::mutex mutex;
        std::condition_variable cond;

        TestState state = TestState::unknown;
    } state;
    struct transport : public GenericNetworkTransport {
        transport(AsyncMockNetworkTransport& worker, TestStateBundle& state,
                  std::shared_ptr<SyncUser>& logged_in_user)
            : mock_transport_worker(worker)
            , state(state)
            , logged_in_user(logged_in_user)
        {
        }

        void send_request_to_server(const Request& request,
                                    util::UniqueFunction<void(const Response&)>&& completion) override
        {
            if (request.url.find("/login") != std::string::npos) {
                state.advance_to(TestState::login);
                mock_transport_worker.add_work_item(
                    Response{200, 0, {}, user_json(encode_fake_jwt("access token")).dump()}, std::move(completion));
            }
            else if (request.url.find("/profile") != std::string::npos) {
                logged_in_user->log_out();
                state.advance_to(TestState::profile);
                mock_transport_worker.add_work_item(Response{200, 0, {}, user_profile_json().dump()},
                                                    std::move(completion));
            }
            else if (request.url.find("/location") != std::string::npos) {
                CHECK(request.method == HttpMethod::get);
                state.advance_to(TestState::location);
                mock_transport_worker.add_work_item(
                    Response{200,
                             0,
                             {},
                             "{\"deployment_model\":\"GLOBAL\",\"location\":\"US-VA\",\"hostname\":"
                             "\"http://localhost:9090\",\"ws_hostname\":\"ws://localhost:9090\"}"},
                    std::move(completion));
            }
        }

        AsyncMockNetworkTransport& mock_transport_worker;
        TestStateBundle& state;
        std::shared_ptr<SyncUser>& logged_in_user;
    };

    std::shared_ptr<SyncUser> logged_in_user;
    auto transporter = std::make_shared<transport>(mock_transport_worker, state, logged_in_user);

    TestSyncManager sync_manager(get_config(transporter));
    auto app = sync_manager.app();

    logged_in_user = app->sync_manager()->get_user(UnitTestTransport::user_id, good_access_token, good_access_token,
                                                   "anon-user", dummy_device_id);
    auto custom_credentials = AppCredentials::facebook("a_token");
    auto [cur_user_promise, cur_user_future] = util::make_promise_future<std::shared_ptr<SyncUser>>();

    app->link_user(logged_in_user, custom_credentials,
                   [promise = std::move(cur_user_promise)](std::shared_ptr<SyncUser> user,
                                                           util::Optional<AppError> error) mutable {
                       REQUIRE_FALSE(error);
                       promise.emplace_value(std::move(user));
                   });

    auto cur_user = std::move(cur_user_future).get();
    CHECK(state.get() == TestState::profile);
    CHECK(cur_user);
    CHECK(cur_user == logged_in_user);

    mock_transport_worker.mark_complete();
}

TEST_CASE("app: shared instances", "[sync][app][local]") {
    App::Config base_config;
    set_app_config_defaults(base_config, instance_of<UnitTestTransport>);

    SyncClientConfig sync_config;
    sync_config.metadata_mode = SyncClientConfig::MetadataMode::NoMetadata;
    sync_config.base_file_path = util::make_temp_dir() + random_string(10);
    util::try_make_dir(sync_config.base_file_path);

    auto config1 = base_config;
    config1.app_id = "app1";

    auto config2 = base_config;
    config2.app_id = "app1";
    config2.base_url = "https://realm.mongodb.com"; // equivalent to default_base_url

    auto config3 = base_config;
    config3.app_id = "app2";

    auto config4 = base_config;
    config4.app_id = "app2";
    config4.base_url = "http://localhost:9090";

    // should all point to same underlying app
    auto app1_1 = App::get_shared_app(config1, sync_config);
    auto app1_2 = App::get_shared_app(config1, sync_config);
    auto app1_3 = App::get_cached_app(config1.app_id, config1.base_url);
    auto app1_4 = App::get_shared_app(config2, sync_config);
    auto app1_5 = App::get_cached_app(config1.app_id);

    CHECK(app1_1 == app1_2);
    CHECK(app1_1 == app1_3);
    CHECK(app1_1 == app1_4);
    CHECK(app1_1 == app1_5);

    // config3 and config4 should point to different apps
    auto app2_1 = App::get_shared_app(config3, sync_config);
    auto app2_2 = App::get_cached_app(config3.app_id, config3.base_url);
    auto app2_3 = App::get_shared_app(config4, sync_config);
    auto app2_4 = App::get_cached_app(config3.app_id);
    auto app2_5 = App::get_cached_app(config4.app_id, "https://some.different.url");

    CHECK(app2_1 == app2_2);
    CHECK(app2_1 != app2_3);
    CHECK(app2_4 != nullptr);
    CHECK(app2_5 == nullptr);

    CHECK(app1_1 != app2_1);
    CHECK(app1_1 != app2_3);
    CHECK(app1_1 != app2_4);
}<|MERGE_RESOLUTION|>--- conflicted
+++ resolved
@@ -2595,7 +2595,6 @@
             REQUIRE(wait_for_download(*r));
             std::unique_lock lk(logout_mutex);
             auto result = logout_cv.wait_for(lk, std::chrono::seconds(15), [&]() {
-<<<<<<< HEAD
                 return logged_out;
             });
             REQUIRE(result);
@@ -2648,60 +2647,6 @@
                 return logged_out;
             });
             REQUIRE(result);
-=======
-                return logged_out;
-            });
-            REQUIRE(result);
-            REQUIRE(!user1->is_logged_in());
-        }
-        SECTION("Too many websocket redirects logs out user") {
-            auto sync_manager = test_session.app()->sync_manager();
-            auto sync_session = sync_manager->get_existing_session(r->config().path);
-            sync_session->pause();
-
-            int connect_count = 0;
-            redir_provider->websocket_connect_func = [&connect_count](int& status_code, std::string& body) {
-                if (connect_count++ > 0)
-                    return false;
-
-                status_code = static_cast<int>(sync::HTTPStatus::MovedPermanently);
-                body = "";
-                return true;
-            };
-            int request_count = 0;
-            const int max_http_redirects = 20; // from app.cpp in object-store
-            redir_transport->request_hook = [&](const Request& request) {
-                logger->trace("request.url (%1): %2", request_count, request.url);
-                if (request_count++ == 0) {
-                    // First request should be a location request against the original URL
-                    REQUIRE(request.url.find(original_host) != std::string::npos);
-                    REQUIRE(request.url.find("/location") != std::string::npos);
-                    REQUIRE(request.redirect_count == 0);
-                }
-                if (request.url.find("/location") != std::string::npos) {
-                    // Keep returning the redirected response
-                    REQUIRE(request.redirect_count < max_http_redirects);
-                    redir_transport->simulated_response = {
-                        static_cast<int>(sync::HTTPStatus::MovedPermanently),
-                        0,
-                        {{"Location", redirect_url}, {"Content-Type", "application/json"}},
-                        "Some body data"};
-                }
-                else {
-                    // should not get any other types of requests during the test - the log out is local
-                    REQUIRE(false);
-                }
-            };
-
-            SyncManager::OnlyForTesting::voluntary_disconnect_all_connections(*sync_manager);
-            sync_session->resume();
-            REQUIRE(wait_for_download(*r));
-            std::unique_lock lk(logout_mutex);
-            auto result = logout_cv.wait_for(lk, std::chrono::seconds(15), [&]() {
-                return logged_out;
-            });
-            REQUIRE(result);
->>>>>>> f1434caa
             REQUIRE(!user1->is_logged_in());
         }
     }
