////////////////////////////////////////////////////////////////////////////
//
// Copyright 2016 Realm Inc.
//
// Licensed under the Apache License, Version 2.0 (the "License");
// you may not use this file except in compliance with the License.
// You may obtain a copy of the License at
//
// http://www.apache.org/licenses/LICENSE-2.0
//
// Unless required by applicable law or agreed to in writing, software
// distributed under the License is distributed on an "AS IS" BASIS,
// WITHOUT WARRANTIES OR CONDITIONS OF ANY KIND, either express or implied.
// See the License for the specific language governing permissions and
// limitations under the License.
//
////////////////////////////////////////////////////////////////////////////

#include <catch2/catch.hpp>
#include <realm/object-store/impl/object_accessor_impl.hpp>
#include <realm/object-store/property.hpp>
#include <realm/object-store/sync/app.hpp>
#include <realm/object-store/sync/app_credentials.hpp>
#include <realm/object-store/sync/async_open_task.hpp>
#include <realm/object-store/sync/mongo_client.hpp>
#include <realm/object-store/sync/mongo_database.hpp>
#include <realm/object-store/sync/mongo_collection.hpp>
#include <realm/object-store/sync/sync_session.hpp>

<<<<<<< HEAD
#include "sync_test_utils.hpp"
=======
#include "collection_fixtures.hpp"
>>>>>>> a5462a39
#include "util/baas_admin_api.hpp"
#include "util/event_loop.hpp"
#include "util/test_utils.hpp"
#include "util/test_file.hpp"

#include <external/json/json.hpp>
#include <realm/sync/access_token.hpp>
#include <realm/util/base64.hpp>
#include <realm/util/uri.hpp>
#include <realm/util/websocket.hpp>

#include <chrono>
#include <condition_variable>
#include <future>
#include <thread>
#include <iostream>
#include <list>
#include <mutex>
#include <thread>

using namespace realm;
using namespace realm::app;
using util::any_cast;
using util::Optional;

using namespace std::string_view_literals;

<<<<<<< HEAD
=======
std::ostream& operator<<(std::ostream& os, util::Optional<app::AppError> error)
{
    if (!error) {
        os << "(none)";
    }
    else {
        os << "AppError(error_code=" << error->error_code
           << ", http_status_code=" << error->http_status_code.value_or(0) << ", message=\"" << error->message
           << "\", link_to_server_logs=\"" << error->link_to_server_logs << "\")";
    }
    return os;
}

namespace {
template <typename Factory>
App::Config get_config(Factory factory)
{
    return {"app name",
            factory,
            util::none,
            util::none,
            Optional<std::string>("A Local App Version"),
            util::none,
            "Object Store Platform Tests",
            "Object Store Platform Version Blah",
            "An sdk version"};
}

std::shared_ptr<SyncUser> log_in(std::shared_ptr<App> app,
                                 app::AppCredentials credentials = app::AppCredentials::anonymous())
{
    std::shared_ptr<SyncUser> user;
    app->log_in_with_credentials(credentials,
                                 [&](std::shared_ptr<SyncUser> user_arg, util::Optional<app::AppError> error) {
                                     REQUIRE_FALSE(error);
                                     REQUIRE(user_arg);
                                     user = std::move(user_arg);
                                 });
    REQUIRE(user);
    return user;
}

app::AppError failed_log_in(std::shared_ptr<App> app,
                            app::AppCredentials credentials = app::AppCredentials::anonymous())
{
    util::Optional<app::AppError> err;
    app->log_in_with_credentials(credentials,
                                 [&](std::shared_ptr<SyncUser> user, util::Optional<app::AppError> error) {
                                     REQUIRE(error);
                                     REQUIRE_FALSE(user);
                                     err = error;
                                 });
    REQUIRE(err);
    return *err;
}

template <typename Transport>
std::unique_ptr<GenericNetworkTransport> factory()
{
    return std::unique_ptr<GenericNetworkTransport>(new Transport);
}
} // namespace


// temporarily disable these tests for now,
// but allow opt-in by building with REALM_ENABLE_AUTH_TESTS=1
#ifndef REALM_ENABLE_AUTH_TESTS
#define REALM_ENABLE_AUTH_TESTS 0
#endif

>>>>>>> a5462a39
#if REALM_ENABLE_AUTH_TESTS

namespace {

// This will create a new test app in the baas server at base_url
// to be used in tests throughout this file.
AppSession get_runtime_app_session(std::string base_url)
{
    static const AppSession cached_app_session = [&] {
        auto cached_app_session = create_app(default_app_config(base_url));
        return cached_app_session;
    }();
    return cached_app_session;
}

<<<<<<< HEAD
} // anonymous namespace
=======
class SynchronousTestTransport : public GenericNetworkTransport {
public:
    void send_request_to_server(const Request request, std::function<void(const Response)> completion_block) override
    {
        completion_block(do_http_request(request));
    }
};

#ifdef REALM_MONGODB_ENDPOINT
std::string get_base_url()
{
    // allows configuration with or without quotes
    std::string base_url = REALM_QUOTE(REALM_MONGODB_ENDPOINT);
    if (base_url.size() > 0 && base_url[0] == '"') {
        base_url.erase(0, 1);
    }
    if (base_url.size() > 0 && base_url[base_url.size() - 1] == '"') {
        base_url.erase(base_url.size() - 1);
    }
    return base_url;
}
#endif

struct AutoVerifiedEmailCredentials : AppCredentials {
    AutoVerifiedEmailCredentials()
    {
        // emails with this prefix will pass through the baas app due to the register function
        email = util::format("realm_tests_do_autoverify%1@%2.com", random_string(10), random_string(10));
        password = random_string(10);
        static_cast<AppCredentials&>(*this) = AppCredentials::username_password(email, password);
    }
    std::string email;
    std::string password;
};

void timed_wait_for(std::function<bool()> condition,
                    std::chrono::milliseconds max_ms = std::chrono::milliseconds(2000))
{
    const auto wait_start = std::chrono::steady_clock::now();
    util::EventLoop::main().run_until([&] {
        REQUIRE(std::chrono::steady_clock::now() - wait_start < max_ms);
        return condition();
    });
}

app::AppCredentials create_user_and_log_in(SharedApp app)
{
    REQUIRE(app);
    AutoVerifiedEmailCredentials creds;
    auto client = app->provider_client<App::UsernamePasswordProviderClient>();
    client.register_email(creds.email, creds.password, [&](Optional<app::AppError> error) {
        REQUIRE_FALSE(error);
    });
    log_in(app, creds);
    return std::move(creds);
}

template <typename Factory>
App::Config get_config(Factory factory, const AppSession& app_session)
{
    return {app_session.client_app_id,
            factory,
            app_session.admin_api.base_url(),
            util::none,
            Optional<std::string>("A Local App Version"),
            util::none,
            "Object Store Platform Tests",
            "Object Store Platform Version Blah",
            "An sdk version"};
}

// Get an App config suitable for integration testing against BaaS
App::Config get_integration_config()
{
    std::string base_url = get_base_url();
    REQUIRE(!base_url.empty());
    auto app_session = get_runtime_app_session(base_url);
    return get_config(factory<SynchronousTestTransport>, app_session);
}
} // namespace

// MARK: - Login with Credentials Tests
>>>>>>> a5462a39

TEST_CASE("app: login_with_credentials integration", "[sync][app]") {
    SECTION("login") {
        auto config = get_integration_config();
        TestSyncManager sync_manager(config, {});
        auto app = sync_manager.app();
        bool processed = false;

        int subscribe_processed = 0;
        auto token = app->subscribe([&subscribe_processed](auto& app) {
            if (!subscribe_processed) {
                subscribe_processed++;
                REQUIRE(static_cast<bool>(app.current_user()));
            }
            else {
                subscribe_processed++;
                REQUIRE(!static_cast<bool>(app.current_user()));
            }
        });

        auto user = log_in(app);
        CHECK(!user->device_id().empty());
        CHECK(user->has_device_id());

        app->log_out([&](auto error) {
            REQUIRE_FALSE(error);
            processed = true;
        });

        CHECK(processed);
        CHECK(subscribe_processed == 2);

        app->unsubscribe(token);
    }
}

// MARK: - UsernamePasswordProviderClient Tests

TEST_CASE("app: UsernamePasswordProviderClient integration", "[sync][app]") {
    const std::string base_url = get_base_url();
    AutoVerifiedEmailCredentials creds;
    auto email = creds.email;
    auto password = creds.password;

    auto config = get_integration_config();
    TestSyncManager sync_manager(config, {});
    auto app = sync_manager.app();
    auto client = app->provider_client<App::UsernamePasswordProviderClient>();

    bool processed = false;

    client.register_email(email, password, [&](Optional<app::AppError> error) {
        CAPTURE(email);
        CAPTURE(password);
        REQUIRE_FALSE(error); // first registration success
    });

    SECTION("double registration should fail") {
        client.register_email(email, password, [&](Optional<app::AppError> error) {
            // Error returned states the account has already been created
            REQUIRE(error);
            CHECK(error->message == "name already in use");
            CHECK(app::ServiceErrorCode(error->error_code.value()) == app::ServiceErrorCode::account_name_in_use);
            CHECK(!error->link_to_server_logs.empty());
            CHECK(error->link_to_server_logs.find(base_url) != std::string::npos);
            processed = true;
        });
        CHECK(processed);
    }

    SECTION("double registration should fail") {
        // the server registration function will reject emails that do not contain "realm_tests_do_autoverify"
        std::string email_to_reject = util::format("%1@%2.com", random_string(10), random_string(10));
        client.register_email(email_to_reject, password, [&](Optional<app::AppError> error) {
            REQUIRE(error);
            CHECK(error->message == util::format("failed to confirm user %1", email_to_reject));
            CHECK(app::ServiceErrorCode(error->error_code.value()) == app::ServiceErrorCode::bad_request);
            processed = true;
        });
        CHECK(processed);
    }

    SECTION("can login with registered account") {
        auto user = log_in(app, creds);
        CHECK(user->user_profile().email() == email);
    }

    SECTION("cannot login with wrong password") {
        app->log_in_with_credentials(realm::app::AppCredentials::username_password(email, "boogeyman"),
                                     [&](std::shared_ptr<realm::SyncUser> user, Optional<app::AppError> error) {
                                         CHECK(!user);
                                         REQUIRE(error);
                                         REQUIRE(error->error_code.value() ==
                                                 int(ServiceErrorCode::invalid_email_password));
                                         processed = true;
                                     });
        CHECK(processed);
    }

    SECTION("confirm user") {
        client.confirm_user("a_token", "a_token_id", [&](Optional<app::AppError> error) {
            REQUIRE(error);
            CHECK(error->message == "invalid token data");
            processed = true;
        });
        CHECK(processed);
    }

    SECTION("resend confirmation email") {
        client.resend_confirmation_email(email, [&](Optional<app::AppError> error) {
            REQUIRE(error);
            CHECK(error->message == "already confirmed");
            processed = true;
        });
        CHECK(processed);
    }

    SECTION("reset password invalid tokens") {
        client.reset_password(password, "token_sample", "token_id_sample", [&](Optional<app::AppError> error) {
            REQUIRE(error);
            CHECK(error->message == "invalid token data");
            CHECK(!error->link_to_server_logs.empty());
            CHECK(error->link_to_server_logs.find(base_url) != std::string::npos);
            processed = true;
        });
        CHECK(processed);
    }

    SECTION("reset password function success") {
        // the imported test app will accept password reset if the password contains "realm_tests_do_reset" via a
        // function
        std::string accepted_new_password = util::format("realm_tests_do_reset%1", random_string(10));
        client.call_reset_password_function(email, accepted_new_password, {}, [&](Optional<app::AppError> error) {
            REQUIRE_FALSE(error);
            processed = true;
        });
        CHECK(processed);
    }

    SECTION("reset password function failure") {
        std::string rejected_password = util::format("%1", random_string(10));
        client.call_reset_password_function(
            email, rejected_password, {"foo", "bar"}, [&](Optional<app::AppError> error) {
                REQUIRE(error);
                CHECK(error->message == util::format("failed to reset password for user %1", email));
                CHECK(error->is_service_error());
                processed = true;
            });
        CHECK(processed);
    }

    SECTION("reset password function for invalid user fails") {
        client.call_reset_password_function(util::format("%1@%2.com", random_string(5), random_string(5)), password,
                                            {"foo", "bar"}, [&](Optional<app::AppError> error) {
                                                REQUIRE(error);
                                                CHECK(error->message == "user not found");
                                                CHECK(error->is_service_error());
                                                CHECK(app::ServiceErrorCode(error->error_code.value()) ==
                                                      app::ServiceErrorCode::user_not_found);
                                                processed = true;
                                            });
        CHECK(processed);
    }

    SECTION("retry custom confirmation") {
        client.retry_custom_confirmation(email, [&](Optional<app::AppError> error) {
            REQUIRE(error);
            CHECK(error->message == "already confirmed");
            processed = true;
        });
        CHECK(processed);
    }

    SECTION("retry custom confirmation for invalid user fails") {
        client.retry_custom_confirmation(
            util::format("%1@%2.com", random_string(5), random_string(5)), [&](Optional<app::AppError> error) {
                REQUIRE(error);
                CHECK(error->message == "user not found");
                CHECK(error->is_service_error());
                CHECK(app::ServiceErrorCode(error->error_code.value()) == app::ServiceErrorCode::user_not_found);
                processed = true;
            });
        CHECK(processed);
    }

    SECTION("log in, remove, log in") {
        CHECK(app->sync_manager()->all_users().size() == 0);
        CHECK(app->sync_manager()->get_current_user() == nullptr);

        auto user = log_in(app, app::AppCredentials::username_password(email, password));
        CHECK(user->user_profile().email() == email);
        CHECK(user->state() == SyncUser::State::LoggedIn);

        app->remove_user(user, [&](Optional<app::AppError> error) {
            REQUIRE_FALSE(error);
        });
        CHECK(user->state() == SyncUser::State::Removed);

        log_in(app, app::AppCredentials::username_password(email, password));
        CHECK(user->state() == SyncUser::State::Removed);
        CHECK(app->current_user() != user);
        user = app->current_user();
        CHECK(user->user_profile().email() == email);
        CHECK(user->state() == SyncUser::State::LoggedIn);

        app->remove_user(user, [&](Optional<app::AppError> error) {
            REQUIRE(!error);
            CHECK(app->sync_manager()->all_users().size() == 0);
            processed = true;
        });

        CHECK(user->state() == SyncUser::State::Removed);
        CHECK(processed);
        CHECK(app->all_users().size() == 0);
    }
}

// MARK: - UserAPIKeyProviderClient Tests

TEST_CASE("app: UserAPIKeyProviderClient integration", "[sync][app]") {
    TestSyncManager sync_manager(get_integration_config(), {});
    auto app = sync_manager.app();
    auto client = app->provider_client<App::UserAPIKeyProviderClient>();

    bool processed = false;
    App::UserAPIKey api_key;

    SECTION("api-key") {
        create_user_and_log_in(app);
        std::shared_ptr<SyncUser> logged_in_user = app->current_user();
        auto api_key_name = util::format("%1", random_string(15));
        client.create_api_key(api_key_name, logged_in_user,
                              [&](App::UserAPIKey user_api_key, Optional<app::AppError> error) {
                                  REQUIRE_FALSE(error);
                                  CHECK(user_api_key.name == api_key_name);
                                  api_key = user_api_key;
                              });

        client.fetch_api_key(api_key.id, logged_in_user,
                             [&](App::UserAPIKey user_api_key, Optional<app::AppError> error) {
                                 REQUIRE_FALSE(error);
                                 CHECK(user_api_key.name == api_key_name);
                                 CHECK(user_api_key.id == api_key.id);
                             });

        client.fetch_api_keys(logged_in_user, [&](std::vector<App::UserAPIKey> api_keys, Optional<AppError> error) {
            CHECK(api_keys.size() == 1);
            for (auto key : api_keys) {
                CHECK(key.id.to_string() == api_key.id.to_string());
                CHECK(api_key.name == api_key_name);
                CHECK(key.id == api_key.id);
            }
            REQUIRE_FALSE(error);
        });

        client.enable_api_key(api_key.id, logged_in_user, [&](Optional<AppError> error) {
            REQUIRE_FALSE(error);
        });

        client.fetch_api_key(api_key.id, logged_in_user,
                             [&](App::UserAPIKey user_api_key, Optional<app::AppError> error) {
                                 REQUIRE_FALSE(error);
                                 CHECK(user_api_key.disabled == false);
                                 CHECK(user_api_key.name == api_key_name);
                                 CHECK(user_api_key.id == api_key.id);
                             });

        client.disable_api_key(api_key.id, logged_in_user, [&](Optional<AppError> error) {
            REQUIRE_FALSE(error);
        });

        client.fetch_api_key(api_key.id, logged_in_user,
                             [&](App::UserAPIKey user_api_key, Optional<app::AppError> error) {
                                 REQUIRE_FALSE(error);
                                 CHECK(user_api_key.disabled == true);
                                 CHECK(user_api_key.name == api_key_name);
                             });

        client.delete_api_key(api_key.id, logged_in_user, [&](Optional<AppError> error) {
            REQUIRE_FALSE(error);
        });

        client.fetch_api_key(api_key.id, logged_in_user,
                             [&](App::UserAPIKey user_api_key, Optional<app::AppError> error) {
                                 CHECK(user_api_key.name == "");
                                 CHECK(error);
                                 processed = true;
                             });

        CHECK(processed);
    }

    SECTION("api-key without a user") {
        std::shared_ptr<SyncUser> no_user = nullptr;
        auto api_key_name = util::format("%1", random_string(15));
        client.create_api_key(api_key_name, no_user,
                              [&](App::UserAPIKey user_api_key, Optional<app::AppError> error) {
                                  REQUIRE(error);
                                  CHECK(error->is_service_error());
                                  CHECK(error->message == "must authenticate first");
                                  CHECK(user_api_key.name == "");
                              });

        client.fetch_api_key(api_key.id, no_user, [&](App::UserAPIKey user_api_key, Optional<app::AppError> error) {
            REQUIRE(error);
            CHECK(error->is_service_error());
            CHECK(error->message == "must authenticate first");
            CHECK(user_api_key.name == "");
        });

        client.fetch_api_keys(no_user, [&](std::vector<App::UserAPIKey> api_keys, Optional<AppError> error) {
            REQUIRE(error);
            CHECK(error->is_service_error());
            CHECK(error->message == "must authenticate first");
            CHECK(api_keys.size() == 0);
        });

        client.enable_api_key(api_key.id, no_user, [&](Optional<AppError> error) {
            REQUIRE(error);
            CHECK(error->is_service_error());
            CHECK(error->message == "must authenticate first");
        });

        client.fetch_api_key(api_key.id, no_user, [&](App::UserAPIKey user_api_key, Optional<app::AppError> error) {
            REQUIRE(error);
            CHECK(error->is_service_error());
            CHECK(error->message == "must authenticate first");
            CHECK(user_api_key.name == "");
        });

        client.disable_api_key(api_key.id, no_user, [&](Optional<AppError> error) {
            REQUIRE(error);
            CHECK(error->is_service_error());
            CHECK(error->message == "must authenticate first");
        });

        client.fetch_api_key(api_key.id, no_user, [&](App::UserAPIKey user_api_key, Optional<app::AppError> error) {
            REQUIRE(error);
            CHECK(error->is_service_error());
            CHECK(error->message == "must authenticate first");
            CHECK(user_api_key.name == "");
        });

        client.delete_api_key(api_key.id, no_user, [&](Optional<AppError> error) {
            REQUIRE(error);
            CHECK(error->is_service_error());
            CHECK(error->message == "must authenticate first");
        });

        client.fetch_api_key(api_key.id, no_user, [&](App::UserAPIKey user_api_key, Optional<app::AppError> error) {
            CHECK(user_api_key.name == "");
            REQUIRE(error);
            CHECK(error->is_service_error());
            CHECK(error->message == "must authenticate first");
            processed = true;
        });
        CHECK(processed);
    }

    SECTION("api-key against the wrong user") {
        create_user_and_log_in(app);
        std::shared_ptr<SyncUser> first_user = app->current_user();
        create_user_and_log_in(app);
        std::shared_ptr<SyncUser> second_user = app->current_user();
        REQUIRE(first_user != second_user);
        auto api_key_name = util::format("%1", random_string(15));
        App::UserAPIKey api_key;
        App::UserAPIKeyProviderClient provider = app->provider_client<App::UserAPIKeyProviderClient>();

        provider.create_api_key(api_key_name, first_user,
                                [&](App::UserAPIKey user_api_key, Optional<app::AppError> error) {
                                    REQUIRE_FALSE(error);
                                    CHECK(user_api_key.name == api_key_name);
                                    api_key = user_api_key;
                                });

        provider.fetch_api_key(api_key.id, first_user,
                               [&](App::UserAPIKey user_api_key, Optional<app::AppError> error) {
                                   REQUIRE_FALSE(error);
                                   CHECK(user_api_key.name == api_key_name);
                                   CHECK(user_api_key.id.to_string() == user_api_key.id.to_string());
                               });

        provider.fetch_api_key(
            api_key.id, second_user, [&](App::UserAPIKey user_api_key, Optional<app::AppError> error) {
                REQUIRE(error);
                CHECK(error->message == "API key not found");
                CHECK(error->is_service_error());
                CHECK(app::ServiceErrorCode(error->error_code.value()) == app::ServiceErrorCode::api_key_not_found);
                CHECK(user_api_key.name == "");
            });

        provider.fetch_api_keys(first_user, [&](std::vector<App::UserAPIKey> api_keys, Optional<AppError> error) {
            CHECK(api_keys.size() == 1);
            for (auto api_key : api_keys) {
                CHECK(api_key.name == api_key_name);
            }
            REQUIRE_FALSE(error);
        });

        provider.fetch_api_keys(second_user, [&](std::vector<App::UserAPIKey> api_keys, Optional<AppError> error) {
            CHECK(api_keys.size() == 0);
            REQUIRE_FALSE(error);
        });

        provider.enable_api_key(api_key.id, first_user, [&](Optional<AppError> error) {
            REQUIRE_FALSE(error);
        });

        provider.enable_api_key(api_key.id, second_user, [&](Optional<AppError> error) {
            REQUIRE(error);
            CHECK(error->message == "API key not found");
            CHECK(error->is_service_error());
            CHECK(app::ServiceErrorCode(error->error_code.value()) == app::ServiceErrorCode::api_key_not_found);
        });

        provider.fetch_api_key(api_key.id, first_user,
                               [&](App::UserAPIKey user_api_key, Optional<app::AppError> error) {
                                   REQUIRE_FALSE(error);
                                   CHECK(user_api_key.disabled == false);
                                   CHECK(user_api_key.name == api_key_name);
                               });

        provider.fetch_api_key(
            api_key.id, second_user, [&](App::UserAPIKey user_api_key, Optional<app::AppError> error) {
                REQUIRE(error);
                CHECK(user_api_key.name == "");
                CHECK(error->message == "API key not found");
                CHECK(error->is_service_error());
                CHECK(app::ServiceErrorCode(error->error_code.value()) == app::ServiceErrorCode::api_key_not_found);
            });

        provider.disable_api_key(api_key.id, first_user, [&](Optional<AppError> error) {
            REQUIRE_FALSE(error);
        });

        provider.disable_api_key(api_key.id, second_user, [&](Optional<AppError> error) {
            REQUIRE(error);
            CHECK(error->message == "API key not found");
            CHECK(error->is_service_error());
            CHECK(app::ServiceErrorCode(error->error_code.value()) == app::ServiceErrorCode::api_key_not_found);
        });

        provider.fetch_api_key(api_key.id, first_user,
                               [&](App::UserAPIKey user_api_key, Optional<app::AppError> error) {
                                   REQUIRE_FALSE(error);
                                   CHECK(user_api_key.disabled == true);
                                   CHECK(user_api_key.name == api_key_name);
                               });

        provider.fetch_api_key(
            api_key.id, second_user, [&](App::UserAPIKey user_api_key, Optional<app::AppError> error) {
                REQUIRE(error);
                CHECK(user_api_key.name == "");
                CHECK(error->message == "API key not found");
                CHECK(error->is_service_error());
                CHECK(app::ServiceErrorCode(error->error_code.value()) == app::ServiceErrorCode::api_key_not_found);
            });

        provider.delete_api_key(api_key.id, second_user, [&](Optional<AppError> error) {
            REQUIRE(error);
            CHECK(error->message == "API key not found");
            CHECK(error->is_service_error());
            CHECK(app::ServiceErrorCode(error->error_code.value()) == app::ServiceErrorCode::api_key_not_found);
        });

        provider.delete_api_key(api_key.id, first_user, [&](Optional<AppError> error) {
            REQUIRE_FALSE(error);
        });

        provider.fetch_api_key(
            api_key.id, first_user, [&](App::UserAPIKey user_api_key, Optional<app::AppError> error) {
                CHECK(user_api_key.name == "");
                REQUIRE(error);
                CHECK(error->message == "API key not found");
                CHECK(error->is_service_error());
                CHECK(app::ServiceErrorCode(error->error_code.value()) == app::ServiceErrorCode::api_key_not_found);
                processed = true;
            });

        provider.fetch_api_key(
            api_key.id, second_user, [&](App::UserAPIKey user_api_key, Optional<app::AppError> error) {
                CHECK(user_api_key.name == "");
                REQUIRE(error);
                CHECK(error->message == "API key not found");
                CHECK(error->is_service_error());
                CHECK(app::ServiceErrorCode(error->error_code.value()) == app::ServiceErrorCode::api_key_not_found);
                processed = true;
            });

        CHECK(processed);
    }
}

// MARK: - Auth Providers Function Tests

TEST_CASE("app: auth providers function integration", "[sync][app]") {
    TestSyncManager sync_manager(get_integration_config(), {});
    auto app = sync_manager.app();

    SECTION("auth providers function integration") {
        bson::BsonDocument function_params{{"realmCustomAuthFuncUserId", "123456"}};
        auto credentials = app::AppCredentials::function(function_params);
        auto user = log_in(app, credentials);
        REQUIRE(user->provider_type() == IdentityProviderFunction);
    }
}

// MARK: - Link User Tests

TEST_CASE("app: link_user integration", "[sync][app]") {
    TestSyncManager sync_manager(get_integration_config(), {});
    auto app = sync_manager.app();

    SECTION("link_user intergration") {
        AutoVerifiedEmailCredentials creds;
        bool processed = false;
        std::shared_ptr<SyncUser> sync_user;

        app->provider_client<App::UsernamePasswordProviderClient>().register_email(
            creds.email, creds.password, [&](Optional<app::AppError> error) {
                CAPTURE(creds.email);
                CAPTURE(creds.password);
                REQUIRE_FALSE(error); // first registration success
            });

        sync_user = log_in(app);
        CHECK(sync_user->provider_type() == IdentityProviderAnonymous);

        app->link_user(sync_user, creds, [&](std::shared_ptr<SyncUser> user, Optional<app::AppError> error) {
            REQUIRE_FALSE(error);
            REQUIRE(user);
            CHECK(user->identity() == sync_user->identity());
            CHECK(user->identities().size() == 2);
            processed = true;
        });

        CHECK(processed);
    }
}

// MARK: - Call Function Tests

TEST_CASE("app: call function", "[sync][app]") {
    TestSyncManager sync_manager(get_integration_config(), {});
    auto app = sync_manager.app();

    create_user_and_log_in(app);

    bson::BsonArray toSum(5);
    std::iota(toSum.begin(), toSum.end(), static_cast<int64_t>(1));
    const auto checkFn = [](Optional<app::AppError> error, Optional<int64_t> sum) {
        REQUIRE(!error);
        CHECK(*sum == 15);
    };
    app->call_function<int64_t>("sumFunc", toSum, checkFn);
    app->call_function<int64_t>(app->sync_manager()->get_current_user(), "sumFunc", toSum, checkFn);
}

// MARK: - Remote Mongo Client Tests

TEST_CASE("app: remote mongo client", "[sync][app]") {
    TestSyncManager sync_manager(get_integration_config(), {});
    auto app = sync_manager.app();

    create_user_and_log_in(app);

    auto remote_client = app->current_user()->mongo_client("BackingDB");
    auto db = remote_client.db(get_runtime_app_session("").config.mongo_dbname);
    auto dog_collection = db["Dog"];
    auto person_collection = db["Person"];

    bson::BsonDocument dog_document{{"name", "fido"}, {"breed", "king charles"}};

    bson::BsonDocument dog_document2{{"name", "bob"}, {"breed", "french bulldog"}};

    auto dog3_object_id = ObjectId::gen();
    bson::BsonDocument dog_document3{
        {"_id", dog3_object_id},
        {"name", "petunia"},
        {"breed", "french bulldog"},
    };

    bson::BsonDocument person_document{
        {"firstName", "John"},
        {"lastName", "Johnson"},
        {"age", 30},
    };

    bson::BsonDocument person_document2{
        {"firstName", "Bob"},
        {"lastName", "Johnson"},
        {"age", 30},
    };

    bson::BsonDocument bad_document{{"bad", "value"}};

    dog_collection.delete_many(dog_document, [&](uint64_t, Optional<app::AppError> error) {
        REQUIRE_FALSE(error);
    });

    dog_collection.delete_many(dog_document2, [&](uint64_t, Optional<app::AppError> error) {
        REQUIRE_FALSE(error);
    });

    dog_collection.delete_many({}, [&](uint64_t, Optional<app::AppError> error) {
        REQUIRE_FALSE(error);
    });

    dog_collection.delete_many(person_document, [&](uint64_t, Optional<app::AppError> error) {
        REQUIRE_FALSE(error);
    });

    dog_collection.delete_many(person_document2, [&](uint64_t, Optional<app::AppError> error) {
        REQUIRE_FALSE(error);
    });

    SECTION("insert") {
        bool processed = false;
        ObjectId dog_object_id;
        ObjectId dog2_object_id;

        dog_collection.insert_one_bson(bad_document, [&](Optional<app::AppError> error, Optional<bson::Bson> bson) {
            CHECK(error);
            CHECK(!bson);
        });

        dog_collection.insert_one_bson(dog_document3, [&](Optional<app::AppError> error, Optional<bson::Bson> value) {
            REQUIRE_FALSE(error);
            auto bson = static_cast<bson::BsonDocument>(*value);
            CHECK(static_cast<ObjectId>(bson["insertedId"]) == dog3_object_id);
        });

        dog_collection.delete_many({}, [&](uint64_t, Optional<app::AppError> error) {
            REQUIRE_FALSE(error);
        });

        dog_collection.insert_one(bad_document, [&](Optional<bson::Bson> object_id, Optional<app::AppError> error) {
            CHECK(error);
            CHECK(!object_id);
        });

        dog_collection.insert_one(dog_document, [&](Optional<bson::Bson> object_id, Optional<app::AppError> error) {
            REQUIRE_FALSE(error);
            CHECK((*object_id).to_string() != "");
            dog_object_id = static_cast<ObjectId>(*object_id);
        });

        dog_collection.insert_one(dog_document2, [&](Optional<bson::Bson> object_id, Optional<app::AppError> error) {
            REQUIRE_FALSE(error);
            CHECK((*object_id).to_string() != "");
            dog2_object_id = static_cast<ObjectId>(*object_id);
        });

        dog_collection.insert_one(dog_document3, [&](Optional<bson::Bson> object_id, Optional<app::AppError> error) {
            REQUIRE_FALSE(error);
            CHECK(object_id->type() == bson::Bson::Type::ObjectId);
            CHECK(static_cast<ObjectId>(*object_id) == dog3_object_id);
        });

        person_document["dogs"] = bson::BsonArray({dog_object_id, dog2_object_id, dog3_object_id});
        person_collection.insert_one(person_document,
                                     [&](Optional<bson::Bson> object_id, Optional<app::AppError> error) {
                                         REQUIRE_FALSE(error);
                                         CHECK((*object_id).to_string() != "");
                                     });

        dog_collection.delete_many({}, [&](uint64_t, Optional<app::AppError> error) {
            REQUIRE_FALSE(error);
        });

        bson::BsonArray documents{
            dog_document,
            dog_document2,
            dog_document3,
        };

        dog_collection.insert_many_bson(documents, [&](Optional<app::AppError> error, Optional<bson::Bson> value) {
            REQUIRE_FALSE(error);
            auto bson = static_cast<bson::BsonDocument>(*value);
            auto insertedIds = static_cast<bson::BsonArray>(bson["insertedIds"]);
        });

        dog_collection.delete_many({}, [&](uint64_t, Optional<app::AppError> error) {
            REQUIRE_FALSE(error);
        });

        dog_collection.insert_many(documents,
                                   [&](std::vector<bson::Bson> inserted_docs, Optional<app::AppError> error) {
                                       REQUIRE_FALSE(error);
                                       CHECK(inserted_docs.size() == 3);
                                       CHECK(inserted_docs[0].type() == bson::Bson::Type::ObjectId);
                                       CHECK(inserted_docs[1].type() == bson::Bson::Type::ObjectId);
                                       CHECK(inserted_docs[2].type() == bson::Bson::Type::ObjectId);
                                       CHECK(static_cast<ObjectId>(inserted_docs[2]) == dog3_object_id);
                                       processed = true;
                                   });

        CHECK(processed);
    }

    SECTION("find") {
        bool processed = false;

        dog_collection.find(dog_document,
                            [&](Optional<bson::BsonArray> document_array, Optional<app::AppError> error) {
                                REQUIRE_FALSE(error);
                                CHECK((*document_array).size() == 0);
                            });

        dog_collection.find_bson(dog_document, {}, [&](Optional<app::AppError> error, Optional<bson::Bson> bson) {
            REQUIRE_FALSE(error);
            CHECK(static_cast<bson::BsonArray>(*bson).size() == 0);
        });

        dog_collection.find_one(dog_document,
                                [&](Optional<bson::BsonDocument> document, Optional<app::AppError> error) {
                                    REQUIRE_FALSE(error);
                                    CHECK(!document);
                                });

        dog_collection.find_one_bson(dog_document, {}, [&](Optional<app::AppError> error, Optional<bson::Bson> bson) {
            REQUIRE_FALSE(error);
            CHECK((!bson || bson::holds_alternative<util::None>(*bson)));
        });

        ObjectId dog_object_id;
        ObjectId dog2_object_id;

        dog_collection.insert_one(dog_document, [&](Optional<bson::Bson> object_id, Optional<app::AppError> error) {
            REQUIRE_FALSE(error);
            CHECK((*object_id).to_string() != "");
            dog_object_id = static_cast<ObjectId>(*object_id);
        });

        dog_collection.insert_one(dog_document2, [&](Optional<bson::Bson> object_id, Optional<app::AppError> error) {
            REQUIRE_FALSE(error);
            CHECK((*object_id).to_string() != "");
            dog2_object_id = static_cast<ObjectId>(*object_id);
        });

        person_document["dogs"] = bson::BsonArray({dog_object_id, dog2_object_id});
        person_collection.insert_one(person_document,
                                     [&](Optional<bson::Bson> object_id, Optional<app::AppError> error) {
                                         REQUIRE_FALSE(error);
                                         CHECK((*object_id).to_string() != "");
                                     });

        dog_collection.find(dog_document, [&](Optional<bson::BsonArray> documents, Optional<app::AppError> error) {
            REQUIRE_FALSE(error);
            CHECK((*documents).size() == 1);
        });

        dog_collection.find_bson(dog_document, {}, [&](Optional<app::AppError> error, Optional<bson::Bson> bson) {
            REQUIRE_FALSE(error);
            CHECK(static_cast<bson::BsonArray>(*bson).size() == 1);
        });

        person_collection.find(person_document,
                               [&](Optional<bson::BsonArray> documents, Optional<app::AppError> error) {
                                   REQUIRE_FALSE(error);
                                   CHECK((*documents).size() == 1);
                               });

        app::MongoCollection::FindOptions options{
            2,                                                               // document limit
            util::Optional<bson::BsonDocument>({{"name", 1}, {"breed", 1}}), // project
            util::Optional<bson::BsonDocument>({{"breed", 1}})               // sort
        };

        dog_collection.find(dog_document, options,
                            [&](Optional<bson::BsonArray> document_array, Optional<app::AppError> error) {
                                REQUIRE_FALSE(error);
                                CHECK((*document_array).size() == 1);
                            });

        dog_collection.find({{"name", "fido"}}, options,
                            [&](Optional<bson::BsonArray> document_array, Optional<app::AppError> error) {
                                REQUIRE_FALSE(error);
                                CHECK((*document_array).size() == 1);
                                auto king_charles = static_cast<bson::BsonDocument>((*document_array)[0]);
                                CHECK(king_charles["breed"] == "king charles");
                            });

        dog_collection.find_one(dog_document,
                                [&](Optional<bson::BsonDocument> document, Optional<app::AppError> error) {
                                    REQUIRE_FALSE(error);
                                    auto name = (*document)["name"];
                                    CHECK(name == "fido");
                                });

        dog_collection.find_one(dog_document, options,
                                [&](Optional<bson::BsonDocument> document, Optional<app::AppError> error) {
                                    REQUIRE_FALSE(error);
                                    auto name = (*document)["name"];
                                    CHECK(name == "fido");
                                });

        dog_collection.find_one_bson(dog_document, options,
                                     [&](Optional<app::AppError> error, Optional<bson::Bson> bson) {
                                         REQUIRE_FALSE(error);
                                         auto name = (static_cast<bson::BsonDocument>(*bson))["name"];
                                         CHECK(name == "fido");
                                     });

        dog_collection.find(dog_document, [&](Optional<bson::BsonArray> documents, Optional<app::AppError> error) {
            REQUIRE_FALSE(error);
            CHECK((*documents).size() == 1);
        });

        dog_collection.find_one_and_delete(dog_document,
                                           [&](Optional<bson::BsonDocument> document, Optional<app::AppError> error) {
                                               REQUIRE_FALSE(error);
                                               REQUIRE(document);
                                           });

        dog_collection.find_one_and_delete({{}},
                                           [&](Optional<bson::BsonDocument> document, Optional<app::AppError> error) {
                                               REQUIRE_FALSE(error);
                                               REQUIRE(document);
                                           });

        dog_collection.find_one_and_delete({{"invalid", "key"}},
                                           [&](Optional<bson::BsonDocument> document, Optional<app::AppError> error) {
                                               REQUIRE_FALSE(error);
                                               CHECK(!document);
                                           });

        dog_collection.find_one_and_delete_bson({{"invalid", "key"}}, {},
                                                [&](Optional<app::AppError> error, Optional<bson::Bson> bson) {
                                                    REQUIRE_FALSE(error);
                                                    CHECK((!bson || bson::holds_alternative<util::None>(*bson)));
                                                });

        dog_collection.find(dog_document, [&](Optional<bson::BsonArray> documents, Optional<app::AppError> error) {
            REQUIRE_FALSE(error);
            CHECK((*documents).size() == 0);
            processed = true;
        });

        CHECK(processed);
    }

    SECTION("count and aggregate") {
        bool processed = false;

        ObjectId dog_object_id;
        ObjectId dog2_object_id;

        dog_collection.insert_one(dog_document, [&](Optional<bson::Bson> object_id, Optional<app::AppError> error) {
            REQUIRE_FALSE(error);
            CHECK((*object_id).to_string() != "");
        });

        dog_collection.insert_one(dog_document, [&](Optional<bson::Bson> object_id, Optional<app::AppError> error) {
            REQUIRE_FALSE(error);
            CHECK((*object_id).to_string() != "");
            dog_object_id = static_cast<ObjectId>(*object_id);
        });

        dog_collection.insert_one(dog_document2, [&](Optional<bson::Bson> object_id, Optional<app::AppError> error) {
            REQUIRE_FALSE(error);
            CHECK((*object_id).to_string() != "");
            dog2_object_id = static_cast<ObjectId>(*object_id);
        });

        person_document["dogs"] = bson::BsonArray({dog_object_id, dog2_object_id});
        person_collection.insert_one(person_document,
                                     [&](Optional<bson::Bson> object_id, Optional<app::AppError> error) {
                                         REQUIRE_FALSE(error);
                                         CHECK((*object_id).to_string() != "");
                                     });

        bson::BsonDocument match{{"$match", bson::BsonDocument({{"name", "fido"}})}};

        bson::BsonDocument group{{"$group", bson::BsonDocument({{"_id", "$name"}})}};

        bson::BsonArray pipeline{match, group};

        dog_collection.aggregate(pipeline, [&](Optional<bson::BsonArray> documents, Optional<app::AppError> error) {
            REQUIRE_FALSE(error);
            CHECK((*documents).size() == 1);
        });

        dog_collection.aggregate_bson(pipeline, [&](Optional<app::AppError> error, Optional<bson::Bson> bson) {
            REQUIRE_FALSE(error);
            CHECK(static_cast<bson::BsonArray>(*bson).size() == 1);
        });

        dog_collection.count({{"breed", "king charles"}}, [&](uint64_t count, Optional<app::AppError> error) {
            REQUIRE_FALSE(error);
            CHECK(count == 2);
        });

        dog_collection.count_bson({{"breed", "king charles"}}, 0,
                                  [&](Optional<app::AppError> error, Optional<bson::Bson> bson) {
                                      REQUIRE_FALSE(error);
                                      CHECK(static_cast<int64_t>(*bson) == 2);
                                  });

        dog_collection.count({{"breed", "french bulldog"}}, [&](uint64_t count, Optional<app::AppError> error) {
            REQUIRE_FALSE(error);
            CHECK(count == 1);
        });

        dog_collection.count({{"breed", "king charles"}}, 1, [&](uint64_t count, Optional<app::AppError> error) {
            REQUIRE_FALSE(error);
            CHECK(count == 1);
        });

        person_collection.count(
            {{"firstName", "John"}, {"lastName", "Johnson"}, {"age", bson::BsonDocument({{"$gt", 25}})}}, 1,
            [&](uint64_t count, Optional<app::AppError> error) {
                REQUIRE_FALSE(error);
                CHECK(count == 1);
                processed = true;
            });

        CHECK(processed);
    }

    SECTION("find and update") {
        bool processed = false;

        app::MongoCollection::FindOneAndModifyOptions find_and_modify_options{
            util::Optional<bson::BsonDocument>({{"name", 1}, {"breed", 1}}), // project
            util::Optional<bson::BsonDocument>({{"name", 1}}),               // sort,
            true,                                                            // upsert
            true                                                             // return new doc
        };

        dog_collection.find_one_and_update(dog_document, dog_document2,
                                           [&](Optional<bson::BsonDocument> document, Optional<app::AppError> error) {
                                               REQUIRE_FALSE(error);
                                               CHECK(!document);
                                           });

        dog_collection.insert_one(dog_document, [&](Optional<bson::Bson> object_id, Optional<app::AppError> error) {
            REQUIRE_FALSE(error);
            CHECK((*object_id).to_string() != "");
        });

        dog_collection.find_one_and_update(dog_document, dog_document2, find_and_modify_options,
                                           [&](Optional<bson::BsonDocument> document, Optional<app::AppError> error) {
                                               REQUIRE_FALSE(error);
                                               auto breed = static_cast<std::string>((*document)["breed"]);
                                               CHECK(breed == "french bulldog");
                                           });

        dog_collection.find_one_and_update(dog_document2, dog_document, find_and_modify_options,
                                           [&](Optional<bson::BsonDocument> document, Optional<app::AppError> error) {
                                               REQUIRE_FALSE(error);
                                               auto breed = static_cast<std::string>((*document)["breed"]);
                                               CHECK(breed == "king charles");
                                           });

        dog_collection.find_one_and_update_bson(dog_document, dog_document2, find_and_modify_options,
                                                [&](Optional<app::AppError> error, Optional<bson::Bson> bson) {
                                                    REQUIRE_FALSE(error);
                                                    auto breed = static_cast<std::string>(
                                                        static_cast<bson::BsonDocument>(*bson)["breed"]);
                                                    CHECK(breed == "french bulldog");
                                                });

        dog_collection.find_one_and_update_bson(dog_document2, dog_document, find_and_modify_options,
                                                [&](Optional<app::AppError> error, Optional<bson::Bson> bson) {
                                                    REQUIRE_FALSE(error);
                                                    auto breed = static_cast<std::string>(
                                                        static_cast<bson::BsonDocument>(*bson)["breed"]);
                                                    CHECK(breed == "king charles");
                                                });

        dog_collection.find_one_and_update({{"name", "invalid name"}}, {{"name", "some name"}},
                                           [&](Optional<bson::BsonDocument> document, Optional<app::AppError> error) {
                                               REQUIRE_FALSE(error);
                                               CHECK(!document);
                                               processed = true;
                                           });
        CHECK(processed);
        processed = false;

        dog_collection.find_one_and_update({{"name", "invalid name"}}, {{}}, find_and_modify_options,
                                           [&](Optional<bson::BsonDocument> document, Optional<app::AppError> error) {
                                               REQUIRE(error);
                                               CHECK(error->message == "insert not permitted");
                                               CHECK(!document);
                                               processed = true;
                                           });
        CHECK(processed);
    }

    SECTION("update") {
        bool processed = false;
        ObjectId dog_object_id;

        dog_collection.update_one(dog_document, dog_document2, true,
                                  [&](app::MongoCollection::UpdateResult result, Optional<app::AppError> error) {
                                      REQUIRE_FALSE(error);
                                      CHECK((*result.upserted_id).to_string() != "");
                                  });

        dog_collection.update_one(dog_document2, dog_document,
                                  [&](app::MongoCollection::UpdateResult result, Optional<app::AppError> error) {
                                      REQUIRE_FALSE(error);
                                      CHECK(!result.upserted_id);
                                  });

        dog_collection.delete_many({}, [&](uint64_t, Optional<app::AppError> error) {
            REQUIRE_FALSE(error);
        });

        dog_collection.update_one_bson(dog_document, dog_document2, true,
                                       [&](Optional<app::AppError> error, Optional<bson::Bson> bson) {
                                           REQUIRE_FALSE(error);
                                           auto upserted_id = static_cast<bson::BsonDocument>(*bson)["upsertedId"];

                                           REQUIRE(upserted_id.type() == bson::Bson::Type::ObjectId);
                                       });

        dog_collection.update_one_bson(dog_document2, dog_document, true,
                                       [&](Optional<app::AppError> error, Optional<bson::Bson> bson) {
                                           REQUIRE_FALSE(error);
                                           auto document = static_cast<bson::BsonDocument>(*bson);
                                           auto foundUpsertedId = document.find("upsertedId") != document.end();
                                           REQUIRE(!foundUpsertedId);
                                       });

        person_document["dogs"] = bson::BsonArray();
        bson::BsonDocument person_document_copy = bson::BsonDocument(person_document);
        person_document_copy["dogs"] = bson::BsonArray({dog_object_id});
        person_collection.update_one(person_document, person_document, true,
                                     [&](app::MongoCollection::UpdateResult, Optional<app::AppError> error) {
                                         REQUIRE_FALSE(error);
                                         processed = true;
                                     });

        CHECK(processed);
    }

    SECTION("update many") {
        bool processed = false;

        dog_collection.insert_one(dog_document, [&](Optional<bson::Bson> object_id, Optional<app::AppError> error) {
            REQUIRE_FALSE(error);
            CHECK((*object_id).to_string() != "");
        });

        dog_collection.update_many(dog_document2, dog_document, true,
                                   [&](app::MongoCollection::UpdateResult result, Optional<app::AppError> error) {
                                       REQUIRE_FALSE(error);
                                       CHECK((*result.upserted_id).to_string() != "");
                                   });

        dog_collection.update_many(dog_document2, dog_document,
                                   [&](app::MongoCollection::UpdateResult result, Optional<app::AppError> error) {
                                       REQUIRE_FALSE(error);
                                       CHECK(!result.upserted_id);
                                       processed = true;
                                   });

        CHECK(processed);
    }

    SECTION("find and replace") {
        bool processed = false;
        ObjectId dog_object_id;
        ObjectId person_object_id;

        app::MongoCollection::FindOneAndModifyOptions find_and_modify_options{
            util::Optional<bson::BsonDocument>({{"name", "fido"}}), // project
            util::Optional<bson::BsonDocument>({{"name", 1}}),      // sort,
            true,                                                   // upsert
            true                                                    // return new doc
        };

        dog_collection.find_one_and_replace(
            dog_document, dog_document2, [&](Optional<bson::BsonDocument> document, Optional<app::AppError> error) {
                REQUIRE_FALSE(error);
                CHECK(!document);
            });

        dog_collection.insert_one(dog_document, [&](Optional<bson::Bson> object_id, Optional<app::AppError> error) {
            REQUIRE_FALSE(error);
            CHECK((*object_id).to_string() != "");
            dog_object_id = static_cast<ObjectId>(*object_id);
        });

        dog_collection.find_one_and_replace(
            dog_document, dog_document2, [&](Optional<bson::BsonDocument> document, Optional<app::AppError> error) {
                REQUIRE_FALSE(error);
                auto name = static_cast<std::string>((*document)["name"]);
                CHECK(name == "fido");
            });

        dog_collection.find_one_and_replace(
            dog_document2, dog_document, find_and_modify_options,
            [&](Optional<bson::BsonDocument> document, Optional<app::AppError> error) {
                REQUIRE_FALSE(error);
                auto name = static_cast<std::string>((*document)["name"]);
                CHECK(static_cast<std::string>(name) == "fido");
            });

        person_document["dogs"] = bson::BsonArray({dog_object_id});
        person_document2["dogs"] = bson::BsonArray({dog_object_id});
        person_collection.insert_one(person_document,
                                     [&](Optional<bson::Bson> object_id, Optional<app::AppError> error) {
                                         REQUIRE_FALSE(error);
                                         CHECK((*object_id).to_string() != "");
                                         person_object_id = static_cast<ObjectId>(*object_id);
                                     });

        app::MongoCollection::FindOneAndModifyOptions person_find_and_modify_options{
            util::Optional<bson::BsonDocument>({{"firstName", 1}}), // project
            util::Optional<bson::BsonDocument>({{"firstName", 1}}), // sort,
            false,                                                  // upsert
            true                                                    // return new doc
        };

        person_collection.find_one_and_replace(
            person_document, person_document2,
            [&](Optional<bson::BsonDocument> document, Optional<app::AppError> error) {
                REQUIRE_FALSE(error);
                auto name = static_cast<std::string>((*document)["firstName"]);
                // Should return the old document
                CHECK(name == "John");
                processed = true;
            });

        person_collection.find_one_and_replace(
            person_document2, person_document, person_find_and_modify_options,
            [&](Optional<bson::BsonDocument> document, Optional<app::AppError> error) {
                REQUIRE_FALSE(error);
                auto name = static_cast<std::string>((*document)["firstName"]);
                // Should return new document, Bob -> John
                CHECK(name == "John");
            });

        person_collection.find_one_and_replace(
            {{"invalid", "item"}}, {{}}, [&](Optional<bson::BsonDocument> document, Optional<app::AppError> error) {
                // If a document is not found then null will be returned for the document and no error will be
                // returned
                REQUIRE_FALSE(error);
                CHECK(!document);
            });

        person_collection.find_one_and_replace(
            {{"invalid", "item"}}, {{}}, person_find_and_modify_options,
            [&](Optional<bson::BsonDocument> document, Optional<app::AppError> error) {
                REQUIRE_FALSE(error);
                CHECK(!document);
                processed = true;
            });

        CHECK(processed);
    }

    SECTION("delete") {

        bool processed = false;

        bson::BsonArray documents;
        documents.assign(3, dog_document);

        dog_collection.insert_many(documents,
                                   [&](std::vector<bson::Bson> inserted_docs, Optional<app::AppError> error) {
                                       REQUIRE_FALSE(error);
                                       CHECK(inserted_docs.size() == 3);
                                   });

        app::MongoCollection::FindOneAndModifyOptions find_and_modify_options{
            util::Optional<bson::BsonDocument>({{"name", "fido"}}), // project
            util::Optional<bson::BsonDocument>({{"name", 1}}),      // sort,
            true,                                                   // upsert
            true                                                    // return new doc
        };

        dog_collection.delete_one(dog_document, [&](uint64_t deleted_count, Optional<app::AppError> error) {
            REQUIRE_FALSE(error);
            CHECK(deleted_count >= 1);
        });

        dog_collection.delete_many(dog_document, [&](uint64_t deleted_count, Optional<app::AppError> error) {
            REQUIRE_FALSE(error);
            CHECK(deleted_count >= 1);
            processed = true;
        });

        person_collection.delete_many_bson(
            person_document, [&](Optional<app::AppError> error, Optional<bson::Bson> bson) {
                REQUIRE_FALSE(error);
                CHECK(static_cast<int32_t>(static_cast<bson::BsonDocument>(*bson)["deletedCount"]) >= 1);
                processed = true;
            });

        CHECK(processed);
    }
}

// MARK: - Push Notifications Tests

TEST_CASE("app: push notifications", "[sync][app]") {
    TestSyncManager sync_manager(get_integration_config(), {});
    auto app = sync_manager.app();

    create_user_and_log_in(app);
    std::shared_ptr<SyncUser> sync_user = app->current_user();

    SECTION("register") {
        bool processed;

        app->push_notification_client("gcm").register_device("hello", sync_user, [&](Optional<app::AppError> error) {
            REQUIRE_FALSE(error);
            processed = true;
        });

        CHECK(processed);
    }
    /*
        // FIXME: It seems this test fails when the two register_device calls are invoked too quickly,
        // The error returned will be 'Device not found' on the second register_device call.
        SECTION("register twice") {
            // registering the same device twice should not result in an error
            bool processed;

            app->push_notification_client("gcm").register_device("hello",
                                                                 sync_user,
                                                                 [&](Optional<app::AppError> error) {
                REQUIRE_FALSE(error);
            });

            app->push_notification_client("gcm").register_device("hello",
                                                                 sync_user,
                                                                 [&](Optional<app::AppError> error) {
                REQUIRE_FALSE(error);
                processed = true;
            });

            CHECK(processed);
        }
    */
    SECTION("deregister") {
        bool processed;

        app->push_notification_client("gcm").deregister_device(sync_user, [&](Optional<app::AppError> error) {
            REQUIRE_FALSE(error);
            processed = true;
        });
        CHECK(processed);
    }

    SECTION("register with unavailable service") {
        bool processed;

        app->push_notification_client("gcm_blah")
            .register_device("hello", sync_user, [&](Optional<app::AppError> error) {
                REQUIRE(error);
                CHECK(error->message == "service not found: 'gcm_blah'");
                processed = true;
            });
        CHECK(processed);
    }

    SECTION("register with logged out user") {
        bool processed;

        app->log_out([=](util::Optional<AppError> error) {
            REQUIRE_FALSE(error);
        });

        app->push_notification_client("gcm").register_device("hello", sync_user, [&](Optional<app::AppError> error) {
            REQUIRE(error);
            processed = true;
        });

        app->push_notification_client("gcm").register_device("hello", nullptr, [&](Optional<app::AppError> error) {
            REQUIRE(error);
            processed = true;
        });

        CHECK(processed);
    }
}

// MARK: - Token refresh

TEST_CASE("app: token refresh", "[sync][app][token]") {
    TestSyncManager sync_manager(get_integration_config(), {});
    auto app = sync_manager.app();

    create_user_and_log_in(app);
    std::shared_ptr<SyncUser> sync_user = app->current_user();
    sync_user->update_access_token(ENCODE_FAKE_JWT("fake_access_token"));

    auto remote_client = app->current_user()->mongo_client("BackingDB");
    auto db = remote_client.db(get_runtime_app_session("").config.mongo_dbname);
    auto dog_collection = db["Dog"];
    bson::BsonDocument dog_document{{"name", "fido"}, {"breed", "king charles"}};

    SECTION("access token should refresh") {
        /*
         Expected sequence of events:
         - `find_one` tries to hit the server with a bad access token
         - Server returns an error because of the bad token, error should be something like:
            {\"error\":\"json: cannot unmarshal array into Go value of type map[string]interface
         {}\",\"link\":\"http://localhost:9090/groups/5f84167e776aa0f9dc27081a/apps/5f841686776aa0f9dc270876/logs?co_id=5f844c8c776aa0f9dc273db6\"}
            http_status_code = 401
            custom_status_code = 0
         - App::handle_auth_failure is then called and an attempt to refresh the access token will be peformed.
         - If the token refresh was successful, the original request will retry and we should expect no error in the
         callback of `find_one`
         */
        dog_collection.find_one(dog_document, [&](Optional<bson::BsonDocument>, Optional<app::AppError> error) {
            REQUIRE_FALSE(error);
        });
    }
}

// MARK: - Sync Tests

TEST_CASE("app: mixed lists with object links", "[sync][app]") {
    std::string base_url = get_base_url();
    const std::string valid_pk_name = "_id";
    REQUIRE(!base_url.empty());

    Schema schema{
        {"TopLevel",
         {
             {valid_pk_name, PropertyType::ObjectId, Property::IsPrimary{true}},
             {"mixed_array", PropertyType::Mixed | PropertyType::Array | PropertyType::Nullable},
         }},
        {"Target",
         {
             {valid_pk_name, PropertyType::ObjectId, Property::IsPrimary{true}},
             {"value", PropertyType::Int},
         }},
    };

    auto server_app_config = minimal_app_config(base_url, "set_new_embedded_object", schema);
    auto app_session = create_app(server_app_config);
    auto app_config = get_config(factory<SynchronousTestTransport>, app_session);
    auto partition = random_string(100);

    auto email = std::string("realm_tests_do_autoverify-test@example.com");
    auto password = std::string{"password"};
    auto creds = app::AppCredentials::username_password(email, password);
    auto obj_id = ObjectId::gen();
    auto target_id = ObjectId::gen();
    auto mixed_list_values = AnyVector{
        Mixed{int64_t(1234)},
        Mixed{},
        Mixed{target_id},
    };
    {
        TestSyncManager sync_manager(app_config, {});
        auto app = sync_manager.app();
        app->provider_client<App::UsernamePasswordProviderClient>().register_email(
            email, password, [&](Optional<app::AppError> error) {
                REQUIRE_FALSE(error);
            });
        log_in(app, creds);
        SyncTestFile config(app, partition, schema);
        auto realm = Realm::get_shared_realm(config);

        CppContext c(realm);
        realm->begin_transaction();
        auto target_obj =
            Object::create(c, realm, "Target",
                           util::Any(AnyDict{{valid_pk_name, target_id}, {"value", static_cast<int64_t>(1234)}}));
        mixed_list_values.push_back(Mixed(target_obj.obj().get_link()));

        Object::create(c, realm, "TopLevel",
                       util::Any(AnyDict{
                           {valid_pk_name, obj_id},
                           {"mixed_array", mixed_list_values},
                       }),
                       CreatePolicy::ForceCreate);
        realm->commit_transaction();
        CHECK(!wait_for_upload(*realm));
    }

    {
        TestSyncManager sync_manager(app_config, {});
        auto app = sync_manager.app();
        auto user = log_in(app, creds);

        SyncTestFile config(app, partition, schema);
        auto realm = Realm::get_shared_realm(config);

        CHECK(!wait_for_download(*realm));
        CppContext c(realm);
        auto obj = Object::get_for_primary_key(c, realm, "TopLevel", util::Any{obj_id});
        auto list = any_cast<List&&>(obj.get_property_value<util::Any>(c, "mixed_array"));
        for (size_t idx = 0; idx < list.size(); ++idx) {
            Mixed mixed = list.get_any(idx);
            CHECK(mixed == any_cast<Mixed>(mixed_list_values[idx]));
        }
    }
}

TEST_CASE("app: set new embedded object", "[sync][app]") {
    std::string base_url = get_base_url();
    const std::string valid_pk_name = "_id";
    REQUIRE(!base_url.empty());

    Schema schema{
        {"TopLevel",
         {
             {valid_pk_name, PropertyType::ObjectId, Property::IsPrimary{true}},
             {"array_of_objs", PropertyType::Object | PropertyType::Array, "TopLevel_array_of_objs"},
             {"embedded_obj", PropertyType::Object | PropertyType::Nullable, "TopLevel_embedded_obj"},
             {"embedded_dict", PropertyType::Object | PropertyType::Dictionary | PropertyType::Nullable,
              "TopLevel_embedded_dict"},
         }},
        {"TopLevel_array_of_objs",
         ObjectSchema::IsEmbedded{true},
         {
             {"array", PropertyType::Int | PropertyType::Array},
         }},
        {"TopLevel_embedded_obj",
         ObjectSchema::IsEmbedded{true},
         {
             {"array", PropertyType::Int | PropertyType::Array},
         }},
        {"TopLevel_embedded_dict",
         ObjectSchema::IsEmbedded{true},
         {
             {"array", PropertyType::Int | PropertyType::Array},
         }},
    };

    auto server_app_config = minimal_app_config(base_url, "set_new_embedded_object", schema);
    auto app_session = create_app(server_app_config);
    auto app_config = get_config(factory<SynchronousTestTransport>, app_session);
    auto partition = random_string(100);

    auto array_of_objs_id = ObjectId::gen();
    auto embedded_obj_id = ObjectId::gen();
    auto dict_obj_id = ObjectId::gen();
    auto email = std::string("realm_tests_do_autoverify-test@example.com");
    auto password = std::string{"password"};
    auto creds = app::AppCredentials::username_password(email, password);

    {
        TestSyncManager sync_manager(app_config, {});
        auto app = sync_manager.app();
        app->provider_client<App::UsernamePasswordProviderClient>().register_email(
            email, password, [&](Optional<app::AppError> error) {
                REQUIRE_FALSE(error);
            });
        app->log_in_with_credentials(app::AppCredentials::username_password(email, password),
                                     [&](std::shared_ptr<SyncUser> user, Optional<app::AppError> error) {
                                         REQUIRE(user);
                                         REQUIRE_FALSE(error);
                                     });

        SyncTestFile config(app, partition, schema);
        auto realm = Realm::get_shared_realm(config);

        CppContext c(realm);
        realm->begin_transaction();
        auto array_of_objs =
            Object::create(c, realm, "TopLevel",
                           util::Any(AnyDict{
                               {valid_pk_name, array_of_objs_id},
                               {"array_of_objs", AnyVector{AnyDict{{"array", AnyVector{INT64_C(1), INT64_C(2)}}}}},
                           }),
                           CreatePolicy::ForceCreate);

        auto embedded_obj =
            Object::create(c, realm, "TopLevel",
                           util::Any(AnyDict{
                               {valid_pk_name, embedded_obj_id},
                               {"embedded_obj", AnyDict{{"array", AnyVector{INT64_C(1), INT64_C(2)}}}},
                           }),
                           CreatePolicy::ForceCreate);

        auto dict_obj = Object::create(
            c, realm, "TopLevel",
            util::Any(AnyDict{
                {valid_pk_name, dict_obj_id},
                {"embedded_dict", AnyDict{{"foo", AnyDict{{"array", AnyVector{INT64_C(1), INT64_C(2)}}}}}},
            }),
            CreatePolicy::ForceCreate);

        realm->commit_transaction();
        {
            realm->begin_transaction();
            embedded_obj.set_property_value(c, "embedded_obj",
                                            util::Any(AnyDict{{
                                                "array",
                                                AnyVector{INT64_C(3), INT64_C(4)},
                                            }}),
                                            CreatePolicy::UpdateAll);
            realm->commit_transaction();
        }

        {
            realm->begin_transaction();
            List array(array_of_objs, array_of_objs.get_object_schema().property_for_name("array_of_objs"));
            CppContext c2(realm, &array.get_object_schema());
            array.set(c2, 0, util::Any{AnyDict{{"array", AnyVector{INT64_C(5), INT64_C(6)}}}});
            realm->commit_transaction();
        }

        {
            realm->begin_transaction();
            object_store::Dictionary dict(dict_obj, dict_obj.get_object_schema().property_for_name("embedded_dict"));
            CppContext c2(realm, &dict.get_object_schema());
            dict.insert(c2, "foo", util::Any{AnyDict{{"array", AnyVector{INT64_C(7), INT64_C(8)}}}});
            realm->commit_transaction();
        }
        CHECK(!wait_for_upload(*realm));
    }

    {
        TestSyncManager sync_manager(TestSyncManager::Config(app_config), {});
        auto app = sync_manager.app();
        log_in(app, creds);
        SyncTestFile config(app, partition, schema);
        auto realm = Realm::get_shared_realm(config);

        CHECK(!wait_for_download(*realm));
        CppContext c(realm);
        {
            auto obj = Object::get_for_primary_key(c, realm, "TopLevel", util::Any{embedded_obj_id});
            auto embedded_obj = any_cast<Object&&>(obj.get_property_value<util::Any>(c, "embedded_obj"));
            auto array_list = any_cast<List&&>(embedded_obj.get_property_value<util::Any>(c, "array"));
            CHECK(array_list.size() == 2);
            CHECK(array_list.get<int64_t>(0) == int64_t(3));
            CHECK(array_list.get<int64_t>(1) == int64_t(4));
        }

        {
            auto obj = Object::get_for_primary_key(c, realm, "TopLevel", util::Any{array_of_objs_id});
            auto embedded_list = any_cast<List&&>(obj.get_property_value<util::Any>(c, "array_of_objs"));
            CppContext c2(realm, &embedded_list.get_object_schema());
            auto embedded_array_obj = any_cast<Object&&>(embedded_list.get(c2, 0));
            auto array_list = any_cast<List&&>(embedded_array_obj.get_property_value<util::Any>(c2, "array"));
            CHECK(array_list.size() == 2);
            CHECK(array_list.get<int64_t>(0) == int64_t(5));
            CHECK(array_list.get<int64_t>(1) == int64_t(6));
        }

        {
            auto obj = Object::get_for_primary_key(c, realm, "TopLevel", util::Any{dict_obj_id});
            object_store::Dictionary dict(obj, obj.get_object_schema().property_for_name("embedded_dict"));
            CppContext c2(realm, &dict.get_object_schema());
            auto embedded_obj = any_cast<Object&&>(dict.get(c2, "foo"));
            auto array_list = any_cast<List&&>(embedded_obj.get_property_value<util::Any>(c2, "array"));
            CHECK(array_list.size() == 2);
            CHECK(array_list.get<int64_t>(0) == int64_t(7));
            CHECK(array_list.get<int64_t>(1) == int64_t(8));
        }
    }
}

TEST_CASE("app: sync integration", "[sync][app]") {
    const auto schema = Schema{{"Dog",
                                {{"_id", PropertyType::ObjectId | PropertyType::Nullable, true},
                                 {"breed", PropertyType::String | PropertyType::Nullable},
                                 {"name", PropertyType::String}}},
                               {"Person",
                                {{"_id", PropertyType::ObjectId | PropertyType::Nullable, true},
                                 {"age", PropertyType::Int},
                                 {"dogs", PropertyType::Object | PropertyType::Array, "Dog"},
                                 {"firstName", PropertyType::String},
                                 {"lastName", PropertyType::String}}}};

    auto get_dogs = [](SharedRealm r) -> Results {
        auto& config = r->config();
        auto session = config.sync_config->user->sync_manager()->get_existing_session(config.path);
        std::atomic<bool> called{false};
        session->wait_for_upload_completion([&](std::error_code err) {
            REQUIRE(err == std::error_code{});
            called.store(true);
        });
        timed_wait_for([&] {
            return called.load();
        });
        REQUIRE(called);
        called.store(false);
        session->wait_for_download_completion([&](std::error_code err) {
            REQUIRE(err == std::error_code{});
            called.store(true);
        });
        timed_wait_for([&] {
            return called.load();
        });
        return Results(r, r->read_group().get_table("class_Dog"));
    };

    auto create_one_dog = [](SharedRealm r) {
        r->begin_transaction();
        CppContext c;
        Object::create(c, r, "Dog",
                       util::Any(AnyDict{{"_id", util::Any(ObjectId::gen())},
                                         {"breed", std::string("bulldog")},
                                         {"name", std::string("fido")}}),
                       CreatePolicy::ForceCreate);
        r->commit_transaction();
    };

    auto app_config = get_integration_config();
    const auto partition = random_string(100);

    // MARK: Add Objects -
    SECTION("Add Objects") {
        {
            TestSyncManager sync_manager(app_config, {});
            auto app = sync_manager.app();
            create_user_and_log_in(app);
            SyncTestFile config(app, partition, schema);
            auto r = Realm::get_shared_realm(config);

            REQUIRE(get_dogs(r).size() == 0);
            create_one_dog(r);
            REQUIRE(get_dogs(r).size() == 1);
        }

        {
            TestSyncManager sync_manager(app_config, {});
            auto app = sync_manager.app();
            create_user_and_log_in(app);
            SyncTestFile config(app, partition, schema);
            auto r = Realm::get_shared_realm(config);
            Results dogs = get_dogs(r);
            REQUIRE(dogs.size() == 1);
            REQUIRE(dogs.get(0).get<String>("breed") == "bulldog");
            REQUIRE(dogs.get(0).get<String>("name") == "fido");
        }
    }

    // MARK: Expired Session Refresh -
    SECTION("Invalid Access Token is Refreshed") {
        {
            TestSyncManager sync_manager(app_config, {});
            auto app = sync_manager.app();
            create_user_and_log_in(app);
            SyncTestFile config(app, partition, schema);
            auto r = Realm::get_shared_realm(config);
            REQUIRE(get_dogs(r).size() == 0);
            create_one_dog(r);
            REQUIRE(get_dogs(r).size() == 1);
        }

        {
            TestSyncManager sync_manager(app_config, {});
            auto app = sync_manager.app();
            create_user_and_log_in(app);
            auto user = app->current_user();
            // set a bad access token. this will trigger a refresh when the sync session opens
            user->update_access_token(encode_fake_jwt("fake_access_token"));

            SyncTestFile config(app, partition, schema);
            auto r = Realm::get_shared_realm(config);
            Results dogs = get_dogs(r);
            REQUIRE(dogs.size() == 1);
            REQUIRE(dogs.get(0).get<String>("breed") == "bulldog");
            REQUIRE(dogs.get(0).get<String>("name") == "fido");
        }
    }

    SECTION("Expired Access Token is Refreshed") {
        sync::AccessToken token;
        {
            TestSyncManager sync_manager(app_config, {});
            auto app = sync_manager.app();
            create_user_and_log_in(app);
            SyncTestFile config(app, partition, schema);
            auto r = Realm::get_shared_realm(config);

            REQUIRE(get_dogs(r).size() == 0);
            create_one_dog(r);

            REQUIRE(get_dogs(r).size() == 1);
            sync::AccessToken::ParseError error_state = realm::sync::AccessToken::ParseError::none;
            sync::AccessToken::parse(app->current_user()->access_token(), token, error_state, nullptr);
            REQUIRE(error_state == sync::AccessToken::ParseError::none);
            REQUIRE(token.timestamp);
            REQUIRE(token.expires);
            REQUIRE(token.timestamp < token.expires);
            std::chrono::system_clock::time_point now = std::chrono::system_clock::now();
            using namespace std::chrono_literals;
            token.expires = std::chrono::system_clock::to_time_t(now - 30s);
            REQUIRE(token.expired(now));
        }

        {
            std::function<void()> hook;
            std::function<std::unique_ptr<GenericNetworkTransport>()> hooked_factory = [&hook] {
                if (hook) {
                    hook();
                }
                return std::unique_ptr<GenericNetworkTransport>(new SynchronousTestTransport);
            };
            app_config.transport_generator = hooked_factory;

            TestSyncManager sync_manager(app_config, {});
            auto app = sync_manager.app();
            create_user_and_log_in(app);
            REQUIRE(!app->current_user()->access_token_refresh_required());
            // Set a bad access token, with an expired time. This will trigger a refresh initiated by the client.
            app->current_user()->update_access_token(
                encode_fake_jwt("fake_access_token", token.expires, token.timestamp));
            REQUIRE(app->current_user()->access_token_refresh_required());

            // This assumes that we make an http request for the new token while
            // already in the WaitingForAccessToken state.
            std::vector<SyncSession::PublicState> seen_states;
            hook = [&] {
                auto user = app->current_user();
                REQUIRE(user);
                for (auto session : user->all_sessions()) {
                    seen_states.push_back(session->state());
                }
            };
            SyncTestFile config(app, partition, schema);
            auto r = Realm::get_shared_realm(config);
            REQUIRE(std::find(begin(seen_states), end(seen_states),
                              SyncSession::PublicState::WaitingForAccessToken) != end(seen_states));
            Results dogs = get_dogs(r);
            REQUIRE(dogs.size() == 1);
            REQUIRE(dogs.get(0).get<String>("breed") == "bulldog");
            REQUIRE(dogs.get(0).get<String>("name") == "fido");
        }
    }

    SECTION("Invalid refresh token") {
        auto app_session = get_runtime_app_session("");
        auto verify_error_on_sync_with_invalid_refresh_token = [&](std::shared_ptr<SyncUser> user,
                                                                   Realm::Config config) {
            REQUIRE(user);
            REQUIRE(app_session.admin_api.verify_access_token(user->access_token(), app_session.server_app_id));

            // requesting a new access token fails because the refresh token used for this request is revoked
            user->refresh_custom_data([&](util::Optional<AppError> error) {
                REQUIRE(error);
                REQUIRE(error->http_status_code == 401);
                REQUIRE(error->error_code == app::make_error_code(realm::app::ServiceErrorCode::invalid_session));
            });

            // Set a bad access token. This will force a request for a new access token when the sync session opens
            // this is only necessary because the server doesn't actually revoke previously issued access tokens
            // instead allowing their session to time out as normal. So this simulates the access token expiring.
            // see:
            // https://github.com/10gen/baas/blob/05837cc3753218dfaf89229c6930277ef1616402/api/common/auth.go#L1380-L1386
            user->update_access_token(encode_fake_jwt("fake_access_token"));
            REQUIRE(!app_session.admin_api.verify_access_token(user->access_token(), app_session.server_app_id));

            std::atomic<bool> sync_error_handler_called{false};
            config.sync_config->error_handler = [&](std::shared_ptr<SyncSession>, SyncError error) {
                sync_error_handler_called.store(true);
                REQUIRE(error.error_code == sync::make_error_code(realm::sync::ProtocolError::bad_authentication));
                REQUIRE(error.message == "Unable to refresh the user access token.");
            };

            auto r = Realm::get_shared_realm(config);
            auto session = user->session_for_on_disk_path(config.path);
            REQUIRE(user->is_logged_in());
            REQUIRE(!sync_error_handler_called.load());
            {
                std::atomic<bool> called{false};
                session->wait_for_upload_completion([&](std::error_code err) {
                    called.store(true);
                    REQUIRE(err == app::make_error_code(realm::app::ServiceErrorCode::invalid_session));
                });
                timed_wait_for([&] {
                    return called.load();
                });
                REQUIRE(called);
            }
            timed_wait_for([&] {
                return sync_error_handler_called.load();
            });

            // the failed refresh logs out the user
            REQUIRE(!user->is_logged_in());
        };

        SECTION("Disabled user results in a sync error") {
            TestSyncManager sync_manager(app_config, {});
            auto app = sync_manager.app();
            auto creds = create_user_and_log_in(sync_manager.app());
            SyncTestFile config(app, partition, schema);
            auto user = app->current_user();
            REQUIRE(user);
            REQUIRE(app_session.admin_api.verify_access_token(user->access_token(), app_session.server_app_id));
            app_session.admin_api.disable_user_sessions(app->current_user()->identity(), app_session.server_app_id);

            verify_error_on_sync_with_invalid_refresh_token(user, config);

            // logging in again doesn't fix things while the account is disabled
            auto error = failed_log_in(app, creds);
            REQUIRE(error.error_code == app::make_error_code(realm::app::ServiceErrorCode::user_disabled));

            // admin enables user sessions again which should allow the session to continue
            app_session.admin_api.enable_user_sessions(user->identity(), app_session.server_app_id);

            // logging in now works properly
            log_in(app, creds);

            // still referencing the same user
            REQUIRE(user == app->current_user());
            REQUIRE(user->is_logged_in());

            {
                // check that there are no errors initiating a session now by making sure upload/download succeeds
                auto r = Realm::get_shared_realm(config);
                Results dogs = get_dogs(r);
            }
        }

        SECTION("Revoked refresh token results in a sync error") {
            TestSyncManager sync_manager(app_config, {});
            auto app = sync_manager.app();
            auto creds = create_user_and_log_in(sync_manager.app());
            SyncTestFile config(app, partition, schema);
            auto user = app->current_user();
            REQUIRE(app_session.admin_api.verify_access_token(user->access_token(), app_session.server_app_id));
            app_session.admin_api.revoke_user_sessions(user->identity(), app_session.server_app_id);
            // revoking a user session only affects the refresh token, so the access token should still continue to
            // work.
            REQUIRE(app_session.admin_api.verify_access_token(user->access_token(), app_session.server_app_id));

            verify_error_on_sync_with_invalid_refresh_token(user, config);

            // logging in again succeeds and generates a new and valid refresh token
            log_in(app, creds);

            // still referencing the same user and now the user is logged in
            REQUIRE(user == app->current_user());
            REQUIRE(user->is_logged_in());

            // new requests for an access token succeed again
            user->refresh_custom_data([&](util::Optional<AppError> error) {
                REQUIRE_FALSE(error);
            });

            {
                // check that there are no errors initiating a new sync session by making sure upload/download
                // succeeds
                auto r = Realm::get_shared_realm(config);
                Results dogs = get_dogs(r);
            }
        }
    }

    SECTION("too large sync message error handling") {
        TestSyncManager::Config test_config = app_config;
        // Too much log output seems to create problems on Evergreen CI
        test_config.verbose_sync_client_logging = false;

        TestSyncManager sync_manager(test_config, {});
        auto app = sync_manager.app();
        auto creds = create_user_and_log_in(sync_manager.app());
        SyncTestFile config(app, partition, schema);

        std::mutex sync_error_mutex;
        std::vector<SyncError> sync_errors;
        config.sync_config->error_handler = [&](auto, SyncError error) {
            std::lock_guard<std::mutex> lk(sync_error_mutex);
            sync_errors.push_back(std::move(error));
        };
        auto r = Realm::get_shared_realm(config);

        // Create 26 MB worth of dogs in a single transaction - this should all get put into one changeset
        // and get uploaded at once, which for now is an error on the server.
        r->begin_transaction();
        CppContext c;
        for (auto i = 'a'; i < 'z'; ++i) {
            Object::create(c, r, "Dog",
                           util::Any(AnyDict{{"_id", util::Any(ObjectId::gen())},
                                             {"breed", std::string("bulldog")},
                                             {"name", random_string(1024 * 1024)}}),
                           CreatePolicy::ForceCreate);
        }
        r->commit_transaction();

        auto pred = [](const SyncError& error) {
            return error.error_code.category() == util::websocket::websocket_close_status_category();
        };
        // If we haven't gotten an error in more than 5 minutes, then something has gone wrong
        // and we should fail the test.
        timed_wait_for(
            [&] {
                std::lock_guard<std::mutex> lk(sync_error_mutex);
                return std::any_of(sync_errors.begin(), sync_errors.end(), pred);
            },
            std::chrono::minutes(5));

        auto captured_error = [&] {
            std::lock_guard<std::mutex> lk(sync_error_mutex);
            const auto it = std::find_if(sync_errors.begin(), sync_errors.end(), pred);
            REQUIRE(it != sync_errors.end());
            return *it;
        }();

        REQUIRE(captured_error.error_code.category() == util::websocket::websocket_close_status_category());
        REQUIRE(captured_error.error_code.value() == 1009);
        REQUIRE(captured_error.message == "read limited at 16777217 bytes");
    }

    SECTION("validation") {
        TestSyncManager sync_manager(app_config, {});
        auto app = sync_manager.app();
        auto creds = create_user_and_log_in(sync_manager.app());
        SyncTestFile config(app, partition, schema);

        SECTION("invalid partition error handling") {
            config.sync_config->partition_value = "not a bson serialized string";
            std::atomic<bool> error_did_occur = false;
            config.sync_config->error_handler = [&error_did_occur](std::shared_ptr<SyncSession>, SyncError error) {
                CHECK(error.message.find("Illegal Realm path (BIND): serialized partition 'not a bson serialized "
                                         "string' is invalid") != std::string::npos);
                error_did_occur.store(true);
            };
            auto r = Realm::get_shared_realm(config);
            auto session = app->current_user()->session_for_on_disk_path(r->config().path);
            timed_wait_for([&] {
                return error_did_occur.load();
            });
            REQUIRE(error_did_occur.load());
        }

        SECTION("invalid pk schema error handling") {
            const std::string invalid_pk_name = "my_primary_key";
            auto it = config.schema->find("Dog");
            REQUIRE(it != config.schema->end());
            REQUIRE(it->primary_key_property());
            REQUIRE(it->primary_key_property()->name == "_id");
            it->primary_key_property()->name = invalid_pk_name;
            it->primary_key = invalid_pk_name;
            REQUIRE_THROWS_CONTAINING(Realm::get_shared_realm(config),
                                      "The primary key property on a synchronized Realm must be named '_id' but "
                                      "found 'my_primary_key' for type 'Dog'");
        }

        SECTION("missing pk schema error handling") {
            auto it = config.schema->find("Dog");
            REQUIRE(it != config.schema->end());
            REQUIRE(it->primary_key_property());
            it->primary_key_property()->is_primary = false;
            it->primary_key = "";
            REQUIRE(!it->primary_key_property());
            REQUIRE_THROWS_CONTAINING(Realm::get_shared_realm(config),
                                      "There must be a primary key property named '_id' on a synchronized "
                                      "Realm but none was found for type 'Dog'");
        }
    }
}

TEST_CASE("app: custom user data integration tests", "[sync][app]") {
    auto app_config = get_integration_config();

    SECTION("custom user data happy path") {
        TestSyncManager sync_manager(app_config);
        auto app = sync_manager.app();

        bool processed = false;

        std::shared_ptr<SyncUser> user = log_in(app);
        app->call_function(user, "updateUserData", {bson::BsonDocument({{"favorite_color", "green"}})},
                           [&](auto error, auto response) {
                               CHECK(error == none);
                               CHECK(response);
                               CHECK(*response == true);
                               processed = true;
                           });
        CHECK(processed);
        processed = false;
        app->refresh_custom_data(user, [&](auto) {
            processed = true;
        });
        CHECK(processed);
        auto data = *user->custom_data();
        CHECK(data["favorite_color"] == "green");
    }
}

void timed_sleeping_wait_for(std::function<bool()> condition,
                             std::chrono::milliseconds max_ms = std::chrono::seconds(30))
{
    const auto wait_start = std::chrono::steady_clock::now();
    while (!condition()) {
        if (std::chrono::steady_clock::now() - wait_start > max_ms) {
            throw std::runtime_error(util::format("timed_sleeping_wait_for exceeded %1 ms", max_ms.count()));
        }
        millisleep(1);
    }
}

namespace cf = realm::collection_fixtures;
TEMPLATE_TEST_CASE("app: collections of links integration", "[sync][app][collections]", cf::ListOfObjects,
                   cf::ListOfMixedLinks, cf::SetOfObjects, cf::SetOfMixedLinks, cf::DictionaryOfObjects,
                   cf::DictionaryOfMixedLinks)
{
    std::string base_url = get_base_url();
    const std::string valid_pk_name = "_id";
    REQUIRE(!base_url.empty());
    const auto partition = random_string(100);
    TestType test_type("collection", "dest");
    Schema schema = {{"source",
                      {{valid_pk_name, PropertyType::Int | PropertyType::Nullable, true},
                       {"realm_id", PropertyType::String | PropertyType::Nullable},
                       test_type.property()}},
                     {"dest",
                      {
                          {valid_pk_name, PropertyType::Int | PropertyType::Nullable, true},
                          {"realm_id", PropertyType::String | PropertyType::Nullable},
                      }}};
    auto server_app_config = minimal_app_config(base_url, "collections_of_links", schema);
    auto app_session = create_app(server_app_config);
    auto app_config = get_config(factory<SynchronousTestTransport>, app_session);
    TestSyncManager sync_manager(app_config);
    auto app = sync_manager.app();

    auto wait_for_num_objects_to_equal = [](realm::SharedRealm r, const std::string& table_name, size_t count) {
        timed_sleeping_wait_for([&]() -> bool {
            r->refresh();
            TableRef dest = r->read_group().get_table(table_name);
            size_t cur_count = dest->size();
            return cur_count == count;
        });
    };
    auto wait_for_num_outgoing_links_to_equal = [&](realm::SharedRealm r, Obj obj, size_t count) {
        timed_sleeping_wait_for([&]() -> bool {
            r->refresh();
            return test_type.size_of_collection(obj) == count;
        });
    };

    CppContext c;
    auto create_one_source_object = [&](realm::SharedRealm r, int64_t val, std::vector<ObjLink> links = {}) {
        r->begin_transaction();
        auto object = Object::create(
            c, r, "source",
            util::Any(realm::AnyDict{{valid_pk_name, util::Any(val)}, {"realm_id", std::string(partition)}}),
            CreatePolicy::ForceCreate);

        for (auto link : links) {
            test_type.add_link(object.obj(), link);
        }
        r->commit_transaction();
    };

    auto create_one_dest_object = [&](realm::SharedRealm r, int64_t val) -> ObjLink {
        r->begin_transaction();
        auto obj = Object::create(
            c, r, "dest",
            util::Any(realm::AnyDict{{valid_pk_name, util::Any(val)}, {"realm_id", std::string(partition)}}),
            CreatePolicy::ForceCreate);
        r->commit_transaction();
        return ObjLink{obj.obj().get_table()->get_key(), obj.obj().get_key()};
    };

    auto require_links_to_match_ids = [&](std::vector<Obj> links, std::vector<int64_t> expected) {
        std::vector<int64_t> actual;
        for (auto obj : links) {
            actual.push_back(obj.get<Int>(valid_pk_name));
        }
        std::sort(actual.begin(), actual.end());
        std::sort(expected.begin(), expected.end());
        REQUIRE(actual == expected);
    };

    SECTION("integration testing") {
        create_user_and_log_in(sync_manager.app());
        SyncTestFile config1(app, partition, schema); // uses the current user created above
        auto r1 = realm::Realm::get_shared_realm(config1);
        Results r1_source_objs = realm::Results(r1, r1->read_group().get_table("class_source"));

        create_user_and_log_in(sync_manager.app());
        SyncTestFile config2(app, partition, schema); // uses the user created above
        auto r2 = realm::Realm::get_shared_realm(config2);
        Results r2_source_objs = realm::Results(r2, r2->read_group().get_table("class_source"));

        constexpr int64_t source_pk = 0;
        constexpr int64_t dest_pk_1 = 1;
        constexpr int64_t dest_pk_2 = 2;
        constexpr int64_t dest_pk_3 = 3;
        { // add a container collection with three valid links
            REQUIRE(r1_source_objs.size() == 0);
            ObjLink dest1 = create_one_dest_object(r1, dest_pk_1);
            ObjLink dest2 = create_one_dest_object(r1, dest_pk_2);
            ObjLink dest3 = create_one_dest_object(r1, dest_pk_3);
            create_one_source_object(r1, source_pk, {dest1, dest2, dest3});
            REQUIRE(r1_source_objs.size() == 1);
            REQUIRE(r1_source_objs.get(0).get<Int>(valid_pk_name) == source_pk);
            REQUIRE(r1_source_objs.get(0).get<String>("realm_id") == partition);
            require_links_to_match_ids(test_type.get_links(r1_source_objs.get(0)), {dest_pk_1, dest_pk_2, dest_pk_3});
        }

        size_t expected_coll_size = 3;
        std::vector<int64_t> remaining_dest_object_ids;
        { // erase one of the destination objects
            wait_for_num_objects_to_equal(r2, "class_source", 1);
            wait_for_num_objects_to_equal(r2, "class_dest", 3);
            REQUIRE(r2_source_objs.size() == 1);
            REQUIRE(r2_source_objs.get(0).get<Int>(valid_pk_name) == source_pk);
            REQUIRE(test_type.size_of_collection(r2_source_objs.get(0)) == 3);
            auto linked_objects = test_type.get_links(r2_source_objs.get(0));
            require_links_to_match_ids(linked_objects, {dest_pk_1, dest_pk_2, dest_pk_3});
            r2->begin_transaction();
            linked_objects[0].remove();
            r2->commit_transaction();
            remaining_dest_object_ids = {linked_objects[1].template get<Int>(valid_pk_name),
                                         linked_objects[2].template get<Int>(valid_pk_name)};
            expected_coll_size = test_type.will_erase_removed_object_links() ? 2 : 3;
            REQUIRE(test_type.size_of_collection(r2_source_objs.get(0)) == expected_coll_size);
        }

        { // remove a link from the collection
            wait_for_num_objects_to_equal(r1, "class_dest", 2);
            REQUIRE(r1_source_objs.size() == 1);
            REQUIRE(test_type.size_of_collection(r1_source_objs.get(0)) == expected_coll_size);
            auto linked_objects = test_type.get_links(r1_source_objs.get(0));
            require_links_to_match_ids(linked_objects, remaining_dest_object_ids);
            r1->begin_transaction();
            test_type.remove_link(r1_source_objs.get(0),
                                  ObjLink{linked_objects[0].get_table()->get_key(), linked_objects[0].get_key()});
            r1->commit_transaction();
            --expected_coll_size;
            remaining_dest_object_ids = {linked_objects[1].template get<Int>(valid_pk_name)};
            REQUIRE(test_type.size_of_collection(r1_source_objs.get(0)) == expected_coll_size);
        }

        { // clear the collection
            REQUIRE(r2_source_objs.size() == 1);
            REQUIRE(r2_source_objs.get(0).get<Int>(valid_pk_name) == source_pk);
            wait_for_num_outgoing_links_to_equal(r2, r2_source_objs.get(0), expected_coll_size);
            auto linked_objects = test_type.get_links(r2_source_objs.get(0));
            require_links_to_match_ids(linked_objects, remaining_dest_object_ids);
            r2->begin_transaction();
            test_type.clear_collection(r2_source_objs.get(0));
            r2->commit_transaction();
            expected_coll_size = 0;
            REQUIRE(test_type.size_of_collection(r2_source_objs.get(0)) == expected_coll_size);
        }

        { // expect an empty collection
            REQUIRE(r1_source_objs.size() == 1);
            wait_for_num_outgoing_links_to_equal(r1, r1_source_objs.get(0), expected_coll_size);
        }
    }
}

#endif // REALM_ENABLE_AUTH_TESTS

TEST_CASE("app: custom error handling", "[sync][app][custom_errors]") {
    class CustomErrorTransport : public GenericNetworkTransport {
    public:
        CustomErrorTransport(int code, const std::string& message)
            : m_code(code)
            , m_message(message)
        {
        }

        void send_request_to_server(const Request, std::function<void(const Response)> completion_block) override
        {
            completion_block(Response{0, m_code, std::map<std::string, std::string>(), m_message});
        }

    private:
        int m_code;
        std::string m_message;
    };

    SECTION("custom code and message is sent back") {
        std::unique_ptr<GenericNetworkTransport> (*factory)() = [] {
            return std::unique_ptr<GenericNetworkTransport>(new CustomErrorTransport(1001, "Boom!"));
        };

        TestSyncManager tsm(get_config(factory), {});
        auto app = tsm.app();
        auto error = failed_log_in(app);
        CHECK(error.is_custom_error());
        CHECK(error.error_code.value() == 1001);
        CHECK(error.message == "Boom!");
    }
}


static const std::string profile_0_name = "Ursus americanus Ursus boeckhi";
static const std::string profile_0_first_name = "Ursus americanus";
static const std::string profile_0_last_name = "Ursus boeckhi";
static const std::string profile_0_email = "Ursus ursinus";
static const std::string profile_0_picture_url = "Ursus malayanus";
static const std::string profile_0_gender = "Ursus thibetanus";
static const std::string profile_0_birthday = "Ursus americanus";
static const std::string profile_0_min_age = "Ursus maritimus";
static const std::string profile_0_max_age = "Ursus arctos";

static const nlohmann::json profile_0 = {
    {"name", profile_0_name},         {"first_name", profile_0_first_name},   {"last_name", profile_0_last_name},
    {"email", profile_0_email},       {"picture_url", profile_0_picture_url}, {"gender", profile_0_gender},
    {"birthday", profile_0_birthday}, {"min_age", profile_0_min_age},         {"max_age", profile_0_max_age}};

static nlohmann::json user_json(std::string access_token, std::string user_id = random_string(15))
{
    return {{"access_token", access_token},
            {"refresh_token", access_token},
            {"user_id", user_id},
            {"device_id", "Panda Bear"}};
}

static nlohmann::json user_profile_json(std::string user_id = random_string(15),
                                        std::string identity_0_id = "Ursus arctos isabellinus",
                                        std::string identity_1_id = "Ursus arctos horribilis",
                                        std::string provider_type = "anon-user")
{
    return {{"user_id", user_id},
            {"identities",
             {{{"id", identity_0_id}, {"provider_type", provider_type}, {"provider_id", "lol"}},
              {{"id", identity_1_id}, {"provider_type", "lol_wut"}, {"provider_id", "nah_dawg"}}}},
            {"data", profile_0}};
}

// MARK: - Unit Tests

class UnitTestTransport : public GenericNetworkTransport {
    std::string m_provider_type;

public:
    UnitTestTransport(const std::string& provider_type = "anon-user")
        : m_provider_type(provider_type)
    {
    }

    static std::string access_token;

    static const std::string api_key;
    static const std::string api_key_id;
    static const std::string api_key_name;
    static const std::string auth_route;
    static const std::string user_id;
    static const std::string identity_0_id;
    static const std::string identity_1_id;

    void set_provider_type(const std::string& provider_type)
    {
        m_provider_type = provider_type;
    }

private:
    void handle_profile(const Request request, std::function<void(Response)> completion_block)
    {
        CHECK(request.method == HttpMethod::get);
        CHECK(request.headers.at("Content-Type") == "application/json;charset=utf-8");
        CHECK(request.headers.at("Authorization") == "Bearer " + access_token);
        CHECK(request.body.empty());
        CHECK(request.timeout_ms == 60000);

        std::string response =
            nlohmann::json({{"user_id", user_id},
                            {"identities",
                             {{{"id", identity_0_id}, {"provider_type", m_provider_type}, {"provider_id", "lol"}},
                              {{"id", identity_1_id}, {"provider_type", "lol_wut"}, {"provider_id", "nah_dawg"}}}},
                            {"data", profile_0}})
                .dump();

        completion_block(Response{200, 0, {}, response});
    }

    void handle_login(const Request request, std::function<void(Response)> completion_block)
    {
        CHECK(request.method == HttpMethod::post);
        CHECK(request.headers.at("Content-Type") == "application/json;charset=utf-8");
        CHECK(nlohmann::json::parse(request.body)["options"] ==
              nlohmann::json({{"device",
                               {{"appId", "app name"},
                                {"appVersion", "A Local App Version"},
                                {"platform", "Object Store Platform Tests"},
                                {"platformVersion", "Object Store Platform Version Blah"},
                                {"sdkVersion", "An sdk version"}}}}));

        CHECK(request.timeout_ms == 60000);

        std::string response = nlohmann::json({{"access_token", access_token},
                                               {"refresh_token", access_token},
                                               {"user_id", random_string(15)},
                                               {"device_id", "Panda Bear"}})
                                   .dump();

        completion_block(Response{200, 0, {}, response});
    }

    void handle_location(const Request request, std::function<void(Response)> completion_block)
    {
        CHECK(request.method == HttpMethod::get);
        CHECK(request.timeout_ms == 60000);

        std::string response = nlohmann::json({{"deployment_model", "this"},
                                               {"hostname", "field"},
                                               {"ws_hostname", "shouldn't"},
                                               {"location", "matter"}})
                                   .dump();

        completion_block(Response{200, 0, {}, response});
    }

    void handle_create_api_key(const Request request, std::function<void(Response)> completion_block)
    {
        CHECK(request.method == HttpMethod::post);
        CHECK(request.headers.at("Content-Type") == "application/json;charset=utf-8");
        CHECK(nlohmann::json::parse(request.body) == nlohmann::json({{"name", api_key_name}}));
        CHECK(request.timeout_ms == 60000);

        std::string response =
            nlohmann::json({{"_id", api_key_id}, {"key", api_key}, {"name", api_key_name}, {"disabled", false}})
                .dump();

        completion_block(Response{200, 0, {}, response});
    }

    void handle_fetch_api_key(const Request request, std::function<void(Response)> completion_block)
    {
        CHECK(request.method == HttpMethod::get);
        CHECK(request.headers.at("Content-Type") == "application/json;charset=utf-8");

        CHECK(request.body == "");
        CHECK(request.timeout_ms == 60000);

        std::string response =
            nlohmann::json({{"_id", api_key_id}, {"name", api_key_name}, {"disabled", false}}).dump();

        completion_block(Response{200, 0, {}, response});
    }

    void handle_fetch_api_keys(const Request request, std::function<void(Response)> completion_block)
    {
        CHECK(request.method == HttpMethod::get);
        CHECK(request.headers.at("Content-Type") == "application/json;charset=utf-8");

        CHECK(request.body == "");
        CHECK(request.timeout_ms == 60000);

        auto elements = std::vector<nlohmann::json>();
        for (int i = 0; i < 2; i++) {
            elements.push_back({{"_id", api_key_id}, {"name", api_key_name}, {"disabled", false}});
        }

        completion_block(Response{200, 0, {}, nlohmann::json(elements).dump()});
    }

    void handle_token_refresh(const Request request, std::function<void(Response)> completion_block)
    {
        CHECK(request.method == HttpMethod::post);
        CHECK(request.headers.at("Content-Type") == "application/json;charset=utf-8");

        CHECK(request.body == "");
        CHECK(request.timeout_ms == 60000);

        auto elements = std::vector<nlohmann::json>();
        nlohmann::json json{{"access_token", access_token}};

        completion_block(Response{200, 0, {}, json.dump()});
    }

public:
    void send_request_to_server(const Request request, std::function<void(const Response)> completion_block) override
    {
        if (request.url.find("/login") != std::string::npos) {
            handle_login(request, completion_block);
        }
        else if (request.url.find("/profile") != std::string::npos) {
            handle_profile(request, completion_block);
        }
        else if (request.url.find("/session") != std::string::npos && request.method != HttpMethod::post) {
            completion_block(Response{200, 0, {}, ""});
        }
        else if (request.url.find("/api_keys") != std::string::npos && request.method == HttpMethod::post) {
            handle_create_api_key(request, completion_block);
        }
        else if (request.url.find(util::format("/api_keys/%1", api_key_id)) != std::string::npos &&
                 request.method == HttpMethod::get) {
            handle_fetch_api_key(request, completion_block);
        }
        else if (request.url.find("/api_keys") != std::string::npos && request.method == HttpMethod::get) {
            handle_fetch_api_keys(request, completion_block);
        }
        else if (request.url.find("/session") != std::string::npos && request.method == HttpMethod::post) {
            handle_token_refresh(request, completion_block);
        }
        else if (request.url.find("/location") != std::string::npos && request.method == HttpMethod::get) {
            handle_location(request, completion_block);
        }
        else {
            completion_block(Response{200, 0, {}, "something arbitrary"});
        }
    }
};

App::Config get_config()
{
    return get_config(factory<UnitTestTransport>);
}

static const std::string good_access_token =
    "eyJhbGciOiJIUzI1NiIsInR5cCI6IkpXVCJ9."
    "eyJleHAiOjE1ODE1MDc3OTYsImlhdCI6MTU4MTUwNTk5NiwiaXNzIjoiNWU0M2RkY2M2MzZlZTEwNmVhYTEyYmRjIiwic3RpdGNoX2RldklkIjoi"
    "MDAwMDAwMDAwMDAwMDAwMDAwMDAwMDAwIiwic3RpdGNoX2RvbWFpbklkIjoiNWUxNDk5MTNjOTBiNGFmMGViZTkzNTI3Iiwic3ViIjoiNWU0M2Rk"
    "Y2M2MzZlZTEwNmVhYTEyYmRhIiwidHlwIjoiYWNjZXNzIn0.0q3y9KpFxEnbmRwahvjWU1v9y1T1s3r2eozu93vMc3s";

static const std::string good_access_token2 =
    "eyJhbGciOiJIUzI1NiIsInR5cCI6IkpXVCJ9."
    "eyJleHAiOjE1ODkzMDE3MjAsImlhdCI6MTU4NDExODcyMCwiaXNzIjoiNWU2YmJiYzBhNmI3ZGZkM2UyNTA0OGI3Iiwic3RpdGNoX2RldklkIjoi"
    "MDAwMDAwMDAwMDAwMDAwMDAwMDAwMDAwIiwic3RpdGNoX2RvbWFpbklkIjoiNWUxNDk5MTNjOTBiNGFmMGViZTkzNTI3Iiwic3ViIjoiNWU2YmJi"
    "YzBhNmI3ZGZkM2UyNTA0OGIzIiwidHlwIjoiYWNjZXNzIn0.eSX4QMjIOLbdOYOPzQrD_racwLUk1HGFgxtx2a34k80";

std::string UnitTestTransport::access_token = good_access_token;

static const std::string bad_access_token = "lolwut";
static const std::string dummy_device_id = "123400000000000000000000";

const std::string UnitTestTransport::api_key = "lVRPQVYBJSIbGos2ZZn0mGaIq1SIOsGaZ5lrcp8bxlR5jg4OGuGwQq1GkektNQ3i";
const std::string UnitTestTransport::api_key_id = "5e5e6f0abe4ae2a2c2c2d329";
const std::string UnitTestTransport::api_key_name = "some_api_key_name";
const std::string UnitTestTransport::auth_route = "https://mongodb.com/unittests";
const std::string UnitTestTransport::user_id = "Ailuropoda melanoleuca";
const std::string UnitTestTransport::identity_0_id = "Ursus arctos isabellinus";
const std::string UnitTestTransport::identity_1_id = "Ursus arctos horribilis";

TEST_CASE("subscribable unit tests", "[sync][app]") {
    struct Foo : public Subscribable<Foo> {
        void event()
        {
            emit_change_to_subscribers(*this);
        }
    };

    auto foo = Foo();

    SECTION("subscriber receives events") {
        auto event_count = 0;
        auto token = foo.subscribe([&event_count](auto&) {
            event_count++;
        });

        foo.event();
        foo.event();
        foo.event();

        CHECK(event_count == 3);
    }

    SECTION("subscriber can unsubscribe") {
        auto event_count = 0;
        auto token = foo.subscribe([&event_count](auto&) {
            event_count++;
        });

        foo.event();
        CHECK(event_count == 1);

        foo.unsubscribe(token);
        foo.event();
        CHECK(event_count == 1);
    }

    SECTION("subscriber is unsubscribed on dtor") {
        auto event_count = 0;
        {
            auto token = foo.subscribe([&event_count](auto&) {
                event_count++;
            });

            foo.event();
            CHECK(event_count == 1);
        }
        foo.event();
        CHECK(event_count == 1);
    }

    SECTION("multiple subscribers receive events") {
        auto event_count = 0;
        {
            auto token1 = foo.subscribe([&event_count](auto&) {
                event_count++;
            });
            auto token2 = foo.subscribe([&event_count](auto&) {
                event_count++;
            });

            foo.event();
            CHECK(event_count == 2);
        }
        foo.event();
        CHECK(event_count == 2);
    }
}

TEST_CASE("app: login_with_credentials unit_tests", "[sync][app]") {
    SECTION("login_anonymous good") {
        UnitTestTransport::access_token = good_access_token;

        auto config = get_config();
        auto base_path = util::make_temp_dir();
        {
            auto conf = TestSyncManager::Config(config);
            conf.should_teardown_test_directory = false;
            conf.base_path = base_path;
            TestSyncManager tsm(conf, {});
            auto app = tsm.app();

            auto user = log_in(app);

            CHECK(user->identities().size() == 2);
            CHECK(user->identities()[0].id == UnitTestTransport::identity_0_id);
            CHECK(user->identities()[1].id == UnitTestTransport::identity_1_id);
            SyncUserProfile user_profile = user->user_profile();

            CHECK(user_profile.name() == profile_0_name);
            CHECK(user_profile.first_name() == profile_0_first_name);
            CHECK(user_profile.last_name() == profile_0_last_name);
            CHECK(user_profile.email() == profile_0_email);
            CHECK(user_profile.picture_url() == profile_0_picture_url);
            CHECK(user_profile.gender() == profile_0_gender);
            CHECK(user_profile.birthday() == profile_0_birthday);
            CHECK(user_profile.min_age() == profile_0_min_age);
            CHECK(user_profile.max_age() == profile_0_max_age);
        }
        App::clear_cached_apps();
        // assert everything is stored properly between runs
        {
            auto conf = TestSyncManager::Config(config);
            conf.base_path = base_path;
            TestSyncManager tsm(conf, {});
            auto app = tsm.app();
            REQUIRE(app->all_users().size() == 1);
            auto user = app->all_users()[0];
            CHECK(user->identities().size() == 2);
            CHECK(user->identities()[0].id == UnitTestTransport::identity_0_id);
            CHECK(user->identities()[1].id == UnitTestTransport::identity_1_id);
            SyncUserProfile user_profile = user->user_profile();

            CHECK(user_profile.name() == profile_0_name);
            CHECK(user_profile.first_name() == profile_0_first_name);
            CHECK(user_profile.last_name() == profile_0_last_name);
            CHECK(user_profile.email() == profile_0_email);
            CHECK(user_profile.picture_url() == profile_0_picture_url);
            CHECK(user_profile.gender() == profile_0_gender);
            CHECK(user_profile.birthday() == profile_0_birthday);
            CHECK(user_profile.min_age() == profile_0_min_age);
            CHECK(user_profile.max_age() == profile_0_max_age);
        }
    }

    SECTION("login_anonymous bad") {
        struct transport : UnitTestTransport {
            void send_request_to_server(const Request request, std::function<void(const Response)> completion_block)
            {
                if (request.url.find("/login") != std::string::npos) {
                    completion_block({200, 0, {}, user_json(bad_access_token).dump()});
                }
                else {
                    UnitTestTransport::send_request_to_server(request, completion_block);
                }
            }
        };

        TestSyncManager tsm(get_config(factory<transport>), {});
        auto app = tsm.app();

        auto error = failed_log_in(app);
        CHECK(error.message == std::string("jwt missing parts"));
        CHECK(error.error_code.message() == "bad token");
        CHECK(error.error_code.category() == app::json_error_category());
        CHECK(error.is_json_error());
        CHECK(app::JSONErrorCode(error.error_code.value()) == app::JSONErrorCode::bad_token);
    }
}

TEST_CASE("app: UserAPIKeyProviderClient unit_tests", "[sync][app]") {
    TestSyncManager sync_manager(get_config(), {});
    auto app = sync_manager.app();
    auto client = app->provider_client<App::UserAPIKeyProviderClient>();

    std::shared_ptr<SyncUser> logged_in_user = app->sync_manager()->get_user(
        UnitTestTransport::user_id, good_access_token, good_access_token, "anon-user", dummy_device_id);
    bool processed = false;
    ObjectId obj_id(UnitTestTransport::api_key_id.c_str());

    SECTION("create api key") {
        client.create_api_key(UnitTestTransport::api_key_name, logged_in_user,
                              [&](App::UserAPIKey user_api_key, util::Optional<AppError> error) {
                                  REQUIRE_FALSE(error);
                                  CHECK(user_api_key.disabled == false);
                                  CHECK(user_api_key.id.to_string() == UnitTestTransport::api_key_id);
                                  CHECK(user_api_key.key == UnitTestTransport::api_key);
                                  CHECK(user_api_key.name == UnitTestTransport::api_key_name);
                              });
    }

    SECTION("fetch api key") {
        client.fetch_api_key(obj_id, logged_in_user,
                             [&](App::UserAPIKey user_api_key, util::Optional<AppError> error) {
                                 REQUIRE_FALSE(error);
                                 CHECK(user_api_key.disabled == false);
                                 CHECK(user_api_key.id.to_string() == UnitTestTransport::api_key_id);
                                 CHECK(user_api_key.name == UnitTestTransport::api_key_name);
                             });
    }

    SECTION("fetch api keys") {
        client.fetch_api_keys(logged_in_user,
                              [&](std::vector<App::UserAPIKey> user_api_keys, util::Optional<AppError> error) {
                                  REQUIRE_FALSE(error);
                                  CHECK(user_api_keys.size() == 2);
                                  for (auto user_api_key : user_api_keys) {
                                      CHECK(user_api_key.disabled == false);
                                      CHECK(user_api_key.id.to_string() == UnitTestTransport::api_key_id);
                                      CHECK(user_api_key.name == UnitTestTransport::api_key_name);
                                  }
                                  processed = true;
                              });
        CHECK(processed);
    }
}


TEST_CASE("app: user_semantics", "[app]") {
    TestSyncManager tsm(get_config(), {});
    auto app = tsm.app();

    const auto login_user_email_pass = [=] {
        return log_in(app, app::AppCredentials::username_password("bob", "thompson"));
    };
    const auto login_user_anonymous = [=] {
        return log_in(app, app::AppCredentials::anonymous());
    };

    CHECK(!app->current_user());

    int event_processed = 0;
    auto token = app->subscribe([&event_processed](auto&) {
        event_processed++;
    });

    SECTION("current user is populated") {
        const auto user1 = login_user_anonymous();
        CHECK(app->current_user()->identity() == user1->identity());
        CHECK(event_processed == 1);
    }

    SECTION("current user is updated on login") {
        const auto user1 = login_user_anonymous();
        CHECK(app->current_user()->identity() == user1->identity());
        const auto user2 = login_user_email_pass();
        CHECK(app->current_user()->identity() == user2->identity());
        CHECK(user1->identity() != user2->identity());
        CHECK(event_processed == 2);
    }

    SECTION("current user is updated to last used user on logout") {
        const auto user1 = login_user_anonymous();
        CHECK(app->current_user()->identity() == user1->identity());
        CHECK(app->all_users()[0]->state() == SyncUser::State::LoggedIn);

        const auto user2 = login_user_email_pass();
        CHECK(app->all_users()[0]->state() == SyncUser::State::LoggedIn);
        CHECK(app->all_users()[1]->state() == SyncUser::State::LoggedIn);
        CHECK(app->current_user()->identity() == user2->identity());
        CHECK(user1->identity() != user2->identity());

        // shuold reuse existing session
        const auto user3 = login_user_anonymous();
        CHECK(user3->identity() == user1->identity());

        auto user_events_processed = 0;
        auto _ = user3->subscribe([&user_events_processed](auto&) {
            user_events_processed++;
        });

        app->log_out([&](auto) {});
        CHECK(user_events_processed == 1);

        CHECK(app->current_user()->identity() == user2->identity());

        CHECK(app->all_users().size() == 1);
        CHECK(app->all_users()[0]->state() == SyncUser::State::LoggedIn);

        CHECK(event_processed == 4);
    }

    SECTION("anon users are removed on logout") {
        const auto user1 = login_user_anonymous();
        CHECK(app->current_user()->identity() == user1->identity());
        CHECK(app->all_users()[0]->state() == SyncUser::State::LoggedIn);

        const auto user2 = login_user_anonymous();
        CHECK(app->all_users()[0]->state() == SyncUser::State::LoggedIn);
        CHECK(app->all_users().size() == 1);
        CHECK(app->current_user()->identity() == user2->identity());
        CHECK(user1->identity() == user2->identity());

        app->log_out([&](auto) {});
        CHECK(app->all_users().size() == 0);

        CHECK(event_processed == 3);
    }

    SECTION("logout user") {
        auto user1 = login_user_email_pass();
        auto user2 = login_user_anonymous();

        // Anonymous users are special
        app->log_out(user2, [](Optional<AppError> error) {
            REQUIRE_FALSE(error);
        });
        CHECK(user2->state() == SyncUser::State::Removed);

        // Other users can be LoggedOut
        app->log_out(user1, [](Optional<AppError> error) {
            REQUIRE_FALSE(error);
        });
        CHECK(user1->state() == SyncUser::State::LoggedOut);

        // Logging out already logged out users, does nothing
        app->log_out(user1, [](Optional<AppError> error) {
            REQUIRE_FALSE(error);
        });
        CHECK(user1->state() == SyncUser::State::LoggedOut);

        app->log_out(user2, [](Optional<AppError> error) {
            REQUIRE_FALSE(error);
        });
        CHECK(user2->state() == SyncUser::State::Removed);

        CHECK(event_processed == 4);
    }

    SECTION("unsubscribed observers no longer process events") {
        app->unsubscribe(token);

        const auto user1 = login_user_anonymous();
        CHECK(app->current_user()->identity() == user1->identity());
        CHECK(app->all_users()[0]->state() == SyncUser::State::LoggedIn);

        const auto user2 = login_user_anonymous();
        CHECK(app->all_users()[0]->state() == SyncUser::State::LoggedIn);
        CHECK(app->all_users().size() == 1);
        CHECK(app->current_user()->identity() == user2->identity());
        CHECK(user1->identity() == user2->identity());

        app->log_out([&](auto) {});
        CHECK(app->all_users().size() == 0);

        CHECK(event_processed == 0);
    }
}

struct ErrorCheckingTransport : public GenericNetworkTransport {
    ErrorCheckingTransport(Response r)
        : m_response(r)
    {
    }
    void send_request_to_server(const Request, std::function<void(const Response)> completion_block) override
    {
        completion_block(m_response);
    }

private:
    Response m_response;
};

TEST_CASE("app: response error handling", "[sync][app]") {
    std::string response_body = nlohmann::json({{"access_token", good_access_token},
                                                {"refresh_token", good_access_token},
                                                {"user_id", "Brown Bear"},
                                                {"device_id", "Panda Bear"}})
                                    .dump();

    Response response{200, 0, {{"Content-Type", "application/json"}}, response_body};

    std::function<std::unique_ptr<GenericNetworkTransport>()> transport_generator = [&response] {
        return std::unique_ptr<GenericNetworkTransport>(new ErrorCheckingTransport(response));
    };

    TestSyncManager tsm(get_config(transport_generator), {});
    auto app = tsm.app();

    SECTION("http 404") {
        response.http_status_code = 404;
        auto error = failed_log_in(app);
        CHECK(!error.is_json_error());
        CHECK(!error.is_custom_error());
        CHECK(!error.is_service_error());
        CHECK(error.is_http_error());
        CHECK(error.error_code.value() == 404);
        CHECK(error.message == std::string("http error code considered fatal"));
        CHECK(error.error_code.message() == "Client Error: 404");
        CHECK(error.link_to_server_logs.empty());
    }
    SECTION("http 500") {
        response.http_status_code = 500;
        auto error = failed_log_in(app);
        CHECK(!error.is_json_error());
        CHECK(!error.is_custom_error());
        CHECK(!error.is_service_error());
        CHECK(error.is_http_error());
        CHECK(error.error_code.value() == 500);
        CHECK(error.message == std::string("http error code considered fatal"));
        CHECK(error.error_code.message() == "Server Error: 500");
        CHECK(error.link_to_server_logs.empty());
    }
    SECTION("custom error code") {
        response.custom_status_code = 42;
        response.body = "Custom error message";
        auto error = failed_log_in(app);
        CHECK(!error.is_http_error());
        CHECK(!error.is_json_error());
        CHECK(!error.is_service_error());
        CHECK(error.is_custom_error());
        CHECK(error.error_code.value() == 42);
        CHECK(error.message == std::string("Custom error message"));
        CHECK(error.error_code.message() == "code 42");
        CHECK(error.link_to_server_logs.empty());
    }

    SECTION("session error code") {
        response.http_status_code = 400;
        response.body = nlohmann::json({{"error_code", "MongoDBError"},
                                        {"error", "a fake MongoDB error message!"},
                                        {"access_token", good_access_token},
                                        {"refresh_token", good_access_token},
                                        {"user_id", "Brown Bear"},
                                        {"device_id", "Panda Bear"},
                                        {"link", "http://...whatever the server passes us"}})
                            .dump();
        auto error = failed_log_in(app);
        CHECK(!error.is_http_error());
        CHECK(!error.is_json_error());
        CHECK(!error.is_custom_error());
        CHECK(error.is_service_error());
        CHECK(app::ServiceErrorCode(error.error_code.value()) == app::ServiceErrorCode::mongodb_error);
        CHECK(error.message == std::string("a fake MongoDB error message!"));
        CHECK(error.error_code.message() == "MongoDBError");
        CHECK(error.link_to_server_logs == std::string("http://...whatever the server passes us"));
    }

    SECTION("json error code") {
        response.body = "this: is not{} a valid json body!";
        auto error = failed_log_in(app);
        CHECK(!error.is_http_error());
        CHECK(error.is_json_error());
        CHECK(!error.is_custom_error());
        CHECK(!error.is_service_error());
        CHECK(app::JSONErrorCode(error.error_code.value()) == app::JSONErrorCode::malformed_json);
        CHECK(error.message ==
              std::string("[json.exception.parse_error.101] parse error at line 1, column 2: syntax error "
                          "while parsing value - invalid literal; last read: 'th'"));
        CHECK(error.error_code.message() == "malformed json");
    }
}

TEST_CASE("app: switch user", "[sync][app]") {
    TestSyncManager tsm(get_config(), {});
    auto app = tsm.app();

    bool processed = false;

    SECTION("switch user expect success") {
        CHECK(app->sync_manager()->all_users().size() == 0);

        // Log in user 1
        auto user_a = log_in(app, app::AppCredentials::username_password("test@10gen.com", "password"));
        CHECK(app->sync_manager()->get_current_user() == user_a);

        // Log in user 2
        auto user_b = log_in(app, app::AppCredentials::username_password("test2@10gen.com", "password"));
        CHECK(app->sync_manager()->get_current_user() == user_b);

        CHECK(app->sync_manager()->all_users().size() == 2);

        auto user1 = app->switch_user(user_a);
        CHECK(user1 == user_a);

        CHECK(app->sync_manager()->get_current_user() == user_a);

        auto user2 = app->switch_user(user_b);
        CHECK(user2 == user_b);

        CHECK(app->sync_manager()->get_current_user() == user_b);
        processed = true;
        CHECK(processed);
    }

    SECTION("cannot switch to a logged out but not removed user") {
        CHECK(app->sync_manager()->all_users().size() == 0);

        // Log in user 1
        auto user_a = log_in(app, app::AppCredentials::username_password("test@10gen.com", "password"));
        CHECK(app->sync_manager()->get_current_user() == user_a);

        app->log_out([&](Optional<app::AppError> error) {
            REQUIRE_FALSE(error);
        });

        CHECK(app->sync_manager()->get_current_user() == nullptr);
        CHECK(user_a->state() == SyncUser::State::LoggedOut);

        // Log in user 2
        auto user_b = log_in(app, app::AppCredentials::username_password("test2@10gen.com", "password"));
        CHECK(app->sync_manager()->get_current_user() == user_b);
        CHECK(app->sync_manager()->all_users().size() == 2);

        REQUIRE_THROWS_AS(app->switch_user(user_a), AppError);
        CHECK(app->sync_manager()->get_current_user() == user_b);
    }
}

TEST_CASE("app: remove anonymous user", "[sync][app]") {
    TestSyncManager tsm(get_config(), {});
    auto app = tsm.app();

    SECTION("remove user expect success") {
        CHECK(app->sync_manager()->all_users().size() == 0);

        // Log in user 1
        auto user_a = log_in(app);
        CHECK(user_a->state() == SyncUser::State::LoggedIn);

        app->log_out(user_a, [&](Optional<app::AppError> error) {
            REQUIRE_FALSE(error);
            // a logged out anon user will be marked as Removed, not LoggedOut
            CHECK(user_a->state() == SyncUser::State::Removed);
        });
        CHECK(app->sync_manager()->all_users().empty());

        app->remove_user(user_a, [&](Optional<app::AppError> error) {
            CHECK(error->message == "User has already been removed");
            CHECK(app->sync_manager()->all_users().size() == 0);
        });

        // Log in user 2
        auto user_b = log_in(app);
        CHECK(app->sync_manager()->get_current_user() == user_b);
        CHECK(user_b->state() == SyncUser::State::LoggedIn);
        CHECK(app->sync_manager()->all_users().size() == 1);

        app->remove_user(user_b, [&](Optional<app::AppError> error) {
            REQUIRE_FALSE(error);
            CHECK(app->sync_manager()->all_users().size() == 0);
        });

        CHECK(app->sync_manager()->get_current_user() == nullptr);

        // check both handles are no longer valid
        CHECK(user_a->state() == SyncUser::State::Removed);
        CHECK(user_b->state() == SyncUser::State::Removed);
    }
}

TEST_CASE("app: remove user with credentials", "[sync][app]") {
    TestSyncManager tsm(get_config(), {});
    auto app = tsm.app();

    SECTION("log in, log out and remove") {
        CHECK(app->sync_manager()->all_users().size() == 0);
        CHECK(app->sync_manager()->get_current_user() == nullptr);

        auto user = log_in(app, app::AppCredentials::username_password("email", "pass"));

        CHECK(user->state() == SyncUser::State::LoggedIn);

        app->log_out(user, [&](Optional<app::AppError> error) {
            REQUIRE_FALSE(error);
        });

        CHECK(user->state() == SyncUser::State::LoggedOut);

        app->remove_user(user, [&](Optional<app::AppError> error) {
            REQUIRE_FALSE(error);
        });
        CHECK(app->sync_manager()->all_users().size() == 0);

        util::Optional<app::AppError> error;
        app->remove_user(user, [&](Optional<app::AppError> err) {
            error = err;
        });
        CHECK(error->error_code.value() > 0);
        CHECK(app->sync_manager()->all_users().size() == 0);
        CHECK(user->state() == SyncUser::State::Removed);
    }
}

TEST_CASE("app: link_user", "[sync][app]") {
    TestSyncManager tsm(get_config(), {});
    auto app = tsm.app();

    auto email = util::format("realm_tests_do_autoverify%1@%2.com", random_string(10), random_string(10));
    auto password = random_string(10);

    auto custom_credentials = app::AppCredentials::facebook("a_token");
    auto email_pass_credentials = app::AppCredentials::username_password(email, password);

    auto sync_user = log_in(app, email_pass_credentials);
    CHECK(sync_user->provider_type() == IdentityProviderUsernamePassword);

    SECTION("successful link") {
        bool processed = false;
        app->link_user(sync_user, custom_credentials,
                       [&](std::shared_ptr<SyncUser> user, Optional<app::AppError> error) {
                           REQUIRE_FALSE(error);
                           REQUIRE(user);
                           CHECK(user->identity() == sync_user->identity());
                           processed = true;
                       });
        CHECK(processed);
    }

    SECTION("link_user should fail when logged out") {
        app->log_out([&](Optional<app::AppError> error) {
            REQUIRE_FALSE(error);
        });

        bool processed = false;
        app->link_user(sync_user, custom_credentials,
                       [&](std::shared_ptr<SyncUser> user, Optional<app::AppError> error) {
                           CHECK(error->message == "The specified user is not logged in");
                           CHECK(!user);
                           processed = true;
                       });
        CHECK(processed);
    }
}

TEST_CASE("app: auth providers", "[sync][app]") {
    SECTION("auth providers facebook") {
        auto credentials = app::AppCredentials::facebook("a_token");
        CHECK(credentials.provider() == AuthProvider::FACEBOOK);
        CHECK(credentials.provider_as_string() == IdentityProviderFacebook);
        CHECK(credentials.serialize_as_json() == "{\"accessToken\":\"a_token\",\"provider\":\"oauth2-facebook\"}");
    }

    SECTION("auth providers anonymous") {
        auto credentials = app::AppCredentials::anonymous();
        CHECK(credentials.provider() == AuthProvider::ANONYMOUS);
        CHECK(credentials.provider_as_string() == IdentityProviderAnonymous);
        CHECK(credentials.serialize_as_json() == "{\"provider\":\"anon-user\"}");
    }

    SECTION("auth providers google authCode") {
        auto credentials = app::AppCredentials::google(AuthCode("a_token"));
        CHECK(credentials.provider() == AuthProvider::GOOGLE);
        CHECK(credentials.provider_as_string() == IdentityProviderGoogle);
        CHECK(credentials.serialize_as_json() == "{\"authCode\":\"a_token\",\"provider\":\"oauth2-google\"}");
    }

    SECTION("auth providers google idToken") {
        auto credentials = app::AppCredentials::google(IdToken("a_token"));
        CHECK(credentials.provider() == AuthProvider::GOOGLE);
        CHECK(credentials.provider_as_string() == IdentityProviderGoogle);
        CHECK(credentials.serialize_as_json() == "{\"id_token\":\"a_token\",\"provider\":\"oauth2-google\"}");
    }

    SECTION("auth providers apple") {
        auto credentials = app::AppCredentials::apple("a_token");
        CHECK(credentials.provider() == AuthProvider::APPLE);
        CHECK(credentials.provider_as_string() == IdentityProviderApple);
        CHECK(credentials.serialize_as_json() == "{\"id_token\":\"a_token\",\"provider\":\"oauth2-apple\"}");
    }

    SECTION("auth providers custom") {
        auto credentials = app::AppCredentials::custom("a_token");
        CHECK(credentials.provider() == AuthProvider::CUSTOM);
        CHECK(credentials.provider_as_string() == IdentityProviderCustom);
        CHECK(credentials.serialize_as_json() == "{\"provider\":\"custom-token\",\"token\":\"a_token\"}");
    }

    SECTION("auth providers username password") {
        auto credentials = app::AppCredentials::username_password("user", "pass");
        CHECK(credentials.provider() == AuthProvider::USERNAME_PASSWORD);
        CHECK(credentials.provider_as_string() == IdentityProviderUsernamePassword);
        CHECK(credentials.serialize_as_json() ==
              "{\"password\":\"pass\",\"provider\":\"local-userpass\",\"username\":\"user\"}");
    }

    SECTION("auth providers function") {
        bson::BsonDocument function_params{{"name", "mongo"}};
        auto credentials = app::AppCredentials::function(function_params);
        CHECK(credentials.provider() == AuthProvider::FUNCTION);
        CHECK(credentials.provider_as_string() == IdentityProviderFunction);
        CHECK(credentials.serialize_as_json() == "{\"name\":\"mongo\"}");
    }

    SECTION("auth providers user api key") {
        auto credentials = app::AppCredentials::user_api_key("a key");
        CHECK(credentials.provider() == AuthProvider::USER_API_KEY);
        CHECK(credentials.provider_as_string() == IdentityProviderUserAPIKey);
        CHECK(credentials.serialize_as_json() == "{\"key\":\"a key\",\"provider\":\"api-key\"}");
    }

    SECTION("auth providers server api key") {
        auto credentials = app::AppCredentials::server_api_key("a key");
        CHECK(credentials.provider() == AuthProvider::SERVER_API_KEY);
        CHECK(credentials.provider_as_string() == IdentityProviderServerAPIKey);
        CHECK(credentials.serialize_as_json() == "{\"key\":\"a key\",\"provider\":\"api-key\"}");
    }
}

TEST_CASE("app: refresh access token unit tests", "[sync][app]") {
    auto setup_user = [](std::shared_ptr<App> app) {
        if (app->sync_manager()->get_current_user()) {
            return;
        }
        app->sync_manager()->get_user("a_user_id", good_access_token, good_access_token, "anon-user",
                                      dummy_device_id);
    };

    SECTION("refresh custom data happy path") {
        static bool session_route_hit = false;

        struct transport : UnitTestTransport {
            void send_request_to_server(const Request request, std::function<void(const Response)> completion_block)
            {
                if (request.url.find("/session") != std::string::npos) {
                    session_route_hit = true;
                    nlohmann::json json{{"access_token", good_access_token}};
                    completion_block({200, 0, {}, json.dump()});
                }
                else {
                    UnitTestTransport::send_request_to_server(request, completion_block);
                }
            }
        };

        TestSyncManager sync_manager(get_config(factory<transport>));
        auto app = sync_manager.app();
        setup_user(app);

        bool processed = false;
        app->refresh_custom_data(app->sync_manager()->get_current_user(), [&](const Optional<AppError>& error) {
            REQUIRE_FALSE(error);
            CHECK(session_route_hit);
            processed = true;
        });
        CHECK(processed);
    }

    SECTION("refresh custom data sad path") {
        static bool session_route_hit = false;

        struct transport : UnitTestTransport {
            void send_request_to_server(const Request request, std::function<void(const Response)> completion_block)
            {
                if (request.url.find("/session") != std::string::npos) {
                    session_route_hit = true;
                    nlohmann::json json{{"access_token", bad_access_token}};
                    completion_block({200, 0, {}, json.dump()});
                }
                else {
                    UnitTestTransport::send_request_to_server(request, completion_block);
                }
            }
        };

        TestSyncManager sync_manager(get_config(factory<transport>));
        auto app = sync_manager.app();
        setup_user(app);

        bool processed = false;
        app->refresh_custom_data(app->sync_manager()->get_current_user(), [&](const Optional<AppError>& error) {
            CHECK(error->message == "jwt missing parts");
            CHECK(error->error_code.value() == 1);
            CHECK(session_route_hit);
            processed = true;
        });
        CHECK(processed);
    }

    SECTION("refresh token ensure flow is correct") {
        /*
         Expected flow:
         Login - this gets access and refresh tokens
         Get profile - throw back a 401 error
         Refresh token - get a new token for the user
         Get profile - get the profile with the new token
         */

            struct transport : GenericNetworkTransport {
                bool login_hit = false;
                bool get_profile_1_hit = false;
                bool get_profile_2_hit = false;
                bool refresh_hit = false;

                void send_request_to_server(const Request request,
                                            std::function<void(const Response)> completion_block)
                {
                    if (request.url.find("/login") != std::string::npos) {
                        login_hit = true;
                        completion_block({200, 0, {}, user_json(good_access_token).dump()});
                    }
                    else if (request.url.find("/profile") != std::string::npos) {
                        CHECK(login_hit);

                        auto access_token = request.headers.at("Authorization");
                        // simulated bad token request
                        if (access_token.find(good_access_token2) != std::string::npos) {
                            CHECK(login_hit);
                            CHECK(get_profile_1_hit);
                            CHECK(refresh_hit);

                            get_profile_2_hit = true;

                            completion_block({200, 0, {}, user_profile_json().dump()});
                        }
                        else if (access_token.find(good_access_token) != std::string::npos) {
                            CHECK(!get_profile_2_hit);
                            get_profile_1_hit = true;

                            completion_block({401, 0, {}});
                        }
                    }
                    else if (request.url.find("/session") != std::string::npos &&
                             request.method == HttpMethod::post) {
                        CHECK(login_hit);
                        CHECK(get_profile_1_hit);
                        CHECK(!get_profile_2_hit);
                        refresh_hit = true;

                        nlohmann::json json{{"access_token", good_access_token2}};
                        completion_block({200, 0, {}, json.dump()});
                    }
                    else if (request.url.find("/location") != std::string::npos) {
                        CHECK(request.method == HttpMethod::get);
                        completion_block({200,
                                          0,
                                          {},
                                          "{\"deployment_model\":\"GLOBAL\",\"location\":\"US-VA\",\"hostname\":"
                                          "\"http://localhost:9090\",\"ws_hostname\":\"ws://localhost:9090\"}"});
                    }
                }
            };

            TestSyncManager sync_manager(get_config(factory<transport>));
            auto app = sync_manager.app();
            setup_user(app);
            REQUIRE(log_in(app));
    }
}

namespace {
class AsyncMockNetworkTransport {
public:
    AsyncMockNetworkTransport()
        : transport_thread(&AsyncMockNetworkTransport::worker_routine, this)
    {
    }

    void add_work_item(Response response, std::function<void(const Response)> completion_block)
    {
        std::lock_guard<std::mutex> lk(transport_work_mutex);
        transport_work.push_front(ResponseWorkItem{std::move(response), std::move(completion_block)});
        transport_work_cond.notify_one();
    }

    void add_work_item(std::function<void()> cb)
    {
        std::lock_guard<std::mutex> lk(transport_work_mutex);
        transport_work.push_front(std::move(cb));
        transport_work_cond.notify_one();
    }

    void mark_complete()
    {
        std::unique_lock<std::mutex> lk(transport_work_mutex);
        test_complete = true;
        transport_work_cond.notify_one();
        lk.unlock();
        transport_thread.join();
    }

private:
    struct ResponseWorkItem {
        Response response;
        std::function<void(const Response)> completion_block;
    };

    void worker_routine()
    {
        std::unique_lock<std::mutex> lk(transport_work_mutex);
        for (;;) {
            transport_work_cond.wait(lk, [&] {
                return test_complete || !transport_work.empty();
            });

            if (!transport_work.empty()) {
                auto work_item = std::move(transport_work.back());
                transport_work.pop_back();
                lk.unlock();

                mpark::visit(util::overload{[](ResponseWorkItem& work_item) {
                                                work_item.completion_block(std::move(work_item.response));
                                            },
                                            [](std::function<void()>& cb) {
                                                cb();
                                            }},
                             work_item);

                lk.lock();
                continue;
            }

            if (test_complete) {
                return;
            }
        }
    }

    std::mutex transport_work_mutex;
    std::condition_variable transport_work_cond;
    bool test_complete = false;
    std::list<mpark::variant<ResponseWorkItem, std::function<void()>>> transport_work;
    JoiningThread transport_thread;
};

} // namespace

TEST_CASE("app: app destroyed during token refresh", "[sync][app]") {
    AsyncMockNetworkTransport mock_transport_worker;
    enum class TestState { unknown, location, login, profile_1, profile_2, refresh_1, refresh_2, refresh_3 };
    struct TestStateBundle {
        void advance_to(TestState new_state)
        {
            std::lock_guard<std::mutex> lk(mutex);
            state = new_state;
            cond.notify_one();
        }

        TestState get() const
        {
            std::lock_guard<std::mutex> lk(mutex);
            return state;
        }

        void wait_for(TestState new_state)
        {
            std::unique_lock<std::mutex> lk(mutex);
            cond.wait(lk, [&] {
                return state == new_state;
            });
        }

        mutable std::mutex mutex;
        std::condition_variable cond;

        TestState state = TestState::unknown;
    } state;
    std::function<std::unique_ptr<GenericNetworkTransport>()> generic_factory = [&] {
        struct transport : public GenericNetworkTransport {
            transport(AsyncMockNetworkTransport& worker, TestStateBundle& state)
                : mock_transport_worker(worker)
                , state(state)
            {
            }

            void send_request_to_server(const Request request,
                                        std::function<void(const Response)> completion_block) override

            {
                std::cerr << request.url << std::endl;
                if (request.url.find("/login") != std::string::npos) {
                    CHECK(state.get() == TestState::location);
                    state.advance_to(TestState::login);
                    mock_transport_worker.add_work_item(
                        Response{200, 0, {}, user_json(encode_fake_jwt("access token 1")).dump()},
                        std::move(completion_block));
                }
                else if (request.url.find("/profile") != std::string::npos) {
                    // simulated bad token request
                    auto cur_state = state.get();
                    CHECK((cur_state == TestState::refresh_1 || cur_state == TestState::login));
                    if (cur_state == TestState::refresh_1) {
                        state.advance_to(TestState::profile_2);
                        mock_transport_worker.add_work_item(Response{200, 0, {}, user_profile_json().dump()},
                                                            std::move(completion_block));
                    }
                    else if (cur_state == TestState::login) {
                        state.advance_to(TestState::profile_1);
                        mock_transport_worker.add_work_item(Response{401, 0, {}}, std::move(completion_block));
                    }
                }
                else if (request.url.find("/session") != std::string::npos && request.method == HttpMethod::post) {
                    if (state.get() == TestState::profile_1) {
                        state.advance_to(TestState::refresh_1);
                        nlohmann::json json{{"access_token", encode_fake_jwt("access token 1")}};
                        mock_transport_worker.add_work_item(Response{200, 0, {}, json.dump()},
                                                            std::move(completion_block));
                    }
                    else if (state.get() == TestState::profile_2) {
                        state.advance_to(TestState::refresh_2);
                        mock_transport_worker.add_work_item(Response{200, 0, {}, "{\"error\":\"too bad, buddy!\"}"},
                                                            std::move(completion_block));
                    }
                    else {
                        CHECK(state.get() == TestState::refresh_2);
                        state.advance_to(TestState::refresh_3);
                        nlohmann::json json{{"access_token", encode_fake_jwt("access token 2")}};
                        mock_transport_worker.add_work_item(Response{200, 0, {}, json.dump()},
                                                            std::move(completion_block));
                    }
                }
                else if (request.url.find("/location") != std::string::npos) {
                    CHECK(request.method == HttpMethod::get);
                    CHECK(state.get() == TestState::unknown);
                    state.advance_to(TestState::location);
                    mock_transport_worker.add_work_item(
                        Response{200,
                                 0,
                                 {},
                                 "{\"deployment_model\":\"GLOBAL\",\"location\":\"US-VA\",\"hostname\":"
                                 "\"http://localhost:9090\",\"ws_hostname\":\"ws://localhost:9090\"}"},
                        std::move(completion_block));
                }
            }

            AsyncMockNetworkTransport& mock_transport_worker;
            TestStateBundle& state;
        };
        return std::make_unique<transport>(mock_transport_worker, state);
    };

    TestSyncManager sync_manager(get_config(generic_factory));
    auto app = sync_manager.app();

    {
        std::mutex mutex;
        std::shared_ptr<SyncUser> cur_user;
        app->log_in_with_credentials(AppCredentials::anonymous(),
                                     [&](std::shared_ptr<SyncUser> user, Optional<app::AppError> error) {
                                         std::lock_guard lock(mutex);
                                         CHECK(user);
                                         REQUIRE_FALSE(error);
                                         cur_user = std::move(user);
                                     });

        state.wait_for(TestState::profile_2);
        util::EventLoop::main().run_until([&] {
            std::lock_guard lock(mutex);
            return cur_user != nullptr;
        });
        CHECK(cur_user);

        Realm::Config realm_config;
        realm_config.sync_config = std::make_shared<SyncConfig>(app->current_user(), bson::Bson("foo"));
        realm_config.sync_config->client_resync_mode = ClientResyncMode::Manual;
        realm_config.sync_config->error_handler = [](std::shared_ptr<SyncSession>, SyncError error) {
            std::cout << error.message << std::endl;
        };
        realm_config.schema_version = 1;
        realm_config.path = app->sync_manager()->path_for_realm(*cur_user, "default.realm");

        auto r = Realm::get_shared_realm(std::move(realm_config));
        auto session = cur_user->session_for_on_disk_path(r->config().path);
        mock_transport_worker.add_work_item([session] {
            session->initiate_access_token_refresh();
        });
    }
    for (const auto& user : app->all_users()) {
        user->log_out();
    }

    util::EventLoop::main().run_until([&] {
        return !app->sync_manager()->has_existing_sessions();
    });

    mock_transport_worker.mark_complete();
}

TEST_CASE("app: metadata is persisted between sessions", "[sync][app]") {
    static const auto test_hostname = "proto://host:1234";
    static const auto test_ws_hostname = "wsproto://host:1234";

    struct transport : UnitTestTransport {
        void send_request_to_server(const Request request,
                                    std::function<void(const Response)> completion_block) override
        {
            if (request.url.find("/location") != std::string::npos) {
                CHECK(request.method == HttpMethod::get);
                completion_block({200,
                                  0,
                                  {},
                                  nlohmann::json({{"deployment_model", "LOCAL"},
                                                  {"location", "IE"},
                                                  {"hostname", test_hostname},
                                                  {"ws_hostname", test_ws_hostname}})
                                      .dump()});
            }
            else if (request.url.find("functions/call") != std::string::npos) {
                REQUIRE(request.url.rfind(test_hostname, 0) != std::string::npos);
            }
            else {
                UnitTestTransport::send_request_to_server(request, completion_block);
            }
        }
    };

    TestSyncManager::Config config = get_config(factory<transport>);
    config.base_path = util::make_temp_dir();
    config.should_teardown_test_directory = false;

    {
        TestSyncManager sync_manager(config, {});
        auto app = sync_manager.app();
        app->log_in_with_credentials(AppCredentials::anonymous(), [](auto, auto error) {
            REQUIRE_FALSE(error);
        });
    }

    App::clear_cached_apps();
    config.override_sync_route = false;
    config.should_teardown_test_directory = true;
    {
        TestSyncManager sync_manager(config, {});
        auto app = sync_manager.app();
        REQUIRE(app->sync_manager()->sync_route().rfind(test_ws_hostname, 0) != std::string::npos);
        app->call_function("function", {}, [](auto error, auto) {
            REQUIRE_FALSE(error);
        });
    }
}

TEST_CASE("app: make_streaming_request", "[sync][app]") {
    UnitTestTransport::access_token = good_access_token;

    constexpr uint64_t timeout_ms = 60000;
    auto config = get_config();
    config.default_request_timeout_ms = timeout_ms;
    TestSyncManager tsm(TestSyncManager::Config(config), {});
    auto app = tsm.app();

    std::shared_ptr<SyncUser> user = log_in(app);

    using Headers = decltype(Request().headers);

    const auto url_prefix = "field/api/client/v2.0/app/app name/functions/call?baas_request="sv;
    const auto get_request_args = [&](const Request& req) {
        REQUIRE(req.url.substr(0, url_prefix.size()) == url_prefix);
        auto args = req.url.substr(url_prefix.size());
        if (auto amp = args.find('&'); amp != std::string::npos) {
            args.resize(amp);
        }

        auto vec = util::base64_decode_to_vector(util::uri_percent_decode(args));
        REQUIRE(!!vec);
        auto parsed = bson::parse({vec->data(), vec->size()});
        REQUIRE(parsed.type() == bson::Bson::Type::Document);
        auto out = parsed.operator const bson::BsonDocument&();
        CHECK(out.size() == 3);
        return out;
    };

    const auto make_request = [&](std::shared_ptr<SyncUser> user, auto&&... args) {
        auto req = app->make_streaming_request(user, "func", bson::BsonArray{args...}, {"svc"});
        CHECK(req.method == HttpMethod::get);
        CHECK(req.body == "");
        CHECK(req.headers == Headers{{"Accept", "text/event-stream"}});
        CHECK(req.timeout_ms == timeout_ms);
        CHECK(req.uses_refresh_token == false);

        auto req_args = get_request_args(req);
        CHECK(req_args["name"] == "func");
        CHECK(req_args["service"] == "svc");
        CHECK(req_args["arguments"] == bson::BsonArray{args...});

        return req;
    };

    SECTION("no args") {
        auto req = make_request(nullptr);
        CHECK(req.url.find('&') == std::string::npos);
    }
    SECTION("args") {
        auto req = make_request(nullptr, "arg1", "arg2");
        CHECK(req.url.find('&') == std::string::npos);
    }
    SECTION("percent encoding") {
        // These force the base64 encoding to have + and / bytes and = padding, all of which are uri encoded.
        auto req = make_request(nullptr, ">>>>>?????");

        CHECK(req.url.find('&') == std::string::npos);
        CHECK(req.url.find("%2B") != std::string::npos);   // + (from >)
        CHECK(req.url.find("%2F") != std::string::npos);   // / (from ?)
        CHECK(req.url.find("%3D") != std::string::npos);   // = (tail padding)
        CHECK(req.url.rfind("%3D") == req.url.size() - 3); // = (tail padding)
    }
    SECTION("with user") {
        auto req = make_request(user, "arg1", "arg2");

        auto amp = req.url.find('&');
        REQUIRE(amp != std::string::npos);
        auto tail = req.url.substr(amp);
        REQUIRE(tail == ("&baas_at=" + user->access_token()));
    }
}

TEST_CASE("app: sync_user_profile unit tests", "[sync][app]") {
    SECTION("with empty map") {
        auto profile = SyncUserProfile(bson::BsonDocument());
        CHECK(profile.name() == util::none);
        CHECK(profile.email() == util::none);
        CHECK(profile.picture_url() == util::none);
        CHECK(profile.first_name() == util::none);
        CHECK(profile.last_name() == util::none);
        CHECK(profile.gender() == util::none);
        CHECK(profile.birthday() == util::none);
        CHECK(profile.min_age() == util::none);
        CHECK(profile.max_age() == util::none);
    }
    SECTION("with full map") {
        auto profile = SyncUserProfile(bson::BsonDocument({
            {"first_name", "Jan"},
            {"last_name", "Jaanson"},
            {"name", "Jan Jaanson"},
            {"email", "jan.jaanson@jaanson.com"},
            {"gender", "none"},
            {"birthday", "January 1, 1970"},
            {"min_age", "0"},
            {"max_age", "100"},
            {"picture_url", "some"},
        }));
        CHECK(profile.name() == "Jan Jaanson");
        CHECK(profile.email() == "jan.jaanson@jaanson.com");
        CHECK(profile.picture_url() == "some");
        CHECK(profile.first_name() == "Jan");
        CHECK(profile.last_name() == "Jaanson");
        CHECK(profile.gender() == "none");
        CHECK(profile.birthday() == "January 1, 1970");
        CHECK(profile.min_age() == "0");
        CHECK(profile.max_age() == "100");
    }
}<|MERGE_RESOLUTION|>--- conflicted
+++ resolved
@@ -27,11 +27,8 @@
 #include <realm/object-store/sync/mongo_collection.hpp>
 #include <realm/object-store/sync/sync_session.hpp>
 
-<<<<<<< HEAD
+#include "collection_fixtures.hpp"
 #include "sync_test_utils.hpp"
-=======
-#include "collection_fixtures.hpp"
->>>>>>> a5462a39
 #include "util/baas_admin_api.hpp"
 #include "util/event_loop.hpp"
 #include "util/test_utils.hpp"
@@ -59,8 +56,6 @@
 
 using namespace std::string_view_literals;
 
-<<<<<<< HEAD
-=======
 std::ostream& operator<<(std::ostream& os, util::Optional<app::AppError> error)
 {
     if (!error) {
@@ -125,13 +120,6 @@
 } // namespace
 
 
-// temporarily disable these tests for now,
-// but allow opt-in by building with REALM_ENABLE_AUTH_TESTS=1
-#ifndef REALM_ENABLE_AUTH_TESTS
-#define REALM_ENABLE_AUTH_TESTS 0
-#endif
-
->>>>>>> a5462a39
 #if REALM_ENABLE_AUTH_TESTS
 
 namespace {
@@ -147,9 +135,6 @@
     return cached_app_session;
 }
 
-<<<<<<< HEAD
-} // anonymous namespace
-=======
 class SynchronousTestTransport : public GenericNetworkTransport {
 public:
     void send_request_to_server(const Request request, std::function<void(const Response)> completion_block) override
@@ -157,55 +142,6 @@
         completion_block(do_http_request(request));
     }
 };
-
-#ifdef REALM_MONGODB_ENDPOINT
-std::string get_base_url()
-{
-    // allows configuration with or without quotes
-    std::string base_url = REALM_QUOTE(REALM_MONGODB_ENDPOINT);
-    if (base_url.size() > 0 && base_url[0] == '"') {
-        base_url.erase(0, 1);
-    }
-    if (base_url.size() > 0 && base_url[base_url.size() - 1] == '"') {
-        base_url.erase(base_url.size() - 1);
-    }
-    return base_url;
-}
-#endif
-
-struct AutoVerifiedEmailCredentials : AppCredentials {
-    AutoVerifiedEmailCredentials()
-    {
-        // emails with this prefix will pass through the baas app due to the register function
-        email = util::format("realm_tests_do_autoverify%1@%2.com", random_string(10), random_string(10));
-        password = random_string(10);
-        static_cast<AppCredentials&>(*this) = AppCredentials::username_password(email, password);
-    }
-    std::string email;
-    std::string password;
-};
-
-void timed_wait_for(std::function<bool()> condition,
-                    std::chrono::milliseconds max_ms = std::chrono::milliseconds(2000))
-{
-    const auto wait_start = std::chrono::steady_clock::now();
-    util::EventLoop::main().run_until([&] {
-        REQUIRE(std::chrono::steady_clock::now() - wait_start < max_ms);
-        return condition();
-    });
-}
-
-app::AppCredentials create_user_and_log_in(SharedApp app)
-{
-    REQUIRE(app);
-    AutoVerifiedEmailCredentials creds;
-    auto client = app->provider_client<App::UsernamePasswordProviderClient>();
-    client.register_email(creds.email, creds.password, [&](Optional<app::AppError> error) {
-        REQUIRE_FALSE(error);
-    });
-    log_in(app, creds);
-    return std::move(creds);
-}
 
 template <typename Factory>
 App::Config get_config(Factory factory, const AppSession& app_session)
@@ -232,7 +168,6 @@
 } // namespace
 
 // MARK: - Login with Credentials Tests
->>>>>>> a5462a39
 
 TEST_CASE("app: login_with_credentials integration", "[sync][app]") {
     SECTION("login") {
@@ -2209,18 +2144,6 @@
         CHECK(processed);
         auto data = *user->custom_data();
         CHECK(data["favorite_color"] == "green");
-    }
-}
-
-void timed_sleeping_wait_for(std::function<bool()> condition,
-                             std::chrono::milliseconds max_ms = std::chrono::seconds(30))
-{
-    const auto wait_start = std::chrono::steady_clock::now();
-    while (!condition()) {
-        if (std::chrono::steady_clock::now() - wait_start > max_ms) {
-            throw std::runtime_error(util::format("timed_sleeping_wait_for exceeded %1 ms", max_ms.count()));
-        }
-        millisleep(1);
     }
 }
 
