////////////////////////////////////////////////////////////////////////////
//
// Copyright 2016 Realm Inc.
//
// Licensed under the Apache License, Version 2.0 (the "License");
// you may not use this file except in compliance with the License.
// You may obtain a copy of the License at
//
// http://www.apache.org/licenses/LICENSE-2.0
//
// Unless required by applicable law or agreed to in writing, software
// distributed under the License is distributed on an "AS IS" BASIS,
// WITHOUT WARRANTIES OR CONDITIONS OF ANY KIND, either express or implied.
// See the License for the specific language governing permissions and
// limitations under the License.
//
////////////////////////////////////////////////////////////////////////////

#include "collection_fixtures.hpp"
#include "util/sync/baas_admin_api.hpp"
#include "util/sync/sync_test_utils.hpp"
#include "util/unit_test_transport.hpp"

#include <realm/object-store/impl/object_accessor_impl.hpp>
#include <realm/object-store/sync/app_credentials.hpp>
#include <realm/object-store/sync/app_utils.hpp>
#include <realm/object-store/sync/async_open_task.hpp>
#include <realm/object-store/sync/generic_network_transport.hpp>
#include <realm/object-store/sync/mongo_client.hpp>
#include <realm/object-store/sync/mongo_collection.hpp>
#include <realm/object-store/sync/mongo_database.hpp>
#include <realm/object-store/sync/sync_session.hpp>
#include <realm/object-store/sync/sync_user.hpp>
#include <realm/object-store/thread_safe_reference.hpp>
#include <realm/object-store/util/uuid.hpp>
#include <realm/sync/network/default_socket.hpp>
#include <realm/sync/network/websocket.hpp>
#include <realm/sync/noinst/server/access_token.hpp>
#include <realm/util/base64.hpp>
#include <realm/util/overload.hpp>
#include <realm/util/platform_info.hpp>
#include <realm/util/future.hpp>
#include <realm/util/uri.hpp>

#include <catch2/catch_all.hpp>
#include <external/json/json.hpp>
#include <external/mpark/variant.hpp>

#include <condition_variable>
#include <future>
#include <iostream>
#include <list>
#include <mutex>

using namespace realm;
using namespace realm::app;
using util::any_cast;
using util::Optional;

using namespace std::string_view_literals;
using namespace std::literals::string_literals;

namespace {
std::shared_ptr<SyncUser> log_in(std::shared_ptr<App> app, AppCredentials credentials = AppCredentials::anonymous())
{
    if (auto transport = dynamic_cast<UnitTestTransport*>(app->config().transport.get())) {
        transport->set_provider_type(credentials.provider_as_string());
    }
    std::shared_ptr<SyncUser> user;
    app->log_in_with_credentials(credentials, [&](std::shared_ptr<SyncUser> user_arg, Optional<AppError> error) {
        REQUIRE_FALSE(error);
        REQUIRE(user_arg);
        user = std::move(user_arg);
    });
    REQUIRE(user);
    return user;
}

AppError failed_log_in(std::shared_ptr<App> app, AppCredentials credentials = AppCredentials::anonymous())
{
    Optional<AppError> err;
    app->log_in_with_credentials(credentials, [&](std::shared_ptr<SyncUser> user, Optional<AppError> error) {
        REQUIRE(error);
        REQUIRE_FALSE(user);
        err = error;
    });
    REQUIRE(err);
    return *err;
}

} // namespace

namespace realm {
class TestHelper {
public:
    static DBRef get_db(Realm& realm)
    {
        return Realm::Internal::get_db(realm);
    }
};
} // namespace realm

static const std::string profile_0_name = "Ursus americanus Ursus boeckhi";
static const std::string profile_0_first_name = "Ursus americanus";
static const std::string profile_0_last_name = "Ursus boeckhi";
static const std::string profile_0_email = "Ursus ursinus";
static const std::string profile_0_picture_url = "Ursus malayanus";
static const std::string profile_0_gender = "Ursus thibetanus";
static const std::string profile_0_birthday = "Ursus americanus";
static const std::string profile_0_min_age = "Ursus maritimus";
static const std::string profile_0_max_age = "Ursus arctos";

static const nlohmann::json profile_0 = {
    {"name", profile_0_name},         {"first_name", profile_0_first_name},   {"last_name", profile_0_last_name},
    {"email", profile_0_email},       {"picture_url", profile_0_picture_url}, {"gender", profile_0_gender},
    {"birthday", profile_0_birthday}, {"min_age", profile_0_min_age},         {"max_age", profile_0_max_age}};

static nlohmann::json user_json(std::string access_token, std::string user_id = random_string(15))
{
    return {{"access_token", access_token},
            {"refresh_token", access_token},
            {"user_id", user_id},
            {"device_id", "Panda Bear"}};
}

static nlohmann::json user_profile_json(std::string user_id = random_string(15),
                                        std::string identity_0_id = "Ursus arctos isabellinus",
                                        std::string identity_1_id = "Ursus arctos horribilis",
                                        std::string provider_type = "anon-user")
{
    return {{"user_id", user_id},
            {"identities",
             {{{"id", identity_0_id}, {"provider_type", provider_type}},
              {{"id", identity_1_id}, {"provider_type", "lol_wut"}}}},
            {"data", profile_0}};
}

static const std::string good_access_token =
    "eyJhbGciOiJIUzI1NiIsInR5cCI6IkpXVCJ9."
    "eyJleHAiOjE1ODE1MDc3OTYsImlhdCI6MTU4MTUwNTk5NiwiaXNzIjoiNWU0M2RkY2M2MzZlZTEwNmVhYTEyYmRjIiwic3RpdGNoX2RldklkIjoi"
    "MDAwMDAwMDAwMDAwMDAwMDAwMDAwMDAwIiwic3RpdGNoX2RvbWFpbklkIjoiNWUxNDk5MTNjOTBiNGFmMGViZTkzNTI3Iiwic3ViIjoiNWU0M2Rk"
    "Y2M2MzZlZTEwNmVhYTEyYmRhIiwidHlwIjoiYWNjZXNzIn0.0q3y9KpFxEnbmRwahvjWU1v9y1T1s3r2eozu93vMc3s";

static const std::string good_access_token2 =
    "eyJhbGciOiJIUzI1NiIsInR5cCI6IkpXVCJ9."
    "eyJleHAiOjE1ODkzMDE3MjAsImlhdCI6MTU4NDExODcyMCwiaXNzIjoiNWU2YmJiYzBhNmI3ZGZkM2UyNTA0OGI3Iiwic3RpdGNoX2RldklkIjoi"
    "MDAwMDAwMDAwMDAwMDAwMDAwMDAwMDAwIiwic3RpdGNoX2RvbWFpbklkIjoiNWUxNDk5MTNjOTBiNGFmMGViZTkzNTI3Iiwic3ViIjoiNWU2YmJi"
    "YzBhNmI3ZGZkM2UyNTA0OGIzIiwidHlwIjoiYWNjZXNzIn0.eSX4QMjIOLbdOYOPzQrD_racwLUk1HGFgxtx2a34k80";

#if REALM_ENABLE_AUTH_TESTS

#include <realm/util/sha_crypto.hpp>

static std::string create_jwt(const std::string& appId)
{
    nlohmann::json header = {{"alg", "HS256"}, {"typ", "JWT"}};
    nlohmann::json payload = {{"aud", appId}, {"sub", "someUserId"}, {"exp", 1961896476}};

    payload["user_data"]["name"] = "Foo Bar";
    payload["user_data"]["occupation"] = "firefighter";

    payload["my_metadata"]["name"] = "Bar Foo";
    payload["my_metadata"]["occupation"] = "stock analyst";

    std::string headerStr = header.dump();
    std::string payloadStr = payload.dump();

    std::string encoded_header;
    encoded_header.resize(util::base64_encoded_size(headerStr.length()));
    util::base64_encode(headerStr.data(), headerStr.length(), encoded_header.data(), encoded_header.size());

    std::string encoded_payload;
    encoded_payload.resize(util::base64_encoded_size(payloadStr.length()));
    util::base64_encode(payloadStr.data(), payloadStr.length(), encoded_payload.data(), encoded_payload.size());

    // Remove padding characters.
    while (encoded_header.back() == '=')
        encoded_header.pop_back();
    while (encoded_payload.back() == '=')
        encoded_payload.pop_back();

    std::string jwtPayload = encoded_header + "." + encoded_payload;

    std::array<unsigned char, 32> hmac;
    unsigned char key[] = "My_very_confidential_secretttttt";
    util::hmac_sha256(util::unsafe_span_cast<unsigned char>(jwtPayload), hmac, util::Span<uint8_t, 32>(key, 32));

    std::string signature;
    signature.resize(util::base64_encoded_size(hmac.size()));
    util::base64_encode(reinterpret_cast<char*>(hmac.data()), hmac.size(), signature.data(), signature.size());
    while (signature.back() == '=')
        signature.pop_back();
    std::replace(signature.begin(), signature.end(), '+', '-');
    std::replace(signature.begin(), signature.end(), '/', '_');

    return jwtPayload + "." + signature;
}

// MARK: - Verify AppError with all error codes
TEST_CASE("app: verify app error codes", "[sync][app][local]") {
    auto error_codes = ErrorCodes::get_error_list();
    std::vector<std::pair<int, std::string>> http_status_codes = {
        {0, ""},
        {100, "http error code considered fatal: some http error. Informational: 100"},
        {200, ""},
        {300, "http error code considered fatal: some http error. Redirection: 300"},
        {400, "http error code considered fatal: some http error. Client Error: 400"},
        {500, "http error code considered fatal: some http error. Server Error: 500"},
        {600, "http error code considered fatal: some http error. Unknown HTTP Error: 600"}};

    auto make_http_error = [](std::optional<std::string_view> error_code, int http_status = 500,
                              std::optional<std::string_view> error = "some error",
                              std::optional<std::string_view> link = "http://dummy-link/") -> app::Response {
        nlohmann::json body;
        if (error_code) {
            body["error_code"] = *error_code;
        }
        if (error) {
            body["error"] = *error;
        }
        if (link) {
            body["link"] = *link;
        }

        return {
            http_status,
            0,
            {{"Content-Type", "application/json"}},
            body.empty() ? "{}" : body.dump(),
        };
    };

    auto validate_json_body = [](std::string body, std::optional<std::string_view> error_code,
                                 std::optional<std::string_view> error = "some error",
                                 std::optional<std::string_view> logs_link = "http://dummy-link/") -> bool {
        if (body.empty()) {
            return false;
        }
        try {
            auto json_body = nlohmann::json::parse(body);
            // If provided, check the error_code value against the 'error_code' value in the json body
            auto code = json_body.find("error_code");
            if (error_code && !error_code->empty()) {
                if (code == json_body.end() || code->get<std::string>() != *error_code) {
                    return false;
                }
            }
            // If not provided, it's an error if the value is included in the json body
            else if (code != json_body.end()) {
                return false;
            }
            // If provided, check the message value against the 'error' value in the json body
            auto message = json_body.find("error");
            if (error && !error->empty()) {
                if (message == json_body.end() || message->get<std::string>() != *error) {
                    return false;
                }
            }
            // If not provided, it's an error if the value is included in the json body
            else if (message != json_body.end()) {
                return false;
            }
            // If provided, check the logs_link value against the 'link' value in the json body
            auto link = json_body.find("link");
            if (logs_link && !logs_link->empty()) {
                if (link == json_body.end() || link->get<std::string>() != *logs_link) {
                    return false;
                }
            }
            // If not provided, it's an error if the value is included in the json body
            else if (link != json_body.end()) {
                return false;
            }
        }
        catch (nlohmann::json::exception ex) {
            // It's also a failure if parsing the json body throws an exception
            return false;
        }
        return true;
    };

    // Success responses
    app::Response response = {200, 0, {}, ""};
    auto app_error = AppUtils::check_for_errors(response);
    REQUIRE(!app_error);

    response = {0, 0, {}, ""};
    app_error = AppUtils::check_for_errors(response);
    REQUIRE(!app_error);

    // Empty error code
    response = make_http_error("");
    app_error = AppUtils::check_for_errors(response);
    REQUIRE(app_error);
    REQUIRE(app_error->code() == ErrorCodes::AppUnknownError);
    REQUIRE(app_error->code_string() == "AppUnknownError");
    REQUIRE(app_error->server_error.empty());
    REQUIRE(app_error->reason() == "some error");
    REQUIRE(app_error->link_to_server_logs == "http://dummy-link/");
    REQUIRE(*app_error->additional_status_code == 500);

    // Re-compose back into a Response
    auto err_response = AppUtils::make_apperror_response(*app_error);
    REQUIRE(err_response.http_status_code == 500);
    REQUIRE(!err_response.body.empty());
    REQUIRE(validate_json_body(err_response.body, ""));
    REQUIRE(!err_response.client_error_code);
    REQUIRE(err_response.custom_status_code == 0);
    auto ct = AppUtils::find_header("content-type", err_response.headers);
    REQUIRE(ct);
    REQUIRE(ct->second == "application/json");

    // Missing error code
    response = make_http_error(std::nullopt);
    app_error = AppUtils::check_for_errors(response);
    REQUIRE(app_error);
    REQUIRE(app_error->code() == ErrorCodes::AppUnknownError);
    REQUIRE(app_error->code_string() == "AppUnknownError");
    REQUIRE(app_error->server_error.empty());
    REQUIRE(app_error->reason() == "some error");
    REQUIRE(app_error->link_to_server_logs == "http://dummy-link/");
    REQUIRE(*app_error->additional_status_code == 500);

    // Re-compose back into a Response
    err_response = AppUtils::make_apperror_response(*app_error);
    REQUIRE(err_response.http_status_code == 500);
    REQUIRE(!err_response.body.empty());
    REQUIRE(validate_json_body(err_response.body, std::nullopt));
    REQUIRE(!err_response.client_error_code);
    REQUIRE(err_response.custom_status_code == 0);
    ct = AppUtils::find_header("content-type", err_response.headers);
    REQUIRE(ct);
    REQUIRE(ct->second == "application/json");

    // Missing error message
    response = make_http_error("InvalidParameter", 404, std::nullopt);
    app_error = AppUtils::check_for_errors(response);
    REQUIRE(app_error);
    REQUIRE(app_error->code() == ErrorCodes::InvalidParameter);
    REQUIRE(app_error->code_string() == "InvalidParameter");
    REQUIRE(app_error->server_error == "InvalidParameter");
    REQUIRE(app_error->reason() == "no error message");
    REQUIRE(app_error->link_to_server_logs == "http://dummy-link/");
    REQUIRE(*app_error->additional_status_code == 404);

    // Re-compose back into a Response
    err_response = AppUtils::make_apperror_response(*app_error);
    REQUIRE(err_response.http_status_code == 404);
    REQUIRE(!err_response.body.empty());
    REQUIRE(validate_json_body(err_response.body, "InvalidParameter", "no error message"));
    REQUIRE(!err_response.client_error_code);
    REQUIRE(err_response.custom_status_code == 0);
    ct = AppUtils::find_header("content-type", err_response.headers);
    REQUIRE(ct);
    REQUIRE(ct->second == "application/json");

    // Missing logs link
    response = make_http_error("InvalidParameter", 403, "some error occurred", std::nullopt);
    app_error = AppUtils::check_for_errors(response);
    REQUIRE(app_error);
    REQUIRE(app_error->code() == ErrorCodes::InvalidParameter);
    REQUIRE(app_error->code_string() == "InvalidParameter");
    REQUIRE(app_error->server_error == "InvalidParameter");
    REQUIRE(app_error->reason() == "some error occurred");
    REQUIRE(app_error->link_to_server_logs == "");
    REQUIRE(*app_error->additional_status_code == 403);

    // Re-compose back into a Response
    err_response = AppUtils::make_apperror_response(*app_error);
    REQUIRE(err_response.http_status_code == 403);
    REQUIRE(!err_response.body.empty());
    REQUIRE(validate_json_body(err_response.body, "InvalidParameter", "some error occurred", std::nullopt));
    REQUIRE(!err_response.client_error_code);
    REQUIRE(err_response.custom_status_code == 0);
    ct = AppUtils::find_header("content-type", err_response.headers);
    REQUIRE(ct);
    REQUIRE(ct->second == "application/json");

    // Missing error code and error message with success http status
    response = make_http_error(std::nullopt, 200, std::nullopt);
    app_error = AppUtils::check_for_errors(response);
    REQUIRE(!app_error);

    for (auto [name, error] : error_codes) {
        // All error codes should not cause an exception
        if (error != ErrorCodes::HTTPError && error != ErrorCodes::OK) {
            response = make_http_error(name);
            app_error = AppUtils::check_for_errors(response);
            REQUIRE(app_error);
            if (ErrorCodes::error_categories(error).test(ErrorCategory::app_error)) {
                REQUIRE(app_error->code() == error);
                REQUIRE(app_error->code_string() == name);
            }
            else {
                REQUIRE(app_error->code() == ErrorCodes::AppServerError);
                REQUIRE(app_error->code_string() == "AppServerError");
            }
            REQUIRE(app_error->server_error == name);
            REQUIRE(app_error->reason() == "some error");
            REQUIRE(app_error->link_to_server_logs == "http://dummy-link/");
            REQUIRE(app_error->additional_status_code);
            REQUIRE(*app_error->additional_status_code == 500);

            // Re-compose back into a Response
            err_response = AppUtils::make_apperror_response(*app_error);
            REQUIRE(err_response.http_status_code == 500);
            REQUIRE(!err_response.body.empty());
            REQUIRE(validate_json_body(err_response.body, name));
            REQUIRE(!err_response.client_error_code);
            REQUIRE(err_response.custom_status_code == 0);
            ct = AppUtils::find_header("content-type", err_response.headers);
            REQUIRE(ct);
            REQUIRE(ct->second == "application/json");
        }
    }

    response = make_http_error("AppErrorMissing", 404);
    app_error = AppUtils::check_for_errors(response);
    REQUIRE(app_error);
    REQUIRE(app_error->code() == ErrorCodes::AppServerError);
    REQUIRE(app_error->code_string() == "AppServerError");
    REQUIRE(app_error->server_error == "AppErrorMissing");
    REQUIRE(app_error->reason() == "some error");
    REQUIRE(app_error->link_to_server_logs == "http://dummy-link/");
    REQUIRE(app_error->additional_status_code);
    REQUIRE(*app_error->additional_status_code == 404);

    // Re-compose back into a Response
    err_response = AppUtils::make_apperror_response(*app_error);
    REQUIRE(err_response.http_status_code == 404);
    REQUIRE(!err_response.body.empty());
    REQUIRE(validate_json_body(err_response.body, "AppErrorMissing"));
    REQUIRE(!err_response.client_error_code);
    REQUIRE(err_response.custom_status_code == 0);
    ct = AppUtils::find_header("content-type", err_response.headers);
    REQUIRE(ct);
    REQUIRE(ct->second == "application/json");

    // HTTPError with different status values
    for (auto [status, message] : http_status_codes) {
        response = {
            status,
            0,
            {},
            "some http error",
        };
        app_error = AppUtils::check_for_errors(response);
        if (message.empty()) {
            REQUIRE(!app_error);
            continue;
        }
        REQUIRE(app_error);
        REQUIRE(app_error->code() == ErrorCodes::HTTPError);
        REQUIRE(app_error->code_string() == "HTTPError");
        REQUIRE(app_error->server_error.empty());
        REQUIRE(app_error->reason() == message);
        REQUIRE(app_error->link_to_server_logs.empty());
        REQUIRE(app_error->additional_status_code);
        REQUIRE(*app_error->additional_status_code == status);

        // Recompose back into a Response
        err_response = AppUtils::make_apperror_response(*app_error);
        REQUIRE(err_response.http_status_code == status);
        REQUIRE(err_response.body == "some http error");
        REQUIRE(!err_response.client_error_code);
        REQUIRE(err_response.custom_status_code == 0);
        REQUIRE(err_response.headers.empty());
    }

    // Missing error code and error message with fatal http status
    response = {
        501,
        0,
        {},
        "",
    };
    app_error = AppUtils::check_for_errors(response);
    REQUIRE(app_error);
    REQUIRE(app_error->code() == ErrorCodes::HTTPError);
    REQUIRE(app_error->code_string() == "HTTPError");
    REQUIRE(app_error->server_error.empty());
    REQUIRE(app_error->reason() == "http error code considered fatal. Server Error: 501");
    REQUIRE(app_error->link_to_server_logs.empty());
    REQUIRE(app_error->additional_status_code);
    REQUIRE(*app_error->additional_status_code == 501);

    // Re-compose back into a Response
    err_response = AppUtils::make_apperror_response(*app_error);
    REQUIRE(err_response.http_status_code == 501);
    REQUIRE(err_response.body.empty());
    REQUIRE(!err_response.client_error_code);
    REQUIRE(err_response.custom_status_code == 0);
    REQUIRE(err_response.headers.empty());

    // Missing error code and error message contains period with redirect http status
    response = {
        308,
        0,
        {},
        "some http error. ocurred",
    };
    app_error = AppUtils::check_for_errors(response);
    REQUIRE(app_error);
    REQUIRE(app_error->code() == ErrorCodes::HTTPError);
    REQUIRE(app_error->code_string() == "HTTPError");
    REQUIRE(app_error->server_error.empty());
    REQUIRE(app_error->reason() == "http error code considered fatal: some http error. ocurred. Redirection: 308");
    REQUIRE(app_error->link_to_server_logs.empty());
    REQUIRE(app_error->additional_status_code);
    REQUIRE(*app_error->additional_status_code == 308);

    // Re-compose back into a Response
    err_response = AppUtils::make_apperror_response(*app_error);
    REQUIRE(err_response.http_status_code == 308);
    REQUIRE(err_response.body == "some http error. ocurred");
    REQUIRE(!err_response.client_error_code);
    REQUIRE(err_response.custom_status_code == 0);
    REQUIRE(err_response.headers.empty());

    // Valid client error code, with body, but no json
    app::Response client_response = {
        501,
        0,
        {},
        "Some error occurred",
        ErrorCodes::BadBsonParse, // client_error_code
    };
    app_error = AppUtils::check_for_errors(client_response);
    REQUIRE(app_error);
    REQUIRE(app_error->code() == ErrorCodes::BadBsonParse);
    REQUIRE(app_error->code_string() == "BadBsonParse");
    REQUIRE(app_error->server_error.empty());
    REQUIRE(app_error->reason() == "Some error occurred");
    REQUIRE(app_error->link_to_server_logs.empty());
    REQUIRE(app_error->additional_status_code);
    REQUIRE(*app_error->additional_status_code == 501);

    // Re-compose back into a Response
    err_response = AppUtils::make_apperror_response(*app_error);
    REQUIRE(err_response.http_status_code == 501);
    REQUIRE(err_response.body == "Some error occurred");
    REQUIRE(err_response.client_error_code == ErrorCodes::BadBsonParse);
    REQUIRE(err_response.custom_status_code == 0);
    REQUIRE(err_response.headers.empty());

    // Same response with client error code, but no body
    client_response.body = "";
    app_error = AppUtils::check_for_errors(client_response);
    REQUIRE(app_error);
    REQUIRE(app_error->reason() == "client error code value considered fatal");

    // Re-compose back into a Response
    err_response = AppUtils::make_apperror_response(*app_error);
    REQUIRE(err_response.http_status_code == 501);
    REQUIRE(err_response.body == "client error code value considered fatal");
    REQUIRE(err_response.client_error_code == ErrorCodes::BadBsonParse);
    REQUIRE(err_response.custom_status_code == 0);
    REQUIRE(err_response.headers.empty());

    // Valid custom status code, with body, but no json
    app::Response custom_response = {501,
                                     4999, // custom_status_code
                                     {},
                                     "Some custom error occurred"};
    app_error = AppUtils::check_for_errors(custom_response);
    REQUIRE(app_error);
    REQUIRE(app_error->code() == ErrorCodes::CustomError);
    REQUIRE(app_error->code_string() == "CustomError");
    REQUIRE(app_error->server_error.empty());
    REQUIRE(app_error->reason() == "Some custom error occurred");
    REQUIRE(app_error->link_to_server_logs.empty());
    REQUIRE(app_error->additional_status_code);
    REQUIRE(*app_error->additional_status_code == 4999);

    // Re-compose back into a Response
    err_response = AppUtils::make_apperror_response(*app_error);
    REQUIRE(err_response.http_status_code == 0);
    REQUIRE(err_response.body == "Some custom error occurred");
    REQUIRE(!err_response.client_error_code);
    REQUIRE(err_response.custom_status_code == 4999);
    REQUIRE(err_response.headers.empty());

    // Same response with custom status code, but no body
    custom_response.body = "";
    app_error = AppUtils::check_for_errors(custom_response);
    REQUIRE(app_error);
    REQUIRE(app_error->reason() == "non-zero custom status code considered fatal");

    // Re-compose back into a Response
    err_response = AppUtils::make_apperror_response(*app_error);
    REQUIRE(err_response.http_status_code == 0);
    REQUIRE(err_response.body == "non-zero custom status code considered fatal");
    REQUIRE(!err_response.client_error_code);
    REQUIRE(err_response.custom_status_code == 4999);
    REQUIRE(err_response.headers.empty());
}

// MARK: - Verify generic app utils helper functions
TEST_CASE("app: verify app utils helpers", "[sync][app][local]") {
    SECTION("split_url") {
        auto verify_good_url = [](std::string scheme, std::string server, std::string request) {
            std::string url = util::format("%1://%2%3", scheme, server, request);
            auto comp = AppUtils::split_url(url);
            REQUIRE(comp);
            REQUIRE(comp->scheme == scheme);
            REQUIRE(comp->server == server);
            REQUIRE(comp->request == request);
        };

        verify_good_url("https", "some.host.com", "/path/to/use?some_query=do-something#fragment");
        verify_good_url("wss", "localhost:9090", "");
        verify_good_url("scheme", "user:pass@host.com", "/");
        verify_good_url("mqtt", "host", "/some/path:that?is@not*really(valid)");

        // Verify bad urls
        auto comp = AppUtils::split_url("localhost/path");
        REQUIRE(!comp);
        comp = AppUtils::split_url("http:localhost/path");
        REQUIRE(!comp);
        comp = AppUtils::split_url("http:/localhost/path");
        REQUIRE(!comp);
        comp = AppUtils::split_url("http:///localhost/path");
        REQUIRE(!comp);
        comp = AppUtils::split_url("");
        REQUIRE(!comp);
    }

    SECTION("find_header") {
        std::map<std::string, std::string> headers1 = {{"header1", "header1-value"},
                                                       {"HEADER2", "header2-value"},
                                                       {"HeAdEr3", "header3-value"},
                                                       {"header@4", "header4-value"}};

        std::map<std::string, std::string> headers2 = {
            {"", "no-key-value"},
            {"header1", "header1-value"},
        };

        CHECK(AppUtils::find_header("", headers1) == nullptr);
        CHECK(AppUtils::find_header("header", headers1) == nullptr);
        CHECK(AppUtils::find_header("header*4", headers1) == nullptr);
        CHECK(AppUtils::find_header("header5", headers1) == nullptr);
        auto value = AppUtils::find_header("header1", headers1);
        CHECK(value != nullptr);
        CHECK(value->first == "header1");
        CHECK(value->second == "header1-value");
        value = AppUtils::find_header("HEADER1", headers1);
        CHECK(value != nullptr);
        CHECK(value->first == "header1");
        CHECK(value->second == "header1-value");
        value = AppUtils::find_header("header2", headers1);
        CHECK(value != nullptr);
        CHECK(value->first == "HEADER2");
        CHECK(value->second == "header2-value");
        value = AppUtils::find_header("hEaDeR2", headers1);
        CHECK(value != nullptr);
        CHECK(value->first == "HEADER2");
        CHECK(value->second == "header2-value");
        value = AppUtils::find_header("HEADER3", headers1);
        CHECK(value != nullptr);
        CHECK(value->first == "HeAdEr3");
        CHECK(value->second == "header3-value");
        value = AppUtils::find_header("header3", headers1);
        CHECK(value != nullptr);
        CHECK(value->first == "HeAdEr3");
        CHECK(value->second == "header3-value");
        value = AppUtils::find_header("HEADER@4", headers1);
        CHECK(value != nullptr);
        CHECK(value->first == "header@4");
        CHECK(value->second == "header4-value");
        value = AppUtils::find_header("", headers2);
        CHECK(value != nullptr);
        CHECK(value->first == "");
        CHECK(value->second == "no-key-value");
        value = AppUtils::find_header("HeAdEr1", headers2);
        CHECK(value != nullptr);
        CHECK(value->first == "header1");
        CHECK(value->second == "header1-value");
    }

    SECTION("is_success_status_code") {
        CHECK(AppUtils::is_success_status_code(0));
        for (int code = 200; code < 300; code++) {
            CHECK(AppUtils::is_success_status_code(code));
        }
        CHECK(!AppUtils::is_success_status_code(1));
        CHECK(!AppUtils::is_success_status_code(199));
        CHECK(!AppUtils::is_success_status_code(300));
        CHECK(!AppUtils::is_success_status_code(99999));
    }

    SECTION("is_redirect_status_code") {
        // Only MovedPermanently(301) and PermanentRedirect(308) return true
        CHECK(AppUtils::is_redirect_status_code(301));
        CHECK(AppUtils::is_redirect_status_code(308));
        CHECK(!AppUtils::is_redirect_status_code(0));
        CHECK(!AppUtils::is_redirect_status_code(200));
        CHECK(!AppUtils::is_redirect_status_code(300));
        CHECK(!AppUtils::is_redirect_status_code(403));
        CHECK(!AppUtils::is_redirect_status_code(99999));
    }

    SECTION("extract_redir_location") {
        auto comp = AppUtils::extract_redir_location({{"location", "http://redirect.host"}});
        CHECK(comp == "http://redirect.host");
        comp = AppUtils::extract_redir_location({{"LoCaTiOn", "http://redirect.host/"}});
        CHECK(comp == "http://redirect.host/");
        comp = AppUtils::extract_redir_location({{"LOCATION", "http://redirect.host/includes/path"}});
        CHECK(comp == "http://redirect.host/includes/path");
        comp = AppUtils::extract_redir_location({{"some-location", "http://redirect.host"}});
        CHECK(!comp);
        comp = AppUtils::extract_redir_location({{"location", ""}});
        CHECK(!comp);
        comp = AppUtils::extract_redir_location({{"location", "bad-server-url"}});
        CHECK(!comp);
    }
}

// MARK: - Login with Credentials Tests

TEST_CASE("app: login_with_credentials integration", "[sync][app][user][baas]") {
    SECTION("login") {
        TestAppSession session;
        auto app = session.app();
        app->log_out([](auto) {});

        int subscribe_processed = 0;
        auto token = app->subscribe([&subscribe_processed](auto& app) {
            if (!subscribe_processed) {
                REQUIRE(app.current_user());
            }
            else {
                REQUIRE_FALSE(app.current_user());
            }
            subscribe_processed++;
        });

        auto user = log_in(app);
        CHECK(!user->device_id().empty());
        CHECK(user->has_device_id());

        bool processed = false;
        app->log_out([&](auto error) {
            REQUIRE_FALSE(error);
            processed = true;
        });

        CHECK(processed);
        CHECK(subscribe_processed == 2);

        app->unsubscribe(token);
    }
}

// MARK: - UsernamePasswordProviderClient Tests

TEST_CASE("app: UsernamePasswordProviderClient integration", "[sync][app][user][baas]") {
    const std::string base_url = get_base_url();
    AutoVerifiedEmailCredentials creds;
    auto email = creds.email;
    auto password = creds.password;

    TestAppSession session;
    auto app = session.app();
    auto client = app->provider_client<App::UsernamePasswordProviderClient>();

    bool processed = false;

    client.register_email(email, password, [&](Optional<AppError> error) {
        CAPTURE(email);
        CAPTURE(password);
        REQUIRE_FALSE(error); // first registration success
    });

    SECTION("double registration should fail") {
        client.register_email(email, password, [&](Optional<AppError> error) {
            // Error returned states the account has already been created
            REQUIRE(error);
            CHECK(error->reason() == "name already in use");
            CHECK(error->code() == ErrorCodes::AccountNameInUse);
            CHECK(!error->link_to_server_logs.empty());
            CHECK(error->link_to_server_logs.find(base_url) != std::string::npos);
            processed = true;
        });
        CHECK(processed);
    }

    SECTION("double registration should fail") {
        // the server registration function will reject emails that do not contain "realm_tests_do_autoverify"
        std::string email_to_reject = util::format("%1@%2.com", random_string(10), random_string(10));
        client.register_email(email_to_reject, password, [&](Optional<AppError> error) {
            REQUIRE(error);
            CHECK(error->reason() == util::format("failed to confirm user \"%1\"", email_to_reject));
            CHECK(error->code() == ErrorCodes::BadRequest);
            processed = true;
        });
        CHECK(processed);
    }

    SECTION("can login with registered account") {
        auto user = log_in(app, creds);
        CHECK(user->user_profile().email() == email);
    }

    SECTION("cannot login with wrong password") {
        app->log_in_with_credentials(AppCredentials::username_password(email, "boogeyman"),
                                     [&](std::shared_ptr<realm::SyncUser> user, Optional<AppError> error) {
                                         CHECK(!user);
                                         REQUIRE(error);
                                         REQUIRE(error->code() == ErrorCodes::InvalidPassword);
                                         processed = true;
                                     });
        CHECK(processed);
    }

    SECTION("confirm user") {
        client.confirm_user("a_token", "a_token_id", [&](Optional<AppError> error) {
            REQUIRE(error);
            CHECK(error->reason() == "invalid token data");
            processed = true;
        });
        CHECK(processed);
    }

    SECTION("resend confirmation email") {
        client.resend_confirmation_email(email, [&](Optional<AppError> error) {
            REQUIRE(error);
            CHECK(error->reason() == "already confirmed");
            processed = true;
        });
        CHECK(processed);
    }

    SECTION("reset password invalid tokens") {
        client.reset_password(password, "token_sample", "token_id_sample", [&](Optional<AppError> error) {
            REQUIRE(error);
            CHECK(error->reason() == "invalid token data");
            CHECK(!error->link_to_server_logs.empty());
            CHECK(error->link_to_server_logs.find(base_url) != std::string::npos);
            processed = true;
        });
        CHECK(processed);
    }

    SECTION("reset password function success") {
        // the imported test app will accept password reset if the password contains "realm_tests_do_reset" via a
        // function
        std::string accepted_new_password = util::format("realm_tests_do_reset%1", random_string(10));
        client.call_reset_password_function(email, accepted_new_password, {}, [&](Optional<AppError> error) {
            REQUIRE_FALSE(error);
            processed = true;
        });
        CHECK(processed);
    }

    SECTION("reset password function failure") {
        std::string rejected_password = util::format("%1", random_string(10));
        client.call_reset_password_function(email, rejected_password, {"foo", "bar"}, [&](Optional<AppError> error) {
            REQUIRE(error);
            CHECK(error->reason() == util::format("failed to reset password for user \"%1\"", email));
            CHECK(error->is_service_error());
            processed = true;
        });
        CHECK(processed);
    }

    SECTION("reset password function for invalid user fails") {
        client.call_reset_password_function(util::format("%1@%2.com", random_string(5), random_string(5)), password,
                                            {"foo", "bar"}, [&](Optional<AppError> error) {
                                                REQUIRE(error);
                                                CHECK(error->reason() == "user not found");
                                                CHECK(error->is_service_error());
                                                CHECK(error->code() == ErrorCodes::UserNotFound);
                                                processed = true;
                                            });
        CHECK(processed);
    }

    SECTION("retry custom confirmation") {
        client.retry_custom_confirmation(email, [&](Optional<AppError> error) {
            REQUIRE(error);
            CHECK(error->reason() == "already confirmed");
            processed = true;
        });
        CHECK(processed);
    }

    SECTION("retry custom confirmation for invalid user fails") {
        client.retry_custom_confirmation(util::format("%1@%2.com", random_string(5), random_string(5)),
                                         [&](Optional<AppError> error) {
                                             REQUIRE(error);
                                             CHECK(error->reason() == "user not found");
                                             CHECK(error->is_service_error());
                                             CHECK(error->code() == ErrorCodes::UserNotFound);
                                             processed = true;
                                         });
        CHECK(processed);
    }

    SECTION("log in, remove, log in") {
        app->remove_user(app->current_user(), [](auto) {});
        CHECK(app->sync_manager()->all_users().size() == 0);
        CHECK(app->sync_manager()->get_current_user() == nullptr);

        auto user = log_in(app, AppCredentials::username_password(email, password));
        CHECK(user->user_profile().email() == email);
        CHECK(user->state() == SyncUser::State::LoggedIn);

        app->remove_user(user, [&](Optional<AppError> error) {
            REQUIRE_FALSE(error);
        });
        CHECK(user->state() == SyncUser::State::Removed);

        log_in(app, AppCredentials::username_password(email, password));
        CHECK(user->state() == SyncUser::State::Removed);
        CHECK(app->current_user() != user);
        user = app->current_user();
        CHECK(user->user_profile().email() == email);
        CHECK(user->state() == SyncUser::State::LoggedIn);

        app->remove_user(user, [&](Optional<AppError> error) {
            REQUIRE(!error);
            CHECK(app->sync_manager()->all_users().size() == 0);
            processed = true;
        });

        CHECK(user->state() == SyncUser::State::Removed);
        CHECK(processed);
        CHECK(app->all_users().size() == 0);
    }
}

// MARK: - UserAPIKeyProviderClient Tests

TEST_CASE("app: UserAPIKeyProviderClient integration", "[sync][app][api key][baas]") {
    TestAppSession session;
    auto app = session.app();
    auto client = app->provider_client<App::UserAPIKeyProviderClient>();

    bool processed = false;
    App::UserAPIKey api_key;

    SECTION("api-key") {
        std::shared_ptr<SyncUser> logged_in_user = app->current_user();
        auto api_key_name = util::format("%1", random_string(15));
        client.create_api_key(api_key_name, logged_in_user,
                              [&](App::UserAPIKey user_api_key, Optional<AppError> error) {
                                  REQUIRE_FALSE(error);
                                  CHECK(user_api_key.name == api_key_name);
                                  api_key = user_api_key;
                              });

        client.fetch_api_key(api_key.id, logged_in_user, [&](App::UserAPIKey user_api_key, Optional<AppError> error) {
            REQUIRE_FALSE(error);
            CHECK(user_api_key.name == api_key_name);
            CHECK(user_api_key.id == api_key.id);
        });

        client.fetch_api_keys(logged_in_user, [&](std::vector<App::UserAPIKey> api_keys, Optional<AppError> error) {
            CHECK(api_keys.size() == 1);
            for (auto key : api_keys) {
                CHECK(key.id.to_string() == api_key.id.to_string());
                CHECK(api_key.name == api_key_name);
                CHECK(key.id == api_key.id);
            }
            REQUIRE_FALSE(error);
        });

        client.enable_api_key(api_key.id, logged_in_user, [&](Optional<AppError> error) {
            REQUIRE_FALSE(error);
        });

        client.fetch_api_key(api_key.id, logged_in_user, [&](App::UserAPIKey user_api_key, Optional<AppError> error) {
            REQUIRE_FALSE(error);
            CHECK(user_api_key.disabled == false);
            CHECK(user_api_key.name == api_key_name);
            CHECK(user_api_key.id == api_key.id);
        });

        client.disable_api_key(api_key.id, logged_in_user, [&](Optional<AppError> error) {
            REQUIRE_FALSE(error);
        });

        client.fetch_api_key(api_key.id, logged_in_user, [&](App::UserAPIKey user_api_key, Optional<AppError> error) {
            REQUIRE_FALSE(error);
            CHECK(user_api_key.disabled == true);
            CHECK(user_api_key.name == api_key_name);
        });

        client.delete_api_key(api_key.id, logged_in_user, [&](Optional<AppError> error) {
            REQUIRE_FALSE(error);
        });

        client.fetch_api_key(api_key.id, logged_in_user, [&](App::UserAPIKey user_api_key, Optional<AppError> error) {
            CHECK(user_api_key.name == "");
            CHECK(error);
            processed = true;
        });

        CHECK(processed);
    }

    SECTION("api-key without a user") {
        std::shared_ptr<SyncUser> no_user = nullptr;
        auto api_key_name = util::format("%1", random_string(15));
        client.create_api_key(api_key_name, no_user, [&](App::UserAPIKey user_api_key, Optional<AppError> error) {
            REQUIRE(error);
            CHECK(error->is_service_error());
            CHECK(error->reason() == "must authenticate first");
            CHECK(user_api_key.name == "");
        });

        client.fetch_api_key(api_key.id, no_user, [&](App::UserAPIKey user_api_key, Optional<AppError> error) {
            REQUIRE(error);
            CHECK(error->is_service_error());
            CHECK(error->reason() == "must authenticate first");
            CHECK(user_api_key.name == "");
        });

        client.fetch_api_keys(no_user, [&](std::vector<App::UserAPIKey> api_keys, Optional<AppError> error) {
            REQUIRE(error);
            CHECK(error->is_service_error());
            CHECK(error->reason() == "must authenticate first");
            CHECK(api_keys.size() == 0);
        });

        client.enable_api_key(api_key.id, no_user, [&](Optional<AppError> error) {
            REQUIRE(error);
            CHECK(error->is_service_error());
            CHECK(error->reason() == "must authenticate first");
        });

        client.fetch_api_key(api_key.id, no_user, [&](App::UserAPIKey user_api_key, Optional<AppError> error) {
            REQUIRE(error);
            CHECK(error->is_service_error());
            CHECK(error->reason() == "must authenticate first");
            CHECK(user_api_key.name == "");
        });

        client.disable_api_key(api_key.id, no_user, [&](Optional<AppError> error) {
            REQUIRE(error);
            CHECK(error->is_service_error());
            CHECK(error->reason() == "must authenticate first");
        });

        client.fetch_api_key(api_key.id, no_user, [&](App::UserAPIKey user_api_key, Optional<AppError> error) {
            REQUIRE(error);
            CHECK(error->is_service_error());
            CHECK(error->reason() == "must authenticate first");
            CHECK(user_api_key.name == "");
        });

        client.delete_api_key(api_key.id, no_user, [&](Optional<AppError> error) {
            REQUIRE(error);
            CHECK(error->is_service_error());
            CHECK(error->reason() == "must authenticate first");
        });

        client.fetch_api_key(api_key.id, no_user, [&](App::UserAPIKey user_api_key, Optional<AppError> error) {
            CHECK(user_api_key.name == "");
            REQUIRE(error);
            CHECK(error->is_service_error());
            CHECK(error->reason() == "must authenticate first");
            processed = true;
        });
        CHECK(processed);
    }

    SECTION("api-key against the wrong user") {
        std::shared_ptr<SyncUser> first_user = app->current_user();
        create_user_and_log_in(app);
        std::shared_ptr<SyncUser> second_user = app->current_user();
        REQUIRE(first_user != second_user);
        auto api_key_name = util::format("%1", random_string(15));
        App::UserAPIKey api_key;
        App::UserAPIKeyProviderClient provider = app->provider_client<App::UserAPIKeyProviderClient>();

        provider.create_api_key(api_key_name, first_user,
                                [&](App::UserAPIKey user_api_key, Optional<AppError> error) {
                                    REQUIRE_FALSE(error);
                                    CHECK(user_api_key.name == api_key_name);
                                    api_key = user_api_key;
                                });

        provider.fetch_api_key(api_key.id, first_user, [&](App::UserAPIKey user_api_key, Optional<AppError> error) {
            REQUIRE_FALSE(error);
            CHECK(user_api_key.name == api_key_name);
            CHECK(user_api_key.id.to_string() == user_api_key.id.to_string());
        });

        provider.fetch_api_key(api_key.id, second_user, [&](App::UserAPIKey user_api_key, Optional<AppError> error) {
            REQUIRE(error);
            CHECK(error->reason() == "API key not found");
            CHECK(error->is_service_error());
            CHECK(error->code() == ErrorCodes::APIKeyNotFound);
            CHECK(user_api_key.name == "");
        });

        provider.fetch_api_keys(first_user, [&](std::vector<App::UserAPIKey> api_keys, Optional<AppError> error) {
            CHECK(api_keys.size() == 1);
            for (auto api_key : api_keys) {
                CHECK(api_key.name == api_key_name);
            }
            REQUIRE_FALSE(error);
        });

        provider.fetch_api_keys(second_user, [&](std::vector<App::UserAPIKey> api_keys, Optional<AppError> error) {
            CHECK(api_keys.size() == 0);
            REQUIRE_FALSE(error);
        });

        provider.enable_api_key(api_key.id, first_user, [&](Optional<AppError> error) {
            REQUIRE_FALSE(error);
        });

        provider.enable_api_key(api_key.id, second_user, [&](Optional<AppError> error) {
            REQUIRE(error);
            CHECK(error->reason() == "API key not found");
            CHECK(error->is_service_error());
            CHECK(error->code() == ErrorCodes::APIKeyNotFound);
        });

        provider.fetch_api_key(api_key.id, first_user, [&](App::UserAPIKey user_api_key, Optional<AppError> error) {
            REQUIRE_FALSE(error);
            CHECK(user_api_key.disabled == false);
            CHECK(user_api_key.name == api_key_name);
        });

        provider.fetch_api_key(api_key.id, second_user, [&](App::UserAPIKey user_api_key, Optional<AppError> error) {
            REQUIRE(error);
            CHECK(user_api_key.name == "");
            CHECK(error->reason() == "API key not found");
            CHECK(error->is_service_error());
            CHECK(error->code() == ErrorCodes::APIKeyNotFound);
        });

        provider.disable_api_key(api_key.id, first_user, [&](Optional<AppError> error) {
            REQUIRE_FALSE(error);
        });

        provider.disable_api_key(api_key.id, second_user, [&](Optional<AppError> error) {
            REQUIRE(error);
            CHECK(error->reason() == "API key not found");
            CHECK(error->is_service_error());
            CHECK(error->code() == ErrorCodes::APIKeyNotFound);
        });

        provider.fetch_api_key(api_key.id, first_user, [&](App::UserAPIKey user_api_key, Optional<AppError> error) {
            REQUIRE_FALSE(error);
            CHECK(user_api_key.disabled == true);
            CHECK(user_api_key.name == api_key_name);
        });

        provider.fetch_api_key(api_key.id, second_user, [&](App::UserAPIKey user_api_key, Optional<AppError> error) {
            REQUIRE(error);
            CHECK(user_api_key.name == "");
            CHECK(error->reason() == "API key not found");
            CHECK(error->is_service_error());
            CHECK(error->code() == ErrorCodes::APIKeyNotFound);
        });

        provider.delete_api_key(api_key.id, second_user, [&](Optional<AppError> error) {
            REQUIRE(error);
            CHECK(error->reason() == "API key not found");
            CHECK(error->is_service_error());
            CHECK(error->code() == ErrorCodes::APIKeyNotFound);
        });

        provider.delete_api_key(api_key.id, first_user, [&](Optional<AppError> error) {
            REQUIRE_FALSE(error);
        });

        provider.fetch_api_key(api_key.id, first_user, [&](App::UserAPIKey user_api_key, Optional<AppError> error) {
            CHECK(user_api_key.name == "");
            REQUIRE(error);
            CHECK(error->reason() == "API key not found");
            CHECK(error->is_service_error());
            CHECK(error->code() == ErrorCodes::APIKeyNotFound);
            processed = true;
        });

        provider.fetch_api_key(api_key.id, second_user, [&](App::UserAPIKey user_api_key, Optional<AppError> error) {
            CHECK(user_api_key.name == "");
            REQUIRE(error);
            CHECK(error->reason() == "API key not found");
            CHECK(error->is_service_error());
            CHECK(error->code() == ErrorCodes::APIKeyNotFound);
            processed = true;
        });

        CHECK(processed);
    }
}

// MARK: - Auth Providers Function Tests

TEST_CASE("app: auth providers function integration", "[sync][app][user][baas]") {
    TestAppSession session;
    auto app = session.app();

    SECTION("auth providers function integration") {
        bson::BsonDocument function_params{{"realmCustomAuthFuncUserId", "123456"}};
        auto credentials = AppCredentials::function(function_params);
        auto user = log_in(app, credentials);
        REQUIRE(user->identities()[0].provider_type == IdentityProviderFunction);
    }
}

// MARK: - Link User Tests

TEST_CASE("app: Linking user identities", "[sync][app][user][baas]") {
    TestAppSession session;
    auto app = session.app();
    auto user = log_in(app);

    AutoVerifiedEmailCredentials creds;
    app->provider_client<App::UsernamePasswordProviderClient>().register_email(creds.email, creds.password,
                                                                               [&](Optional<AppError> error) {
                                                                                   REQUIRE_FALSE(error);
                                                                               });

    SECTION("anonymous users are reused before they are linked to an identity") {
        REQUIRE(user == log_in(app));
    }

    SECTION("linking a user adds that identity to the user") {
        REQUIRE(user->identities().size() == 1);
        CHECK(user->identities()[0].provider_type == IdentityProviderAnonymous);

        app->link_user(user, creds, [&](std::shared_ptr<SyncUser> user2, Optional<AppError> error) {
            REQUIRE_FALSE(error);
            REQUIRE(user == user2);
            REQUIRE(user->identities().size() == 2);
            CHECK(user->identities()[0].provider_type == IdentityProviderAnonymous);
            CHECK(user->identities()[1].provider_type == IdentityProviderUsernamePassword);
        });
    }

    SECTION("linking an identity makes the user no longer returned by anonymous logins") {
        app->link_user(user, creds, [&](std::shared_ptr<SyncUser>, Optional<AppError> error) {
            REQUIRE_FALSE(error);
        });
        auto user2 = log_in(app);
        REQUIRE(user != user2);
    }

    SECTION("existing users are reused when logging in via linked identities") {
        app->link_user(user, creds, [](std::shared_ptr<SyncUser>, Optional<AppError> error) {
            REQUIRE_FALSE(error);
        });
        app->log_out([](auto error) {
            REQUIRE_FALSE(error);
        });
        REQUIRE(user->state() == SyncUser::State::LoggedOut);
        // Should give us the same user instance despite logging in with a
        // different identity
        REQUIRE(user == log_in(app, creds));
        REQUIRE(user->state() == SyncUser::State::LoggedIn);
    }
}

// MARK: - Delete User Tests

TEST_CASE("app: delete anonymous user integration", "[sync][app][user][baas]") {
    TestAppSession session;
    auto app = session.app();

    SECTION("delete user expect success") {
        CHECK(app->sync_manager()->all_users().size() == 1);

        // Log in user 1
        auto user_a = app->current_user();
        CHECK(user_a->state() == SyncUser::State::LoggedIn);
        app->delete_user(user_a, [&](Optional<app::AppError> error) {
            REQUIRE_FALSE(error);
            // a logged out anon user will be marked as Removed, not LoggedOut
            CHECK(user_a->state() == SyncUser::State::Removed);
        });
        CHECK(app->sync_manager()->all_users().empty());
        CHECK(app->sync_manager()->get_current_user() == nullptr);

        app->delete_user(user_a, [&](Optional<app::AppError> error) {
            CHECK(error->reason() == "User must be logged in to be deleted.");
            CHECK(app->sync_manager()->all_users().size() == 0);
        });

        // Log in user 2
        auto user_b = log_in(app);
        CHECK(app->sync_manager()->get_current_user() == user_b);
        CHECK(user_b->state() == SyncUser::State::LoggedIn);
        CHECK(app->sync_manager()->all_users().size() == 1);

        app->delete_user(user_b, [&](Optional<app::AppError> error) {
            REQUIRE_FALSE(error);
            CHECK(app->sync_manager()->all_users().size() == 0);
        });

        CHECK(app->sync_manager()->get_current_user() == nullptr);

        // check both handles are no longer valid
        CHECK(user_a->state() == SyncUser::State::Removed);
        CHECK(user_b->state() == SyncUser::State::Removed);
    }
}

TEST_CASE("app: delete user with credentials integration", "[sync][app][user][baas]") {
    TestAppSession session;
    auto app = session.app();
    app->remove_user(app->current_user(), [](auto) {});

    SECTION("log in and delete") {
        CHECK(app->sync_manager()->all_users().size() == 0);
        CHECK(app->sync_manager()->get_current_user() == nullptr);

        auto credentials = create_user_and_log_in(app);
        auto user = app->current_user();

        CHECK(app->sync_manager()->get_current_user() == user);
        CHECK(user->state() == SyncUser::State::LoggedIn);
        app->delete_user(user, [&](Optional<app::AppError> error) {
            REQUIRE_FALSE(error);
            CHECK(app->sync_manager()->all_users().size() == 0);
        });
        CHECK(user->state() == SyncUser::State::Removed);
        CHECK(app->sync_manager()->get_current_user() == nullptr);

        app->log_in_with_credentials(credentials, [](std::shared_ptr<SyncUser> user, util::Optional<AppError> error) {
            CHECK(!user);
            REQUIRE(error);
            REQUIRE(error->code() == ErrorCodes::InvalidPassword);
        });
        CHECK(app->sync_manager()->get_current_user() == nullptr);

        CHECK(app->sync_manager()->all_users().size() == 0);
        app->delete_user(user, [](Optional<app::AppError> err) {
            CHECK(err->code() > 0);
        });

        CHECK(app->sync_manager()->get_current_user() == nullptr);
        CHECK(app->sync_manager()->all_users().size() == 0);
        CHECK(user->state() == SyncUser::State::Removed);
    }
}

// MARK: - Call Function Tests

TEST_CASE("app: call function", "[sync][app][function][baas]") {
    TestAppSession session;
    auto app = session.app();

    bson::BsonArray toSum(5);
    std::iota(toSum.begin(), toSum.end(), static_cast<int64_t>(1));
    const auto checkFn = [](Optional<int64_t>&& sum, Optional<AppError>&& error) {
        REQUIRE(!error);
        CHECK(*sum == 15);
    };
    app->call_function<int64_t>("sumFunc", toSum, checkFn);
    app->call_function<int64_t>(app->sync_manager()->get_current_user(), "sumFunc", toSum, checkFn);
}

// MARK: - Remote Mongo Client Tests

TEST_CASE("app: remote mongo client", "[sync][app][mongo][baas]") {
    TestAppSession session;
    auto app = session.app();

    auto remote_client = app->current_user()->mongo_client("BackingDB");
    auto app_session = get_runtime_app_session();
    auto db = remote_client.db(app_session.config.mongo_dbname);
    auto dog_collection = db["Dog"];
    auto cat_collection = db["Cat"];
    auto person_collection = db["Person"];

    bson::BsonDocument dog_document{{"name", "fido"}, {"breed", "king charles"}};

    bson::BsonDocument dog_document2{{"name", "bob"}, {"breed", "french bulldog"}};

    auto dog3_object_id = ObjectId::gen();
    bson::BsonDocument dog_document3{
        {"_id", dog3_object_id},
        {"name", "petunia"},
        {"breed", "french bulldog"},
    };

    auto cat_id_string = random_string(10);
    bson::BsonDocument cat_document{
        {"_id", cat_id_string},
        {"name", "luna"},
        {"breed", "scottish fold"},
    };

    bson::BsonDocument person_document{
        {"firstName", "John"},
        {"lastName", "Johnson"},
        {"age", 30},
    };

    bson::BsonDocument person_document2{
        {"firstName", "Bob"},
        {"lastName", "Johnson"},
        {"age", 30},
    };

    bson::BsonDocument bad_document{{"bad", "value"}};

    dog_collection.delete_many(dog_document, [&](uint64_t, Optional<AppError> error) {
        REQUIRE_FALSE(error);
    });

    dog_collection.delete_many(dog_document2, [&](uint64_t, Optional<AppError> error) {
        REQUIRE_FALSE(error);
    });

    dog_collection.delete_many({}, [&](uint64_t, Optional<AppError> error) {
        REQUIRE_FALSE(error);
    });

    dog_collection.delete_many(person_document, [&](uint64_t, Optional<AppError> error) {
        REQUIRE_FALSE(error);
    });

    dog_collection.delete_many(person_document2, [&](uint64_t, Optional<AppError> error) {
        REQUIRE_FALSE(error);
    });

    SECTION("insert") {
        bool processed = false;
        ObjectId dog_object_id;
        ObjectId dog2_object_id;

        dog_collection.insert_one_bson(bad_document, [&](Optional<bson::Bson> bson, Optional<AppError> error) {
            CHECK(error);
            CHECK(!bson);
        });

        dog_collection.insert_one_bson(dog_document3, [&](Optional<bson::Bson> value, Optional<AppError> error) {
            REQUIRE_FALSE(error);
            auto bson = static_cast<bson::BsonDocument>(*value);
            CHECK(static_cast<ObjectId>(bson["insertedId"]) == dog3_object_id);
        });

        cat_collection.insert_one_bson(cat_document, [&](Optional<bson::Bson> value, Optional<AppError> error) {
            REQUIRE_FALSE(error);
            auto bson = static_cast<bson::BsonDocument>(*value);
            CHECK(static_cast<std::string>(bson["insertedId"]) == cat_id_string);
        });

        dog_collection.delete_many({}, [&](uint64_t, Optional<AppError> error) {
            REQUIRE_FALSE(error);
        });

        cat_collection.delete_one(cat_document, [&](uint64_t, Optional<AppError> error) {
            REQUIRE_FALSE(error);
        });

        dog_collection.insert_one(bad_document, [&](Optional<bson::Bson> object_id, Optional<AppError> error) {
            CHECK(error);
            CHECK(!object_id);
        });

        dog_collection.insert_one(dog_document, [&](Optional<bson::Bson> object_id, Optional<AppError> error) {
            REQUIRE_FALSE(error);
            CHECK((*object_id).to_string() != "");
            dog_object_id = static_cast<ObjectId>(*object_id);
        });

        dog_collection.insert_one(dog_document2, [&](Optional<bson::Bson> object_id, Optional<AppError> error) {
            REQUIRE_FALSE(error);
            CHECK((*object_id).to_string() != "");
            dog2_object_id = static_cast<ObjectId>(*object_id);
        });

        dog_collection.insert_one(dog_document3, [&](Optional<bson::Bson> object_id, Optional<AppError> error) {
            REQUIRE_FALSE(error);
            CHECK(object_id->type() == bson::Bson::Type::ObjectId);
            CHECK(static_cast<ObjectId>(*object_id) == dog3_object_id);
        });

        cat_collection.insert_one(cat_document, [&](Optional<bson::Bson> object_id, Optional<AppError> error) {
            REQUIRE_FALSE(error);
            CHECK(object_id->type() == bson::Bson::Type::String);
            CHECK(static_cast<std::string>(*object_id) == cat_id_string);
        });

        person_document["dogs"] = bson::BsonArray({dog_object_id, dog2_object_id, dog3_object_id});
        person_collection.insert_one(person_document, [&](Optional<bson::Bson> object_id, Optional<AppError> error) {
            REQUIRE_FALSE(error);
            CHECK((*object_id).to_string() != "");
        });

        dog_collection.delete_many({}, [&](uint64_t, Optional<AppError> error) {
            REQUIRE_FALSE(error);
        });

        cat_collection.delete_one(cat_document, [&](uint64_t, Optional<AppError> error) {
            REQUIRE_FALSE(error);
        });

        bson::BsonArray documents{
            dog_document,
            dog_document2,
            dog_document3,
        };

        dog_collection.insert_many_bson(documents, [&](Optional<bson::Bson> value, Optional<AppError> error) {
            REQUIRE_FALSE(error);
            auto bson = static_cast<bson::BsonDocument>(*value);
            auto insertedIds = static_cast<bson::BsonArray>(bson["insertedIds"]);
        });

        dog_collection.delete_many({}, [&](uint64_t, Optional<AppError> error) {
            REQUIRE_FALSE(error);
        });

        dog_collection.insert_many(documents, [&](std::vector<bson::Bson> inserted_docs, Optional<AppError> error) {
            REQUIRE_FALSE(error);
            CHECK(inserted_docs.size() == 3);
            CHECK(inserted_docs[0].type() == bson::Bson::Type::ObjectId);
            CHECK(inserted_docs[1].type() == bson::Bson::Type::ObjectId);
            CHECK(inserted_docs[2].type() == bson::Bson::Type::ObjectId);
            CHECK(static_cast<ObjectId>(inserted_docs[2]) == dog3_object_id);
            processed = true;
        });

        CHECK(processed);
    }

    SECTION("find") {
        bool processed = false;

        dog_collection.find(dog_document, [&](Optional<bson::BsonArray> document_array, Optional<AppError> error) {
            REQUIRE_FALSE(error);
            CHECK((*document_array).size() == 0);
        });

        dog_collection.find_bson(dog_document, {}, [&](Optional<bson::Bson> bson, Optional<AppError> error) {
            REQUIRE_FALSE(error);
            CHECK(static_cast<bson::BsonArray>(*bson).size() == 0);
        });

        dog_collection.find_one(dog_document, [&](Optional<bson::BsonDocument> document, Optional<AppError> error) {
            REQUIRE_FALSE(error);
            CHECK(!document);
        });

        dog_collection.find_one_bson(dog_document, {}, [&](Optional<bson::Bson> bson, Optional<AppError> error) {
            REQUIRE_FALSE(error);
            CHECK((!bson || bson::holds_alternative<util::None>(*bson)));
        });

        ObjectId dog_object_id;
        ObjectId dog2_object_id;

        dog_collection.insert_one(dog_document, [&](Optional<bson::Bson> object_id, Optional<AppError> error) {
            REQUIRE_FALSE(error);
            CHECK((*object_id).to_string() != "");
            dog_object_id = static_cast<ObjectId>(*object_id);
        });

        dog_collection.insert_one(dog_document2, [&](Optional<bson::Bson> object_id, Optional<AppError> error) {
            REQUIRE_FALSE(error);
            CHECK((*object_id).to_string() != "");
            dog2_object_id = static_cast<ObjectId>(*object_id);
        });

        person_document["dogs"] = bson::BsonArray({dog_object_id, dog2_object_id});
        person_collection.insert_one(person_document, [&](Optional<bson::Bson> object_id, Optional<AppError> error) {
            REQUIRE_FALSE(error);
            CHECK((*object_id).to_string() != "");
        });

        dog_collection.find(dog_document, [&](Optional<bson::BsonArray> documents, Optional<AppError> error) {
            REQUIRE_FALSE(error);
            CHECK((*documents).size() == 1);
        });

        dog_collection.find_bson(dog_document, {}, [&](Optional<bson::Bson> bson, Optional<AppError> error) {
            REQUIRE_FALSE(error);
            CHECK(static_cast<bson::BsonArray>(*bson).size() == 1);
        });

        person_collection.find(person_document, [&](Optional<bson::BsonArray> documents, Optional<AppError> error) {
            REQUIRE_FALSE(error);
            CHECK((*documents).size() == 1);
        });

        MongoCollection::FindOptions options{
            2,                                                         // document limit
            Optional<bson::BsonDocument>({{"name", 1}, {"breed", 1}}), // project
            Optional<bson::BsonDocument>({{"breed", 1}})               // sort
        };

        dog_collection.find(dog_document, options,
                            [&](Optional<bson::BsonArray> document_array, Optional<AppError> error) {
                                REQUIRE_FALSE(error);
                                CHECK((*document_array).size() == 1);
                            });

        dog_collection.find({{"name", "fido"}}, options,
                            [&](Optional<bson::BsonArray> document_array, Optional<AppError> error) {
                                REQUIRE_FALSE(error);
                                CHECK((*document_array).size() == 1);
                                auto king_charles = static_cast<bson::BsonDocument>((*document_array)[0]);
                                CHECK(king_charles["breed"] == "king charles");
                            });

        dog_collection.find_one(dog_document, [&](Optional<bson::BsonDocument> document, Optional<AppError> error) {
            REQUIRE_FALSE(error);
            auto name = (*document)["name"];
            CHECK(name == "fido");
        });

        dog_collection.find_one(dog_document, options,
                                [&](Optional<bson::BsonDocument> document, Optional<AppError> error) {
                                    REQUIRE_FALSE(error);
                                    auto name = (*document)["name"];
                                    CHECK(name == "fido");
                                });

        dog_collection.find_one_bson(dog_document, options, [&](Optional<bson::Bson> bson, Optional<AppError> error) {
            REQUIRE_FALSE(error);
            auto name = (static_cast<bson::BsonDocument>(*bson))["name"];
            CHECK(name == "fido");
        });

        dog_collection.find(dog_document, [&](Optional<bson::BsonArray> documents, Optional<AppError> error) {
            REQUIRE_FALSE(error);
            CHECK((*documents).size() == 1);
        });

        dog_collection.find_one_and_delete(dog_document,
                                           [&](Optional<bson::BsonDocument> document, Optional<AppError> error) {
                                               REQUIRE_FALSE(error);
                                               REQUIRE(document);
                                           });

        dog_collection.find_one_and_delete({{}},
                                           [&](Optional<bson::BsonDocument> document, Optional<AppError> error) {
                                               REQUIRE_FALSE(error);
                                               REQUIRE(document);
                                           });

        dog_collection.find_one_and_delete({{"invalid", "key"}},
                                           [&](Optional<bson::BsonDocument> document, Optional<AppError> error) {
                                               REQUIRE_FALSE(error);
                                               CHECK(!document);
                                           });

        dog_collection.find_one_and_delete_bson({{"invalid", "key"}}, {},
                                                [&](Optional<bson::Bson> bson, Optional<AppError> error) {
                                                    REQUIRE_FALSE(error);
                                                    CHECK((!bson || bson::holds_alternative<util::None>(*bson)));
                                                });

        dog_collection.find(dog_document, [&](Optional<bson::BsonArray> documents, Optional<AppError> error) {
            REQUIRE_FALSE(error);
            CHECK((*documents).size() == 0);
            processed = true;
        });

        CHECK(processed);
    }

    SECTION("count and aggregate") {
        bool processed = false;

        ObjectId dog_object_id;
        ObjectId dog2_object_id;

        dog_collection.insert_one(dog_document, [&](Optional<bson::Bson> object_id, Optional<AppError> error) {
            REQUIRE_FALSE(error);
            CHECK((*object_id).to_string() != "");
        });

        dog_collection.insert_one(dog_document, [&](Optional<bson::Bson> object_id, Optional<AppError> error) {
            REQUIRE_FALSE(error);
            CHECK((*object_id).to_string() != "");
            dog_object_id = static_cast<ObjectId>(*object_id);
        });

        dog_collection.insert_one(dog_document2, [&](Optional<bson::Bson> object_id, Optional<AppError> error) {
            REQUIRE_FALSE(error);
            CHECK((*object_id).to_string() != "");
            dog2_object_id = static_cast<ObjectId>(*object_id);
        });

        person_document["dogs"] = bson::BsonArray({dog_object_id, dog2_object_id});
        person_collection.insert_one(person_document, [&](Optional<bson::Bson> object_id, Optional<AppError> error) {
            REQUIRE_FALSE(error);
            CHECK((*object_id).to_string() != "");
        });

        bson::BsonDocument match{{"$match", bson::BsonDocument({{"name", "fido"}})}};

        bson::BsonDocument group{{"$group", bson::BsonDocument({{"_id", "$name"}})}};

        bson::BsonArray pipeline{match, group};

        dog_collection.aggregate(pipeline, [&](Optional<bson::BsonArray> documents, Optional<AppError> error) {
            REQUIRE_FALSE(error);
            CHECK((*documents).size() == 1);
        });

        dog_collection.aggregate_bson(pipeline, [&](Optional<bson::Bson> bson, Optional<AppError> error) {
            REQUIRE_FALSE(error);
            CHECK(static_cast<bson::BsonArray>(*bson).size() == 1);
        });

        dog_collection.count({{"breed", "king charles"}}, [&](uint64_t count, Optional<AppError> error) {
            REQUIRE_FALSE(error);
            CHECK(count == 2);
        });

        dog_collection.count_bson({{"breed", "king charles"}}, 0,
                                  [&](Optional<bson::Bson> bson, Optional<AppError> error) {
                                      REQUIRE_FALSE(error);
                                      CHECK(static_cast<int64_t>(*bson) == 2);
                                  });

        dog_collection.count({{"breed", "french bulldog"}}, [&](uint64_t count, Optional<AppError> error) {
            REQUIRE_FALSE(error);
            CHECK(count == 1);
        });

        dog_collection.count({{"breed", "king charles"}}, 1, [&](uint64_t count, Optional<AppError> error) {
            REQUIRE_FALSE(error);
            CHECK(count == 1);
        });

        person_collection.count(
            {{"firstName", "John"}, {"lastName", "Johnson"}, {"age", bson::BsonDocument({{"$gt", 25}})}}, 1,
            [&](uint64_t count, Optional<AppError> error) {
                REQUIRE_FALSE(error);
                CHECK(count == 1);
                processed = true;
            });

        CHECK(processed);
    }

    SECTION("find and update") {
        bool processed = false;

        MongoCollection::FindOneAndModifyOptions find_and_modify_options{
            Optional<bson::BsonDocument>({{"name", 1}, {"breed", 1}}), // project
            Optional<bson::BsonDocument>({{"name", 1}}),               // sort,
            true,                                                      // upsert
            true                                                       // return new doc
        };

        dog_collection.find_one_and_update(dog_document, dog_document2,
                                           [&](Optional<bson::BsonDocument> document, Optional<AppError> error) {
                                               REQUIRE_FALSE(error);
                                               CHECK(!document);
                                           });

        dog_collection.insert_one(dog_document, [&](Optional<bson::Bson> object_id, Optional<AppError> error) {
            REQUIRE_FALSE(error);
            CHECK((*object_id).to_string() != "");
        });

        dog_collection.find_one_and_update(dog_document, dog_document2, find_and_modify_options,
                                           [&](Optional<bson::BsonDocument> document, Optional<AppError> error) {
                                               REQUIRE_FALSE(error);
                                               auto breed = static_cast<std::string>((*document)["breed"]);
                                               CHECK(breed == "french bulldog");
                                           });

        dog_collection.find_one_and_update(dog_document2, dog_document, find_and_modify_options,
                                           [&](Optional<bson::BsonDocument> document, Optional<AppError> error) {
                                               REQUIRE_FALSE(error);
                                               auto breed = static_cast<std::string>((*document)["breed"]);
                                               CHECK(breed == "king charles");
                                           });

        dog_collection.find_one_and_update_bson(dog_document, dog_document2, find_and_modify_options,
                                                [&](Optional<bson::Bson> bson, Optional<AppError> error) {
                                                    REQUIRE_FALSE(error);
                                                    auto breed = static_cast<std::string>(
                                                        static_cast<bson::BsonDocument>(*bson)["breed"]);
                                                    CHECK(breed == "french bulldog");
                                                });

        dog_collection.find_one_and_update_bson(dog_document2, dog_document, find_and_modify_options,
                                                [&](Optional<bson::Bson> bson, Optional<AppError> error) {
                                                    REQUIRE_FALSE(error);
                                                    auto breed = static_cast<std::string>(
                                                        static_cast<bson::BsonDocument>(*bson)["breed"]);
                                                    CHECK(breed == "king charles");
                                                });

        dog_collection.find_one_and_update({{"name", "invalid name"}}, {{"name", "some name"}},
                                           [&](Optional<bson::BsonDocument> document, Optional<AppError> error) {
                                               REQUIRE_FALSE(error);
                                               CHECK(!document);
                                               processed = true;
                                           });
        CHECK(processed);
        processed = false;

        dog_collection.find_one_and_update({{"name", "invalid name"}}, {{}}, find_and_modify_options,
                                           [&](Optional<bson::BsonDocument> document, Optional<AppError> error) {
                                               REQUIRE(error);
                                               CHECK(error->reason() == "insert not permitted");
                                               CHECK(!document);
                                               processed = true;
                                           });
        CHECK(processed);
    }

    SECTION("update") {
        bool processed = false;
        ObjectId dog_object_id;

        dog_collection.update_one(dog_document, dog_document2, true,
                                  [&](MongoCollection::UpdateResult result, Optional<AppError> error) {
                                      REQUIRE_FALSE(error);
                                      CHECK((*result.upserted_id).to_string() != "");
                                  });

        dog_collection.update_one(dog_document2, dog_document,
                                  [&](MongoCollection::UpdateResult result, Optional<AppError> error) {
                                      REQUIRE_FALSE(error);
                                      CHECK(!result.upserted_id);
                                  });

        cat_collection.update_one({}, cat_document, true,
                                  [&](MongoCollection::UpdateResult result, Optional<AppError> error) {
                                      REQUIRE_FALSE(error);
                                      CHECK(result.upserted_id->type() == bson::Bson::Type::String);
                                      CHECK(result.upserted_id == cat_id_string);
                                  });

        dog_collection.delete_many({}, [&](uint64_t, Optional<AppError> error) {
            REQUIRE_FALSE(error);
        });

        cat_collection.delete_many({}, [&](uint64_t, Optional<AppError> error) {
            REQUIRE_FALSE(error);
        });

        dog_collection.update_one_bson(dog_document, dog_document2, true,
                                       [&](Optional<bson::Bson> bson, Optional<AppError> error) {
                                           REQUIRE_FALSE(error);
                                           auto upserted_id = static_cast<bson::BsonDocument>(*bson)["upsertedId"];

                                           REQUIRE(upserted_id.type() == bson::Bson::Type::ObjectId);
                                       });

        dog_collection.update_one_bson(dog_document2, dog_document, true,
                                       [&](Optional<bson::Bson> bson, Optional<AppError> error) {
                                           REQUIRE_FALSE(error);
                                           auto document = static_cast<bson::BsonDocument>(*bson);
                                           auto foundUpsertedId = document.find("upsertedId") != document.end();
                                           REQUIRE(!foundUpsertedId);
                                       });

        cat_collection.update_one_bson({}, cat_document, true,
                                       [&](Optional<bson::Bson> bson, Optional<AppError> error) {
                                           REQUIRE_FALSE(error);
                                           auto upserted_id = static_cast<bson::BsonDocument>(*bson)["upsertedId"];
                                           REQUIRE(upserted_id.type() == bson::Bson::Type::String);
                                           REQUIRE(upserted_id == cat_id_string);
                                       });

        person_document["dogs"] = bson::BsonArray();
        bson::BsonDocument person_document_copy = bson::BsonDocument(person_document);
        person_document_copy["dogs"] = bson::BsonArray({dog_object_id});
        person_collection.update_one(person_document, person_document, true,
                                     [&](MongoCollection::UpdateResult, Optional<AppError> error) {
                                         REQUIRE_FALSE(error);
                                         processed = true;
                                     });

        CHECK(processed);
    }

    SECTION("update many") {
        bool processed = false;

        dog_collection.insert_one(dog_document, [&](Optional<bson::Bson> object_id, Optional<AppError> error) {
            REQUIRE_FALSE(error);
            CHECK((*object_id).to_string() != "");
        });

        dog_collection.update_many(dog_document2, dog_document, true,
                                   [&](MongoCollection::UpdateResult result, Optional<AppError> error) {
                                       REQUIRE_FALSE(error);
                                       CHECK((*result.upserted_id).to_string() != "");
                                   });

        dog_collection.update_many(dog_document2, dog_document,
                                   [&](MongoCollection::UpdateResult result, Optional<AppError> error) {
                                       REQUIRE_FALSE(error);
                                       CHECK(!result.upserted_id);
                                       processed = true;
                                   });

        CHECK(processed);
    }

    SECTION("find and replace") {
        bool processed = false;
        ObjectId dog_object_id;
        ObjectId person_object_id;

        MongoCollection::FindOneAndModifyOptions find_and_modify_options{
            Optional<bson::BsonDocument>({{"name", "fido"}}), // project
            Optional<bson::BsonDocument>({{"name", 1}}),      // sort,
            true,                                             // upsert
            true                                              // return new doc
        };

        dog_collection.find_one_and_replace(dog_document, dog_document2,
                                            [&](Optional<bson::BsonDocument> document, Optional<AppError> error) {
                                                REQUIRE_FALSE(error);
                                                CHECK(!document);
                                            });

        dog_collection.insert_one(dog_document, [&](Optional<bson::Bson> object_id, Optional<AppError> error) {
            REQUIRE_FALSE(error);
            CHECK((*object_id).to_string() != "");
            dog_object_id = static_cast<ObjectId>(*object_id);
        });

        dog_collection.find_one_and_replace(dog_document, dog_document2,
                                            [&](Optional<bson::BsonDocument> document, Optional<AppError> error) {
                                                REQUIRE_FALSE(error);
                                                auto name = static_cast<std::string>((*document)["name"]);
                                                CHECK(name == "fido");
                                            });

        dog_collection.find_one_and_replace(dog_document2, dog_document, find_and_modify_options,
                                            [&](Optional<bson::BsonDocument> document, Optional<AppError> error) {
                                                REQUIRE_FALSE(error);
                                                auto name = static_cast<std::string>((*document)["name"]);
                                                CHECK(static_cast<std::string>(name) == "fido");
                                            });

        person_document["dogs"] = bson::BsonArray({dog_object_id});
        person_document2["dogs"] = bson::BsonArray({dog_object_id});
        person_collection.insert_one(person_document, [&](Optional<bson::Bson> object_id, Optional<AppError> error) {
            REQUIRE_FALSE(error);
            CHECK((*object_id).to_string() != "");
            person_object_id = static_cast<ObjectId>(*object_id);
        });

        MongoCollection::FindOneAndModifyOptions person_find_and_modify_options{
            Optional<bson::BsonDocument>({{"firstName", 1}}), // project
            Optional<bson::BsonDocument>({{"firstName", 1}}), // sort,
            false,                                            // upsert
            true                                              // return new doc
        };

        person_collection.find_one_and_replace(person_document, person_document2,
                                               [&](Optional<bson::BsonDocument> document, Optional<AppError> error) {
                                                   REQUIRE_FALSE(error);
                                                   auto name = static_cast<std::string>((*document)["firstName"]);
                                                   // Should return the old document
                                                   CHECK(name == "John");
                                                   processed = true;
                                               });

        person_collection.find_one_and_replace(person_document2, person_document, person_find_and_modify_options,
                                               [&](Optional<bson::BsonDocument> document, Optional<AppError> error) {
                                                   REQUIRE_FALSE(error);
                                                   auto name = static_cast<std::string>((*document)["firstName"]);
                                                   // Should return new document, Bob -> John
                                                   CHECK(name == "John");
                                               });

        person_collection.find_one_and_replace({{"invalid", "item"}}, {{}},
                                               [&](Optional<bson::BsonDocument> document, Optional<AppError> error) {
                                                   // If a document is not found then null will be returned for the
                                                   // document and no error will be returned
                                                   REQUIRE_FALSE(error);
                                                   CHECK(!document);
                                               });

        person_collection.find_one_and_replace({{"invalid", "item"}}, {{}}, person_find_and_modify_options,
                                               [&](Optional<bson::BsonDocument> document, Optional<AppError> error) {
                                                   REQUIRE_FALSE(error);
                                                   CHECK(!document);
                                                   processed = true;
                                               });

        CHECK(processed);
    }

    SECTION("delete") {

        bool processed = false;

        bson::BsonArray documents;
        documents.assign(3, dog_document);

        dog_collection.insert_many(documents, [&](std::vector<bson::Bson> inserted_docs, Optional<AppError> error) {
            REQUIRE_FALSE(error);
            CHECK(inserted_docs.size() == 3);
        });

        MongoCollection::FindOneAndModifyOptions find_and_modify_options{
            Optional<bson::BsonDocument>({{"name", "fido"}}), // project
            Optional<bson::BsonDocument>({{"name", 1}}),      // sort,
            true,                                             // upsert
            true                                              // return new doc
        };

        dog_collection.delete_one(dog_document, [&](uint64_t deleted_count, Optional<AppError> error) {
            REQUIRE_FALSE(error);
            CHECK(deleted_count >= 1);
        });

        dog_collection.delete_many(dog_document, [&](uint64_t deleted_count, Optional<AppError> error) {
            REQUIRE_FALSE(error);
            CHECK(deleted_count >= 1);
            processed = true;
        });

        person_collection.delete_many_bson(person_document, [&](Optional<bson::Bson> bson, Optional<AppError> error) {
            REQUIRE_FALSE(error);
            CHECK(static_cast<int32_t>(static_cast<bson::BsonDocument>(*bson)["deletedCount"]) >= 1);
            processed = true;
        });

        CHECK(processed);
    }
}

// MARK: - Push Notifications Tests

TEST_CASE("app: push notifications", "[sync][app][notifications][baas]") {
    TestAppSession session;
    auto app = session.app();
    std::shared_ptr<SyncUser> sync_user = app->current_user();

    SECTION("register") {
        bool processed;

        app->push_notification_client("gcm").register_device("hello", sync_user, [&](Optional<AppError> error) {
            REQUIRE_FALSE(error);
            processed = true;
        });

        CHECK(processed);
    }
    /*
        // FIXME: It seems this test fails when the two register_device calls are invoked too quickly,
        // The error returned will be 'Device not found' on the second register_device call.
        SECTION("register twice") {
            // registering the same device twice should not result in an error
            bool processed;

            app->push_notification_client("gcm").register_device("hello",
                                                                 sync_user,
                                                                 [&](Optional<AppError> error) {
                REQUIRE_FALSE(error);
            });

            app->push_notification_client("gcm").register_device("hello",
                                                                 sync_user,
                                                                 [&](Optional<AppError> error) {
                REQUIRE_FALSE(error);
                processed = true;
            });

            CHECK(processed);
        }
    */
    SECTION("deregister") {
        bool processed;

        app->push_notification_client("gcm").deregister_device(sync_user, [&](Optional<AppError> error) {
            REQUIRE_FALSE(error);
            processed = true;
        });
        CHECK(processed);
    }

    SECTION("register with unavailable service") {
        bool processed;

        app->push_notification_client("gcm_blah").register_device("hello", sync_user, [&](Optional<AppError> error) {
            REQUIRE(error);
            CHECK(error->reason() == "service not found: 'gcm_blah'");
            processed = true;
        });
        CHECK(processed);
    }

    SECTION("register with logged out user") {
        bool processed;

        app->log_out([=](Optional<AppError> error) {
            REQUIRE_FALSE(error);
        });

        app->push_notification_client("gcm").register_device("hello", sync_user, [&](Optional<AppError> error) {
            REQUIRE(error);
            processed = true;
        });

        app->push_notification_client("gcm").register_device("hello", nullptr, [&](Optional<AppError> error) {
            REQUIRE(error);
            processed = true;
        });

        CHECK(processed);
    }
}

// MARK: - Token refresh

TEST_CASE("app: token refresh", "[sync][app][token][baas]") {
    TestAppSession session;
    auto app = session.app();
    std::shared_ptr<SyncUser> sync_user = app->current_user();
    sync_user->update_access_token(ENCODE_FAKE_JWT("fake_access_token"));

    auto remote_client = app->current_user()->mongo_client("BackingDB");
    auto app_session = get_runtime_app_session();
    auto db = remote_client.db(app_session.config.mongo_dbname);
    auto dog_collection = db["Dog"];
    bson::BsonDocument dog_document{{"name", "fido"}, {"breed", "king charles"}};

    SECTION("access token should refresh") {
        /*
         Expected sequence of events:
         - `find_one` tries to hit the server with a bad access token
         - Server returns an error because of the bad token, error should be something like:
            {\"error\":\"json: cannot unmarshal array into Go value of type map[string]interface
         {}\",\"link\":\"http://localhost:9090/groups/5f84167e776aa0f9dc27081a/apps/5f841686776aa0f9dc270876/logs?co_id=5f844c8c776aa0f9dc273db6\"}
            http_status_code = 401
            custom_status_code = 0
         - App::handle_auth_failure is then called and an attempt to refresh the access token will be peformed.
         - If the token refresh was successful, the original request will retry and we should expect no error in the
         callback of `find_one`
         */
        dog_collection.find_one(dog_document, [&](Optional<bson::BsonDocument>, Optional<AppError> error) {
            REQUIRE_FALSE(error);
        });
    }
}

// MARK: - Sync Tests

TEST_CASE("app: mixed lists with object links", "[sync][pbs][app][links][baas]") {
    const std::string valid_pk_name = "_id";

    Schema schema{
        {"TopLevel",
         {
             {valid_pk_name, PropertyType::ObjectId, Property::IsPrimary{true}},
             {"mixed_array", PropertyType::Mixed | PropertyType::Array | PropertyType::Nullable},
         }},
        {"Target",
         {
             {valid_pk_name, PropertyType::ObjectId, Property::IsPrimary{true}},
             {"value", PropertyType::Int},
         }},
    };

    auto server_app_config = minimal_app_config("set_new_embedded_object", schema);
    auto app_session = create_app(server_app_config);
    auto partition = random_string(100);

    auto obj_id = ObjectId::gen();
    auto target_id = ObjectId::gen();
    auto mixed_list_values = AnyVector{
        Mixed{int64_t(1234)},
        Mixed{},
        Mixed{target_id},
    };
    {
        TestAppSession test_session(app_session, nullptr, DeleteApp{false});
        SyncTestFile config(test_session.app(), partition, schema);
        auto realm = Realm::get_shared_realm(config);

        CppContext c(realm);
        realm->begin_transaction();
        auto target_obj = Object::create(
            c, realm, "Target", std::any(AnyDict{{valid_pk_name, target_id}, {"value", static_cast<int64_t>(1234)}}));
        mixed_list_values.push_back(Mixed(target_obj.get_obj().get_link()));

        Object::create(c, realm, "TopLevel",
                       std::any(AnyDict{
                           {valid_pk_name, obj_id},
                           {"mixed_array", mixed_list_values},
                       }),
                       CreatePolicy::ForceCreate);
        realm->commit_transaction();
        CHECK(!wait_for_upload(*realm));
    }

    {
        TestAppSession test_session(app_session);
        SyncTestFile config(test_session.app(), partition, schema);
        auto realm = Realm::get_shared_realm(config);

        CHECK(!wait_for_download(*realm));
        CppContext c(realm);
        auto obj = Object::get_for_primary_key(c, realm, "TopLevel", std::any{obj_id});
        auto list = util::any_cast<List&&>(obj.get_property_value<std::any>(c, "mixed_array"));
        for (size_t idx = 0; idx < list.size(); ++idx) {
            Mixed mixed = list.get_any(idx);
            if (idx == 3) {
                CHECK(mixed.is_type(type_TypedLink));
                auto link = mixed.get<ObjLink>();
                auto link_table = realm->read_group().get_table(link.get_table_key());
                CHECK(link_table->get_name() == "class_Target");
                auto link_obj = link_table->get_object(link.get_obj_key());
                CHECK(link_obj.get_primary_key() == target_id);
            }
            else {
                CHECK(mixed == util::any_cast<Mixed>(mixed_list_values[idx]));
            }
        }
    }
}

TEST_CASE("app: roundtrip values", "[sync][pbs][app][baas]") {
    const std::string valid_pk_name = "_id";

    Schema schema{
        {"TopLevel",
         {
             {valid_pk_name, PropertyType::ObjectId, Property::IsPrimary{true}},
             {"decimal", PropertyType::Decimal | PropertyType::Nullable},
         }},
    };

    auto server_app_config = minimal_app_config("roundtrip_values", schema);
    auto app_session = create_app(server_app_config);
    auto partition = random_string(100);

    Decimal128 large_significand = Decimal128(70) / Decimal128(1.09);
    auto obj_id = ObjectId::gen();
    {
        TestAppSession test_session(app_session, nullptr, DeleteApp{false});
        SyncTestFile config(test_session.app(), partition, schema);
        auto realm = Realm::get_shared_realm(config);

        CppContext c(realm);
        realm->begin_transaction();
        Object::create(c, realm, "TopLevel",
                       util::Any(AnyDict{
                           {valid_pk_name, obj_id},
                           {"decimal", large_significand},
                       }),
                       CreatePolicy::ForceCreate);
        realm->commit_transaction();
        CHECK(!wait_for_upload(*realm, std::chrono::seconds(600)));
    }

    {
        TestAppSession test_session(app_session);
        SyncTestFile config(test_session.app(), partition, schema);
        auto realm = Realm::get_shared_realm(config);

        CHECK(!wait_for_download(*realm));
        CppContext c(realm);
        auto obj = Object::get_for_primary_key(c, realm, "TopLevel", util::Any{obj_id});
        auto val = obj.get_column_value<Decimal128>("decimal");
        CHECK(val == large_significand);
    }
}

TEST_CASE("app: upgrade from local to synced realm", "[sync][pbs][app][upgrade][baas]") {
    const std::string valid_pk_name = "_id";

    Schema schema{
        {"origin",
         {{valid_pk_name, PropertyType::Int, Property::IsPrimary{true}},
          {"link", PropertyType::Object | PropertyType::Nullable, "target"},
          {"embedded_link", PropertyType::Object | PropertyType::Nullable, "embedded"}}},
        {"target",
         {{valid_pk_name, PropertyType::String, Property::IsPrimary{true}},
          {"value", PropertyType::Int},
          {"name", PropertyType::String}}},
        {"other_origin",
         {{valid_pk_name, PropertyType::ObjectId, Property::IsPrimary{true}},
          {"array", PropertyType::Array | PropertyType::Object, "other_target"}}},
        {"other_target",
         {{valid_pk_name, PropertyType::UUID, Property::IsPrimary{true}}, {"value", PropertyType::Int}}},
        {"embedded", ObjectSchema::ObjectType::Embedded, {{"name", PropertyType::String | PropertyType::Nullable}}},
    };

    /*             Create local realm             */
    TestFile local_config;
    local_config.schema = schema;
    auto local_realm = Realm::get_shared_realm(local_config);
    {
        auto origin = local_realm->read_group().get_table("class_origin");
        auto target = local_realm->read_group().get_table("class_target");
        auto other_origin = local_realm->read_group().get_table("class_other_origin");
        auto other_target = local_realm->read_group().get_table("class_other_target");

        local_realm->begin_transaction();
        auto o = target->create_object_with_primary_key("Foo").set("name", "Egon");
        // 'embedded_link' property is null.
        origin->create_object_with_primary_key(47).set("link", o.get_key());
        // 'embedded_link' property is not null.
        auto obj = origin->create_object_with_primary_key(42);
        auto col_key = origin->get_column_key("embedded_link");
        obj.create_and_set_linked_object(col_key);
        other_target->create_object_with_primary_key(UUID("3b241101-e2bb-4255-8caf-4136c566a961"));
        other_origin->create_object_with_primary_key(ObjectId::gen());
        local_realm->commit_transaction();
    }

    /* Create a synced realm and upload some data */
    auto server_app_config = minimal_app_config("upgrade_from_local", schema);
    TestAppSession test_session(create_app(server_app_config));
    auto partition = random_string(100);
    auto user1 = test_session.app()->current_user();
    SyncTestFile config1(user1, partition, schema);

    auto r1 = Realm::get_shared_realm(config1);

    auto origin = r1->read_group().get_table("class_origin");
    auto target = r1->read_group().get_table("class_target");
    auto other_origin = r1->read_group().get_table("class_other_origin");
    auto other_target = r1->read_group().get_table("class_other_target");

    r1->begin_transaction();
    auto o = target->create_object_with_primary_key("Baa").set("name", "Børge");
    origin->create_object_with_primary_key(47).set("link", o.get_key());
    other_target->create_object_with_primary_key(UUID("01234567-89ab-cdef-edcb-a98765432101"));
    other_origin->create_object_with_primary_key(ObjectId::gen());
    r1->commit_transaction();
    CHECK(!wait_for_upload(*r1));

    /* Copy local realm data over in a synced one*/
    create_user_and_log_in(test_session.app());
    auto user2 = test_session.app()->current_user();
    REQUIRE(user1 != user2);

    SyncTestFile config2(user1, partition, schema);

    SharedRealm r2;
    SECTION("Copy before connecting to server") {
        local_realm->convert(config2);
        r2 = Realm::get_shared_realm(config2);
    }

    SECTION("Open synced realm first") {
        r2 = Realm::get_shared_realm(config2);
        CHECK(!wait_for_download(*r2));
        local_realm->convert(config2);
        CHECK(!wait_for_upload(*r2));
    }

    CHECK(!wait_for_download(*r2));
    advance_and_notify(*r2);
    Group& g = r2->read_group();
    // g.to_json(std::cout);
    REQUIRE(g.get_table("class_origin")->size() == 2);
    REQUIRE(g.get_table("class_target")->size() == 2);
    REQUIRE(g.get_table("class_other_origin")->size() == 2);
    REQUIRE(g.get_table("class_other_target")->size() == 2);

    CHECK(!wait_for_upload(*r2));
    CHECK(!wait_for_download(*r1));
    advance_and_notify(*r1);
    // r1->read_group().to_json(std::cout);
}

TEST_CASE("app: set new embedded object", "[sync][pbs][app][baas]") {
    const std::string valid_pk_name = "_id";

    Schema schema{
        {"TopLevel",
         {
             {valid_pk_name, PropertyType::ObjectId, Property::IsPrimary{true}},
             {"array_of_objs", PropertyType::Object | PropertyType::Array, "TopLevel_array_of_objs"},
             {"embedded_obj", PropertyType::Object | PropertyType::Nullable, "TopLevel_embedded_obj"},
             {"embedded_dict", PropertyType::Object | PropertyType::Dictionary | PropertyType::Nullable,
              "TopLevel_embedded_dict"},
         }},
        {"TopLevel_array_of_objs",
         ObjectSchema::ObjectType::Embedded,
         {
             {"array", PropertyType::Int | PropertyType::Array},
         }},
        {"TopLevel_embedded_obj",
         ObjectSchema::ObjectType::Embedded,
         {
             {"array", PropertyType::Int | PropertyType::Array},
         }},
        {"TopLevel_embedded_dict",
         ObjectSchema::ObjectType::Embedded,
         {
             {"array", PropertyType::Int | PropertyType::Array},
         }},
    };

    auto server_app_config = minimal_app_config("set_new_embedded_object", schema);
    TestAppSession test_session(create_app(server_app_config));
    auto partition = random_string(100);

    auto array_of_objs_id = ObjectId::gen();
    auto embedded_obj_id = ObjectId::gen();
    auto dict_obj_id = ObjectId::gen();

    {
        SyncTestFile config(test_session.app(), partition, schema);
        auto realm = Realm::get_shared_realm(config);

        CppContext c(realm);
        realm->begin_transaction();
        auto array_of_objs =
            Object::create(c, realm, "TopLevel",
                           std::any(AnyDict{
                               {valid_pk_name, array_of_objs_id},
                               {"array_of_objs", AnyVector{AnyDict{{"array", AnyVector{INT64_C(1), INT64_C(2)}}}}},
                           }),
                           CreatePolicy::ForceCreate);

        auto embedded_obj =
            Object::create(c, realm, "TopLevel",
                           std::any(AnyDict{
                               {valid_pk_name, embedded_obj_id},
                               {"embedded_obj", AnyDict{{"array", AnyVector{INT64_C(1), INT64_C(2)}}}},
                           }),
                           CreatePolicy::ForceCreate);

        auto dict_obj = Object::create(
            c, realm, "TopLevel",
            std::any(AnyDict{
                {valid_pk_name, dict_obj_id},
                {"embedded_dict", AnyDict{{"foo", AnyDict{{"array", AnyVector{INT64_C(1), INT64_C(2)}}}}}},
            }),
            CreatePolicy::ForceCreate);

        realm->commit_transaction();
        {
            realm->begin_transaction();
            embedded_obj.set_property_value(c, "embedded_obj",
                                            std::any(AnyDict{{
                                                "array",
                                                AnyVector{INT64_C(3), INT64_C(4)},
                                            }}),
                                            CreatePolicy::UpdateAll);
            realm->commit_transaction();
        }

        {
            realm->begin_transaction();
            List array(array_of_objs, array_of_objs.get_object_schema().property_for_name("array_of_objs"));
            CppContext c2(realm, &array.get_object_schema());
            array.set(c2, 0, std::any{AnyDict{{"array", AnyVector{INT64_C(5), INT64_C(6)}}}});
            realm->commit_transaction();
        }

        {
            realm->begin_transaction();
            object_store::Dictionary dict(dict_obj, dict_obj.get_object_schema().property_for_name("embedded_dict"));
            CppContext c2(realm, &dict.get_object_schema());
            dict.insert(c2, "foo", std::any{AnyDict{{"array", AnyVector{INT64_C(7), INT64_C(8)}}}});
            realm->commit_transaction();
        }
        CHECK(!wait_for_upload(*realm));
    }

    {
        SyncTestFile config(test_session.app(), partition, schema);
        auto realm = Realm::get_shared_realm(config);

        CHECK(!wait_for_download(*realm));
        CppContext c(realm);
        {
            auto obj = Object::get_for_primary_key(c, realm, "TopLevel", std::any{embedded_obj_id});
            auto embedded_obj = util::any_cast<Object&&>(obj.get_property_value<std::any>(c, "embedded_obj"));
            auto array_list = util::any_cast<List&&>(embedded_obj.get_property_value<std::any>(c, "array"));
            CHECK(array_list.size() == 2);
            CHECK(array_list.get<int64_t>(0) == int64_t(3));
            CHECK(array_list.get<int64_t>(1) == int64_t(4));
        }

        {
            auto obj = Object::get_for_primary_key(c, realm, "TopLevel", std::any{array_of_objs_id});
            auto embedded_list = util::any_cast<List&&>(obj.get_property_value<std::any>(c, "array_of_objs"));
            CppContext c2(realm, &embedded_list.get_object_schema());
            auto embedded_array_obj = util::any_cast<Object&&>(embedded_list.get(c2, 0));
            auto array_list = util::any_cast<List&&>(embedded_array_obj.get_property_value<std::any>(c2, "array"));
            CHECK(array_list.size() == 2);
            CHECK(array_list.get<int64_t>(0) == int64_t(5));
            CHECK(array_list.get<int64_t>(1) == int64_t(6));
        }

        {
            auto obj = Object::get_for_primary_key(c, realm, "TopLevel", std::any{dict_obj_id});
            object_store::Dictionary dict(obj, obj.get_object_schema().property_for_name("embedded_dict"));
            CppContext c2(realm, &dict.get_object_schema());
            auto embedded_obj = util::any_cast<Object&&>(dict.get(c2, "foo"));
            auto array_list = util::any_cast<List&&>(embedded_obj.get_property_value<std::any>(c2, "array"));
            CHECK(array_list.size() == 2);
            CHECK(array_list.get<int64_t>(0) == int64_t(7));
            CHECK(array_list.get<int64_t>(1) == int64_t(8));
        }
    }
}

TEST_CASE("app: make distributable client file", "[sync][pbs][app][baas]") {
    TestAppSession session;
    auto app = session.app();

    auto schema = get_default_schema();
    SyncTestFile original_config(app, bson::Bson("foo"), schema);
    create_user_and_log_in(app);
    SyncTestFile target_config(app, bson::Bson("foo"), schema);

    // Create realm file without client file id
    {
        auto realm = Realm::get_shared_realm(original_config);

        // Write some data
        realm->begin_transaction();
        CppContext c;
        Object::create(c, realm, "Person",
                       std::any(realm::AnyDict{{"_id", std::any(ObjectId::gen())},
                                               {"age", INT64_C(64)},
                                               {"firstName", std::string("Paul")},
                                               {"lastName", std::string("McCartney")}}));
        realm->commit_transaction();
        wait_for_upload(*realm);
        wait_for_download(*realm);

        realm->convert(target_config);

        // Write some additional data
        realm->begin_transaction();
        Object::create(c, realm, "Dog",
                       std::any(realm::AnyDict{{"_id", std::any(ObjectId::gen())},
                                               {"breed", std::string("stabyhoun")},
                                               {"name", std::string("albert")},
                                               {"realm_id", std::string("foo")}}));
        realm->commit_transaction();
        wait_for_upload(*realm);
    }
    // Starting a new session based on the copy
    {
        auto realm = Realm::get_shared_realm(target_config);
        REQUIRE(realm->read_group().get_table("class_Person")->size() == 1);
        REQUIRE(realm->read_group().get_table("class_Dog")->size() == 0);

        // Should be able to download the object created in the source Realm
        // after writing the copy
        wait_for_download(*realm);
        realm->refresh();
        REQUIRE(realm->read_group().get_table("class_Person")->size() == 1);
        REQUIRE(realm->read_group().get_table("class_Dog")->size() == 1);

        // Check that we can continue committing to this realm
        realm->begin_transaction();
        CppContext c;
        Object::create(c, realm, "Dog",
                       std::any(realm::AnyDict{{"_id", std::any(ObjectId::gen())},
                                               {"breed", std::string("bulldog")},
                                               {"name", std::string("fido")},
                                               {"realm_id", std::string("foo")}}));
        realm->commit_transaction();
        wait_for_upload(*realm);
    }
    // Original Realm should be able to read the object which was written to the copy
    {
        auto realm = Realm::get_shared_realm(original_config);
        REQUIRE(realm->read_group().get_table("class_Person")->size() == 1);
        REQUIRE(realm->read_group().get_table("class_Dog")->size() == 1);

        wait_for_download(*realm);
        realm->refresh();
        REQUIRE(realm->read_group().get_table("class_Person")->size() == 1);
        REQUIRE(realm->read_group().get_table("class_Dog")->size() == 2);
    }
}

struct HookedSocketProvider : public sync::websocket::DefaultSocketProvider {
    HookedSocketProvider(const std::shared_ptr<util::Logger>& logger, const std::string user_agent,
                         AutoStart auto_start = AutoStart{true})
        : DefaultSocketProvider(logger, user_agent, nullptr, auto_start)
    {
    }

    std::unique_ptr<sync::WebSocketInterface> connect(std::unique_ptr<sync::WebSocketObserver> observer,
                                                      sync::WebSocketEndpoint&& endpoint) override
    {
        using WebSocketError = sync::websocket::WebSocketError;

        int status_code = 101;
        bool was_clean = true;
        WebSocketError ws_error = WebSocketError::websocket_ok;
        std::string body;

        sync::WebSocketEndpoint ep{std::move(endpoint)};
        if (endpoint_verify_func) {
            endpoint_verify_func(ep);
        }

        if (force_failure_func && force_failure_func(was_clean, ws_error, body)) {
            observer->websocket_error_handler();
            observer->websocket_closed_handler(was_clean, ws_error, body);
            return nullptr;
        }

        bool use_simulated_response = websocket_connect_func && websocket_connect_func(status_code, body);
        auto websocket = DefaultSocketProvider::connect(std::move(observer), std::move(ep));
        if (use_simulated_response) {
            auto default_websocket = static_cast<sync::websocket::DefaultWebSocket*>(websocket.get());
            if (default_websocket)
                default_websocket->force_handshake_response_for_testing(status_code, body);
        }
        return websocket;
    }

    std::function<void(sync::WebSocketEndpoint& endpoint)> endpoint_verify_func;
    std::function<bool(bool& was_clean, sync::websocket::WebSocketError& error_code, std::string& message)>
        force_failure_func;
    std::function<bool(int&, std::string&)> websocket_connect_func;
};

TEST_CASE("app: sync integration", "[sync][pbs][app][baas]") {
    auto logger = util::Logger::get_default_logger();

    const auto schema = get_default_schema();

    auto get_dogs = [](SharedRealm r) -> Results {
        wait_for_upload(*r, std::chrono::seconds(10));
        wait_for_download(*r, std::chrono::seconds(10));
        return Results(r, r->read_group().get_table("class_Dog"));
    };

    auto create_one_dog = [](SharedRealm r) {
        r->begin_transaction();
        CppContext c;
        Object::create(c, r, "Dog",
                       std::any(AnyDict{{"_id", std::any(ObjectId::gen())},
                                        {"breed", std::string("bulldog")},
                                        {"name", std::string("fido")}}),
                       CreatePolicy::ForceCreate);
        r->commit_transaction();
    };

    TestAppSession session;
    auto app = session.app();
    const auto partition = random_string(100);

    // MARK: Add Objects -
    SECTION("Add Objects") {
        {
            SyncTestFile config(app, partition, schema);
            auto r = Realm::get_shared_realm(config);

            REQUIRE(get_dogs(r).size() == 0);
            create_one_dog(r);
            REQUIRE(get_dogs(r).size() == 1);
        }

        {
            create_user_and_log_in(app);
            SyncTestFile config(app, partition, schema);
            auto r = Realm::get_shared_realm(config);
            Results dogs = get_dogs(r);
            REQUIRE(dogs.size() == 1);
            REQUIRE(dogs.get(0).get<String>("breed") == "bulldog");
            REQUIRE(dogs.get(0).get<String>("name") == "fido");
        }
    }

    SECTION("MemOnly durability") {
        {
            SyncTestFile config(app, partition, schema);
            config.in_memory = true;
            config.encryption_key = std::vector<char>();

            REQUIRE(config.options().durability == DBOptions::Durability::MemOnly);
            auto r = Realm::get_shared_realm(config);

            REQUIRE(get_dogs(r).size() == 0);
            create_one_dog(r);
            REQUIRE(get_dogs(r).size() == 1);
        }

        {
            create_user_and_log_in(app);
            SyncTestFile config(app, partition, schema);
            config.in_memory = true;
            config.encryption_key = std::vector<char>();
            auto r = Realm::get_shared_realm(config);
            Results dogs = get_dogs(r);
            REQUIRE(dogs.size() == 1);
            REQUIRE(dogs.get(0).get<String>("breed") == "bulldog");
            REQUIRE(dogs.get(0).get<String>("name") == "fido");
        }
    }

    // MARK: Expired Session Refresh -
    SECTION("Invalid Access Token is Refreshed") {
        {
            SyncTestFile config(app, partition, schema);
            auto r = Realm::get_shared_realm(config);
            REQUIRE(get_dogs(r).size() == 0);
            create_one_dog(r);
            REQUIRE(get_dogs(r).size() == 1);
        }

        {
            create_user_and_log_in(app);
            auto user = app->current_user();
            // set a bad access token. this will trigger a refresh when the sync session opens
            user->update_access_token(encode_fake_jwt("fake_access_token"));

            SyncTestFile config(app, partition, schema);
            auto r = Realm::get_shared_realm(config);
            Results dogs = get_dogs(r);
            REQUIRE(dogs.size() == 1);
            REQUIRE(dogs.get(0).get<String>("breed") == "bulldog");
            REQUIRE(dogs.get(0).get<String>("name") == "fido");
        }
    }

    class HookedTransport : public SynchronousTestTransport {
    public:
        void send_request_to_server(const Request& request,
                                    util::UniqueFunction<void(const Response&)>&& completion) override
        {
            if (request_hook) {
                request_hook(request);
            }
            if (simulated_response) {
                return completion(*simulated_response);
            }
            SynchronousTestTransport::send_request_to_server(request, [&](const Response& response) mutable {
                if (response_hook) {
                    response_hook(request, response);
                }
                completion(response);
            });
        }
        // Optional handler for the request and response before it is returned to completion
        std::function<void(const Request&, const Response&)> response_hook;
        // Optional handler for the request before it is sent to the server
        std::function<void(const Request&)> request_hook;
        // Optional Response object to return immediately instead of communicating with the server
        std::optional<Response> simulated_response;
    };

    {
        std::unique_ptr<realm::AppSession> app_session;
        std::string base_file_path = util::make_temp_dir() + random_string(10);
        auto redir_transport = std::make_shared<HookedTransport>();
        AutoVerifiedEmailCredentials creds;

        auto app_config = get_config(redir_transport, session.app_session());
        set_app_config_defaults(app_config, redir_transport);

        util::try_make_dir(base_file_path);
        SyncClientConfig sc_config;
        sc_config.base_file_path = base_file_path;
        sc_config.metadata_mode = realm::SyncManager::MetadataMode::NoEncryption;

        // initialize app and sync client
        auto redir_app = app::App::get_app(app::App::CacheMode::Disabled, app_config, sc_config);

        SECTION("Test invalid redirect response") {
            int request_count = 0;
            redir_transport->request_hook = [&](const Request& request) {
                if (request_count == 0) {
                    logger->trace("request.url (%1): %2", request_count, request.url);
                    redir_transport->simulated_response = {
                        301, 0, {{"Content-Type", "application/json"}}, "Some body data"};
                    request_count++;
                }
                else if (request_count == 1) {
                    logger->trace("request.url (%1): %2", request_count, request.url);
                    redir_transport->simulated_response = {
                        301, 0, {{"Location", ""}, {"Content-Type", "application/json"}}, "Some body data"};
                    request_count++;
                }
            };

            // This will fail due to no Location header
            redir_app->provider_client<app::App::UsernamePasswordProviderClient>().register_email(
                creds.email, creds.password, [&](util::Optional<app::AppError> error) {
                    REQUIRE(error);
                    REQUIRE(error->is_client_error());
                    REQUIRE(error->code() == ErrorCodes::ClientRedirectError);
                    REQUIRE(error->reason() == "Redirect response missing location header");
                });

            // This will fail due to empty Location header
            redir_app->provider_client<app::App::UsernamePasswordProviderClient>().register_email(
                creds.email, creds.password, [&](util::Optional<app::AppError> error) {
                    REQUIRE(error);
                    REQUIRE(error->is_client_error());
                    REQUIRE(error->code() == ErrorCodes::ClientRedirectError);
                    REQUIRE(error->reason() == "Redirect response missing location header");
                });
        }

        SECTION("Test redirect response") {
            int request_count = 0;
            // redirect URL is localhost or 127.0.0.1 depending on what the initial value is
            std::string original_host = "localhost:9090";
            std::string redirect_scheme = "http://";
            std::string redirect_host = "127.0.0.1:9090";
            std::string redirect_url = "http://127.0.0.1:9090";
            redir_transport->request_hook = [&](const Request& request) {
                logger->trace("Received request[%1]: %2", request_count, request.url);
                if (request_count == 0) {
                    // First request should be to location
                    REQUIRE(request.url.find("/location") != std::string::npos);
                    if (request.url.find("https://") != std::string::npos) {
                        redirect_scheme = "https://";
                    }
                    // using local baas
                    if (request.url.find("127.0.0.1:9090") != std::string::npos) {
                        redirect_host = "localhost:9090";
                        original_host = "127.0.0.1:9090";
                    }
                    // using baas docker - can't test redirect
                    else if (request.url.find("mongodb-realm:9090") != std::string::npos) {
                        redirect_host = "mongodb-realm:9090";
                        original_host = "mongodb-realm:9090";
                    }

                    redirect_url = redirect_scheme + redirect_host;
                    logger->trace("redirect_url (%1): %2", request_count, redirect_url);
                    request_count++;
                }
                else if (request_count == 1) {
                    logger->trace("request.url (%1): %2", request_count, request.url);
                    REQUIRE(!request.redirect_count);
                    redir_transport->simulated_response = {
                        301,
                        0,
                        {{"Location", "http://somehost:9090"}, {"Content-Type", "application/json"}},
                        "Some body data"};
                    request_count++;
                }
                else if (request_count == 2) {
                    logger->trace("request.url (%1): %2", request_count, request.url);
                    REQUIRE(request.url.find("somehost:9090") != std::string::npos);
                    redir_transport->simulated_response = {
                        308, 0, {{"Location", redirect_url}, {"Content-Type", "application/json"}}, "Some body data"};
                    request_count++;
                }
                else if (request_count == 3) {
                    logger->trace("request.url (%1): %2", request_count, request.url);
                    REQUIRE(request.url.find(redirect_url) != std::string::npos);
                    redir_transport->simulated_response = {
                        301,
                        0,
                        {{"Location", redirect_scheme + original_host}, {"Content-Type", "application/json"}},
                        "Some body data"};
                    request_count++;
                }
                else if (request_count == 4) {
                    logger->trace("request.url (%1): %2", request_count, request.url);
                    REQUIRE(request.url.find(redirect_scheme + original_host) != std::string::npos);
                    // Let the location request go through
                    redir_transport->simulated_response.reset();
                    request_count++;
                }
                else if (request_count == 5) {
                    // This is the original request after the location has been updated
                    logger->trace("request.url (%1): %2", request_count, request.url);
                    // App metadata is no longer being used, query the host_url from app
                    REQUIRE(redir_app->get_host_url().find(original_host) != std::string::npos);
                    REQUIRE(request.url.find(redirect_scheme + original_host) != std::string::npos);
                    redir_transport->simulated_response.reset();
                    request_count++;
                }
            };

            // This will be successful after a couple of retries due to the redirect response
            redir_app->provider_client<app::App::UsernamePasswordProviderClient>().register_email(
                creds.email, creds.password, [&](util::Optional<app::AppError> error) {
                    REQUIRE(!error);
                });
        }

        SECTION("Test too many redirects") {
            int request_count = 0;
            redir_transport->request_hook = [&](const Request& request) {
                logger->trace("request.url (%1): %2", request_count, request.url);
                REQUIRE(request_count <= 21);
                redir_transport->simulated_response = {
                    request_count % 2 == 1 ? 308 : 301,
                    0,
                    {{"Location", "http://somehost:9090"}, {"Content-Type", "application/json"}},
                    "Some body data"};
                request_count++;
            };

            redir_app->log_in_with_credentials(
                realm::app::AppCredentials::username_password(creds.email, creds.password),
                [&](std::shared_ptr<realm::SyncUser> user, util::Optional<app::AppError> error) {
                    REQUIRE(!user);
                    REQUIRE(error);
                    REQUIRE(error->is_client_error());
                    REQUIRE(error->code() == ErrorCodes::ClientTooManyRedirects);
                    REQUIRE(error->reason() == "number of redirections exceeded 20");
                });
        }
        SECTION("Test server in maintenance") {
            redir_transport->request_hook = [&](const Request&) {
                nlohmann::json maintenance_error = {{"error_code", "MaintenanceInProgress"},
                                                    {"error", "This service is currently undergoing maintenance"},
                                                    {"link", "https://link.to/server_logs"}};
                redir_transport->simulated_response = {
                    500, 0, {{"Content-Type", "application/json"}}, maintenance_error.dump()};
            };

            redir_app->log_in_with_credentials(
                realm::app::AppCredentials::username_password(creds.email, creds.password),
                [&](std::shared_ptr<realm::SyncUser> user, util::Optional<app::AppError> error) {
                    REQUIRE(!user);
                    REQUIRE(error);
                    REQUIRE(error->is_service_error());
                    REQUIRE(error->code() == ErrorCodes::MaintenanceInProgress);
                    REQUIRE(error->reason() == "This service is currently undergoing maintenance");
                    REQUIRE(error->link_to_server_logs == "https://link.to/server_logs");
                    REQUIRE(*error->additional_status_code == 500);
                });
        }
    }
    SECTION("Test app redirect with no metadata") {
        std::unique_ptr<realm::AppSession> app_session;
        std::string base_file_path = util::make_temp_dir() + random_string(10);
        auto redir_transport = std::make_shared<HookedTransport>();
        AutoVerifiedEmailCredentials creds, creds2;

        auto app_config = get_config(redir_transport, session.app_session());
        set_app_config_defaults(app_config, redir_transport);

        util::try_make_dir(base_file_path);
        SyncClientConfig sc_config;
        sc_config.base_file_path = base_file_path;
        sc_config.metadata_mode = realm::SyncManager::MetadataMode::NoMetadata;

        // initialize app and sync client
        auto redir_app = app::App::get_app(app::App::CacheMode::Disabled, app_config, sc_config);

        int request_count = 0;
        // redirect URL is localhost or 127.0.0.1 depending on what the initial value is
        std::string original_host = "localhost:9090";
        std::string original_scheme = "http://";
        std::string websocket_url = "ws://some-websocket:9090";
        std::string original_url;
        redir_transport->request_hook = [&](const Request& request) {
            logger->trace("request.url (%1): %2", request_count, request.url);
            if (request_count == 0) {
                // First request should be to location
                REQUIRE(request.url.find("/location") != std::string::npos);
                if (request.url.find("https://") != std::string::npos) {
                    original_scheme = "https://";
                }
                // using local baas
                if (request.url.find("127.0.0.1:9090") != std::string::npos) {
                    original_host = "127.0.0.1:9090";
                }
                // using baas docker
                else if (request.url.find("mongodb-realm:9090") != std::string::npos) {
                    original_host = "mongodb-realm:9090";
                }
                original_url = original_scheme + original_host;
                logger->trace("original_url (%1): %2", request_count, original_url);
            }
            else if (request_count == 1) {
                REQUIRE(!request.redirect_count);
                redir_transport->simulated_response = {
                    308,
                    0,
                    {{"Location", "http://somehost:9090"}, {"Content-Type", "application/json"}},
                    "Some body data"};
            }
            else if (request_count == 2) {
                REQUIRE(request.url.find("http://somehost:9090") != std::string::npos);
                REQUIRE(request.url.find("location") != std::string::npos);
                // app hostname will be updated via the metadata info
                redir_transport->simulated_response = {
                    static_cast<int>(sync::HTTPStatus::Ok),
                    0,
                    {{"Content-Type", "application/json"}},
                    util::format("{\"deployment_model\":\"GLOBAL\",\"location\":\"US-VA\",\"hostname\":\"%1\",\"ws_"
                                 "hostname\":\"%2\"}",
                                 original_url, websocket_url)};
            }
            else {
                REQUIRE(request.url.find(original_url) != std::string::npos);
                redir_transport->simulated_response.reset();
            }
            request_count++;
        };

        // This will be successful after a couple of retries due to the redirect response
        redir_app->provider_client<app::App::UsernamePasswordProviderClient>().register_email(
            creds.email, creds.password, [&](util::Optional<app::AppError> error) {
                REQUIRE(!error);
            });
        REQUIRE(redir_app->sync_manager()->sync_route());
        REQUIRE(redir_app->sync_manager()->sync_route()->find(websocket_url) != std::string::npos);

        // Register another email address and verify location data isn't requested again
        request_count = 0;
        redir_transport->request_hook = [&](const Request& request) {
            logger->trace("request.url (%1): %2", request_count, request.url);
            redir_transport->simulated_response.reset();
            REQUIRE(request.url.find("location") == std::string::npos);
            request_count++;
        };

        redir_app->provider_client<app::App::UsernamePasswordProviderClient>().register_email(
            creds2.email, creds2.password, [&](util::Optional<app::AppError> error) {
                REQUIRE(!error);
            });
    }

    SECTION("Test websocket redirect with existing session") {
        std::string original_host = "localhost:9090";
        std::string redirect_scheme = "http://";
        std::string websocket_scheme = "ws://";
        std::string redirect_host = "127.0.0.1:9090";
        std::string redirect_url = "http://127.0.0.1:9090";

        auto redir_transport = std::make_shared<HookedTransport>();
        auto redir_provider = std::make_shared<HookedSocketProvider>(logger, "");
        std::mutex logout_mutex;
        std::condition_variable logout_cv;
        bool logged_out = false;

        // Use the transport to grab the current url so it can be converted
        redir_transport->request_hook = [&](const Request& request) {
            if (request.url.find("https://") != std::string::npos) {
                redirect_scheme = "https://";
                websocket_scheme = "wss://";
            }
            // using local baas
            if (request.url.find("127.0.0.1:9090") != std::string::npos) {
                redirect_host = "localhost:9090";
                original_host = "127.0.0.1:9090";
            }
            // using baas docker - can't test redirect
            else if (request.url.find("mongodb-realm:9090") != std::string::npos) {
                redirect_host = "mongodb-realm:9090";
                original_host = "mongodb-realm:9090";
            }

            redirect_url = redirect_scheme + redirect_host;
            logger->trace("redirect_url: %1", redirect_url);
        };

        auto server_app_config = minimal_app_config("websocket_redirect", schema);
        TestAppSession test_session(create_app(server_app_config), redir_transport, DeleteApp{true},
                                    realm::ReconnectMode::normal, redir_provider);
        auto partition = random_string(100);
        auto user1 = test_session.app()->current_user();
        SyncTestFile r_config(user1, partition, schema);
        // Override the default
        r_config.sync_config->error_handler = [&](std::shared_ptr<SyncSession>, SyncError error) {
            if (error.status == ErrorCodes::AuthError) {
                util::format(std::cerr, "Websocket redirect test: User logged out\n");
                std::unique_lock lk(logout_mutex);
                logged_out = true;
                logout_cv.notify_one();
                return;
            }
            util::format(std::cerr, "An unexpected sync error was caught by the default SyncTestFile handler: '%1'\n",
                         error.status);
            abort();
        };

        auto r = Realm::get_shared_realm(r_config);

        REQUIRE(!wait_for_download(*r));

        SECTION("Valid websocket redirect") {
            auto sync_manager = test_session.app()->sync_manager();
            auto sync_session = sync_manager->get_existing_session(r->config().path);
            sync_session->pause();

            int connect_count = 0;
            redir_provider->websocket_connect_func = [&connect_count](int& status_code, std::string& body) {
                if (connect_count++ > 0)
                    return false;

                status_code = static_cast<int>(sync::HTTPStatus::PermanentRedirect);
                body = "";
                return true;
            };
            int request_count = 0;
            redir_transport->request_hook = [&](const Request& request) {
                logger->trace("request.url (%1): %2", request_count, request.url);
                if (request_count++ == 0) {
                    // First request should be a location request against the original URL
                    REQUIRE(request.url.find(original_host) != std::string::npos);
                    REQUIRE(request.url.find("/location") != std::string::npos);
                    REQUIRE(request.redirect_count == 0);
                    redir_transport->simulated_response = {
                        static_cast<int>(sync::HTTPStatus::PermanentRedirect),
                        0,
                        {{"Location", redirect_url}, {"Content-Type", "application/json"}},
                        "Some body data"};
                }
                else if (request.url.find("/location") != std::string::npos) {
                    redir_transport->simulated_response = {
                        static_cast<int>(sync::HTTPStatus::Ok),
                        0,
                        {{"Content-Type", "application/json"}},
                        util::format(
                            "{\"deployment_model\":\"GLOBAL\",\"location\":\"US-VA\",\"hostname\":\"%2%1\",\"ws_"
                            "hostname\":\"%3%1\"}",
                            redirect_host, redirect_scheme, websocket_scheme)};
                }
                else {
                    redir_transport->simulated_response.reset();
                }
            };

            SyncManager::OnlyForTesting::voluntary_disconnect_all_connections(*sync_manager);
            sync_session->resume();
            REQUIRE(!wait_for_download(*r));
            REQUIRE(user1->is_logged_in());

            // Verify session is using the updated server url from the redirect
            auto server_url = sync_session->full_realm_url();
            logger->trace("FULL_REALM_URL: %1", server_url);
            REQUIRE((server_url && server_url->find(redirect_host) != std::string::npos));
        }
        SECTION("Websocket redirect logs out user") {
            auto sync_manager = test_session.app()->sync_manager();
            auto sync_session = sync_manager->get_existing_session(r->config().path);
            sync_session->pause();

            int connect_count = 0;
            redir_provider->websocket_connect_func = [&connect_count](int& status_code, std::string& body) {
                if (connect_count++ > 0)
                    return false;

                status_code = static_cast<int>(sync::HTTPStatus::MovedPermanently);
                body = "";
                return true;
            };
            int request_count = 0;
            redir_transport->request_hook = [&](const Request& request) {
                logger->trace("request.url (%1): %2", request_count, request.url);
                if (request_count++ == 0) {
                    // First request should be a location request against the original URL
                    REQUIRE(request.url.find(original_host) != std::string::npos);
                    REQUIRE(request.url.find("/location") != std::string::npos);
                    REQUIRE(request.redirect_count == 0);
                    redir_transport->simulated_response = {
                        static_cast<int>(sync::HTTPStatus::MovedPermanently),
                        0,
                        {{"Location", redirect_url}, {"Content-Type", "application/json"}},
                        "Some body data"};
                }
                else if (request.url.find("/location") != std::string::npos) {
                    redir_transport->simulated_response = {
                        static_cast<int>(sync::HTTPStatus::Ok),
                        0,
                        {{"Content-Type", "application/json"}},
                        util::format(
                            "{\"deployment_model\":\"GLOBAL\",\"location\":\"US-VA\",\"hostname\":\"%2%1\",\"ws_"
                            "hostname\":\"%3%1\"}",
                            redirect_host, redirect_scheme, websocket_scheme)};
                }
                else if (request.url.find("auth/session") != std::string::npos) {
                    redir_transport->simulated_response = {static_cast<int>(sync::HTTPStatus::Unauthorized),
                                                           0,
                                                           {{"Content-Type", "application/json"}},
                                                           ""};
                }
                else {
                    redir_transport->simulated_response.reset();
                }
            };

            SyncManager::OnlyForTesting::voluntary_disconnect_all_connections(*sync_manager);
            sync_session->resume();
            REQUIRE(wait_for_download(*r));
            std::unique_lock lk(logout_mutex);
            auto result = logout_cv.wait_for(lk, std::chrono::seconds(15), [&]() {
                return logged_out;
            });
            REQUIRE(result);
            REQUIRE(!user1->is_logged_in());
        }
        SECTION("Too many websocket redirects logs out user") {
            auto sync_manager = test_session.app()->sync_manager();
            auto sync_session = sync_manager->get_existing_session(r->config().path);
            sync_session->pause();

            int connect_count = 0;
            redir_provider->websocket_connect_func = [&connect_count](int& status_code, std::string& body) {
                if (connect_count++ > 0)
                    return false;

                status_code = static_cast<int>(sync::HTTPStatus::MovedPermanently);
                body = "";
                return true;
            };
            int request_count = 0;
            const int max_http_redirects = 20; // from app.cpp in object-store
            redir_transport->request_hook = [&](const Request& request) {
                logger->trace("request.url (%1): %2", request_count, request.url);
                if (request_count++ == 0) {
                    // First request should be a location request against the original URL
                    REQUIRE(request.url.find(original_host) != std::string::npos);
                    REQUIRE(request.url.find("/location") != std::string::npos);
                    REQUIRE(request.redirect_count == 0);
                }
                if (request.url.find("/location") != std::string::npos) {
                    // Keep returning the redirected response
                    REQUIRE(request.redirect_count < max_http_redirects);
                    redir_transport->simulated_response = {
                        static_cast<int>(sync::HTTPStatus::MovedPermanently),
                        0,
                        {{"Location", redirect_url}, {"Content-Type", "application/json"}},
                        "Some body data"};
                }
                else {
                    // should not get any other types of requests during the test - the log out is local
                    REQUIRE(false);
                }
            };

            SyncManager::OnlyForTesting::voluntary_disconnect_all_connections(*sync_manager);
            sync_session->resume();
            REQUIRE(wait_for_download(*r));
            std::unique_lock lk(logout_mutex);
            auto result = logout_cv.wait_for(lk, std::chrono::seconds(15), [&]() {
                return logged_out;
            });
            REQUIRE(result);
            REQUIRE(!user1->is_logged_in());
        }
    }

    SECTION("Fast clock on client") {
        {
            SyncTestFile config(app, partition, schema);
            auto r = Realm::get_shared_realm(config);

            REQUIRE(get_dogs(r).size() == 0);
            create_one_dog(r);
            REQUIRE(get_dogs(r).size() == 1);
        }

        auto transport = std::make_shared<HookedTransport>();
        TestAppSession hooked_session(session.app_session(), transport, DeleteApp{false});
        auto app = hooked_session.app();
        std::shared_ptr<SyncUser> user = app->current_user();
        REQUIRE(user);
        REQUIRE(!user->access_token_refresh_required());
        // Make the SyncUser behave as if the client clock is 31 minutes fast, so the token looks expired locally
        // (access tokens have an lifetime of 30 minutes today).
        user->set_seconds_to_adjust_time_for_testing(31 * 60);
        REQUIRE(user->access_token_refresh_required());

        // This assumes that we make an http request for the new token while
        // already in the WaitingForAccessToken state.
        bool seen_waiting_for_access_token = false;
        transport->request_hook = [&](const Request&) {
            auto user = app->current_user();
            REQUIRE(user);
            for (auto& session : user->all_sessions()) {
                // Prior to the fix for #4941, this callback would be called from an infinite loop, always in the
                // WaitingForAccessToken state.
                if (session->state() == SyncSession::State::WaitingForAccessToken) {
                    REQUIRE(!seen_waiting_for_access_token);
                    seen_waiting_for_access_token = true;
                }
            }
            return true;
        };
        SyncTestFile config(app, partition, schema);
        auto r = Realm::get_shared_realm(config);
        REQUIRE(seen_waiting_for_access_token);
        Results dogs = get_dogs(r);
        REQUIRE(dogs.size() == 1);
        REQUIRE(dogs.get(0).get<String>("breed") == "bulldog");
        REQUIRE(dogs.get(0).get<String>("name") == "fido");
    }

    SECTION("Expired Tokens") {
        sync::AccessToken token;
        {
            std::shared_ptr<SyncUser> user = app->current_user();
            SyncTestFile config(app, partition, schema);
            auto r = Realm::get_shared_realm(config);

            REQUIRE(get_dogs(r).size() == 0);
            create_one_dog(r);

            REQUIRE(get_dogs(r).size() == 1);
            sync::AccessToken::ParseError error_state = realm::sync::AccessToken::ParseError::none;
            sync::AccessToken::parse(user->access_token(), token, error_state, nullptr);
            REQUIRE(error_state == sync::AccessToken::ParseError::none);
            REQUIRE(token.timestamp);
            REQUIRE(token.expires);
            REQUIRE(token.timestamp < token.expires);
            std::chrono::system_clock::time_point now = std::chrono::system_clock::now();
            using namespace std::chrono_literals;
            token.expires = std::chrono::system_clock::to_time_t(now - 30s);
            REQUIRE(token.expired(now));
        }

        auto transport = std::make_shared<HookedTransport>();
        TestAppSession hooked_session(session.app_session(), transport, DeleteApp{false});
        auto app = hooked_session.app();
        std::shared_ptr<SyncUser> user = app->current_user();
        REQUIRE(user);
        REQUIRE(!user->access_token_refresh_required());
        // Set a bad access token, with an expired time. This will trigger a refresh initiated by the client.
        user->update_access_token(encode_fake_jwt("fake_access_token", token.expires, token.timestamp));
        REQUIRE(user->access_token_refresh_required());

        SECTION("Expired Access Token is Refreshed") {
            // This assumes that we make an http request for the new token while
            // already in the WaitingForAccessToken state.
            bool seen_waiting_for_access_token = false;
            transport->request_hook = [&](const Request&) {
                auto user = app->current_user();
                REQUIRE(user);
                for (auto& session : user->all_sessions()) {
                    if (session->state() == SyncSession::State::WaitingForAccessToken) {
                        REQUIRE(!seen_waiting_for_access_token);
                        seen_waiting_for_access_token = true;
                    }
                }
            };
            SyncTestFile config(app, partition, schema);
            auto r = Realm::get_shared_realm(config);
            REQUIRE(seen_waiting_for_access_token);
            Results dogs = get_dogs(r);
            REQUIRE(dogs.size() == 1);
            REQUIRE(dogs.get(0).get<String>("breed") == "bulldog");
            REQUIRE(dogs.get(0).get<String>("name") == "fido");
        }

        SECTION("User is logged out if the refresh request is denied") {
            REQUIRE(user->is_logged_in());
            transport->response_hook = [&](const Request& request, const Response& response) {
                auto user = app->current_user();
                REQUIRE(user);
                // simulate the server denying the refresh
                if (request.url.find("/session") != std::string::npos) {
                    auto& response_ref = const_cast<Response&>(response);
                    response_ref.http_status_code = 401;
                    response_ref.body = "fake: refresh token could not be refreshed";
                }
            };
            SyncTestFile config(app, partition, schema);
            std::atomic<bool> sync_error_handler_called{false};
            config.sync_config->error_handler = [&](std::shared_ptr<SyncSession>, SyncError error) {
                sync_error_handler_called.store(true);
                REQUIRE(error.status.code() == ErrorCodes::AuthError);
                REQUIRE_THAT(std::string{error.status.reason()},
                             Catch::Matchers::StartsWith("Unable to refresh the user access token"));
            };
            auto r = Realm::get_shared_realm(config);
            timed_wait_for([&] {
                return sync_error_handler_called.load();
            });
            // the failed refresh logs out the user
            REQUIRE(!user->is_logged_in());
        }

        SECTION("User is left logged out if logged out while the refresh is in progress") {
            REQUIRE(user->is_logged_in());
            transport->request_hook = [&](const Request&) {
                user->log_out();
            };
            SyncTestFile config(app, partition, schema);
            auto r = Realm::get_shared_realm(config);
            REQUIRE_FALSE(user->is_logged_in());
            REQUIRE(user->state() == SyncUser::State::LoggedOut);
        }

        SECTION("Requests that receive an error are retried on a backoff") {
            using namespace std::chrono;
            std::vector<time_point<steady_clock>> response_times;
            std::atomic<bool> did_receive_valid_token{false};
            constexpr size_t num_error_responses = 6;

            transport->response_hook = [&](const Request& request, const Response& response) {
                // simulate the server experiencing an internal server error
                if (request.url.find("/session") != std::string::npos) {
                    if (response_times.size() >= num_error_responses) {
                        did_receive_valid_token.store(true);
                        return;
                    }
                    auto& response_ref = const_cast<Response&>(response);
                    response_ref.http_status_code = 500;
                }
            };
            transport->request_hook = [&](const Request& request) {
                if (!did_receive_valid_token.load() && request.url.find("/session") != std::string::npos) {
                    response_times.push_back(steady_clock::now());
                }
            };
            SyncTestFile config(app, partition, schema);
            auto r = Realm::get_shared_realm(config);
            create_one_dog(r);
            timed_wait_for(
                [&] {
                    return did_receive_valid_token.load();
                },
                30s);
            REQUIRE(user->is_logged_in());
            REQUIRE(response_times.size() >= num_error_responses);
            std::vector<uint64_t> delay_times;
            for (size_t i = 1; i < response_times.size(); ++i) {
                delay_times.push_back(duration_cast<milliseconds>(response_times[i] - response_times[i - 1]).count());
            }

            // sync delays start at 1000ms minus a random number of up to 25%.
            // the subsequent delay is double the previous one minus a random 25% again.
            // this calculation happens in Connection::initiate_reconnect_wait()
            bool increasing_delay = true;
            for (size_t i = 1; i < delay_times.size(); ++i) {
                if (delay_times[i - 1] >= delay_times[i]) {
                    increasing_delay = false;
                }
            }
            // fail if the first delay isn't longer than half a second
            if (delay_times.size() <= 1 || delay_times[1] < 500) {
                increasing_delay = false;
            }
            if (!increasing_delay) {
                std::cerr << "delay times are not increasing: ";
                for (auto& delay : delay_times) {
                    std::cerr << delay << ", ";
                }
                std::cerr << std::endl;
            }
            REQUIRE(increasing_delay);
        }
    }

    SECTION("Invalid refresh token") {
        auto& app_session = session.app_session();
        std::mutex mtx;
        auto verify_error_on_sync_with_invalid_refresh_token = [&](std::shared_ptr<SyncUser> user,
                                                                   Realm::Config config) {
            REQUIRE(user);
            REQUIRE(app_session.admin_api.verify_access_token(user->access_token(), app_session.server_app_id));

            // requesting a new access token fails because the refresh token used for this request is revoked
            user->refresh_custom_data([&](Optional<AppError> error) {
                REQUIRE(error);
                REQUIRE(error->additional_status_code == 401);
                REQUIRE(error->code() == ErrorCodes::InvalidSession);
            });

            // Set a bad access token. This will force a request for a new access token when the sync session opens
            // this is only necessary because the server doesn't actually revoke previously issued access tokens
            // instead allowing their session to time out as normal. So this simulates the access token expiring.
            // see:
            // https://github.com/10gen/baas/blob/05837cc3753218dfaf89229c6930277ef1616402/api/common/auth.go#L1380-L1386
            user->update_access_token(encode_fake_jwt("fake_access_token"));
            REQUIRE(!app_session.admin_api.verify_access_token(user->access_token(), app_session.server_app_id));

            auto [sync_error_promise, sync_error] = util::make_promise_future<SyncError>();
            config.sync_config->error_handler =
                [promise = util::CopyablePromiseHolder(std::move(sync_error_promise))](std::shared_ptr<SyncSession>,
                                                                                       SyncError error) mutable {
                    promise.get_promise().emplace_value(std::move(error));
                };

            auto transport = static_cast<SynchronousTestTransport*>(session.transport());
            transport->block(); // don't let the token refresh happen until we're ready for it
            auto r = Realm::get_shared_realm(config);
            auto session = user->session_for_on_disk_path(config.path);
            REQUIRE(user->is_logged_in());
            REQUIRE(!sync_error.is_ready());
            {
                std::atomic<bool> called{false};
                session->wait_for_upload_completion([&](Status stat) {
                    std::lock_guard<std::mutex> lock(mtx);
                    called.store(true);
                    REQUIRE(stat.code() == ErrorCodes::InvalidSession);
                });
                transport->unblock();
                timed_wait_for([&] {
                    return called.load();
                });
                std::lock_guard<std::mutex> lock(mtx);
                REQUIRE(called);
            }

            auto sync_error_res = wait_for_future(std::move(sync_error)).get();
            REQUIRE(sync_error_res.status == ErrorCodes::AuthError);
            REQUIRE_THAT(std::string{sync_error_res.status.reason()},
                         Catch::Matchers::StartsWith("Unable to refresh the user access token"));

            // the failed refresh logs out the user
            std::lock_guard<std::mutex> lock(mtx);
            REQUIRE(!user->is_logged_in());
        };

        SECTION("Disabled user results in a sync error") {
            auto creds = create_user_and_log_in(app);
            SyncTestFile config(app, partition, schema);
            auto user = app->current_user();
            REQUIRE(user);
            REQUIRE(app_session.admin_api.verify_access_token(user->access_token(), app_session.server_app_id));
            app_session.admin_api.disable_user_sessions(app->current_user()->identity(), app_session.server_app_id);

            verify_error_on_sync_with_invalid_refresh_token(user, config);

            // logging in again doesn't fix things while the account is disabled
            auto error = failed_log_in(app, creds);
            REQUIRE(error.code() == ErrorCodes::UserDisabled);

            // admin enables user sessions again which should allow the session to continue
            app_session.admin_api.enable_user_sessions(user->identity(), app_session.server_app_id);

            // logging in now works properly
            log_in(app, creds);

            // still referencing the same user
            REQUIRE(user == app->current_user());
            REQUIRE(user->is_logged_in());

            {
                // check that there are no errors initiating a session now by making sure upload/download succeeds
                auto r = Realm::get_shared_realm(config);
                Results dogs = get_dogs(r);
            }
        }

        SECTION("Revoked refresh token results in a sync error") {
            auto creds = create_user_and_log_in(app);
            SyncTestFile config(app, partition, schema);
            auto user = app->current_user();
            REQUIRE(app_session.admin_api.verify_access_token(user->access_token(), app_session.server_app_id));
            app_session.admin_api.revoke_user_sessions(user->identity(), app_session.server_app_id);
            // revoking a user session only affects the refresh token, so the access token should still continue to
            // work.
            REQUIRE(app_session.admin_api.verify_access_token(user->access_token(), app_session.server_app_id));

            verify_error_on_sync_with_invalid_refresh_token(user, config);

            // logging in again succeeds and generates a new and valid refresh token
            log_in(app, creds);

            // still referencing the same user and now the user is logged in
            REQUIRE(user == app->current_user());
            REQUIRE(user->is_logged_in());

            // new requests for an access token succeed again
            user->refresh_custom_data([&](Optional<AppError> error) {
                REQUIRE_FALSE(error);
            });

            {
                // check that there are no errors initiating a new sync session by making sure upload/download
                // succeeds
                auto r = Realm::get_shared_realm(config);
                Results dogs = get_dogs(r);
            }
        }

        SECTION("Revoked refresh token on an anonymous user results in a sync error") {
            app->current_user()->log_out();
            auto anon_user = log_in(app);
            REQUIRE(app->current_user() == anon_user);
            SyncTestFile config(app, partition, schema);
            REQUIRE(app_session.admin_api.verify_access_token(anon_user->access_token(), app_session.server_app_id));
            app_session.admin_api.revoke_user_sessions(anon_user->identity(), app_session.server_app_id);
            // revoking a user session only affects the refresh token, so the access token should still continue to
            // work.
            REQUIRE(app_session.admin_api.verify_access_token(anon_user->access_token(), app_session.server_app_id));

            verify_error_on_sync_with_invalid_refresh_token(anon_user, config);

            // the user has been logged out, and current user is reset
            REQUIRE(!app->current_user());
            REQUIRE(!anon_user->is_logged_in());
            REQUIRE(anon_user->state() == SyncUser::State::Removed);

            // new requests for an access token do not work for anon users
            anon_user->refresh_custom_data([&](Optional<AppError> error) {
                REQUIRE(error);
                REQUIRE(error->reason() ==
                        util::format("Cannot initiate a refresh on user '%1' because the user has been removed",
                                     anon_user->identity()));
            });

            REQUIRE_EXCEPTION(
                Realm::get_shared_realm(config), ClientUserNotFound,
                util::format("Cannot start a sync session for user '%1' because this user has been removed.",
                             anon_user->identity()));
        }

        SECTION("Opening a Realm with a removed email user results produces an exception") {
            auto creds = create_user_and_log_in(app);
            auto email_user = app->current_user();
            const std::string user_ident = email_user->identity();
            REQUIRE(email_user);
            SyncTestFile config(app, partition, schema);
            REQUIRE(email_user->is_logged_in());
            {
                // sync works on a valid user
                auto r = Realm::get_shared_realm(config);
                Results dogs = get_dogs(r);
            }
            app->sync_manager()->remove_user(user_ident);
            REQUIRE_FALSE(email_user->is_logged_in());
            REQUIRE(email_user->state() == SyncUser::State::Removed);

            // should not be able to open a synced Realm with an invalid user
            REQUIRE_EXCEPTION(
                Realm::get_shared_realm(config), ClientUserNotFound,
                util::format("Cannot start a sync session for user '%1' because this user has been removed.",
                             user_ident));

            std::shared_ptr<SyncUser> new_user_instance = log_in(app, creds);
            // the previous instance is still invalid
            REQUIRE_FALSE(email_user->is_logged_in());
            REQUIRE(email_user->state() == SyncUser::State::Removed);
            // but the new instance will work and has the same server issued ident
            REQUIRE(new_user_instance);
            REQUIRE(new_user_instance->is_logged_in());
            REQUIRE(new_user_instance->identity() == user_ident);
            {
                // sync works again if the same user is logged back in
                config.sync_config->user = new_user_instance;
                auto r = Realm::get_shared_realm(config);
                Results dogs = get_dogs(r);
            }
        }
    }

    SECTION("large write transactions which would be too large if batched") {
        SyncTestFile config(app, partition, schema);

        std::mutex mutex;
        bool done = false;
        auto r = Realm::get_shared_realm(config);
        r->sync_session()->pause();

        // Create 26 MB worth of dogs in 26 transactions, which should work but
        // will result in an error from the server if the changesets are batched
        // for upload.
        CppContext c;
        for (auto i = 'a'; i < 'z'; ++i) {
            r->begin_transaction();
            Object::create(c, r, "Dog",
                           std::any(AnyDict{{"_id", std::any(ObjectId::gen())},
                                            {"breed", std::string("bulldog")},
                                            {"name", random_string(1024 * 1024)}}),
                           CreatePolicy::ForceCreate);
            r->commit_transaction();
        }
        r->sync_session()->wait_for_upload_completion([&](Status status) {
            std::lock_guard lk(mutex);
            REQUIRE(status.is_ok());
            done = true;
        });
        r->sync_session()->resume();

        // If we haven't gotten an error in more than 5 minutes, then something has gone wrong
        // and we should fail the test.
        timed_wait_for(
            [&] {
                std::lock_guard lk(mutex);
                return done;
            },
            std::chrono::minutes(5));
    }

    SECTION("too large sync message error handling") {
        SyncTestFile config(app, partition, schema);

        auto pf = util::make_promise_future<SyncError>();
        config.sync_config->error_handler =
            [sp = util::CopyablePromiseHolder(std::move(pf.promise))](auto, SyncError error) mutable {
                sp.get_promise().emplace_value(std::move(error));
            };
        auto r = Realm::get_shared_realm(config);

        // Create 26 MB worth of dogs in a single transaction - this should all get put into one changeset
        // and get uploaded at once, which for now is an error on the server.
        r->begin_transaction();
        CppContext c;
        for (auto i = 'a'; i < 'z'; ++i) {
            Object::create(c, r, "Dog",
                           std::any(AnyDict{{"_id", std::any(ObjectId::gen())},
                                            {"breed", std::string("bulldog")},
                                            {"name", random_string(1024 * 1024)}}),
                           CreatePolicy::ForceCreate);
        }
        r->commit_transaction();

#if defined(TEST_TIMEOUT_EXTRA) && TEST_TIMEOUT_EXTRA > 0
        // It may take 30 minutes to transfer 16MB at 10KB/s
        auto delay = std::chrono::minutes(35);
#else
        auto delay = std::chrono::minutes(5);
#endif

        auto error = wait_for_future(std::move(pf.future), delay).get();
        REQUIRE(error.status == ErrorCodes::LimitExceeded);
        REQUIRE(error.status.reason() ==
                "Sync websocket closed because the server received a message that was too large: "
                "read limited at 16777217 bytes");
        REQUIRE(error.is_client_reset_requested());
        REQUIRE(error.server_requests_action == sync::ProtocolErrorInfo::Action::ClientReset);
    }

    SECTION("freezing realm does not resume session") {
        SyncTestFile config(app, partition, schema);
        auto realm = Realm::get_shared_realm(config);
        wait_for_download(*realm);

        auto state = realm->sync_session()->state();
        REQUIRE(state == SyncSession::State::Active);

        realm->sync_session()->pause();
        state = realm->sync_session()->state();
        REQUIRE(state == SyncSession::State::Paused);

        realm->read_group();

        {
            auto frozen = realm->freeze();
            REQUIRE(realm->sync_session() == realm->sync_session());
            REQUIRE(realm->sync_session()->state() == SyncSession::State::Paused);
        }

        {
            auto frozen = Realm::get_frozen_realm(config, realm->read_transaction_version());
            REQUIRE(realm->sync_session() == realm->sync_session());
            REQUIRE(realm->sync_session()->state() == SyncSession::State::Paused);
        }
    }

    SECTION("pausing a session does not hold the DB open") {
        SyncTestFile config(app, partition, schema);
        DBRef dbref;
        std::shared_ptr<SyncSession> sync_sess_ext_ref;
        {
            auto realm = Realm::get_shared_realm(config);
            wait_for_download(*realm);

            auto state = realm->sync_session()->state();
            REQUIRE(state == SyncSession::State::Active);

            sync_sess_ext_ref = realm->sync_session()->external_reference();
            dbref = TestHelper::get_db(*realm);
            // One ref each for the
            // - RealmCoordinator
            // - SyncSession
            // - SessionWrapper
            // - local dbref
            REQUIRE(dbref.use_count() >= 4);

            realm->sync_session()->pause();
            state = realm->sync_session()->state();
            REQUIRE(state == SyncSession::State::Paused);
        }

        // Closing the realm should leave one ref for the SyncSession and one for the local dbref.
        REQUIRE_THAT(
            [&] {
                return dbref.use_count() < 4;
            },
            ReturnsTrueWithinTimeLimit{});

        // Releasing the external reference should leave one ref (the local dbref) only.
        sync_sess_ext_ref.reset();
        REQUIRE_THAT(
            [&] {
                return dbref.use_count() == 1;
            },
            ReturnsTrueWithinTimeLimit{});
    }

    SECTION("validation") {
        SyncTestFile config(app, partition, schema);

        SECTION("invalid partition error handling") {
            config.sync_config->partition_value = "not a bson serialized string";
            std::atomic<bool> error_did_occur = false;
            config.sync_config->error_handler = [&error_did_occur](std::shared_ptr<SyncSession>, SyncError error) {
                CHECK(error.status.reason().find(
                          "Illegal Realm path (BIND): serialized partition 'not a bson serialized "
                          "string' is invalid") != std::string::npos);
                error_did_occur.store(true);
            };
            auto r = Realm::get_shared_realm(config);
            auto session = app->current_user()->session_for_on_disk_path(r->config().path);
            timed_wait_for([&] {
                return error_did_occur.load();
            });
            REQUIRE(error_did_occur.load());
        }

        SECTION("invalid pk schema error handling") {
            const std::string invalid_pk_name = "my_primary_key";
            auto it = config.schema->find("Dog");
            REQUIRE(it != config.schema->end());
            REQUIRE(it->primary_key_property());
            REQUIRE(it->primary_key_property()->name == "_id");
            it->primary_key_property()->name = invalid_pk_name;
            it->primary_key = invalid_pk_name;
            REQUIRE_THROWS_CONTAINING(Realm::get_shared_realm(config),
                                      "The primary key property on a synchronized Realm must be named '_id' but "
                                      "found 'my_primary_key' for type 'Dog'");
        }

        SECTION("missing pk schema error handling") {
            auto it = config.schema->find("Dog");
            REQUIRE(it != config.schema->end());
            REQUIRE(it->primary_key_property());
            it->primary_key_property()->is_primary = false;
            it->primary_key = "";
            REQUIRE(!it->primary_key_property());
            REQUIRE_THROWS_CONTAINING(Realm::get_shared_realm(config),
                                      "There must be a primary key property named '_id' on a synchronized "
                                      "Realm but none was found for type 'Dog'");
        }
    }
}

TEST_CASE("app: base_url", "[sync][app][base_url]") {

    struct BaseUrlTransport : GenericNetworkTransport {
        std::string expected_url;
        std::optional<std::string> redirect_url;
        bool location_requested = false;
        bool location_returns_error = false;

        void reset(std::string expect_url, std::optional<std::string> redir_url = std::nullopt)
        {
            expected_url = expect_url;
            redirect_url = redir_url;
            location_requested = false;
            location_returns_error = false;
        }

        void send_request_to_server(const Request& request,
                                    util::UniqueFunction<void(const Response&)>&& completion) override
        {
            if (request.url.find("/login") != std::string::npos) {
                CHECK(request.url.find(expected_url) != std::string::npos);
                completion({200, 0, {}, user_json(good_access_token).dump()});
            }
            else if (request.url.find("/profile") != std::string::npos) {
                CHECK(request.url.find(expected_url) != std::string::npos);
                completion({200, 0, {}, user_profile_json().dump()});
            }
            else if (request.url.find("/session") != std::string::npos && request.method == HttpMethod::post) {
                nlohmann::json json{{"access_token", good_access_token}};
                CHECK(request.url.find(expected_url) != std::string::npos);
                completion({200, 0, {}, json.dump()});
            }
            else if (request.url.find("/location") != std::string::npos) {
                CHECK(request.method == HttpMethod::get);
                CHECK(request.url.find(expected_url) != std::string::npos);
                location_requested = true;
                if (location_returns_error) {
                    completion(app::Response{static_cast<int>(sync::HTTPStatus::NotFound), 0, {}, "404 not found"});
                    return;
                }
                if (redirect_url) {
                    // Update the expected url to be the redirect url
                    expected_url = *redirect_url;
                    redirect_url.reset();

                    completion(app::Response{static_cast<int>(sync::HTTPStatus::PermanentRedirect),
                                             0,
                                             {{"location", expected_url}},
                                             "308 permanent redirect"});
                    return;
                }
                auto ws_url = expected_url;
                ws_url.replace(0, 4, "ws");
                completion(
                    app::Response{static_cast<int>(sync::HTTPStatus::Ok),
                                  0,
                                  {},
                                  util::format("{\"deployment_model\":\"GLOBAL\",\"location\":\"US-VA\",\"hostname\":"
                                               "\"%1\",\"ws_hostname\":\"%2\"}",
                                               expected_url, ws_url)});
            }
        }
    };

    std::unique_ptr<realm::AppSession> app_session;
    std::string base_file_path = util::make_temp_dir() + random_string(10);
    auto redir_transport = std::make_shared<BaseUrlTransport>();
    AutoVerifiedEmailCredentials creds;
    util::Logger::set_default_level_threshold(realm::util::Logger::Level::TEST_LOGGING_LEVEL);
    auto logger = util::Logger::get_default_logger();

    App::Config app_config = {"fake-app-id"};
    set_app_config_defaults(app_config, redir_transport);

    util::try_make_dir(base_file_path);
    SyncClientConfig sc_config;
    sc_config.base_file_path = base_file_path;
    sc_config.metadata_mode = realm::SyncManager::MetadataMode::NoEncryption;
    sc_config.logger_factory = [](util::Logger::Level) {
        return util::Logger::get_default_logger();
    };

    auto do_login = [&](std::shared_ptr<app::App> app) {
        CHECK(app);
        app->log_in_with_credentials(realm::app::AppCredentials::username_password(creds.email, creds.password),
                                     [](std::shared_ptr<realm::SyncUser> user, util::Optional<app::AppError> error) {
                                         REQUIRE(user);
                                         REQUIRE(!error);
                                     });
    };

    SECTION("Test app config baseurl") {
        // Metadata mode doesn't matter, since App isn't using it anymore
        {
            redir_transport->reset("https://realm.mongodb.com");

            // First time through, base_url is empty; https://realm.mongodb.com is expected
            auto app = app::App::get_uncached_app(app_config, sc_config);
            // Location is not requested until first app services request
            CHECK(!redir_transport->location_requested);
            // Initial hostname and ws hostname use base url, but aren't used until location is updated
            CHECK(app->get_host_url() == "https://realm.mongodb.com");
            CHECK(app->get_ws_host_url() == "wss://realm.mongodb.com");

            do_login(app);
            CHECK(redir_transport->location_requested);
            CHECK(app->get_base_url() == "https://realm.mongodb.com");
            CHECK(app->get_host_url() == "https://realm.mongodb.com");
            CHECK(app->get_ws_host_url() == "wss://realm.mongodb.com");
        }
        {
            // Second time through, base_url is set to https://alternate.mongodb.com is expected
            app_config.base_url = "https://alternate.mongodb.com";
            redir_transport->reset("https://alternate.mongodb.com");

            auto app = app::App::get_uncached_app(app_config, sc_config);
            // Location is not requested until first app services request
            CHECK(!redir_transport->location_requested);
            // Initial hostname and ws hostname use base url, but aren't used until location is updated
            CHECK(app->get_host_url() == "https://alternate.mongodb.com");
            CHECK(app->get_ws_host_url() == "wss://alternate.mongodb.com");

            do_login(app);
            CHECK(redir_transport->location_requested);
            CHECK(app->get_base_url() == "https://alternate.mongodb.com");
            CHECK(app->get_host_url() == "https://alternate.mongodb.com");
            CHECK(app->get_ws_host_url() == "wss://alternate.mongodb.com");
        }
        {
            // Third time through, base_url is not set, expect https://realm.mongodb.com, since metadata
            // is no longer used
            app_config.base_url = util::none;
            std::string expected_url = "https://realm.mongodb.com";
            std::string expected_wsurl = "wss://realm.mongodb.com";
            redir_transport->reset(expected_url);

            auto app = app::App::get_uncached_app(app_config, sc_config);
            // Location is not requested until first app services request
            CHECK(!redir_transport->location_requested);
            // Initial hostname and ws hostname use base url, but aren't used until location is updated
            CHECK(app->get_host_url() == expected_url);
            CHECK(app->get_ws_host_url() == expected_wsurl);

            do_login(app);
            CHECK(redir_transport->location_requested);
            CHECK(app->get_base_url() == expected_url);
            CHECK(app->get_host_url() == expected_url);
            CHECK(app->get_ws_host_url() == expected_wsurl);
        }
        {
            // Fourth time through, base_url is set to https://some-other.mongodb.com, with a redirect
            app_config.base_url = "https://some-other.mongodb.com";
            redir_transport->reset("https://some-other.mongodb.com", "http://redirect.mongodb.com");

            auto app = app::App::get_uncached_app(app_config, sc_config);
            // Location is not requested until first app services request
            CHECK(!redir_transport->location_requested);
            // Initial hostname and ws hostname use base url, but aren't used until location is updated
            CHECK(app->get_host_url() == "https://some-other.mongodb.com");
            CHECK(app->get_ws_host_url() == "wss://some-other.mongodb.com");

            do_login(app);
            CHECK(redir_transport->location_requested);
            // Base URL is still set to the original value
            CHECK(app->get_base_url() == "https://some-other.mongodb.com");
            // Hostname and ws hostname use the redirect URL values
            CHECK(app->get_host_url() == "http://redirect.mongodb.com");
            CHECK(app->get_ws_host_url() == "ws://redirect.mongodb.com");
        }
    }

    SECTION("Test update_baseurl") {
        {
            app_config.base_url = "https://alternate.mongodb.com";
            redir_transport->reset("https://alternate.mongodb.com");

            auto app = app::App::get_uncached_app(app_config, sc_config);
            // Location is not requested until first app services request
            CHECK(!redir_transport->location_requested);

            do_login(app);
            CHECK(redir_transport->location_requested);
            CHECK(app->get_base_url() == "https://alternate.mongodb.com");
            CHECK(app->get_host_url() == "https://alternate.mongodb.com");
            CHECK(app->get_ws_host_url() == "wss://alternate.mongodb.com");

            redir_transport->reset("http://some-other.mongodb.com");
            app->update_base_url("http://some-other.mongodb.com", [](util::Optional<app::AppError> error) {
                CHECK(!error);
            });
            CHECK(redir_transport->location_requested);
            CHECK(app->get_base_url() == "http://some-other.mongodb.com");
            CHECK(app->get_host_url() == "http://some-other.mongodb.com");
            CHECK(app->get_ws_host_url() == "ws://some-other.mongodb.com");
            // Expected URL is still "http://some-other.mongodb.com"
            do_login(app);

            redir_transport->reset("https://realm.mongodb.com");

            // Revert the base URL to the default URL value
            app->update_base_url(std::nullopt, [](util::Optional<app::AppError> error) {
                CHECK(!error);
            });
            CHECK(redir_transport->location_requested);
            CHECK(app->get_base_url() == "https://realm.mongodb.com");
            CHECK(app->get_host_url() == "https://realm.mongodb.com");
            CHECK(app->get_ws_host_url() == "wss://realm.mongodb.com");
            // Expected URL is still ""https://realm.mongodb.com""
            do_login(app);
        }
    }

    SECTION("Test update_baseurl with redirect") {
        {
            app_config.base_url = "https://alternate.mongodb.com";
            redir_transport->reset("https://alternate.mongodb.com");

            auto app = app::App::get_uncached_app(app_config, sc_config);
            // Location is not requested until first app services request
            CHECK(!redir_transport->location_requested);

            do_login(app);
            CHECK(redir_transport->location_requested);
            CHECK(app->get_base_url() == "https://alternate.mongodb.com");
            CHECK(app->get_host_url() == "https://alternate.mongodb.com");
            CHECK(app->get_ws_host_url() == "wss://alternate.mongodb.com");

            redir_transport->reset("http://some-other.mongodb.com", "https://redirect.mongodb.com");

            app->update_base_url("http://some-other.mongodb.com", [](util::Optional<app::AppError> error) {
                CHECK(!error);
            });
            CHECK(redir_transport->location_requested);
            CHECK(app->get_base_url() == "http://some-other.mongodb.com");
            CHECK(app->get_host_url() == "https://redirect.mongodb.com");
            CHECK(app->get_ws_host_url() == "wss://redirect.mongodb.com");
            // Expected URL is still "https://redirect.mongodb.com" after redirect
            do_login(app);
        }
    }

    SECTION("Test update_baseurl returns error") {
        {
            app_config.base_url = "http://alternate.mongodb.com";
            redir_transport->reset("http://alternate.mongodb.com");

            auto app = app::App::get_uncached_app(app_config, sc_config);
            // Location is not requested until first app services request
            CHECK(!redir_transport->location_requested);

            do_login(app);
            CHECK(redir_transport->location_requested);
            CHECK(app->get_base_url() == "http://alternate.mongodb.com");
            CHECK(app->get_host_url() == "http://alternate.mongodb.com");
            CHECK(app->get_ws_host_url() == "ws://alternate.mongodb.com");

            redir_transport->reset("https://some-other.mongodb.com");
            redir_transport->location_returns_error = true;

            app->update_base_url("https://some-other.mongodb.com", [](util::Optional<app::AppError> error) {
                CHECK(error);
            });
            CHECK(redir_transport->location_requested);
            CHECK(app->get_base_url() == "http://alternate.mongodb.com");
            CHECK(app->get_host_url() == "http://alternate.mongodb.com");
            CHECK(app->get_ws_host_url() == "ws://alternate.mongodb.com");
        }
    }

    // Verify new sync session updates location after app created with cached user
    SECTION("Verify new sync session updates location") {
        bool use_ssl = GENERATE(true, false);
        std::string expected_host = "redirect.mongodb.com";
        int expected_port = 8081;
        std::string init_url = util::format("http%1://alternate.mongodb.com", use_ssl ? "s" : "");
        std::string init_wsurl = util::format("ws%1://alternate.mongodb.com", use_ssl ? "s" : "");
        std::string redir_url = util::format("http%1://%2:%3", use_ssl ? "s" : "", expected_host, expected_port);
        std::string redir_wsurl = util::format("ws%1://%2:%3", use_ssl ? "s" : "", expected_host, expected_port);

        auto socket_provider = std::make_shared<HookedSocketProvider>(logger, "some user agent");
        socket_provider->endpoint_verify_func = [&use_ssl, &expected_host,
                                                 &expected_port](sync::WebSocketEndpoint& ep) {
            CHECK(ep.address == expected_host);
            CHECK(ep.port == expected_port);
            CHECK(ep.is_ssl == use_ssl);
        };
        socket_provider->force_failure_func = [](bool& was_clean, sync::websocket::WebSocketError& error_code,
                                                 std::string& message) {
            was_clean = false;
            error_code = sync::websocket::WebSocketError::websocket_connection_failed;
            message = "404 not found";
            return true;
        };

        sc_config.socket_provider = socket_provider;

        app_config.base_url = init_url;

        // Log in to get a cached user
        {
            redir_transport->reset(init_url);

            auto app = app::App::get_uncached_app(app_config, sc_config);
            // At this point, the sync route is not set
            CHECK(!app->sync_manager()->sync_route());

            do_login(app);
            CHECK(redir_transport->location_requested);
            CHECK(app->get_base_url() == init_url);
            CHECK(app->get_host_url() == init_url);
            CHECK(app->get_ws_host_url() == init_wsurl);
            CHECK(app->sync_manager()->sync_route());
            CHECK(app->sync_manager()->sync_route()->find(init_wsurl) != std::string::npos);
        }
        // Recreate the app using the cached user and start a sync session, which will is set to fail on connect
        SECTION("Sync Session fails on connect") {
            enum class TestState { start, session_started };
            TestingStateMachine<TestState> state(TestState::start);

            redir_transport->reset(init_url, redir_url);

            auto app = app::App::get_uncached_app(app_config, sc_config);
            // At this point, the sync route is not set
            CHECK(!app->sync_manager()->sync_route());

            RealmConfig r_config;
            r_config.path = sc_config.base_file_path + "/fakerealm.realm";
            r_config.sync_config = std::make_shared<SyncConfig>(app->current_user(), SyncConfig::FLXSyncEnabled{});
            r_config.sync_config->error_handler = [&state, &logger](std::shared_ptr<SyncSession>,
                                                                    SyncError error) mutable {
                // Expect an error due to 404 response when creating websocket
                state.transition_with([&error, &logger](TestState cur_state) -> std::optional<TestState> {
                    if (cur_state == TestState::start) {
                        // The session will start, but the connection is rejected on purpose
                        logger->debug("Expected error: %1: %2", error.status.code_string(), error.status.reason());
                        CHECK(!error.status.is_ok());
                        CHECK(error.status.code() == ErrorCodes::SyncConnectFailed);
                        return TestState::session_started;
                    }
                    return std::nullopt;
                });
            };
            auto realm = Realm::get_shared_realm(r_config);
            state.wait_for(TestState::session_started);

            CHECK(redir_transport->location_requested);
            CHECK(app->get_base_url() == init_url);
            CHECK(app->get_host_url() == redir_url);
            CHECK(app->get_ws_host_url() == redir_wsurl);
            CHECK(app->sync_manager()->sync_route());
            CHECK(app->sync_manager()->sync_route()->find(redir_wsurl) != std::string::npos);
        }
        // Recreate the app using the cached user and start a sync session, which will fail during location update
        SECTION("Location update fails prior to sync session connect") {
            enum class TestState { start, location_failed, waiting_for_session, session_started };
            TestingStateMachine<TestState> state(TestState::start);

            redir_transport->reset(init_url, redir_url);
            redir_transport->location_returns_error = true;

            auto app = app::App::get_uncached_app(app_config, sc_config);
            // At this point, the sync route is not set
            CHECK(!app->sync_manager()->sync_route());

            RealmConfig r_config;
            r_config.path = sc_config.base_file_path + "/fakerealm.realm";
            r_config.sync_config = std::make_shared<SyncConfig>(app->current_user(), SyncConfig::FLXSyncEnabled{});
            r_config.sync_config->error_handler = [&state, &logger](std::shared_ptr<SyncSession>,
                                                                    SyncError error) mutable {
                // Expect an error due to location failed or 404 response when creating websocket
                state.transition_with([&error, &logger](TestState cur_state) -> std::optional<TestState> {
                    if (cur_state == TestState::start || cur_state == TestState::waiting_for_session) {
                        logger->debug("Expected error: %1: %2", error.status.code_string(), error.status.reason());
                        CHECK(!error.status.is_ok());
                        CHECK(error.status.code() == ErrorCodes::SyncConnectFailed);
                    }
                    if (cur_state == TestState::start) {
                        // The first time through, the location update fails
                        return TestState::location_failed;
                    }
                    else if (cur_state == TestState::waiting_for_session) {
                        // The second time through, the session start, but the connection is rejected on purpose
                        return TestState::session_started;
                    }
                    return std::nullopt;
                });
            };
            auto realm = Realm::get_shared_realm(r_config);
            state.wait_for(TestState::location_failed);

            CHECK(redir_transport->location_requested);
            CHECK(app->get_base_url() == init_url);
            // Location was never updated
            CHECK(app->get_host_url() == init_url);
            CHECK(app->get_ws_host_url() == init_wsurl);
            CHECK(!app->sync_manager()->sync_route());

            // Location request will pass this time, try to reconnect
            // expecting 404 when websocket connects
            redir_transport->reset(init_url, redir_url);
            state.advance_to(TestState::waiting_for_session);
            auto session = app->sync_manager()->get_existing_session(r_config.path);
            CHECK(session);
            session->resume();
            state.wait_for(TestState::session_started);

            CHECK(redir_transport->location_requested);
            CHECK(app->get_base_url() == init_url);
            CHECK(app->get_host_url() == redir_url);
            CHECK(app->get_ws_host_url() == redir_wsurl);
            CHECK(app->sync_manager()->sync_route());
            CHECK(app->sync_manager()->sync_route()->find(redir_wsurl) != std::string::npos);
        }
    }
}

TEST_CASE("app: custom user data integration tests", "[sync][app][user][function][baas]") {
    TestAppSession session;
    auto app = session.app();
    auto user = app->current_user();

    SECTION("custom user data happy path") {
        bool processed = false;
        app->call_function("updateUserData", {bson::BsonDocument({{"favorite_color", "green"}})},
                           [&](auto response, auto error) {
                               CHECK(error == none);
                               CHECK(response);
                               CHECK(*response == true);
                               processed = true;
                           });
        CHECK(processed);
        processed = false;
        app->refresh_custom_data(user, [&](auto) {
            processed = true;
        });
        CHECK(processed);
        auto data = *user->custom_data();
        CHECK(data["favorite_color"] == "green");
    }
}

TEST_CASE("app: jwt login and metadata tests", "[sync][app][user][metadata][function][baas]") {
    TestAppSession session;
    auto app = session.app();
    auto jwt = create_jwt(session.app()->config().app_id);

    SECTION("jwt happy path") {
        bool processed = false;

        std::shared_ptr<SyncUser> user = log_in(app, AppCredentials::custom(jwt));

        app->call_function(user, "updateUserData", {bson::BsonDocument({{"name", "Not Foo Bar"}})},
                           [&](auto response, auto error) {
                               CHECK(error == none);
                               CHECK(response);
                               CHECK(*response == true);
                               processed = true;
                           });
        CHECK(processed);
        processed = false;
        app->refresh_custom_data(user, [&](auto) {
            processed = true;
        });
        CHECK(processed);
        auto metadata = user->user_profile();
        auto custom_data = *user->custom_data();
        CHECK(custom_data["name"] == "Not Foo Bar");
        CHECK(metadata["name"] == "Foo Bar");
    }
}

namespace cf = realm::collection_fixtures;
TEMPLATE_TEST_CASE("app: collections of links integration", "[sync][pbs][app][collections][baas]", cf::ListOfObjects,
                   cf::ListOfMixedLinks, cf::SetOfObjects, cf::SetOfMixedLinks, cf::DictionaryOfObjects,
                   cf::DictionaryOfMixedLinks)
{
    const std::string valid_pk_name = "_id";
    const auto partition = random_string(100);
    TestType test_type("collection", "dest");
    Schema schema = {{"source",
                      {{valid_pk_name, PropertyType::Int | PropertyType::Nullable, true},
                       {"realm_id", PropertyType::String | PropertyType::Nullable},
                       test_type.property()}},
                     {"dest",
                      {
                          {valid_pk_name, PropertyType::Int | PropertyType::Nullable, true},
                          {"realm_id", PropertyType::String | PropertyType::Nullable},
                      }}};
    auto server_app_config = minimal_app_config("collections_of_links", schema);
    TestAppSession test_session(create_app(server_app_config));

    auto wait_for_num_objects_to_equal = [](realm::SharedRealm r, const std::string& table_name, size_t count) {
        timed_sleeping_wait_for([&]() -> bool {
            r->refresh();
            TableRef dest = r->read_group().get_table(table_name);
            size_t cur_count = dest->size();
            return cur_count == count;
        });
    };
    auto wait_for_num_outgoing_links_to_equal = [&](realm::SharedRealm r, Obj obj, size_t count) {
        timed_sleeping_wait_for([&]() -> bool {
            r->refresh();
            return test_type.size_of_collection(obj) == count;
        });
    };

    CppContext c;
    auto create_one_source_object = [&](realm::SharedRealm r, int64_t val, std::vector<ObjLink> links = {}) {
        r->begin_transaction();
        auto object = Object::create(
            c, r, "source",
            std::any(realm::AnyDict{{valid_pk_name, std::any(val)}, {"realm_id", std::string(partition)}}),
            CreatePolicy::ForceCreate);

        for (auto link : links) {
            auto& obj = object.get_obj();
            test_type.add_link(obj, link);
        }
        r->commit_transaction();
    };

    auto create_one_dest_object = [&](realm::SharedRealm r, int64_t val) -> ObjLink {
        r->begin_transaction();
        auto obj = Object::create(
            c, r, "dest",
            std::any(realm::AnyDict{{valid_pk_name, std::any(val)}, {"realm_id", std::string(partition)}}),
            CreatePolicy::ForceCreate);
        r->commit_transaction();
        return ObjLink{obj.get_obj().get_table()->get_key(), obj.get_obj().get_key()};
    };

    auto require_links_to_match_ids = [&](std::vector<Obj> links, std::vector<int64_t> expected) {
        std::vector<int64_t> actual;
        for (auto obj : links) {
            actual.push_back(obj.get<Int>(valid_pk_name));
        }
        std::sort(actual.begin(), actual.end());
        std::sort(expected.begin(), expected.end());
        REQUIRE(actual == expected);
    };

    SECTION("integration testing") {
        auto app = test_session.app();
        SyncTestFile config1(app, partition, schema); // uses the current user created above
        auto r1 = realm::Realm::get_shared_realm(config1);
        Results r1_source_objs = realm::Results(r1, r1->read_group().get_table("class_source"));

        create_user_and_log_in(app);
        SyncTestFile config2(app, partition, schema); // uses the user created above
        auto r2 = realm::Realm::get_shared_realm(config2);
        Results r2_source_objs = realm::Results(r2, r2->read_group().get_table("class_source"));

        constexpr int64_t source_pk = 0;
        constexpr int64_t dest_pk_1 = 1;
        constexpr int64_t dest_pk_2 = 2;
        constexpr int64_t dest_pk_3 = 3;
        { // add a container collection with three valid links
            REQUIRE(r1_source_objs.size() == 0);
            ObjLink dest1 = create_one_dest_object(r1, dest_pk_1);
            ObjLink dest2 = create_one_dest_object(r1, dest_pk_2);
            ObjLink dest3 = create_one_dest_object(r1, dest_pk_3);
            create_one_source_object(r1, source_pk, {dest1, dest2, dest3});
            REQUIRE(r1_source_objs.size() == 1);
            REQUIRE(r1_source_objs.get(0).get<Int>(valid_pk_name) == source_pk);
            REQUIRE(r1_source_objs.get(0).get<String>("realm_id") == partition);
            require_links_to_match_ids(test_type.get_links(r1_source_objs.get(0)), {dest_pk_1, dest_pk_2, dest_pk_3});
        }

        size_t expected_coll_size = 3;
        std::vector<int64_t> remaining_dest_object_ids;
        { // erase one of the destination objects
            wait_for_num_objects_to_equal(r2, "class_source", 1);
            wait_for_num_objects_to_equal(r2, "class_dest", 3);
            REQUIRE(r2_source_objs.size() == 1);
            REQUIRE(r2_source_objs.get(0).get<Int>(valid_pk_name) == source_pk);
            REQUIRE(test_type.size_of_collection(r2_source_objs.get(0)) == 3);
            auto linked_objects = test_type.get_links(r2_source_objs.get(0));
            require_links_to_match_ids(linked_objects, {dest_pk_1, dest_pk_2, dest_pk_3});
            r2->begin_transaction();
            linked_objects[0].remove();
            r2->commit_transaction();
            remaining_dest_object_ids = {linked_objects[1].template get<Int>(valid_pk_name),
                                         linked_objects[2].template get<Int>(valid_pk_name)};
            expected_coll_size = test_type.will_erase_removed_object_links() ? 2 : 3;
            REQUIRE(test_type.size_of_collection(r2_source_objs.get(0)) == expected_coll_size);
        }

        { // remove a link from the collection
            wait_for_num_objects_to_equal(r1, "class_dest", 2);
            REQUIRE(r1_source_objs.size() == 1);
            REQUIRE(test_type.size_of_collection(r1_source_objs.get(0)) == expected_coll_size);
            auto linked_objects = test_type.get_links(r1_source_objs.get(0));
            require_links_to_match_ids(linked_objects, remaining_dest_object_ids);
            r1->begin_transaction();
            auto obj = r1_source_objs.get(0);
            test_type.remove_link(obj,
                                  ObjLink{linked_objects[0].get_table()->get_key(), linked_objects[0].get_key()});
            r1->commit_transaction();
            --expected_coll_size;
            remaining_dest_object_ids = {linked_objects[1].template get<Int>(valid_pk_name)};
            REQUIRE(test_type.size_of_collection(r1_source_objs.get(0)) == expected_coll_size);
        }

        { // clear the collection
            REQUIRE(r2_source_objs.size() == 1);
            REQUIRE(r2_source_objs.get(0).get<Int>(valid_pk_name) == source_pk);
            wait_for_num_outgoing_links_to_equal(r2, r2_source_objs.get(0), expected_coll_size);
            auto linked_objects = test_type.get_links(r2_source_objs.get(0));
            require_links_to_match_ids(linked_objects, remaining_dest_object_ids);
            r2->begin_transaction();
            test_type.clear_collection(r2_source_objs.get(0));
            r2->commit_transaction();
            expected_coll_size = 0;
            REQUIRE(test_type.size_of_collection(r2_source_objs.get(0)) == expected_coll_size);
        }

        { // expect an empty collection
            REQUIRE(r1_source_objs.size() == 1);
            wait_for_num_outgoing_links_to_equal(r1, r1_source_objs.get(0), expected_coll_size);
        }
    }
}

TEMPLATE_TEST_CASE("app: partition types", "[sync][pbs][app][partition][baas]", cf::Int, cf::String, cf::OID,
                   cf::UUID, cf::BoxedOptional<cf::Int>, cf::UnboxedOptional<cf::String>, cf::BoxedOptional<cf::OID>,
                   cf::BoxedOptional<cf::UUID>)
{
    const std::string valid_pk_name = "_id";
    const std::string partition_key_col_name = "partition_key_prop";
    const std::string table_name = "class_partition_test_type";
    auto partition_property = Property(partition_key_col_name, TestType::property_type);
    Schema schema = {{Group::table_name_to_class_name(table_name),
                      {
                          {valid_pk_name, PropertyType::Int, true},
                          partition_property,
                      }}};
    auto server_app_config = minimal_app_config("partition_types_app_name", schema);
    server_app_config.partition_key = partition_property;
    TestAppSession test_session(create_app(server_app_config));
    auto app = test_session.app();

    auto wait_for_num_objects_to_equal = [](realm::SharedRealm r, const std::string& table_name, size_t count) {
        timed_sleeping_wait_for([&]() -> bool {
            r->refresh();
            TableRef dest = r->read_group().get_table(table_name);
            size_t cur_count = dest->size();
            return cur_count == count;
        });
    };
    using T = typename TestType::Type;
    CppContext c;
    auto create_object = [&](realm::SharedRealm r, int64_t val, std::any partition) {
        r->begin_transaction();
        auto object = Object::create(
            c, r, Group::table_name_to_class_name(table_name),
            std::any(realm::AnyDict{{valid_pk_name, std::any(val)}, {partition_key_col_name, partition}}),
            CreatePolicy::ForceCreate);
        r->commit_transaction();
    };

    auto get_bson = [](T val) -> bson::Bson {
        if constexpr (std::is_same_v<T, StringData>) {
            return val.is_null() ? bson::Bson(util::none) : bson::Bson(val);
        }
        else if constexpr (TestType::is_optional) {
            return val ? bson::Bson(*val) : bson::Bson(util::none);
        }
        else {
            return bson::Bson(val);
        }
    };

    SECTION("can round trip an object") {
        auto values = TestType::values();
        auto user1 = app->current_user();
        create_user_and_log_in(app);
        auto user2 = app->current_user();
        REQUIRE(user1);
        REQUIRE(user2);
        REQUIRE(user1 != user2);
        for (T partition_value : values) {
            SyncTestFile config1(user1, get_bson(partition_value), schema); // uses the current user created above
            auto r1 = realm::Realm::get_shared_realm(config1);
            Results r1_source_objs = realm::Results(r1, r1->read_group().get_table(table_name));

            SyncTestFile config2(user2, get_bson(partition_value), schema); // uses the user created above
            auto r2 = realm::Realm::get_shared_realm(config2);
            Results r2_source_objs = realm::Results(r2, r2->read_group().get_table(table_name));

            const int64_t pk_value = random_int();
            {
                REQUIRE(r1_source_objs.size() == 0);
                create_object(r1, pk_value, TestType::to_any(partition_value));
                REQUIRE(r1_source_objs.size() == 1);
                REQUIRE(r1_source_objs.get(0).get<T>(partition_key_col_name) == partition_value);
                REQUIRE(r1_source_objs.get(0).get<Int>(valid_pk_name) == pk_value);
            }
            {
                wait_for_num_objects_to_equal(r2, table_name, 1);
                REQUIRE(r2_source_objs.size() == 1);
                REQUIRE(r2_source_objs.size() == 1);
                REQUIRE(r2_source_objs.get(0).get<T>(partition_key_col_name) == partition_value);
                REQUIRE(r2_source_objs.get(0).get<Int>(valid_pk_name) == pk_value);
            }
        }
    }
}

TEST_CASE("app: full-text compatible with sync", "[sync][app][baas]") {
    const std::string valid_pk_name = "_id";

    Schema schema{
        {"TopLevel",
         {
             {valid_pk_name, PropertyType::ObjectId, Property::IsPrimary{true}},
             {"full_text", Property::IsFulltextIndexed{true}},
         }},
    };

    auto server_app_config = minimal_app_config("full_text", schema);
    auto app_session = create_app(server_app_config);
    const auto partition = random_string(100);
    TestAppSession test_session(app_session, nullptr);
    SyncTestFile config(test_session.app(), partition, schema);
    SharedRealm realm;
    SECTION("sync open") {
        INFO("realm opened without async open");
        realm = Realm::get_shared_realm(config);
    }
    SECTION("async open") {
        INFO("realm opened with async open");
        auto async_open_task = Realm::get_synchronized_realm(config);

        auto [realm_promise, realm_future] = util::make_promise_future<ThreadSafeReference>();
        async_open_task->start(
            [promise = std::move(realm_promise)](ThreadSafeReference ref, std::exception_ptr ouch) mutable {
                if (ouch) {
                    try {
                        std::rethrow_exception(ouch);
                    }
                    catch (...) {
                        promise.set_error(exception_to_status());
                    }
                }
                else {
                    promise.emplace_value(std::move(ref));
                }
            });

        realm = Realm::get_shared_realm(std::move(realm_future.get()));
    }

    CppContext c(realm);
    auto obj_id_1 = ObjectId::gen();
    auto obj_id_2 = ObjectId::gen();
    realm->begin_transaction();
    Object::create(c, realm, "TopLevel", std::any(AnyDict{{"_id", obj_id_1}, {"full_text", "Hello, world!"s}}));
    Object::create(c, realm, "TopLevel", std::any(AnyDict{{"_id", obj_id_2}, {"full_text", "Hello, everyone!"s}}));
    realm->commit_transaction();

    auto table = realm->read_group().get_table("class_TopLevel");
    REQUIRE(table->search_index_type(table->get_column_key("full_text")) == IndexType::Fulltext);
    Results world_results(realm, Query(table).fulltext(table->get_column_key("full_text"), "world"));
    REQUIRE(world_results.size() == 1);
    REQUIRE(world_results.get<Obj>(0).get_primary_key() == Mixed{obj_id_1});
}

#endif // REALM_ENABLE_AUTH_TESTS

TEST_CASE("app: custom error handling", "[sync][app][custom errors]") {
    class CustomErrorTransport : public GenericNetworkTransport {
    public:
        CustomErrorTransport(int code, const std::string& message)
            : m_code(code)
            , m_message(message)
        {
        }

        void send_request_to_server(const Request&, util::UniqueFunction<void(const Response&)>&& completion) override
        {
            completion(Response{0, m_code, HttpHeaders(), m_message});
        }

    private:
        int m_code;
        std::string m_message;
    };

    SECTION("custom code and message is sent back") {
        TestSyncManager::Config config;
        config.transport = std::make_shared<CustomErrorTransport>(1001, "Boom!");
        TestSyncManager tsm(config);
        auto error = failed_log_in(tsm.app());
        CHECK(error.is_custom_error());
        CHECK(*error.additional_status_code == 1001);
        CHECK(error.reason() == "Boom!");
    }
}

// MARK: - Unit Tests

static TestSyncManager::Config get_config()
{
    return get_config(instance_of<UnitTestTransport>);
}

static const std::string bad_access_token = "lolwut";
static const std::string dummy_device_id = "123400000000000000000000";

TEST_CASE("subscribable unit tests", "[sync][app]") {
    struct Foo : public Subscribable<Foo> {
        void event()
        {
            emit_change_to_subscribers(*this);
        }
    };

    auto foo = Foo();

    SECTION("subscriber receives events") {
        auto event_count = 0;
        auto token = foo.subscribe([&event_count](auto&) {
            event_count++;
        });

        foo.event();
        foo.event();
        foo.event();

        CHECK(event_count == 3);
    }

    SECTION("subscriber can unsubscribe") {
        auto event_count = 0;
        auto token = foo.subscribe([&event_count](auto&) {
            event_count++;
        });

        foo.event();
        CHECK(event_count == 1);

        foo.unsubscribe(token);
        foo.event();
        CHECK(event_count == 1);
    }

    SECTION("subscriber is unsubscribed on dtor") {
        auto event_count = 0;
        {
            auto token = foo.subscribe([&event_count](auto&) {
                event_count++;
            });

            foo.event();
            CHECK(event_count == 1);
        }
        foo.event();
        CHECK(event_count == 1);
    }

    SECTION("multiple subscribers receive events") {
        auto event_count = 0;
        {
            auto token1 = foo.subscribe([&event_count](auto&) {
                event_count++;
            });
            auto token2 = foo.subscribe([&event_count](auto&) {
                event_count++;
            });

            foo.event();
            CHECK(event_count == 2);
        }
        foo.event();
        CHECK(event_count == 2);
    }
}

TEST_CASE("app: login_with_credentials unit_tests", "[sync][app][user]") {
    auto config = get_config();
    static_cast<UnitTestTransport*>(config.transport.get())->set_profile(profile_0);

    SECTION("login_anonymous good") {
        UnitTestTransport::access_token = good_access_token;
        config.base_path = util::make_temp_dir();
        config.should_teardown_test_directory = false;
        config.metadata_mode = SyncManager::MetadataMode::NoEncryption;
        {
            TestSyncManager tsm(config);
            auto app = tsm.app();

            auto user = log_in(app);

            REQUIRE(user->identities().size() == 1);
            CHECK(user->identities()[0].id == UnitTestTransport::identity_0_id);
            SyncUserProfile user_profile = user->user_profile();

            CHECK(user_profile.name() == profile_0_name);
            CHECK(user_profile.first_name() == profile_0_first_name);
            CHECK(user_profile.last_name() == profile_0_last_name);
            CHECK(user_profile.email() == profile_0_email);
            CHECK(user_profile.picture_url() == profile_0_picture_url);
            CHECK(user_profile.gender() == profile_0_gender);
            CHECK(user_profile.birthday() == profile_0_birthday);
            CHECK(user_profile.min_age() == profile_0_min_age);
            CHECK(user_profile.max_age() == profile_0_max_age);
        }
        App::clear_cached_apps();
        // assert everything is stored properly between runs
        {
            TestSyncManager tsm(config);
            auto app = tsm.app();
            REQUIRE(app->all_users().size() == 1);
            auto user = app->all_users()[0];
            REQUIRE(user->identities().size() == 1);
            CHECK(user->identities()[0].id == UnitTestTransport::identity_0_id);
            SyncUserProfile user_profile = user->user_profile();

            CHECK(user_profile.name() == profile_0_name);
            CHECK(user_profile.first_name() == profile_0_first_name);
            CHECK(user_profile.last_name() == profile_0_last_name);
            CHECK(user_profile.email() == profile_0_email);
            CHECK(user_profile.picture_url() == profile_0_picture_url);
            CHECK(user_profile.gender() == profile_0_gender);
            CHECK(user_profile.birthday() == profile_0_birthday);
            CHECK(user_profile.min_age() == profile_0_min_age);
            CHECK(user_profile.max_age() == profile_0_max_age);
        }
    }

    SECTION("login_anonymous bad") {
        struct transport : UnitTestTransport {
            void send_request_to_server(const Request& request,
                                        util::UniqueFunction<void(const Response&)>&& completion) override
            {
                if (request.url.find("/login") != std::string::npos) {
                    completion({200, 0, {}, user_json(bad_access_token).dump()});
                }
                else {
                    UnitTestTransport::send_request_to_server(request, std::move(completion));
                }
            }
        };

        config.transport = instance_of<transport>;
        TestSyncManager tsm(config);
        auto error = failed_log_in(tsm.app());
        CHECK(error.reason() == std::string("jwt missing parts"));
        CHECK(error.code_string() == "BadToken");
        CHECK(error.is_json_error());
        CHECK(error.code() == ErrorCodes::BadToken);
    }

    SECTION("login_anonynous multiple users") {
        UnitTestTransport::access_token = good_access_token;
        config.base_path = util::make_temp_dir();
        config.should_teardown_test_directory = false;
        TestSyncManager tsm(config);
        auto app = tsm.app();

        auto user1 = log_in(app);
        auto user2 = log_in(app, AppCredentials::anonymous(false));
        CHECK(user1 != user2);
    }
}

TEST_CASE("app: UserAPIKeyProviderClient unit_tests", "[sync][app][user][api key]") {
    TestSyncManager sync_manager(get_config(), {});
    auto app = sync_manager.app();
    auto client = app->provider_client<App::UserAPIKeyProviderClient>();

    std::shared_ptr<SyncUser> logged_in_user =
        app->sync_manager()->get_user("userid", good_access_token, good_access_token, dummy_device_id);
    bool processed = false;
    ObjectId obj_id(UnitTestTransport::api_key_id.c_str());

    SECTION("create api key") {
        client.create_api_key(UnitTestTransport::api_key_name, logged_in_user,
                              [&](App::UserAPIKey user_api_key, Optional<AppError> error) {
                                  REQUIRE_FALSE(error);
                                  CHECK(user_api_key.disabled == false);
                                  CHECK(user_api_key.id.to_string() == UnitTestTransport::api_key_id);
                                  CHECK(user_api_key.key == UnitTestTransport::api_key);
                                  CHECK(user_api_key.name == UnitTestTransport::api_key_name);
                              });
    }

    SECTION("fetch api key") {
        client.fetch_api_key(obj_id, logged_in_user, [&](App::UserAPIKey user_api_key, Optional<AppError> error) {
            REQUIRE_FALSE(error);
            CHECK(user_api_key.disabled == false);
            CHECK(user_api_key.id.to_string() == UnitTestTransport::api_key_id);
            CHECK(user_api_key.name == UnitTestTransport::api_key_name);
        });
    }

    SECTION("fetch api keys") {
        client.fetch_api_keys(logged_in_user,
                              [&](std::vector<App::UserAPIKey> user_api_keys, Optional<AppError> error) {
                                  REQUIRE_FALSE(error);
                                  CHECK(user_api_keys.size() == 2);
                                  for (auto user_api_key : user_api_keys) {
                                      CHECK(user_api_key.disabled == false);
                                      CHECK(user_api_key.id.to_string() == UnitTestTransport::api_key_id);
                                      CHECK(user_api_key.name == UnitTestTransport::api_key_name);
                                  }
                                  processed = true;
                              });
        CHECK(processed);
    }
}


TEST_CASE("app: user_semantics", "[sync][app][user]") {
    TestSyncManager tsm(get_config(), {});
    auto app = tsm.app();

    const auto login_user_email_pass = [=] {
        return log_in(app, AppCredentials::username_password("bob", "thompson"));
    };
    const auto login_user_anonymous = [=] {
        return log_in(app, AppCredentials::anonymous());
    };

    CHECK(!app->current_user());

    int event_processed = 0;
    auto token = app->subscribe([&event_processed](auto&) {
        event_processed++;
    });

    SECTION("current user is populated") {
        const auto user1 = login_user_anonymous();
        CHECK(app->current_user()->identity() == user1->identity());
        CHECK(event_processed == 1);
    }

    SECTION("current user is updated on login") {
        const auto user1 = login_user_anonymous();
        CHECK(app->current_user()->identity() == user1->identity());
        const auto user2 = login_user_email_pass();
        CHECK(app->current_user()->identity() == user2->identity());
        CHECK(user1->identity() != user2->identity());
        CHECK(event_processed == 2);
    }

    SECTION("current user is updated to last used user on logout") {
        const auto user1 = login_user_anonymous();
        CHECK(app->current_user()->identity() == user1->identity());
        CHECK(app->all_users()[0]->state() == SyncUser::State::LoggedIn);

        const auto user2 = login_user_email_pass();
        CHECK(app->all_users()[0]->state() == SyncUser::State::LoggedIn);
        CHECK(app->all_users()[1]->state() == SyncUser::State::LoggedIn);
        CHECK(app->current_user()->identity() == user2->identity());
        CHECK(user1 != user2);

        // should reuse existing session
        const auto user3 = login_user_anonymous();
        CHECK(user3 == user1);

        auto user_events_processed = 0;
        auto _ = user3->subscribe([&user_events_processed](auto&) {
            user_events_processed++;
        });

        app->log_out([](auto) {});
        CHECK(user_events_processed == 1);

        CHECK(app->current_user()->identity() == user2->identity());

        CHECK(app->all_users().size() == 1);
        CHECK(app->all_users()[0]->state() == SyncUser::State::LoggedIn);

        CHECK(event_processed == 4);
    }

    SECTION("anon users are removed on logout") {
        const auto user1 = login_user_anonymous();
        CHECK(app->current_user()->identity() == user1->identity());
        CHECK(app->all_users()[0]->state() == SyncUser::State::LoggedIn);

        const auto user2 = login_user_anonymous();
        CHECK(app->all_users()[0]->state() == SyncUser::State::LoggedIn);
        CHECK(app->all_users().size() == 1);
        CHECK(app->current_user()->identity() == user2->identity());
        CHECK(user1->identity() == user2->identity());

        app->log_out([](auto) {});
        CHECK(app->all_users().size() == 0);

        CHECK(event_processed == 3);
    }

    SECTION("logout user") {
        auto user1 = login_user_email_pass();
        auto user2 = login_user_anonymous();

        // Anonymous users are special
        app->log_out(user2, [](Optional<AppError> error) {
            REQUIRE_FALSE(error);
        });
        CHECK(user2->state() == SyncUser::State::Removed);

        // Other users can be LoggedOut
        app->log_out(user1, [](Optional<AppError> error) {
            REQUIRE_FALSE(error);
        });
        CHECK(user1->state() == SyncUser::State::LoggedOut);

        // Logging out already logged out users, does nothing
        app->log_out(user1, [](Optional<AppError> error) {
            REQUIRE_FALSE(error);
        });
        CHECK(user1->state() == SyncUser::State::LoggedOut);

        app->log_out(user2, [](Optional<AppError> error) {
            REQUIRE_FALSE(error);
        });
        CHECK(user2->state() == SyncUser::State::Removed);

        CHECK(event_processed == 4);
    }

    SECTION("unsubscribed observers no longer process events") {
        app->unsubscribe(token);

        const auto user1 = login_user_anonymous();
        CHECK(app->current_user()->identity() == user1->identity());
        CHECK(app->all_users()[0]->state() == SyncUser::State::LoggedIn);

        const auto user2 = login_user_anonymous();
        CHECK(app->all_users()[0]->state() == SyncUser::State::LoggedIn);
        CHECK(app->all_users().size() == 1);
        CHECK(app->current_user()->identity() == user2->identity());
        CHECK(user1->identity() == user2->identity());

        app->log_out([](auto) {});
        CHECK(app->all_users().size() == 0);

        CHECK(event_processed == 0);
    }
}

struct ErrorCheckingTransport : public GenericNetworkTransport {
    ErrorCheckingTransport(Response* r)
        : m_response(r)
    {
    }
    void send_request_to_server(const Request& request,
                                util::UniqueFunction<void(const Response&)>&& completion) override
    {
        // Make sure to return a valid location response
        if (request.url.find("/location") != std::string::npos) {
            completion(Response{200,
                                0,
                                {{"content-type", "application/json"}},
                                "{\"deployment_model\":\"GLOBAL\",\"location\":\"US-VA\",\"hostname\":"
                                "\"http://somewhere.mongodb.com\",\"ws_hostname\":\"ws://somewhere.mongodb.com\"}"});
            return;
        }

        completion(Response(*m_response));
    }

private:
    Response* m_response;
};

TEST_CASE("app: response error handling", "[sync][app]") {
    std::string response_body = nlohmann::json({{"access_token", good_access_token},
                                                {"refresh_token", good_access_token},
                                                {"user_id", "Brown Bear"},
                                                {"device_id", "Panda Bear"}})
                                    .dump();

    Response response{200, 0, {{"Content-Type", "text/plain"}}, response_body};

    TestSyncManager tsm(get_config(std::make_shared<ErrorCheckingTransport>(&response)));
    auto app = tsm.app();

    SECTION("http 404") {
        response.http_status_code = 404;
        auto error = failed_log_in(app);
        CHECK(!error.is_json_error());
        CHECK(!error.is_custom_error());
        CHECK(!error.is_service_error());
        CHECK(error.is_http_error());
        CHECK(*error.additional_status_code == 404);
        CHECK(error.reason().find(std::string("http error code considered fatal")) != std::string::npos);
    }
    SECTION("http 500") {
        response.http_status_code = 500;
        auto error = failed_log_in(app);
        CHECK(!error.is_json_error());
        CHECK(!error.is_custom_error());
        CHECK(!error.is_service_error());
        CHECK(error.is_http_error());
        CHECK(*error.additional_status_code == 500);
        CHECK(error.reason().find(std::string("http error code considered fatal")) != std::string::npos);
        CHECK(error.link_to_server_logs.empty());
    }

    SECTION("custom error code") {
        response.custom_status_code = 42;
        response.body = "Custom error message";
        auto error = failed_log_in(app);
        CHECK(!error.is_http_error());
        CHECK(!error.is_json_error());
        CHECK(!error.is_service_error());
        CHECK(error.is_custom_error());
        CHECK(*error.additional_status_code == 42);
        CHECK(error.reason() == std::string("Custom error message"));
        CHECK(error.link_to_server_logs.empty());
    }

    SECTION("session error code") {
        response.headers = HttpHeaders{{"Content-Type", "application/json"}};
        response.http_status_code = 400;
        response.body = nlohmann::json({{"error_code", "MongoDBError"},
                                        {"error", "a fake MongoDB error message!"},
                                        {"access_token", good_access_token},
                                        {"refresh_token", good_access_token},
                                        {"user_id", "Brown Bear"},
                                        {"device_id", "Panda Bear"},
                                        {"link", "http://...whatever the server passes us"}})
                            .dump();
        auto error = failed_log_in(app);
        CHECK(!error.is_http_error());
        CHECK(!error.is_json_error());
        CHECK(!error.is_custom_error());
        CHECK(error.is_service_error());
        CHECK(error.code() == ErrorCodes::MongoDBError);
        CHECK(error.reason() == std::string("a fake MongoDB error message!"));
        CHECK(error.link_to_server_logs == std::string("http://...whatever the server passes us"));
    }

    SECTION("json error code") {
        response.body = "this: is not{} a valid json body!";
        auto error = failed_log_in(app);
        CHECK(!error.is_http_error());
        CHECK(error.is_json_error());
        CHECK(!error.is_custom_error());
        CHECK(!error.is_service_error());
        CHECK(error.code() == ErrorCodes::MalformedJson);
        CHECK(error.reason() ==
              std::string("[json.exception.parse_error.101] parse error at line 1, column 2: syntax error "
                          "while parsing value - invalid literal; last read: 'th'"));
        CHECK(error.code_string() == "MalformedJson");
    }
}

TEST_CASE("app: switch user", "[sync][app][user]") {
    TestSyncManager tsm(get_config(), {});
    auto app = tsm.app();

    bool processed = false;

    SECTION("switch user expect success") {
        CHECK(app->sync_manager()->all_users().size() == 0);

        // Log in user 1
        auto user_a = log_in(app, AppCredentials::username_password("test@10gen.com", "password"));
        CHECK(app->sync_manager()->get_current_user() == user_a);

        // Log in user 2
        auto user_b = log_in(app, AppCredentials::username_password("test2@10gen.com", "password"));
        CHECK(app->sync_manager()->get_current_user() == user_b);

        CHECK(app->sync_manager()->all_users().size() == 2);

        auto user1 = app->switch_user(user_a);
        CHECK(user1 == user_a);

        CHECK(app->sync_manager()->get_current_user() == user_a);

        auto user2 = app->switch_user(user_b);
        CHECK(user2 == user_b);

        CHECK(app->sync_manager()->get_current_user() == user_b);
        processed = true;
        CHECK(processed);
    }

    SECTION("cannot switch to a logged out but not removed user") {
        CHECK(app->sync_manager()->all_users().size() == 0);

        // Log in user 1
        auto user_a = log_in(app, AppCredentials::username_password("test@10gen.com", "password"));
        CHECK(app->sync_manager()->get_current_user() == user_a);

        app->log_out([&](Optional<AppError> error) {
            REQUIRE_FALSE(error);
        });

        CHECK(app->sync_manager()->get_current_user() == nullptr);
        CHECK(user_a->state() == SyncUser::State::LoggedOut);

        // Log in user 2
        auto user_b = log_in(app, AppCredentials::username_password("test2@10gen.com", "password"));
        CHECK(app->sync_manager()->get_current_user() == user_b);
        CHECK(app->sync_manager()->all_users().size() == 2);

        REQUIRE_THROWS_AS(app->switch_user(user_a), AppError);
        CHECK(app->sync_manager()->get_current_user() == user_b);
    }
}

TEST_CASE("app: remove anonymous user", "[sync][app][user]") {
    TestSyncManager tsm(get_config(), {});
    auto app = tsm.app();

    SECTION("remove user expect success") {
        CHECK(app->sync_manager()->all_users().size() == 0);

        // Log in user 1
        auto user_a = log_in(app);
        CHECK(user_a->state() == SyncUser::State::LoggedIn);

        app->log_out(user_a, [&](Optional<AppError> error) {
            REQUIRE_FALSE(error);
            // a logged out anon user will be marked as Removed, not LoggedOut
            CHECK(user_a->state() == SyncUser::State::Removed);
        });
        CHECK(app->sync_manager()->all_users().empty());

        app->remove_user(user_a, [&](Optional<AppError> error) {
            CHECK(error->reason() == "User has already been removed");
            CHECK(app->sync_manager()->all_users().size() == 0);
        });

        // Log in user 2
        auto user_b = log_in(app);
        CHECK(app->sync_manager()->get_current_user() == user_b);
        CHECK(user_b->state() == SyncUser::State::LoggedIn);
        CHECK(app->sync_manager()->all_users().size() == 1);

        app->remove_user(user_b, [&](Optional<AppError> error) {
            REQUIRE_FALSE(error);
            CHECK(app->sync_manager()->all_users().size() == 0);
        });

        CHECK(app->sync_manager()->get_current_user() == nullptr);

        // check both handles are no longer valid
        CHECK(user_a->state() == SyncUser::State::Removed);
        CHECK(user_b->state() == SyncUser::State::Removed);
    }
}

TEST_CASE("app: remove user with credentials", "[sync][app][user]") {
    TestSyncManager tsm(get_config(), {});
    auto app = tsm.app();

    SECTION("log in, log out and remove") {
        CHECK(app->sync_manager()->all_users().size() == 0);
        CHECK(app->sync_manager()->get_current_user() == nullptr);

        auto user = log_in(app, AppCredentials::username_password("email", "pass"));

        CHECK(user->state() == SyncUser::State::LoggedIn);

        app->log_out(user, [&](Optional<AppError> error) {
            REQUIRE_FALSE(error);
        });

        CHECK(user->state() == SyncUser::State::LoggedOut);

        app->remove_user(user, [&](Optional<AppError> error) {
            REQUIRE_FALSE(error);
        });
        CHECK(app->sync_manager()->all_users().size() == 0);

        Optional<AppError> error;
        app->remove_user(user, [&](Optional<AppError> err) {
            error = err;
        });
        CHECK(error->code() > 0);
        CHECK(app->sync_manager()->all_users().size() == 0);
        CHECK(user->state() == SyncUser::State::Removed);
    }
}

TEST_CASE("app: link_user", "[sync][app][user]") {
    TestSyncManager tsm(get_config(), {});
    auto app = tsm.app();

    auto email = util::format("realm_tests_do_autoverify%1@%2.com", random_string(10), random_string(10));
    auto password = random_string(10);

    auto custom_credentials = AppCredentials::facebook("a_token");
    auto email_pass_credentials = AppCredentials::username_password(email, password);

    auto sync_user = log_in(app, email_pass_credentials);
    REQUIRE(sync_user->identities().size() == 2);
    CHECK(sync_user->identities()[0].provider_type == IdentityProviderUsernamePassword);

    SECTION("successful link") {
        bool processed = false;
        app->link_user(sync_user, custom_credentials, [&](std::shared_ptr<SyncUser> user, Optional<AppError> error) {
            REQUIRE_FALSE(error);
            REQUIRE(user);
            CHECK(user->identity() == sync_user->identity());
            processed = true;
        });
        CHECK(processed);
    }

    SECTION("link_user should fail when logged out") {
        app->log_out([&](Optional<AppError> error) {
            REQUIRE_FALSE(error);
        });

        bool processed = false;
        app->link_user(sync_user, custom_credentials, [&](std::shared_ptr<SyncUser> user, Optional<AppError> error) {
            CHECK(error->reason() == "The specified user is not logged in.");
            CHECK(!user);
            processed = true;
        });
        CHECK(processed);
    }
}

TEST_CASE("app: auth providers", "[sync][app][user]") {
    SECTION("auth providers facebook") {
        auto credentials = AppCredentials::facebook("a_token");
        CHECK(credentials.provider() == AuthProvider::FACEBOOK);
        CHECK(credentials.provider_as_string() == IdentityProviderFacebook);
        CHECK(credentials.serialize_as_bson() ==
              bson::BsonDocument{{"provider", "oauth2-facebook"}, {"accessToken", "a_token"}});
    }

    SECTION("auth providers anonymous") {
        auto credentials = AppCredentials::anonymous();
        CHECK(credentials.provider() == AuthProvider::ANONYMOUS);
        CHECK(credentials.provider_as_string() == IdentityProviderAnonymous);
        CHECK(credentials.serialize_as_bson() == bson::BsonDocument{{"provider", "anon-user"}});
    }

    SECTION("auth providers anonymous no reuse") {
        auto credentials = AppCredentials::anonymous(false);
        CHECK(credentials.provider() == AuthProvider::ANONYMOUS_NO_REUSE);
        CHECK(credentials.provider_as_string() == IdentityProviderAnonymous);
        CHECK(credentials.serialize_as_bson() == bson::BsonDocument{{"provider", "anon-user"}});
    }

    SECTION("auth providers google authCode") {
        auto credentials = AppCredentials::google(AuthCode("a_token"));
        CHECK(credentials.provider() == AuthProvider::GOOGLE);
        CHECK(credentials.provider_as_string() == IdentityProviderGoogle);
        CHECK(credentials.serialize_as_bson() ==
              bson::BsonDocument{{"provider", "oauth2-google"}, {"authCode", "a_token"}});
    }

    SECTION("auth providers google idToken") {
        auto credentials = AppCredentials::google(IdToken("a_token"));
        CHECK(credentials.provider() == AuthProvider::GOOGLE);
        CHECK(credentials.provider_as_string() == IdentityProviderGoogle);
        CHECK(credentials.serialize_as_bson() ==
              bson::BsonDocument{{"provider", "oauth2-google"}, {"id_token", "a_token"}});
    }

    SECTION("auth providers apple") {
        auto credentials = AppCredentials::apple("a_token");
        CHECK(credentials.provider() == AuthProvider::APPLE);
        CHECK(credentials.provider_as_string() == IdentityProviderApple);
        CHECK(credentials.serialize_as_bson() ==
              bson::BsonDocument{{"provider", "oauth2-apple"}, {"id_token", "a_token"}});
    }

    SECTION("auth providers custom") {
        auto credentials = AppCredentials::custom("a_token");
        CHECK(credentials.provider() == AuthProvider::CUSTOM);
        CHECK(credentials.provider_as_string() == IdentityProviderCustom);
        CHECK(credentials.serialize_as_bson() ==
              bson::BsonDocument{{"provider", "custom-token"}, {"token", "a_token"}});
    }

    SECTION("auth providers username password") {
        auto credentials = AppCredentials::username_password("user", "pass");
        CHECK(credentials.provider() == AuthProvider::USERNAME_PASSWORD);
        CHECK(credentials.provider_as_string() == IdentityProviderUsernamePassword);
        CHECK(credentials.serialize_as_bson() ==
              bson::BsonDocument{{"provider", "local-userpass"}, {"username", "user"}, {"password", "pass"}});
    }

    SECTION("auth providers function") {
        bson::BsonDocument function_params{{"name", "mongo"}};
        auto credentials = AppCredentials::function(function_params);
        CHECK(credentials.provider() == AuthProvider::FUNCTION);
        CHECK(credentials.provider_as_string() == IdentityProviderFunction);
        CHECK(credentials.serialize_as_bson() == bson::BsonDocument{{"name", "mongo"}});
    }

    SECTION("auth providers api key") {
        auto credentials = AppCredentials::api_key("a key");
        CHECK(credentials.provider() == AuthProvider::API_KEY);
        CHECK(credentials.provider_as_string() == IdentityProviderAPIKey);
        CHECK(credentials.serialize_as_bson() == bson::BsonDocument{{"provider", "api-key"}, {"key", "a key"}});
        CHECK(enum_from_provider_type(provider_type_from_enum(AuthProvider::API_KEY)) == AuthProvider::API_KEY);
    }
}

TEST_CASE("app: refresh access token unit tests", "[sync][app][user][token]") {
    auto setup_user = [](std::shared_ptr<App> app) {
        if (app->sync_manager()->get_current_user()) {
            return;
        }
        app->sync_manager()->get_user("a_user_id", good_access_token, good_access_token, dummy_device_id);
    };

    SECTION("refresh custom data happy path") {
        static bool session_route_hit = false;

        struct transport : UnitTestTransport {
            void send_request_to_server(const Request& request,
                                        util::UniqueFunction<void(const Response&)>&& completion) override
            {
                if (request.url.find("/session") != std::string::npos) {
                    session_route_hit = true;
                    nlohmann::json json{{"access_token", good_access_token}};
                    completion({200, 0, {}, json.dump()});
                }
                else {
                    UnitTestTransport::send_request_to_server(request, std::move(completion));
                }
            }
        };

        TestSyncManager sync_manager(get_config(instance_of<transport>));
        auto app = sync_manager.app();
        setup_user(app);

        bool processed = false;
        app->refresh_custom_data(app->sync_manager()->get_current_user(), [&](const Optional<AppError>& error) {
            REQUIRE_FALSE(error);
            CHECK(session_route_hit);
            processed = true;
        });
        CHECK(processed);
    }

    SECTION("refresh custom data sad path") {
        static bool session_route_hit = false;

        struct transport : UnitTestTransport {
            void send_request_to_server(const Request& request,
                                        util::UniqueFunction<void(const Response&)>&& completion) override
            {
                if (request.url.find("/session") != std::string::npos) {
                    session_route_hit = true;
                    nlohmann::json json{{"access_token", bad_access_token}};
                    completion({200, 0, {}, json.dump()});
                }
                else {
                    UnitTestTransport::send_request_to_server(request, std::move(completion));
                }
            }
        };

        TestSyncManager sync_manager(get_config(instance_of<transport>));
        auto app = sync_manager.app();
        setup_user(app);

        bool processed = false;
        app->refresh_custom_data(app->sync_manager()->get_current_user(), [&](const Optional<AppError>& error) {
            CHECK(error->reason() == "jwt missing parts");
            CHECK(error->code() == ErrorCodes::BadToken);
            CHECK(session_route_hit);
            processed = true;
        });
        CHECK(processed);
    }

    SECTION("refresh token ensure flow is correct") {
        /*
         Expected flow:
         Login - this gets access and refresh tokens
         Get profile - throw back a 401 error
         Refresh token - get a new token for the user
         Get profile - get the profile with the new token
         */

        struct transport : GenericNetworkTransport {
            bool login_hit = false;
            bool get_profile_1_hit = false;
            bool get_profile_2_hit = false;
            bool refresh_hit = false;

            void send_request_to_server(const Request& request,
                                        util::UniqueFunction<void(const Response&)>&& completion) override
            {
                if (request.url.find("/login") != std::string::npos) {
                    login_hit = true;
                    completion({200, 0, {}, user_json(good_access_token).dump()});
                }
                else if (request.url.find("/profile") != std::string::npos) {
                    CHECK(login_hit);

                    auto item = AppUtils::find_header("Authorization", request.headers);
                    CHECK(item);
                    auto access_token = item->second;
                    // simulated bad token request
                    if (access_token.find(good_access_token2) != std::string::npos) {
                        CHECK(login_hit);
                        CHECK(get_profile_1_hit);
                        CHECK(refresh_hit);

                        get_profile_2_hit = true;

                        completion({200, 0, {}, user_profile_json().dump()});
                    }
                    else if (access_token.find(good_access_token) != std::string::npos) {
                        CHECK(!get_profile_2_hit);
                        get_profile_1_hit = true;

                        completion({401, 0, {}});
                    }
                }
                else if (request.url.find("/session") != std::string::npos && request.method == HttpMethod::post) {
                    CHECK(login_hit);
                    CHECK(get_profile_1_hit);
                    CHECK(!get_profile_2_hit);
                    refresh_hit = true;

                    nlohmann::json json{{"access_token", good_access_token2}};
                    completion({200, 0, {}, json.dump()});
                }
                else if (request.url.find("/location") != std::string::npos) {
                    CHECK(request.method == HttpMethod::get);
                    completion({200,
                                0,
                                {},
                                "{\"deployment_model\":\"GLOBAL\",\"location\":\"US-VA\",\"hostname\":"
                                "\"http://localhost:9090\",\"ws_hostname\":\"ws://localhost:9090\"}"});
                }
            }
        };

        TestSyncManager sync_manager(get_config(instance_of<transport>));
        auto app = sync_manager.app();
        setup_user(app);
        REQUIRE(log_in(app));
    }
}

namespace {
class AsyncMockNetworkTransport {
public:
    AsyncMockNetworkTransport()
        : transport_thread(&AsyncMockNetworkTransport::worker_routine, this)
    {
    }

    void add_work_item(Response&& response, util::UniqueFunction<void(const Response&)>&& completion)
    {
        std::lock_guard<std::mutex> lk(transport_work_mutex);
        transport_work.push_front(ResponseWorkItem{std::move(response), std::move(completion)});
        transport_work_cond.notify_one();
    }

    void add_work_item(util::UniqueFunction<void()> cb)
    {
        std::lock_guard<std::mutex> lk(transport_work_mutex);
        transport_work.push_front(std::move(cb));
        transport_work_cond.notify_one();
    }

    void mark_complete()
    {
        std::unique_lock<std::mutex> lk(transport_work_mutex);
        test_complete = true;
        transport_work_cond.notify_one();
        lk.unlock();
        transport_thread.join();
    }

private:
    struct ResponseWorkItem {
        Response response;
        util::UniqueFunction<void(const Response&)> completion;
    };

    void worker_routine()
    {
        std::unique_lock<std::mutex> lk(transport_work_mutex);
        for (;;) {
            transport_work_cond.wait(lk, [&] {
                return test_complete || !transport_work.empty();
            });

            if (!transport_work.empty()) {
                auto work_item = std::move(transport_work.back());
                transport_work.pop_back();
                lk.unlock();

                mpark::visit(util::overload{[](ResponseWorkItem& work_item) {
                                                work_item.completion(std::move(work_item.response));
                                            },
                                            [](util::UniqueFunction<void()>& cb) {
                                                cb();
                                            }},
                             work_item);

                lk.lock();
                continue;
            }

            if (test_complete) {
                return;
            }
        }
    }

    std::mutex transport_work_mutex;
    std::condition_variable transport_work_cond;
    bool test_complete = false;
    std::list<mpark::variant<ResponseWorkItem, util::UniqueFunction<void()>>> transport_work;
    JoiningThread transport_thread;
};

} // namespace

TEST_CASE("app: app destroyed during token refresh", "[sync][app][user][token]") {
    AsyncMockNetworkTransport mock_transport_worker;
    enum class TestState { unknown, location, login, profile_1, profile_2, refresh_1, refresh_2, refresh_3 };
    TestingStateMachine<TestState> state(TestState::unknown);
    struct transport : public GenericNetworkTransport {
        transport(AsyncMockNetworkTransport& worker, TestingStateMachine<TestState>& state)
            : mock_transport_worker(worker)
            , state(state)
        {
        }

        void send_request_to_server(const Request& request,
                                    util::UniqueFunction<void(const Response&)>&& completion) override
        {
            if (request.url.find("/login") != std::string::npos) {
                CHECK(state.get() == TestState::location);
                state.advance_to(TestState::login);
                mock_transport_worker.add_work_item(
                    Response{200, 0, {}, user_json(encode_fake_jwt("access token 1")).dump()}, std::move(completion));
            }
            else if (request.url.find("/profile") != std::string::npos) {
                // simulated bad token request
                auto cur_state = state.get();
                CHECK((cur_state == TestState::refresh_1 || cur_state == TestState::login));
                if (cur_state == TestState::refresh_1) {
                    state.advance_to(TestState::profile_2);
                    mock_transport_worker.add_work_item(Response{200, 0, {}, user_profile_json().dump()},
                                                        std::move(completion));
                }
                else if (cur_state == TestState::login) {
                    state.advance_to(TestState::profile_1);
                    mock_transport_worker.add_work_item(Response{401, 0, {}}, std::move(completion));
                }
            }
            else if (request.url.find("/session") != std::string::npos && request.method == HttpMethod::post) {
                if (state.get() == TestState::profile_1) {
                    state.advance_to(TestState::refresh_1);
                    nlohmann::json json{{"access_token", encode_fake_jwt("access token 1")}};
                    mock_transport_worker.add_work_item(Response{200, 0, {}, json.dump()}, std::move(completion));
                }
                else if (state.get() == TestState::profile_2) {
                    state.advance_to(TestState::refresh_2);
                    mock_transport_worker.add_work_item(Response{200, 0, {}, "{\"error\":\"too bad, buddy!\"}"},
                                                        std::move(completion));
                }
                else {
                    CHECK(state.get() == TestState::refresh_2);
                    state.advance_to(TestState::refresh_3);
                    nlohmann::json json{{"access_token", encode_fake_jwt("access token 2")}};
                    mock_transport_worker.add_work_item(Response{200, 0, {}, json.dump()}, std::move(completion));
                }
            }
            else if (request.url.find("/location") != std::string::npos) {
                CHECK(request.method == HttpMethod::get);
                CHECK(state.get() == TestState::unknown);
                state.advance_to(TestState::location);
                mock_transport_worker.add_work_item(
                    Response{200,
                             0,
                             {},
                             "{\"deployment_model\":\"GLOBAL\",\"location\":\"US-VA\",\"hostname\":"
                             "\"http://localhost:9090\",\"ws_hostname\":\"ws://localhost:9090\"}"},
                    std::move(completion));
            }
        }

        AsyncMockNetworkTransport& mock_transport_worker;
        TestingStateMachine<TestState>& state;
    };
    TestSyncManager sync_manager(get_config(std::make_shared<transport>(mock_transport_worker, state)));
    auto app = sync_manager.app();

    {
        auto [cur_user_promise, cur_user_future] = util::make_promise_future<std::shared_ptr<SyncUser>>();
        app->log_in_with_credentials(AppCredentials::anonymous(),
                                     [promise = std::move(cur_user_promise)](std::shared_ptr<SyncUser> user,
                                                                             util::Optional<AppError> error) mutable {
                                         REQUIRE_FALSE(error);
                                         promise.emplace_value(std::move(user));
                                     });

        auto cur_user = std::move(cur_user_future).get();
        CHECK(cur_user);

        SyncTestFile config(app->current_user(), bson::Bson("foo"));
        // Ignore websocket errors, since sometimes a websocket connection gets started during the test
        config.sync_config->error_handler = [](std::shared_ptr<SyncSession> session, SyncError error) mutable {
            // Ignore these errors, since there's not really an app out there...
            // Primarily make sure we don't crash unexpectedly
            std::vector<const char*> expected_errors = {"Bad WebSocket", "Connection Failed", "user has been removed",
                                                        "Connection refused", "The user is not logged in"};
            auto expected =
                std::find_if(expected_errors.begin(), expected_errors.end(), [error](const char* err_msg) {
                    return error.status.reason().find(err_msg) != std::string::npos;
                });
            if (expected != expected_errors.end()) {
                util::format(std::cerr,
                             "An expected possible WebSocket error was caught during test: 'app destroyed during "
                             "token refresh': '%1' for '%2'",
                             error.status, session->path());
            }
            else {
                std::string err_msg(util::format("An unexpected sync error was caught during test: 'app destroyed "
                                                 "during token refresh': '%1' for '%2'",
                                                 error.status, session->path()));
                std::cerr << err_msg << std::endl;
                throw std::runtime_error(err_msg);
            }
        };
        auto r = Realm::get_shared_realm(config);
        auto session = r->sync_session();
        mock_transport_worker.add_work_item([session] {
            session->initiate_access_token_refresh();
        });
    }
    for (const auto& user : app->all_users()) {
        user->log_out();
    }

    timed_wait_for([&] {
        return !app->sync_manager()->has_existing_sessions();
    });

    mock_transport_worker.mark_complete();
}

TEST_CASE("app: metadata is persisted between sessions", "[sync][app][metadata]") {
    const auto orig_hostname = "proto://host:1234";
    const auto orig_ws_hostname = "wsproto://host:1234";

    struct LocalTransport : UnitTestTransport {
        void send_request_to_server(const Request& request,
                                    util::UniqueFunction<void(const Response&)>&& completion) override
        {
            if (request.url.find("/location") != std::string::npos) {
                CHECK(request.method == HttpMethod::get);
                completion({200,
                            0,
                            {},
                            nlohmann::json({{"deployment_model", "LOCAL"},
                                            {"location", "IE"},
                                            {"hostname", test_hostname},
                                            {"ws_hostname", test_ws_hostname}})
                                .dump()});
            }
            else if (request.url.find("functions/call") != std::string::npos) {
                REQUIRE(request.url.rfind(test_hostname, 0) != std::string::npos);
            }
            else {
                UnitTestTransport::send_request_to_server(request, std::move(completion));
            }
        }

        void set_hostname(std::string hostname, std::string ws_hostname)
        {
            test_hostname = hostname;
            test_ws_hostname = ws_hostname;
        }
        std::string test_hostname;
        std::string test_ws_hostname;
    };

    auto transport = std::make_shared<LocalTransport>();
    transport->set_hostname(orig_hostname, orig_ws_hostname);

    TestSyncManager::Config config = get_config(transport);
    config.base_path = util::make_temp_dir();
    config.should_teardown_test_directory = false;
<<<<<<< HEAD
=======
    config.metadata_mode = SyncManager::MetadataMode::NoEncryption;

>>>>>>> 1d689482
    {
        TestSyncManager sync_manager(config, {});
        auto app = sync_manager.app();

        // This is single threaded
        app->log_in_with_credentials(AppCredentials::anonymous(), [](auto, auto error) {
            REQUIRE_FALSE(error);
        });
        // Sync route is updated during first request
        REQUIRE(app->sync_manager()->sync_route());
        REQUIRE(app->sync_manager()->sync_route()->rfind(orig_ws_hostname, 0) != std::string::npos);
    }

    config.override_sync_route = false;
    config.should_teardown_test_directory = true;
    {
        TestSyncManager sync_manager(config);
        auto app = sync_manager.app();

        std::string base_url = sync_manager.sync_server().base_url();
        std::string ws_url = base_url;
        size_t uri_scheme_start = ws_url.find("http");
        if (uri_scheme_start == 0)
            ws_url.replace(uri_scheme_start, 4, "ws");

        transport->set_hostname(base_url, ws_url);

        REQUIRE(!app->sync_manager()->sync_route()); // sync route is null to force location update on sync startup

        app->call_function("function", {}, [](auto error, auto) {
            REQUIRE_FALSE(error);
        });

        REQUIRE(app->sync_manager()->sync_route()); // sync route is updated after operation
        REQUIRE(app->sync_manager()->sync_route()->rfind(ws_url, 0) != std::string::npos);
    }
}

TEST_CASE("app: make_streaming_request", "[sync][app][streaming]") {
    UnitTestTransport::access_token = good_access_token;

    constexpr uint64_t timeout_ms = 60000;
    auto config = get_config();
    config.app_config.default_request_timeout_ms = timeout_ms;
    TestSyncManager tsm(config);
    auto app = tsm.app();

    std::shared_ptr<SyncUser> user = log_in(app);

    using Headers = decltype(Request().headers);

    const auto url_prefix = "https://somewhere.mongodb.com/api/client/v2.0/app/app_id/functions/call?baas_request="sv;
    const auto get_request_args = [&](const Request& req) {
        REQUIRE(req.url.substr(0, url_prefix.size()) == url_prefix);
        auto args = req.url.substr(url_prefix.size());
        if (auto amp = args.find('&'); amp != std::string::npos) {
            args.resize(amp);
        }

        auto vec = util::base64_decode_to_vector(util::uri_percent_decode(args));
        REQUIRE(!!vec);
        auto parsed = bson::parse({vec->data(), vec->size()});
        REQUIRE(parsed.type() == bson::Bson::Type::Document);
        auto out = parsed.operator const bson::BsonDocument&();
        CHECK(out.size() == 3);
        return out;
    };

    const auto make_request = [&](std::shared_ptr<SyncUser> user, auto&&... args) {
        auto req = app->make_streaming_request(user, "func", bson::BsonArray{args...}, {"svc"});
        CHECK(req.method == HttpMethod::get);
        CHECK(req.body == "");
        CHECK(req.headers == Headers{{"Accept", "text/event-stream"}});
        CHECK(req.timeout_ms == timeout_ms);
        CHECK(req.uses_refresh_token == false);

        auto req_args = get_request_args(req);
        CHECK(req_args["name"] == "func");
        CHECK(req_args["service"] == "svc");
        CHECK(req_args["arguments"] == bson::BsonArray{args...});

        return req;
    };

    SECTION("no args") {
        auto req = make_request(nullptr);
        CHECK(req.url.find('&') == std::string::npos);
    }
    SECTION("args") {
        auto req = make_request(nullptr, "arg1", "arg2");
        CHECK(req.url.find('&') == std::string::npos);
    }
    SECTION("percent encoding") {
        // These force the base64 encoding to have + and / bytes and = padding, all of which are uri encoded.
        auto req = make_request(nullptr, ">>>>>?????");

        CHECK(req.url.find('&') == std::string::npos);
        CHECK(req.url.find("%2B") != std::string::npos);   // + (from >)
        CHECK(req.url.find("%2F") != std::string::npos);   // / (from ?)
        CHECK(req.url.find("%3D") != std::string::npos);   // = (tail padding)
        CHECK(req.url.rfind("%3D") == req.url.size() - 3); // = (tail padding)
    }
    SECTION("with user") {
        auto req = make_request(user, "arg1", "arg2");

        auto amp = req.url.find('&');
        REQUIRE(amp != std::string::npos);
        auto tail = req.url.substr(amp);
        REQUIRE(tail == ("&baas_at=" + user->access_token()));
    }
}

TEST_CASE("app: sync_user_profile unit tests", "[sync][app][user]") {
    SECTION("with empty map") {
        auto profile = SyncUserProfile(bson::BsonDocument());
        CHECK(profile.name() == util::none);
        CHECK(profile.email() == util::none);
        CHECK(profile.picture_url() == util::none);
        CHECK(profile.first_name() == util::none);
        CHECK(profile.last_name() == util::none);
        CHECK(profile.gender() == util::none);
        CHECK(profile.birthday() == util::none);
        CHECK(profile.min_age() == util::none);
        CHECK(profile.max_age() == util::none);
    }
    SECTION("with full map") {
        auto profile = SyncUserProfile(bson::BsonDocument({
            {"first_name", "Jan"},
            {"last_name", "Jaanson"},
            {"name", "Jan Jaanson"},
            {"email", "jan.jaanson@jaanson.com"},
            {"gender", "none"},
            {"birthday", "January 1, 1970"},
            {"min_age", "0"},
            {"max_age", "100"},
            {"picture_url", "some"},
        }));
        CHECK(profile.name() == "Jan Jaanson");
        CHECK(profile.email() == "jan.jaanson@jaanson.com");
        CHECK(profile.picture_url() == "some");
        CHECK(profile.first_name() == "Jan");
        CHECK(profile.last_name() == "Jaanson");
        CHECK(profile.gender() == "none");
        CHECK(profile.birthday() == "January 1, 1970");
        CHECK(profile.min_age() == "0");
        CHECK(profile.max_age() == "100");
    }
}

#if 0
TEST_CASE("app: app cannot get deallocated during log in", "[sync][app]") {
    AsyncMockNetworkTransport mock_transport_worker;
    enum class TestState { unknown, location, login, app_deallocated, profile };
    struct TestStateBundle {
        void advance_to(TestState new_state)
        {
            std::lock_guard<std::mutex> lk(mutex);
            state = new_state;
            cond.notify_one();
        }

        TestState get() const
        {
            std::lock_guard<std::mutex> lk(mutex);
            return state;
        }

        void wait_for(TestState new_state)
        {
            std::unique_lock<std::mutex> lk(mutex);
            cond.wait(lk, [&] {
                return state == new_state;
            });
        }

        mutable std::mutex mutex;
        std::condition_variable cond;

        TestState state = TestState::unknown;
    } state;
    struct transport : public GenericNetworkTransport {
        transport(AsyncMockNetworkTransport& worker, TestStateBundle& state)
            : mock_transport_worker(worker)
            , state(state)
        {
        }

        void send_request_to_server(const Request& request, util::UniqueFunction<void(const Response&)>&& completion) override
        {
            if (request.url.find("/login") != std::string::npos) {
                state.advance_to(TestState::login);
                state.wait_for(TestState::app_deallocated);
                mock_transport_worker.add_work_item(
                    Response{200, 0, {}, user_json(encode_fake_jwt("access token")).dump()},
                    std::move(completion));
            }
            else if (request.url.find("/profile") != std::string::npos) {
                state.advance_to(TestState::profile);
                mock_transport_worker.add_work_item(Response{200, 0, {}, user_profile_json().dump()},
                                                    std::move(completion));
            }
            else if (request.url.find("/location") != std::string::npos) {
                CHECK(request.method == HttpMethod::get);
                state.advance_to(TestState::location);
                mock_transport_worker.add_work_item(
                    Response{200,
                             0,
                             {},
                             "{\"deployment_model\":\"GLOBAL\",\"location\":\"US-VA\",\"hostname\":"
                             "\"http://localhost:9090\",\"ws_hostname\":\"ws://localhost:9090\"}"},
                    std::move(completion));
            }
        }

        AsyncMockNetworkTransport& mock_transport_worker;
        TestStateBundle& state;
    };

    auto [cur_user_promise, cur_user_future] = util::make_promise_future<std::shared_ptr<SyncUser>>();
    auto transporter = std::make_shared<transport>(mock_transport_worker, state);

    {
        TestSyncManager sync_manager(get_config(transporter));
        auto app = sync_manager.app();

        app->log_in_with_credentials(AppCredentials::anonymous(),
                                     [promise = std::move(cur_user_promise)](std::shared_ptr<SyncUser> user,
                                                                             util::Optional<AppError> error) mutable {
                                         REQUIRE_FALSE(error);
                                         promise.emplace_value(std::move(user));
                                     });
    }

    // At this point the test does not hold any reference to `app`.
    state.advance_to(TestState::app_deallocated);
    auto cur_user = std::move(cur_user_future).get();
    CHECK(cur_user);

    mock_transport_worker.mark_complete();
}
#endif

TEST_CASE("app: user logs out while profile is fetched", "[sync][app][user]") {
    AsyncMockNetworkTransport mock_transport_worker;
    enum class TestState { unknown, location, login, profile };
    struct TestStateBundle {
        void advance_to(TestState new_state)
        {
            std::lock_guard<std::mutex> lk(mutex);
            state = new_state;
            cond.notify_one();
        }

        TestState get() const
        {
            std::lock_guard<std::mutex> lk(mutex);
            return state;
        }

        void wait_for(TestState new_state)
        {
            std::unique_lock<std::mutex> lk(mutex);
            cond.wait(lk, [&] {
                return state == new_state;
            });
        }

        mutable std::mutex mutex;
        std::condition_variable cond;

        TestState state = TestState::unknown;
    } state;
    struct transport : public GenericNetworkTransport {
        transport(AsyncMockNetworkTransport& worker, TestStateBundle& state,
                  std::shared_ptr<SyncUser>& logged_in_user)
            : mock_transport_worker(worker)
            , state(state)
            , logged_in_user(logged_in_user)
        {
        }

        void send_request_to_server(const Request& request,
                                    util::UniqueFunction<void(const Response&)>&& completion) override
        {
            if (request.url.find("/login") != std::string::npos) {
                state.advance_to(TestState::login);
                mock_transport_worker.add_work_item(
                    Response{200, 0, {}, user_json(encode_fake_jwt("access token")).dump()}, std::move(completion));
            }
            else if (request.url.find("/profile") != std::string::npos) {
                logged_in_user->log_out();
                state.advance_to(TestState::profile);
                mock_transport_worker.add_work_item(Response{200, 0, {}, user_profile_json().dump()},
                                                    std::move(completion));
            }
            else if (request.url.find("/location") != std::string::npos) {
                CHECK(request.method == HttpMethod::get);
                state.advance_to(TestState::location);
                mock_transport_worker.add_work_item(
                    Response{200,
                             0,
                             {},
                             "{\"deployment_model\":\"GLOBAL\",\"location\":\"US-VA\",\"hostname\":"
                             "\"http://localhost:9090\",\"ws_hostname\":\"ws://localhost:9090\"}"},
                    std::move(completion));
            }
        }

        AsyncMockNetworkTransport& mock_transport_worker;
        TestStateBundle& state;
        std::shared_ptr<SyncUser>& logged_in_user;
    };

    std::shared_ptr<SyncUser> logged_in_user;
    auto transporter = std::make_shared<transport>(mock_transport_worker, state, logged_in_user);

    TestSyncManager sync_manager(get_config(transporter));
    auto app = sync_manager.app();

    logged_in_user = app->sync_manager()->get_user("userid", good_access_token, good_access_token, dummy_device_id);
    auto custom_credentials = AppCredentials::facebook("a_token");
    auto [cur_user_promise, cur_user_future] = util::make_promise_future<std::shared_ptr<SyncUser>>();

    app->link_user(logged_in_user, custom_credentials,
                   [promise = std::move(cur_user_promise)](std::shared_ptr<SyncUser> user,
                                                           util::Optional<AppError> error) mutable {
                       REQUIRE_FALSE(error);
                       promise.emplace_value(std::move(user));
                   });

    auto cur_user = std::move(cur_user_future).get();
    CHECK(state.get() == TestState::profile);
    CHECK(cur_user);
    CHECK(cur_user == logged_in_user);

    mock_transport_worker.mark_complete();
}

TEST_CASE("app: shared instances", "[sync][app]") {
    App::Config base_config;
    set_app_config_defaults(base_config, instance_of<UnitTestTransport>);

    SyncClientConfig sync_config;
    sync_config.metadata_mode = SyncClientConfig::MetadataMode::NoMetadata;
    sync_config.base_file_path = util::make_temp_dir() + random_string(10);
    util::try_make_dir(sync_config.base_file_path);

    auto config1 = base_config;
    config1.app_id = "app1";

    auto config2 = base_config;
    config2.app_id = "app1";
    config2.base_url = "https://realm.mongodb.com"; // equivalent to default_base_url

    auto config3 = base_config;
    config3.app_id = "app2";

    auto config4 = base_config;
    config4.app_id = "app2";
    config4.base_url = "http://localhost:9090";

    // should all point to same underlying app
    auto app1_1 = App::get_app(app::App::CacheMode::Enabled, config1, sync_config);
    auto app1_2 = App::get_app(app::App::CacheMode::Enabled, config1, sync_config);
    auto app1_3 = App::get_cached_app(config1.app_id, config1.base_url);
    auto app1_4 = App::get_app(app::App::CacheMode::Enabled, config2, sync_config);
    auto app1_5 = App::get_cached_app(config1.app_id);

    CHECK(app1_1 == app1_2);
    CHECK(app1_1 == app1_3);
    CHECK(app1_1 == app1_4);
    CHECK(app1_1 == app1_5);

    // config3 and config4 should point to different apps
    auto app2_1 = App::get_app(app::App::CacheMode::Enabled, config3, sync_config);
    auto app2_2 = App::get_cached_app(config3.app_id, config3.base_url);
    auto app2_3 = App::get_app(app::App::CacheMode::Enabled, config4, sync_config);
    auto app2_4 = App::get_cached_app(config3.app_id);
    auto app2_5 = App::get_cached_app(config4.app_id, "https://some.different.url");

    CHECK(app2_1 == app2_2);
    CHECK(app2_1 != app2_3);
    CHECK(app2_4 != nullptr);
    CHECK(app2_5 == nullptr);

    CHECK(app1_1 != app2_1);
    CHECK(app1_1 != app2_3);
    CHECK(app1_1 != app2_4);
}<|MERGE_RESOLUTION|>--- conflicted
+++ resolved
@@ -3924,7 +3924,7 @@
             redir_transport->reset("https://realm.mongodb.com");
 
             // First time through, base_url is empty; https://realm.mongodb.com is expected
-            auto app = app::App::get_uncached_app(app_config, sc_config);
+            auto app = app::App::get_app(app::App::CacheMode::Disabled, app_config, sc_config);
             // Location is not requested until first app services request
             CHECK(!redir_transport->location_requested);
             // Initial hostname and ws hostname use base url, but aren't used until location is updated
@@ -3942,7 +3942,7 @@
             app_config.base_url = "https://alternate.mongodb.com";
             redir_transport->reset("https://alternate.mongodb.com");
 
-            auto app = app::App::get_uncached_app(app_config, sc_config);
+            auto app = app::App::get_app(app::App::CacheMode::Disabled, app_config, sc_config);
             // Location is not requested until first app services request
             CHECK(!redir_transport->location_requested);
             // Initial hostname and ws hostname use base url, but aren't used until location is updated
@@ -3963,7 +3963,7 @@
             std::string expected_wsurl = "wss://realm.mongodb.com";
             redir_transport->reset(expected_url);
 
-            auto app = app::App::get_uncached_app(app_config, sc_config);
+            auto app = app::App::get_app(app::App::CacheMode::Disabled, app_config, sc_config);
             // Location is not requested until first app services request
             CHECK(!redir_transport->location_requested);
             // Initial hostname and ws hostname use base url, but aren't used until location is updated
@@ -3981,7 +3981,7 @@
             app_config.base_url = "https://some-other.mongodb.com";
             redir_transport->reset("https://some-other.mongodb.com", "http://redirect.mongodb.com");
 
-            auto app = app::App::get_uncached_app(app_config, sc_config);
+            auto app = app::App::get_app(app::App::CacheMode::Disabled, app_config, sc_config);
             // Location is not requested until first app services request
             CHECK(!redir_transport->location_requested);
             // Initial hostname and ws hostname use base url, but aren't used until location is updated
@@ -4003,7 +4003,7 @@
             app_config.base_url = "https://alternate.mongodb.com";
             redir_transport->reset("https://alternate.mongodb.com");
 
-            auto app = app::App::get_uncached_app(app_config, sc_config);
+            auto app = app::App::get_app(app::App::CacheMode::Disabled, app_config, sc_config);
             // Location is not requested until first app services request
             CHECK(!redir_transport->location_requested);
 
@@ -4044,7 +4044,7 @@
             app_config.base_url = "https://alternate.mongodb.com";
             redir_transport->reset("https://alternate.mongodb.com");
 
-            auto app = app::App::get_uncached_app(app_config, sc_config);
+            auto app = app::App::get_app(app::App::CacheMode::Disabled, app_config, sc_config);
             // Location is not requested until first app services request
             CHECK(!redir_transport->location_requested);
 
@@ -4073,7 +4073,7 @@
             app_config.base_url = "http://alternate.mongodb.com";
             redir_transport->reset("http://alternate.mongodb.com");
 
-            auto app = app::App::get_uncached_app(app_config, sc_config);
+            auto app = app::App::get_app(app::App::CacheMode::Disabled, app_config, sc_config);
             // Location is not requested until first app services request
             CHECK(!redir_transport->location_requested);
 
@@ -4129,7 +4129,7 @@
         {
             redir_transport->reset(init_url);
 
-            auto app = app::App::get_uncached_app(app_config, sc_config);
+            auto app = app::App::get_app(app::App::CacheMode::Disabled, app_config, sc_config);
             // At this point, the sync route is not set
             CHECK(!app->sync_manager()->sync_route());
 
@@ -4148,7 +4148,7 @@
 
             redir_transport->reset(init_url, redir_url);
 
-            auto app = app::App::get_uncached_app(app_config, sc_config);
+            auto app = app::App::get_app(app::App::CacheMode::Disabled, app_config, sc_config);
             // At this point, the sync route is not set
             CHECK(!app->sync_manager()->sync_route());
 
@@ -4187,7 +4187,7 @@
             redir_transport->reset(init_url, redir_url);
             redir_transport->location_returns_error = true;
 
-            auto app = app::App::get_uncached_app(app_config, sc_config);
+            auto app = app::App::get_app(app::App::CacheMode::Disabled, app_config, sc_config);
             // At this point, the sync route is not set
             CHECK(!app->sync_manager()->sync_route());
 
@@ -5718,11 +5718,8 @@
     TestSyncManager::Config config = get_config(transport);
     config.base_path = util::make_temp_dir();
     config.should_teardown_test_directory = false;
-<<<<<<< HEAD
-=======
     config.metadata_mode = SyncManager::MetadataMode::NoEncryption;
 
->>>>>>> 1d689482
     {
         TestSyncManager sync_manager(config, {});
         auto app = sync_manager.app();
