--- conflicted
+++ resolved
@@ -1777,7 +1777,6 @@
     }
 }
 
-<<<<<<< HEAD
 TEST_CASE("app: make distributable client file", "[sync][app]") {
     std::unique_ptr<GenericNetworkTransport> (*factory)() = [] {
         return std::unique_ptr<GenericNetworkTransport>(new IntTestTransport);
@@ -1899,55 +1898,6 @@
 }
 
 TEST_CASE("app: sync integration", "[sync][app]") {
-    std::unique_ptr<GenericNetworkTransport> (*factory)() = [] {
-        return std::unique_ptr<GenericNetworkTransport>(new IntTestTransport);
-    };
-    std::string base_url = get_base_url();
-    const std::string valid_pk_name = "_id";
-    REQUIRE(!base_url.empty());
-    auto app_session = create_app(default_app_config(base_url));
-
-    auto app_config = App::Config{app_session.client_app_id,
-                                  factory,
-                                  base_url,
-                                  util::none,
-                                  Optional<std::string>("A Local App Version"),
-                                  util::none,
-                                  "Object Store Platform Tests",
-                                  "Object Store Platform Version Blah",
-                                  "An sdk version"};
-
-    auto base_path = util::make_temp_dir() + app_config.app_id;
-    util::try_remove_dir_recursive(base_path);
-    util::try_make_dir(base_path);
-
-    auto setup_and_get_config = [&base_path, &valid_pk_name](std::shared_ptr<App> app) -> realm::Realm::Config {
-        realm::Realm::Config config;
-        config.sync_config = std::make_shared<realm::SyncConfig>(app->current_user(), bson::Bson("foo"));
-        config.sync_config->client_resync_mode = ClientResyncMode::Manual;
-        config.sync_config->error_handler = [](std::shared_ptr<SyncSession>, SyncError error) {
-            std::cout << error.message << std::endl;
-        };
-        config.schema_version = 1;
-        config.path = base_path + "/default.realm";
-        const auto dog_schema = realm::ObjectSchema(
-            "Dog", {realm::Property(valid_pk_name, PropertyType::ObjectId | PropertyType::Nullable, true),
-                    realm::Property("breed", PropertyType::String | PropertyType::Nullable),
-                    realm::Property("name", PropertyType::String),
-                    realm::Property("realm_id", PropertyType::String | PropertyType::Nullable)});
-        const auto person_schema = realm::ObjectSchema(
-            "Person",
-            {realm::Property(valid_pk_name, PropertyType::ObjectId | PropertyType::Nullable, true),
-             realm::Property("age", PropertyType::Int),
-             realm::Property("dogs", PropertyType::Object | PropertyType::Array, "Dog"),
-             realm::Property("firstName", PropertyType::String), realm::Property("lastName", PropertyType::String),
-             realm::Property("realm_id", PropertyType::String | PropertyType::Nullable)});
-        config.schema = realm::Schema({dog_schema, person_schema});
-        return config;
-    };
-    auto get_dogs = [&](realm::SharedRealm r, std::shared_ptr<SyncSession> session) -> Results {
-=======
-TEST_CASE("app: sync integration", "[sync][app]") {
     const auto schema = Schema{{"Dog",
                                 {{"_id", PropertyType::ObjectId | PropertyType::Nullable, true},
                                  {"breed", PropertyType::String | PropertyType::Nullable},
@@ -1962,7 +1912,6 @@
     auto get_dogs = [](SharedRealm r) -> Results {
         auto& config = r->config();
         auto session = config.sync_config->user->sync_manager()->get_existing_session(config.path);
->>>>>>> 779c0a50
         std::atomic<bool> called{false};
         session->wait_for_upload_completion([&](std::error_code err) {
             REQUIRE(err == std::error_code{});
