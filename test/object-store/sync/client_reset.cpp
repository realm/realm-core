--- conflicted
+++ resolved
@@ -211,13 +211,9 @@
         const std::string fresh_path = realm::_impl::ClientResetOperation::get_fresh_path_for(local_config.path);
         size_t before_callback_invoctions = 0;
         size_t after_callback_invocations = 0;
-<<<<<<< HEAD
+        std::mutex mtx;
         local_config.sync_config->notify_before_client_reset = [&](SharedRealm before) {
-=======
-        std::mutex mtx;
-        local_config.sync_config->notify_before_client_reset = [&](SharedRealm local, SharedRealm remote) {
             std::lock_guard<std::mutex> lock(mtx);
->>>>>>> 4d785cc8
             ++before_callback_invoctions;
             REQUIRE(before);
             REQUIRE(before->is_frozen());
@@ -225,12 +221,8 @@
             REQUIRE(before->config().path == local_config.path);
             REQUIRE(util::File::exists(local_config.path));
         };
-<<<<<<< HEAD
         local_config.sync_config->notify_after_client_reset = [&](SharedRealm before, SharedRealm after) {
-=======
-        local_config.sync_config->notify_after_client_reset = [&](SharedRealm local) {
             std::lock_guard<std::mutex> lock(mtx);
->>>>>>> 4d785cc8
             ++after_callback_invocations;
             REQUIRE(before);
             REQUIRE(before->is_frozen());
