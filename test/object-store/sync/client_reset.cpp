--- conflicted
+++ resolved
@@ -108,14 +108,11 @@
     FieldValues values = {{table->get_column_key(partition.property_name), partition.value}};
     return table->create_object_with_primary_key(primary_key ? *primary_key : pk++, std::move(values));
 }
-<<<<<<< HEAD
-
-#if REALM_ENABLE_AUTH_TESTS
+
+} // anonymous namespace
+
 namespace cf = realm::collection_fixtures;
-=======
-} // anonymous namespace
-
->>>>>>> 9544b48e
+
 TEST_CASE("sync: client reset", "[client reset]") {
     if (!util::EventLoop::has_implementation())
         return;
