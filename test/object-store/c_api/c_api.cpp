--- conflicted
+++ resolved
@@ -26,12 +26,7 @@
 #if REALM_ENABLE_AUTH_TESTS
 #include <realm/object-store/sync/app_utils.hpp>
 #include <realm/sync/client_base.hpp>
-<<<<<<< HEAD
 #include <realm/sync/network/websocket.hpp>
-=======
-#include <realm/sync/network/default_socket.hpp>
-#include <realm/sync/network/network.hpp>
->>>>>>> 52b82061
 #include <realm/util/misc_errors.hpp>
 #include "sync/sync_test_utils.hpp"
 #include "util/baas_admin_api.hpp"
@@ -5953,7 +5948,7 @@
         auto test_data = static_cast<TestData*>(userdata);
         REQUIRE(test_data);
         auto cb = [callback_copy = callback](Status s) {
-            realm_sync_socket_callback_complete(callback_copy, static_cast<status_error_code_e>(s.code()),
+            realm_sync_socket_callback_complete(callback_copy, static_cast<realm_web_socket_errno_e>(s.code()),
                                                 s.reason().c_str());
         };
         test_data->socket_provider->post(std::move(cb));
