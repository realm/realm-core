////////////////////////////////////////////////////////////////////////////
//
// Copyright 2015 Realm Inc.
//
// Licensed under the Apache License, Version 2.0 (the "License");
// you may not use this file except in compliance with the License.
// You may obtain a copy of the License at
//
// http://www.apache.org/licenses/LICENSE-2.0
//
// Unless required by applicable law or agreed to in writing, software
// distributed under the License is distributed on an "AS IS" BASIS,
// WITHOUT WARRANTIES OR CONDITIONS OF ANY KIND, either express or implied.
// See the License for the specific language governing permissions and
// limitations under the License.
//
////////////////////////////////////////////////////////////////////////////

#include <catch2/catch_all.hpp>

#include "util/test_file.hpp"
#include "util/test_utils.hpp"
#include "util/event_loop.hpp"
#include "util/index_helpers.hpp"

#include <realm/object-store/binding_context.hpp>
#include <realm/object-store/list.hpp>
#include <realm/object-store/object.hpp>
#include <realm/object-store/object_schema.hpp>
#include <realm/object-store/property.hpp>
#include <realm/object-store/results.hpp>
#include <realm/object-store/schema.hpp>

#include <realm/object-store/impl/realm_coordinator.hpp>
#include <realm/object-store/impl/object_accessor_impl.hpp>

#include <realm/version.hpp>
#include <realm/db.hpp>

#include <cstdint>

using namespace realm;
using util::any_cast;

TEST_CASE("list", "[list]") {
    InMemoryTestFile config;
    config.cache = false;
    config.automatic_change_notifications = false;
    auto r = Realm::get_shared_realm(config);
    r->update_schema({
        {"origin", {{"array", PropertyType::Array | PropertyType::Object, "target"}}},
        {"target", {{"value", PropertyType::Int}, {"value2", PropertyType::Int}}},
        {"other_origin", {{"array", PropertyType::Array | PropertyType::Object, "other_target"}}},
        {"other_target", {{"value", PropertyType::Int}}},
    });

    auto& coordinator = *_impl::RealmCoordinator::get_coordinator(config.path);

    auto origin = r->read_group().get_table("class_origin");
    auto target = r->read_group().get_table("class_target");
    auto other_origin = r->read_group().get_table("class_other_origin");
    auto other_target = r->read_group().get_table("class_other_target");
    ColKey col_link = origin->get_column_key("array");
    ColKey col_target_value = target->get_column_key("value");
    ColKey other_col_link = other_origin->get_column_key("array");
    ColKey other_col_value = other_target->get_column_key("value");

    r->begin_transaction();

    std::vector<ObjKey> target_keys;
    target->create_objects(10, target_keys);
    for (int i = 0; i < 10; ++i)
        target->get_object(target_keys[i]).set_all(i);

    Obj obj = origin->create_object();
    auto lv = obj.get_linklist_ptr(col_link);
    for (int i = 0; i < 10; ++i)
        lv->add(target_keys[i]);
    auto lv2 = origin->create_object().get_linklist_ptr(col_link);
    for (int i = 0; i < 10; ++i)
        lv2->add(target_keys[i]);

    ObjKeys other_target_keys({3, 5, 7, 9, 11, 13, 15, 17, 19, 21});
    other_target->create_objects(other_target_keys);
    for (int i = 0; i < 10; ++i)
        other_target->get_object(other_target_keys[i]).set_all(i);

    Obj other_obj = other_origin->create_object();
    auto other_lv = other_obj.get_linklist_ptr(other_col_link);
    for (int i = 0; i < 10; ++i)
        other_lv->add(other_target_keys[i]);

    r->commit_transaction();

    auto r2 = coordinator.get_realm();
    auto r2_lv = r2->read_group().get_table("class_origin")->get_object(0).get_linklist_ptr(col_link);

    auto write = [&](auto&& f) {
        r->begin_transaction();
        f();
        r->commit_transaction();
        advance_and_notify(*r);
    };

    SECTION("add_notification_block()") {
        CollectionChangeSet change;
        List lst(r, obj, col_link);

        auto require_change = [&] {
            auto token = lst.add_notification_callback([&](CollectionChangeSet c) {
                change = c;
            });
            advance_and_notify(*r);
            return token;
        };

        auto require_no_change = [&] {
            bool first = true;
            auto token = lst.add_notification_callback([&, first](CollectionChangeSet) mutable {
                REQUIRE(first);
                first = false;
            });
            advance_and_notify(*r);
            return token;
        };

        SECTION("modifying the list sends a change notifications") {
            auto token = require_change();
            write([&] {
                if (lv2->size() > 5)
                    lst.remove(5);
            });
            REQUIRE_INDICES(change.deletions, 5);
            REQUIRE(!change.collection_was_cleared);
        }

        SECTION("modifying a different list doesn't send a change notification") {
            auto token = require_no_change();
            write([&] {
                if (lv2->size() > 5)
                    lv2->remove(5);
            });
        }

        SECTION("clearing list sets cleared flag") {
            auto token = require_change();
            write([&] {
                lst.remove_all();
            });
            REQUIRE_INDICES(change.deletions, 0, 1, 2, 3, 4, 5, 6, 7, 8, 9);
            REQUIRE(change.collection_was_cleared);
        }

        SECTION("clearing list followed by insertion does not set cleared flag") {
            auto token = require_change();
            write([&] {
                lst.remove_all();
                Obj obj = target->get_object(target_keys[5]);
                lst.add(obj);
            });
            REQUIRE_INDICES(change.deletions, 0, 1, 2, 3, 4, 5, 6, 7, 8, 9);
            REQUIRE_INDICES(change.insertions, 0);
            REQUIRE(!change.collection_was_cleared);
        }

        SECTION("removing all elements from list does not set cleared flag") {
            auto token = require_change();
            write([&] {
                auto size = lst.size();
                for (size_t i = 0; i < size; i++)
                    lst.remove(0);
            });
            REQUIRE_INDICES(change.deletions, 0, 1, 2, 3, 4, 5, 6, 7, 8, 9);
            REQUIRE(!change.collection_was_cleared);
        }

        SECTION("deleting the list sends a change notification") {
            auto token = require_change();
            write([&] {
                obj.remove();
            });
            REQUIRE_INDICES(change.deletions, 0, 1, 2, 3, 4, 5, 6, 7, 8, 9);

            // Should not resend delete all notification after another commit
            change = {};
            write([&] {
                target->create_object();
            });
            REQUIRE(change.empty());
        }

        SECTION("deleting list before first run of notifier reports deletions") {
            auto token = lst.add_notification_callback([&](CollectionChangeSet c) {
                change = c;
            });
            advance_and_notify(*r);
            write([&] {
                origin->begin()->remove();
            });
            REQUIRE_INDICES(change.deletions, 0, 1, 2, 3, 4, 5, 6, 7, 8, 9);
            REQUIRE(change.collection_root_was_deleted);
        }

        SECTION("deleting an empty list triggers the notifier") {
            size_t notifier_count = 0;
            auto token = lst.add_notification_callback([&](CollectionChangeSet c) {
                change = c;
                ++notifier_count;
            });
            advance_and_notify(*r);
            write([&] {
                lst.delete_all();
            });
            REQUIRE(!change.collection_root_was_deleted);
            REQUIRE_INDICES(change.deletions, 0, 1, 2, 3, 4, 5, 6, 7, 8, 9);
            REQUIRE(notifier_count == 2);
            REQUIRE(lst.size() == 0);

            write([&] {
                origin->begin()->remove();
            });
            REQUIRE(change.deletions.count() == 0);
            REQUIRE(change.collection_root_was_deleted);
            REQUIRE(notifier_count == 3);

            // Should not resend delete notification after another commit
            change = {};
            write([&] {
                target->create_object();
            });
            REQUIRE(change.empty());
        }

        SECTION("modifying one of the target rows sends a change notification") {
            auto token = require_change();
            write([&] {
                lst.get(5).set(col_target_value, 6);
            });
            REQUIRE_INDICES(change.modifications, 5);
        }

        SECTION("deleting a target row sends a change notification") {
            auto token = require_change();
            write([&] {
                target->remove_object(target_keys[5]);
            });
            REQUIRE_INDICES(change.deletions, 5);
        }

        SECTION("adding a row and then modifying the target row does not mark the row as modified") {
            auto token = require_change();
            write([&] {
                Obj obj = target->get_object(target_keys[5]);
                lst.add(obj);
                obj.set(col_target_value, 10);
            });
            REQUIRE_INDICES(change.insertions, 10);
            REQUIRE_INDICES(change.modifications, 5);
        }

        SECTION("modifying and then moving a row reports move/insert but not modification") {
            auto token = require_change();
            write([&] {
                target->get_object(target_keys[5]).set(col_target_value, 10);
                lst.move(5, 8);
            });
            REQUIRE_INDICES(change.insertions, 8);
            REQUIRE_INDICES(change.deletions, 5);
            REQUIRE_MOVES(change, {5, 8});
            REQUIRE(change.modifications.empty());
        }

        SECTION("modifying a row which appears multiple times in a list marks them all as modified") {
            r->begin_transaction();
            lst.add(target_keys[5]);
            r->commit_transaction();

            auto token = require_change();
            write([&] {
                target->get_object(target_keys[5]).set(col_target_value, 10);
            });
            REQUIRE_INDICES(change.modifications, 5, 10);
        }

        SECTION("deleting a row which appears multiple times in a list marks them all as modified") {
            r->begin_transaction();
            lst.add(target_keys[5]);
            r->commit_transaction();

            auto token = require_change();
            write([&] {
                target->remove_object(target_keys[5]);
            });
            REQUIRE_INDICES(change.deletions, 5, 10);
        }

        SECTION("clearing the target table sends a change notification") {
            auto token = require_change();
            write([&] {
                target->clear();
            });
            REQUIRE_INDICES(change.deletions, 0, 1, 2, 3, 4, 5, 6, 7, 8, 9);
        }

        SECTION("moving a target row does not send a change notification") {
            // Remove a row from the LV so that we have one to delete that's not in the list
            r->begin_transaction();
            if (lv->size() > 2)
                lv->remove(2);
            r->commit_transaction();

            auto token = require_no_change();
            write([&] {
                target->remove_object(target_keys[2]);
            });
        }

        SECTION("multiple LinkViews for the same LinkList can get notifications") {
            r->begin_transaction();
            target->clear();
            std::vector<ObjKey> keys;
            target->create_objects(5, keys);
            r->commit_transaction();

            auto get_list = [&] {
                auto r = Realm::get_shared_realm(config);
                auto obj = r->read_group().get_table("class_origin")->get_object(0);
                return List(r, obj, col_link);
            };
            auto change_list = [&] {
                r->begin_transaction();
                if (lv->size()) {
                    target->get_object(lv->size() - 1).set(col_target_value, int64_t(lv->size()));
                }
                lv->add(keys[lv->size()]);
                r->commit_transaction();
            };

            List lists[3];
            NotificationToken tokens[3];
            CollectionChangeSet changes[3];

            for (int i = 0; i < 3; ++i) {
                lists[i] = get_list();
                tokens[i] = lists[i].add_notification_callback([i, &changes](CollectionChangeSet c) {
                    changes[i] = std::move(c);
                });
                change_list();
            }

            // Each of the Lists now has a different source version and state at
            // that version, so they should all see different changes despite
            // being for the same LinkList
            for (auto& list : lists)
                advance_and_notify(*list.get_realm());

            REQUIRE_INDICES(changes[0].insertions, 0, 1, 2);
            REQUIRE(changes[0].modifications.empty());

            REQUIRE_INDICES(changes[1].insertions, 1, 2);
            REQUIRE_INDICES(changes[1].modifications, 0);

            REQUIRE_INDICES(changes[2].insertions, 2);
            REQUIRE_INDICES(changes[2].modifications, 1);

            // After making another change, they should all get the same notification
            change_list();
            for (auto& list : lists)
                advance_and_notify(*list.get_realm());

            for (int i = 0; i < 3; ++i) {
                REQUIRE_INDICES(changes[i].insertions, 3);
                REQUIRE_INDICES(changes[i].modifications, 2);
            }
        }

        SECTION("multiple callbacks for the same Lists can be skipped individually") {
            auto token = require_no_change();
            auto token2 = require_change();

            r->begin_transaction();
            lv->add(target_keys[0]);
            token.suppress_next();
            r->commit_transaction();

            advance_and_notify(*r);
            REQUIRE_INDICES(change.insertions, 10);
        }

        SECTION("multiple Lists for the same LinkView can be skipped individually") {
            auto token = require_no_change();

            List list2(r, obj, col_link);
            auto token2 = list2.add_notification_callback([&](CollectionChangeSet c) {
                change = c;
            });
            advance_and_notify(*r);

            r->begin_transaction();
            lv->add(target_keys[0]);
            token.suppress_next();
            r->commit_transaction();

            advance_and_notify(*r);
            REQUIRE_INDICES(change.insertions, 10);
        }

        SECTION("skipping only effects the current transaction even if no notification would occur anyway") {
            auto token = require_change();

            // would not produce a notification even if it wasn't skipped because no changes were made
            r->begin_transaction();
            token.suppress_next();
            r->commit_transaction();
            advance_and_notify(*r);
            REQUIRE(change.empty());

            // should now produce a notification
            r->begin_transaction();
            lv->add(target_keys[0]);
            r->commit_transaction();
            advance_and_notify(*r);
            REQUIRE_INDICES(change.insertions, 10);
        }

        SECTION("modifying a different table does not send a change notification") {
            auto token = require_no_change();
            write([&] {
                other_lv->add(other_target_keys[0]);
            });
        }

        SECTION("changes are reported correctly for multiple tables") {
            List list2(r, *other_lv);
            CollectionChangeSet other_changes;
            auto token1 = list2.add_notification_callback([&](CollectionChangeSet c) {
                other_changes = std::move(c);
            });
            auto token2 = require_change();

            write([&] {
                lv->add(target_keys[1]);

                other_origin->create_object();
                if (other_lv->size() > 0)
                    other_lv->insert(1, other_target_keys[0]);

                lv->add(target_keys[2]);
            });
            REQUIRE_INDICES(change.insertions, 10, 11);
            REQUIRE_INDICES(other_changes.insertions, 1);

            write([&] {
                lv->add(target_keys[3]);
                other_obj.remove();
                lv->add(target_keys[4]);
            });
            REQUIRE_INDICES(change.insertions, 12, 13);
            REQUIRE_INDICES(other_changes.deletions, 0, 1, 2, 3, 4, 5, 6, 7, 8, 9, 10);

            write([&] {
                lv->add(target_keys[5]);
                other_origin->clear();
                lv->add(target_keys[6]);
            });
            REQUIRE_INDICES(change.insertions, 14, 15);
        }

        SECTION("tables-of-interest are tracked properly for multiple source versions") {
            // Add notifiers for different tables at different versions to verify
            // that the tables of interest are updated correctly as we process
            // new notifiers
            CollectionChangeSet changes1, changes2;
            auto token1 = lst.add_notification_callback([&](CollectionChangeSet c) {
                changes1 = std::move(c);
            });

            r2->begin_transaction();
            r2->read_group().get_table("class_target")->get_object(target_keys[0]).set(col_target_value, 10);
            r2->read_group()
                .get_table("class_other_target")
                ->get_object(other_target_keys[1])
                .set(other_col_value, 10);
            r2->commit_transaction();

            List list2(r2, r2->read_group().get_table("class_other_origin")->get_object(0), other_col_link);
            auto token2 = list2.add_notification_callback([&](CollectionChangeSet c) {
                changes2 = std::move(c);
            });

            auto r3 = coordinator.get_realm();
            r3->begin_transaction();
            r3->read_group().get_table("class_target")->get_object(target_keys[2]).set(col_target_value, 10);
            r3->read_group()
                .get_table("class_other_target")
                ->get_object(other_target_keys[3])
                .set(other_col_value, 10);
            r3->commit_transaction();

            advance_and_notify(*r);
            advance_and_notify(*r2);

            REQUIRE_INDICES(changes1.modifications, 0, 2);
            REQUIRE_INDICES(changes2.modifications, 3);
        }

        SECTION("modifications are reported for rows that are moved and then moved back in a second transaction") {
            auto token = require_change();

            r2->begin_transaction();
            r2_lv->get_object(5).set(col_target_value, 10);
            r2_lv->get_object(1).set(col_target_value, 10);
            r2_lv->move(5, 8);
            r2_lv->move(1, 2);
            r2->commit_transaction();

            coordinator.on_change();

            r2->begin_transaction();
            if (r2_lv->size() > 8)
                r2_lv->move(8, 5);
            r2->commit_transaction();
            advance_and_notify(*r);

            REQUIRE_INDICES(change.deletions, 1);
            REQUIRE_INDICES(change.insertions, 2);
            REQUIRE_INDICES(change.modifications, 5);
            REQUIRE_MOVES(change, {1, 2});
        }

        SECTION("changes are sent in initial notification") {
            auto token = lst.add_notification_callback([&](CollectionChangeSet c) {
                change = c;
            });
            r2->begin_transaction();
            r2_lv->remove(5);
            r2->commit_transaction();
            advance_and_notify(*r);
            REQUIRE_INDICES(change.deletions, 5);
        }

        SECTION("changes are sent in initial notification after removing and then re-adding callback") {
            auto token = lst.add_notification_callback([&](CollectionChangeSet) {
                REQUIRE(false);
            });
            token = {};

            auto write = [&] {
                r2->begin_transaction();
                r2_lv->remove(5);
                r2->commit_transaction();
            };

            SECTION("add new callback before transaction") {
                token = lst.add_notification_callback([&](CollectionChangeSet c) {
                    change = c;
                });

                write();

                advance_and_notify(*r);
                REQUIRE_INDICES(change.deletions, 5);
            }

            SECTION("add new callback after transaction") {
                write();

                token = lst.add_notification_callback([&](CollectionChangeSet c) {
                    change = c;
                });

                advance_and_notify(*r);
                REQUIRE_INDICES(change.deletions, 5);
            }

            SECTION("add new callback after transaction and after changeset was calculated") {
                write();
                coordinator.on_change();

                token = lst.add_notification_callback([&](CollectionChangeSet c) {
                    change = c;
                });

                advance_and_notify(*r);
                REQUIRE_INDICES(change.deletions, 5);
            }
        }
    }

    SECTION("sorted add_notification_block()") {
        List lst(r, *lv);
        Results results = lst.sort({{{col_target_value}}, {false}});

        int notification_calls = 0;
        CollectionChangeSet change;
        auto token = results.add_notification_callback([&](CollectionChangeSet c) {
            change = c;
            ++notification_calls;
        });

        advance_and_notify(*r);

        SECTION("add duplicates") {
            write([&] {
                lst.add(target_keys[5]);
                lst.add(target_keys[5]);
                lst.add(target_keys[5]);
            });
            REQUIRE(notification_calls == 2);
            REQUIRE_INDICES(change.insertions, 5, 6, 7);
        }

        SECTION("change order by modifying target") {
            write([&] {
                lst.get(5).set(col_target_value, 15);
            });
            REQUIRE(notification_calls == 2);
            REQUIRE_INDICES(change.deletions, 4);
            REQUIRE_INDICES(change.insertions, 0);
        }

        SECTION("swap") {
            write([&] {
                lst.swap(1, 2);
            });
            REQUIRE(notification_calls == 1);
        }

        SECTION("move") {
            write([&] {
                lst.move(5, 3);
            });
            REQUIRE(notification_calls == 1);
        }
    }

    SECTION("filtered add_notification_block()") {
        List lst(r, *lv);
        Results results = lst.filter(target->where().less(col_target_value, 9));

        int notification_calls = 0;
        CollectionChangeSet change;
        auto token = results.add_notification_callback([&](CollectionChangeSet c) {
            change = c;
            ++notification_calls;
        });

        advance_and_notify(*r);

        SECTION("add duplicates") {
            write([&] {
                lst.add(target_keys[5]);
                lst.add(target_keys[5]);
                lst.add(target_keys[5]);
            });
            REQUIRE(notification_calls == 2);
            REQUIRE_INDICES(change.insertions, 9, 10, 11);
        }

        SECTION("swap") {
            write([&] {
                lst.swap(1, 2);
            });
            REQUIRE(notification_calls == 2);
            REQUIRE_INDICES(change.deletions, 2);
            REQUIRE_INDICES(change.insertions, 1);

            write([&] {
                lst.swap(5, 8);
            });
            REQUIRE(notification_calls == 3);
            REQUIRE_INDICES(change.deletions, 5, 8);
            REQUIRE_INDICES(change.insertions, 5, 8);
        }

        SECTION("move") {
            write([&] {
                lst.move(5, 3);
            });
            REQUIRE(notification_calls == 2);
            REQUIRE_INDICES(change.deletions, 5);
            REQUIRE_INDICES(change.insertions, 3);
        }

        SECTION("move non-matching entry") {
            write([&] {
                lst.move(9, 3);
            });
            REQUIRE(notification_calls == 1);
        }
    }

    SECTION("Keypath filtered change notifications") {
        ColKey col_target_value2 = target->get_column_key("value2");
        List list(r, obj, col_link);

        // Creating KeyPathArrays:
        // 1. Property pairs
        std::pair<TableKey, ColKey> pair_origin_link(origin->get_key(), col_link);
        std::pair<TableKey, ColKey> pair_target_value(target->get_key(), col_target_value);
        std::pair<TableKey, ColKey> pair_target_value2(target->get_key(), col_target_value2);
        // 2. KeyPaths
        auto key_path_origin_link = {pair_origin_link};
        auto key_path_target_value = {pair_target_value};
        auto key_path_target_value2 = {pair_target_value2};
        // 3. Aggregated `KeyPathArray`
        KeyPathArray key_path_array_origin_to_target_value = {key_path_origin_link, key_path_target_value};
        KeyPathArray key_path_array_target_value = {key_path_target_value};
        KeyPathArray key_path_array_target_value2 = {key_path_target_value2};

        // For the keypath filtered notifications we need to check three scenarios:
        // - no callbacks have filters (this part is covered by other sections)
        // - some callbacks have filters
        // - all callbacks have filters
        CollectionChangeSet collection_change_set_without_filter;
        CollectionChangeSet collection_change_set_with_empty_filter;
        CollectionChangeSet collection_change_set_with_filter_on_target_value;

        // Note that in case not all callbacks have filters we do accept false positive notifications by design.
        // Distinguishing between these two cases would be a big change for little value.
        SECTION("some callbacks have filters") {
            auto require_change_no_filter = [&] {
                auto token = list.add_notification_callback([&](CollectionChangeSet c) {
                    collection_change_set_without_filter = c;
                });
                advance_and_notify(*r);
                return token;
            };

            auto require_change_target_value_filter = [&] {
                auto token = list.add_notification_callback(
                    [&](CollectionChangeSet c) {
                        collection_change_set_with_filter_on_target_value = c;
                    },
                    key_path_array_target_value);
                advance_and_notify(*r);
                return token;
            };

            SECTION("modifying table 'target', property 'value' "
                    "-> DOES send a notification") {
                auto token1 = require_change_no_filter();
                auto token2 = require_change_target_value_filter();
                write([&] {
                    list.get(0).set(col_target_value, 42);
                });
                REQUIRE_INDICES(collection_change_set_without_filter.modifications, 0);
                REQUIRE_INDICES(collection_change_set_without_filter.modifications_new, 0);
                REQUIRE_INDICES(collection_change_set_with_filter_on_target_value.modifications, 0);
                REQUIRE_INDICES(collection_change_set_with_filter_on_target_value.modifications_new, 0);
            }

            SECTION("modifying table 'target', property 'value2' "
                    "-> DOES send a notification") {
                auto token1 = require_change_no_filter();
                auto token2 = require_change_target_value_filter();
                write([&] {
                    list.get(0).set(col_target_value2, 42);
                });
                REQUIRE_INDICES(collection_change_set_without_filter.modifications, 0);
                REQUIRE_INDICES(collection_change_set_without_filter.modifications_new, 0);
                REQUIRE_INDICES(collection_change_set_with_filter_on_target_value.modifications, 0);
                REQUIRE_INDICES(collection_change_set_with_filter_on_target_value.modifications_new, 0);
            }
        }

        // In case all callbacks do have filters we expect every callback to only get called when the corresponding
        // filter is hit. Compared to the above 'some callbacks have filters' case we do not expect false positives
        // here.
        SECTION("all callbacks have filters") {
            auto require_change = [&] {
                auto token = list.add_notification_callback(
                    [&](CollectionChangeSet c) {
                        collection_change_set_with_filter_on_target_value = c;
                    },
                    key_path_array_target_value);
                advance_and_notify(*r);
                return token;
            };

            auto require_no_change = [&] {
                bool first = true;
                auto token = list.add_notification_callback(
                    [&, first](CollectionChangeSet) mutable {
                        REQUIRE(first);
                        first = false;
                    },
                    key_path_array_target_value2);
                advance_and_notify(*r);
                return token;
            };

            SECTION("modifying table 'target', property 'value' "
                    "-> DOES send a notification for 'value'") {
                auto token = require_change();
                write([&] {
                    list.get(0).set(col_target_value, 42);
                });
                REQUIRE_INDICES(collection_change_set_with_filter_on_target_value.modifications, 0);
                REQUIRE_INDICES(collection_change_set_with_filter_on_target_value.modifications_new, 0);
            }

            SECTION("modifying table 'target', property 'value' "
                    "-> does NOT send a notification for 'value'") {
                auto token = require_no_change();
                write([&] {
                    list.get(0).set(col_target_value, 42);
                });
            }
        }

        SECTION("callback with empty keypatharray") {
            auto shallow_require_change = [&] {
                auto token = list.add_notification_callback(
                    [&](CollectionChangeSet c) {
                        collection_change_set_with_empty_filter = c;
                    },
                    KeyPathArray());
                advance_and_notify(*r);
                return token;
            };

            auto shallow_require_no_change = [&] {
                bool first = true;
                auto token = list.add_notification_callback(
                    [&first](CollectionChangeSet) mutable {
                        REQUIRE(first);
                        first = false;
                    },
                    KeyPathArray());
                advance_and_notify(*r);
                return token;
            };

            SECTION("modifying table 'target', property 'value' "
                    "-> does NOT send a notification for 'value'") {
                auto token = shallow_require_no_change();
                write([&] {
                    list.get(0).set(col_target_value, 42);
                });
            }

            SECTION("modifying table 'target', property 'value' "
                    "-> does NOT send a notification for 'value'") {
                auto token = shallow_require_no_change();
                write([&] {
                    list.get(0).set(col_target_value, 42);
                });
            }

            SECTION("deleting a target row with shallow listener sends a change notification") {
                auto token = shallow_require_change();
                write([&] {
                    list.remove(5);
                });
                REQUIRE_INDICES(collection_change_set_with_empty_filter.deletions, 5);
            }

            SECTION("adding a row with shallow listener sends a change notifcation") {
                auto token = shallow_require_change();
                write([&] {
                    Obj obj = target->get_object(target_keys[5]);
                    list.add(obj);
                });
                REQUIRE_INDICES(collection_change_set_with_empty_filter.insertions, 10);
            }

            SECTION("moving a row with shallow listener sends a change notifcation") {
                auto token = shallow_require_change();
                write([&] {
                    list.move(5, 8);
                });
                REQUIRE_INDICES(collection_change_set_with_empty_filter.insertions, 8);
                REQUIRE_INDICES(collection_change_set_with_empty_filter.deletions, 5);
                REQUIRE_MOVES(collection_change_set_with_empty_filter, {5, 8});
            }
        }

        SECTION("linked filter") {
            CollectionChangeSet collection_change_set_linked_filter;
            Object object(r, obj);

            auto require_change_origin_to_target = [&] {
                auto token = object.add_notification_callback(
                    [&](CollectionChangeSet c) {
                        collection_change_set_linked_filter = c;
                    },
                    key_path_array_origin_to_target_value);
                advance_and_notify(*r);
                return token;
            };

            auto token = require_change_origin_to_target();

            write([&] {
                auto foo = obj.get_linklist(col_link);
                ObjKey obj_key = foo.get(0);
                TableRef target_table = foo.get_target_table();
                Obj target_object = target_table->get_object(obj_key);
                target_object.set(col_target_value, 42);
            });
            REQUIRE_INDICES(collection_change_set_linked_filter.modifications, 0);
            REQUIRE_INDICES(collection_change_set_linked_filter.modifications_new, 0);
        }
    }

    SECTION("sort()") {
        auto objectschema = &*r->schema().find("target");
        List list(r, *lv);
        auto results = list.sort({{{col_target_value}}, {false}});

        REQUIRE(&results.get_object_schema() == objectschema);
        REQUIRE(results.get_mode() == Results::Mode::Collection);
        REQUIRE(results.size() == 10);

        // Aggregates don't inherently have to convert to TableView, but do
        // because aggregates aren't implemented for Collection
        REQUIRE(results.sum(col_target_value) == 45);
        REQUIRE(results.get_mode() == Results::Mode::TableView);

        // Reset to Collection mode to test implicit conversion to TableView on get()
        results = list.sort({{{col_target_value}}, {false}});
        for (size_t i = 0; i < 10; ++i)
            REQUIRE(results.get(i).get_key() == target_keys[9 - i]);
        REQUIRE_EXCEPTION(results.get(10), OutOfBounds, "Requested index 10 calling get() on Results when max is 9");
        REQUIRE(results.get_mode() == Results::Mode::TableView);

        // Zero sort columns should leave it in Collection mode
        results = list.sort(SortDescriptor());
        for (size_t i = 0; i < 10; ++i)
            REQUIRE(results.get(i).get_key() == target_keys[i]);
        REQUIRE_EXCEPTION(results.get(10), OutOfBounds, "Requested index 10 calling get() on Results when max is 9");
        REQUIRE(results.get_mode() == Results::Mode::Collection);
    }

    SECTION("distinct()") {
        // Make it so that there's actually duplicate values in the target
        write([&] {
            for (int i = 0; i < 10; ++i)
                target->get_object(i).set_all(i / 2);
        });

        auto objectschema = &*r->schema().find("target");
        List list(r, *lv);
        auto results = list.as_results().distinct(DistinctDescriptor({{col_target_value}}));
        REQUIRE(&results.get_object_schema() == objectschema);
        REQUIRE(results.get_mode() == Results::Mode::Collection);

        SECTION("size()") {
            REQUIRE(results.size() == 5);
        }

        SECTION("aggregates") {
            REQUIRE(results.sum(col_target_value) == 10);
        }

        SECTION("get()") {
            for (size_t i = 0; i < 5; ++i)
                REQUIRE(results.get(i).get_key() == target_keys[i * 2]);
            REQUIRE_EXCEPTION(results.get(5), OutOfBounds,
                              "Requested index 5 calling get() on Results when max is 4");
            REQUIRE(results.get_mode() == Results::Mode::TableView);
        }

        SECTION("clear()") {
            REQUIRE(target->size() == 10);
            write([&] {
                results.clear();
            });
            REQUIRE(target->size() == 5);

            // After deleting the first object with each distinct value, the
            // results should now contain the second object with each distinct
            // value (which in this case means that the size hasn't changed)
            REQUIRE(results.size() == 5);
            for (size_t i = 0; i < 5; ++i)
                REQUIRE(results.get(i).get_key() == target_keys[(i + 1) * 2 - 1]);
        }

        SECTION("empty distinct descriptor does nothing") {
            results = list.as_results().distinct(DistinctDescriptor());
            for (size_t i = 0; i < 10; ++i)
                REQUIRE(results.get(i).get_key() == target_keys[i]);
            REQUIRE_EXCEPTION(results.get(10), OutOfBounds,
                              "Requested index 10 calling get() on Results when max is 9");
            REQUIRE(results.get_mode() == Results::Mode::Collection);
        }
    }

    SECTION("filter()") {
        auto objectschema = &*r->schema().find("target");
        List list(r, *lv);
        auto results = list.filter(target->where().greater(col_target_value, 5));

        REQUIRE(&results.get_object_schema() == objectschema);
        REQUIRE(results.get_mode() == Results::Mode::Query);
        REQUIRE(results.size() == 4);

        for (size_t i = 0; i < 4; ++i) {
            REQUIRE(results.get(i).get_key() == target_keys[i + 6]);
        }
    }

    SECTION("snapshot()") {
        auto objectschema = &*r->schema().find("target");
        List list(r, *lv);

        auto snapshot = list.snapshot();
        REQUIRE(&snapshot.get_object_schema() == objectschema);
        REQUIRE(snapshot.get_mode() == Results::Mode::TableView);
        REQUIRE(snapshot.size() == 10);

        r->begin_transaction();
        for (size_t i = 0; i < 5; ++i) {
            list.remove(0);
        }
        REQUIRE(snapshot.size() == 10);
        for (size_t i = 0; i < snapshot.size(); ++i) {
            REQUIRE(snapshot.get(i).is_valid());
        }
        for (size_t i = 0; i < 5; ++i) {
            target->remove_object(target_keys[i]);
        }
        REQUIRE(snapshot.size() == 10);
        for (size_t i = 0; i < 5; ++i) {
            REQUIRE(!snapshot.get(i).is_valid());
        }
        for (size_t i = 5; i < 10; ++i) {
            REQUIRE(snapshot.get(i).is_valid());
        }
        list.add(target_keys[5]);
        REQUIRE(snapshot.size() == 10);
    }

    SECTION("snapshot() after deletion") {
        List list(r, *lv);

        auto snapshot = list.snapshot();

        for (size_t i = 0; i < snapshot.size(); ++i) {
            r->begin_transaction();
            Obj obj = snapshot.get<Obj>(i);
            obj.remove();
            r->commit_transaction();
        }

        auto snapshot2 = list.snapshot();
        CHECK(snapshot2.size() == 0);
        CHECK(list.size() == 0);
    }

    SECTION("get_object_schema()") {
        List list(r, *lv);
        auto objectschema = &*r->schema().find("target");
        REQUIRE(&list.get_object_schema() == objectschema);
    }

    SECTION("delete_at()") {
        List list(r, *lv);
        r->begin_transaction();
        auto initial_view_size = lv->size();
        auto initial_target_size = target->size();
        list.delete_at(1);
        REQUIRE(lv->size() == initial_view_size - 1);
        REQUIRE(target->size() == initial_target_size - 1);
        r->cancel_transaction();
    }

    SECTION("delete_all()") {
        List list(r, *lv);
        r->begin_transaction();
        list.delete_all();
        REQUIRE(lv->size() == 0);
        REQUIRE(target->size() == 0);
        r->cancel_transaction();
    }

    SECTION("as_results().clear()") {
        List list(r, *lv);
        r->begin_transaction();
        list.as_results().clear();
        REQUIRE(lv->size() == 0);
        REQUIRE(target->size() == 0);
        r->cancel_transaction();
    }

    SECTION("snapshot().clear()") {
        List list(r, *lv);
        r->begin_transaction();
        auto snapshot = list.snapshot();
        snapshot.clear();
        REQUIRE(snapshot.size() == 10);
        REQUIRE(list.size() == 0);
        REQUIRE(lv->size() == 0);
        REQUIRE(target->size() == 0);
        r->cancel_transaction();
    }

    SECTION("add(RowExpr)") {
        List list(r, *lv);
        r->begin_transaction();
        SECTION("adds rows from the correct table") {
            list.add(target_keys[5]);
            REQUIRE(list.size() == 11);
            REQUIRE(list.get(10).get_key() == target_keys[5]);
        }

        SECTION("throws for rows from the wrong table") {
            REQUIRE_EXCEPTION(list.add(obj), ObjectTypeMismatch,
                              "Object of type (origin) does not match List type (target)");
        }
        r->cancel_transaction();
    }

    SECTION("insert(RowExpr)") {
        List list(r, *lv);
        r->begin_transaction();

        SECTION("insert rows from the correct table") {
            list.insert(0, target_keys[5]);
            REQUIRE(list.size() == 11);
            REQUIRE(list.get(0).get_key() == target_keys[5]);
        }

        SECTION("throws for rows from the wrong table") {
            REQUIRE_EXCEPTION(list.insert(0, obj), ObjectTypeMismatch,
                              "Object of type (origin) does not match List type (target)");
        }

        SECTION("throws for out of bounds insertions") {
            REQUIRE_EXCEPTION(list.insert(11, target_keys[5]), OutOfBounds,
                              "Requested index 11 calling insert() on list 'origin.array' when max is 10");
            REQUIRE_NOTHROW(list.insert(10, target_keys[5]));
        }
        r->cancel_transaction();
    }

    SECTION("set(RowExpr)") {
        List list(r, *lv);
        r->begin_transaction();

        SECTION("assigns for rows from the correct table") {
            list.set(0, target_keys[5]);
            REQUIRE(list.size() == 10);
            REQUIRE(list.get(0).get_key() == target_keys[5]);
        }

        SECTION("throws for rows from the wrong table") {
            REQUIRE_EXCEPTION(list.set(0, obj), ObjectTypeMismatch,
                              "Object of type (origin) does not match List type (target)");
        }

        SECTION("throws for out of bounds sets") {
            REQUIRE_EXCEPTION(list.set(10, target_keys[5]), OutOfBounds,
                              "Requested index 10 calling set() on list 'origin.array' when max is 9");
        }
        r->cancel_transaction();
    }

    SECTION("find(RowExpr)") {
        List list(r, *lv);
        Obj obj1 = target->get_object(target_keys[1]);
        Obj obj5 = target->get_object(target_keys[5]);

        SECTION("returns index in list for values in the list") {
            REQUIRE(list.find(obj5) == 5);
        }

        SECTION("returns index in list and not index in table") {
            r->begin_transaction();
            list.remove(1);
            REQUIRE(list.find(obj5) == 4);
            REQUIRE(list.as_results().index_of(obj5) == 4);
            r->cancel_transaction();
        }

        SECTION("returns npos for values not in the list") {
            r->begin_transaction();
            list.remove(1);
            REQUIRE(list.find(obj1) == npos);
            REQUIRE(list.as_results().index_of(obj1) == npos);
            r->cancel_transaction();
        }

        SECTION("throws for row in wrong table") {
            REQUIRE_EXCEPTION(list.find(obj), ObjectTypeMismatch,
                              "Object of type (origin) does not match List type (target)");
            REQUIRE_EXCEPTION(list.as_results().index_of(obj), ObjectTypeMismatch,
                              "Object of type 'origin' does not match Results type 'target'");
        }
    }

    SECTION("find(Query)") {
        List list(r, *lv);

        SECTION("returns index in list for values in the list") {
            REQUIRE(list.find(std::move(target->where().equal(col_target_value, 5))) == 5);
        }

        SECTION("returns index in list and not index in table") {
            r->begin_transaction();
            list.remove(1);
            REQUIRE(list.find(std::move(target->where().equal(col_target_value, 5))) == 4);
            r->cancel_transaction();
        }

        SECTION("returns npos for values not in the list") {
            REQUIRE(list.find(std::move(target->where().equal(col_target_value, 11))) == npos);
        }
    }

    SECTION("add(Context)") {
        List list(r, *lv);
        CppContext ctx(r, &list.get_object_schema());
        r->begin_transaction();

        SECTION("adds boxed RowExpr") {
            list.add(ctx, std::any(target->get_object(target_keys[5])));
            REQUIRE(list.size() == 11);
            REQUIRE(list.get(10).get_key().value == 5);
        }

        SECTION("adds boxed realm::Object") {
            realm::Object obj(r, list.get_object_schema(), target->get_object(target_keys[5]));
            list.add(ctx, std::any(obj));
            REQUIRE(list.size() == 11);
            REQUIRE(list.get(10).get_key() == target_keys[5]);
        }

        SECTION("creates new object for dictionary") {
            list.add(ctx, std::any(AnyDict{{"value", INT64_C(20)}, {"value2", INT64_C(20)}}));
            REQUIRE(list.size() == 11);
            REQUIRE(target->size() == 11);
            REQUIRE(list.get(10).get<Int>(col_target_value) == 20);
        }

        SECTION("throws for object in wrong table") {
            REQUIRE_EXCEPTION(list.add(ctx, std::any(origin->get_object(0))), ObjectTypeMismatch,
                              "Object of type (origin) does not match List type (target)");
            realm::Object object(r, *r->schema().find("origin"), origin->get_object(0));
            REQUIRE_EXCEPTION(list.add(ctx, std::any(object)), ObjectTypeMismatch,
                              "Object of type (origin) does not match List type (target)");
        }

        r->cancel_transaction();
    }

    SECTION("find(Context)") {
        List list(r, *lv);
        CppContext ctx(r, &list.get_object_schema());

        SECTION("returns index in list for boxed RowExpr") {
            REQUIRE(list.find(ctx, std::any(target->get_object(target_keys[5]))) == 5);
        }

        SECTION("returns index in list for boxed Object") {
            realm::Object obj(r, *r->schema().find("origin"), target->get_object(target_keys[5]));
            REQUIRE(list.find(ctx, std::any(obj)) == 5);
        }

        SECTION("does not insert new objects for dictionaries") {
            REQUIRE(list.find(ctx, std::any(AnyDict{{"value", INT64_C(20)}})) == npos);
            REQUIRE(target->size() == 10);
        }

        SECTION("throws for object in wrong table") {
            REQUIRE_EXCEPTION(list.find(ctx, std::any(obj)), ObjectTypeMismatch,
                              "Object of type (origin) does not match List type (target)");
        }
    }

    SECTION("get(Context)") {
        List list(r, *lv);
        CppContext ctx(r, &list.get_object_schema());

        Object obj;
        REQUIRE_NOTHROW(obj = util::any_cast<Object&&>(list.get(ctx, 1)));
        REQUIRE(obj.is_valid());
        REQUIRE(obj.get_obj().get_key() == target_keys[1]);
    }
}

<<<<<<< HEAD
TEST_CASE("nested List") {
    InMemoryTestFile config;
    config.automatic_change_notifications = false;
    auto r = Realm::get_shared_realm(config);
    r->update_schema({
        {"table",
         {{"pk", PropertyType::Int, Property::IsPrimary{true}},
          {"any", PropertyType::Mixed | PropertyType::Nullable}}},
    });

    auto& coordinator = *_impl::RealmCoordinator::get_coordinator(config.path);

    auto table = r->read_group().get_table("class_table");
    ColKey col_any = table->get_column_key("any");

    r->begin_transaction();

    Obj obj = table->create_object_with_primary_key(47);
    obj.set_collection(col_any, CollectionType::List);
    auto top_list = obj.get_list<Mixed>(col_any);
    top_list.insert(0, "Hello");
    top_list.insert_collection(1, CollectionType::List);
    top_list.insert(2, "Godbye");
    top_list.insert_collection(3, CollectionType::List);
    auto l0 = obj.get_list_ptr<Mixed>(Path{"any", 1});
    auto l1 = obj.get_list_ptr<Mixed>(Path{"any", 3});

    r->commit_transaction();

    auto r2 = coordinator.get_realm();

    auto write = [&](auto&& f) {
        r->begin_transaction();
        f();
        r->commit_transaction();
        advance_and_notify(*r);
    };

    SECTION("add_notification_block()") {
        CollectionChangeSet change;
        List lst0(r, l0);
        List lst1(r, l1);

        auto require_change = [&] {
            auto token = lst0.add_notification_callback([&](CollectionChangeSet c) {
                change = c;
            });
            advance_and_notify(*r);
            return token;
        };

        auto require_no_change = [&] {
            bool first = true;
            auto token = lst0.add_notification_callback([&, first](CollectionChangeSet) mutable {
                REQUIRE(first);
                first = false;
            });
            advance_and_notify(*r);
            return token;
        };

        SECTION("modifying the list sends a change notifications") {
            auto token = require_change();
            write([&] {
                lst0.add(Mixed(8));
            });
            REQUIRE_INDICES(change.insertions, 0);
            REQUIRE(!change.collection_was_cleared);
        }

        SECTION("modifying another list does not send notifications") {
            auto token = require_no_change();
            write([&] {
                lst1.add(Mixed(47));
            });
        }

        SECTION("modifying the list sends a change notifications - even when index changes") {
            auto token = require_change();
            write([&] {
                obj.get_collection_ptr(col_any)->insert_collection(0, CollectionType::List);
                lst0.add(Mixed(8));
            });
            REQUIRE_INDICES(change.insertions, 0);
            REQUIRE(!change.collection_was_cleared);
        }

        SECTION("a notifier can be attached in a different transaction") {
            {
                r2->begin_transaction();
                auto t = r2->read_group().get_table("class_table");
                auto l = t->get_object_with_primary_key(47).get_list<Mixed>("any");
                l.remove(0);
                r2->commit_transaction();
            }

            auto token = require_change();
            write([&] {
                lst0.add(Mixed(8));
            });
            REQUIRE_INDICES(change.insertions, 0);
            REQUIRE(!change.collection_was_cleared);
        }
    }
}

TEST_CASE("embedded List") {
=======
TEST_CASE("embedded List", "[list]") {
>>>>>>> c04f5e40
    InMemoryTestFile config;
    config.automatic_change_notifications = false;
    auto r = Realm::get_shared_realm(config);
    r->update_schema({
        {"origin",
         {{"pk", PropertyType::Int, Property::IsPrimary{true}},
          {"array", PropertyType::Array | PropertyType::Object, "target"}}},
        {"target", ObjectSchema::ObjectType::Embedded, {{"value", PropertyType::Int}}},
        {"other_origin", {{"array", PropertyType::Array | PropertyType::Object, "other_target"}}},
        {"other_target", ObjectSchema::ObjectType::Embedded, {{"value", PropertyType::Int}}},
    });

    auto& coordinator = *_impl::RealmCoordinator::get_coordinator(config.path);

    auto origin = r->read_group().get_table("class_origin");
    auto target = r->read_group().get_table("class_target");
    auto other_origin = r->read_group().get_table("class_other_origin");
    ColKey col_link = origin->get_column_key("array");
    ColKey col_value = target->get_column_key("value");
    ColKey other_col_link = other_origin->get_column_key("array");

    r->begin_transaction();

    Obj obj = origin->create_object_with_primary_key(0);
    auto lv = obj.get_linklist_ptr(col_link);
    for (int i = 0; i < 10; ++i)
        lv->create_and_insert_linked_object(i).set_all(i);
    auto lv2 = origin->create_object_with_primary_key(1).get_linklist_ptr(col_link);
    for (int i = 0; i < 10; ++i)
        lv2->create_and_insert_linked_object(i).set_all(i);


    Obj other_obj = other_origin->create_object();
    auto other_lv = other_obj.get_linklist_ptr(other_col_link);
    for (int i = 0; i < 10; ++i)
        other_lv->create_and_insert_linked_object(i).set_all(i);

    r->commit_transaction();
    lv->size();
    lv2->size();
    other_lv->size();

    auto r2 = coordinator.get_realm();
    auto r2_lv = r2->read_group().get_table("class_origin")->get_object(0).get_linklist_ptr(col_link);

    auto write = [&](auto&& f) {
        r->begin_transaction();
        f();
        r->commit_transaction();
        advance_and_notify(*r);
    };

    SECTION("add_notification_block()") {
        CollectionChangeSet change;
        List lst(r, obj, col_link);

        auto require_change = [&] {
            auto token = lst.add_notification_callback([&](CollectionChangeSet c) {
                change = c;
            });
            advance_and_notify(*r);
            return token;
        };

        auto require_no_change = [&] {
            bool first = true;
            auto token = lst.add_notification_callback([&, first](CollectionChangeSet) mutable {
                REQUIRE(first);
                first = false;
            });
            advance_and_notify(*r);
            return token;
        };

        SECTION("modifying the list sends a change notifications") {
            auto token = require_change();
            write([&] {
                lst.remove(5);
            });
            REQUIRE_INDICES(change.deletions, 5);
        }

        SECTION("modifying a different list doesn't send a change notification") {
            auto token = require_no_change();
            write([&] {
                lv2->remove(5);
            });
        }

        SECTION("deleting the list sends a change notification") {
            auto token = require_change();
            write([&] {
                obj.remove();
            });
            REQUIRE_INDICES(change.deletions, 0, 1, 2, 3, 4, 5, 6, 7, 8, 9);

            // Should not resend delete all notification after another commit
            change = {};
            write([&] {
                lv2->size();
                lv2->create_and_insert_linked_object(0);
            });
            REQUIRE(change.empty());
        }

        SECTION("deleting list before first run of notifier reports deletions") {
            auto token = lst.add_notification_callback([&](CollectionChangeSet c) {
                change = c;
            });
            advance_and_notify(*r);
            write([&] {
                origin->begin()->remove();
            });
            REQUIRE_INDICES(change.deletions, 0, 1, 2, 3, 4, 5, 6, 7, 8, 9);
        }

        SECTION("modifying one of the target rows sends a change notification") {
            auto token = require_change();
            write([&] {
                lst.get(5).set(col_value, 6);
            });
            REQUIRE_INDICES(change.modifications, 5);
        }

        SECTION("deleting a target row sends a change notification") {
            auto token = require_change();
            write([&] {
                target->remove_object(lv->get(5));
            });
            REQUIRE_INDICES(change.deletions, 5);
        }

        SECTION("modifying and then moving a row reports move/insert but not modification") {
            auto token = require_change();
            write([&] {
                target->get_object(lv->get(5)).set(col_value, 10);
                lst.move(5, 8);
            });
            REQUIRE_INDICES(change.insertions, 8);
            REQUIRE_INDICES(change.deletions, 5);
            REQUIRE_MOVES(change, {5, 8});
            REQUIRE(change.modifications.empty());
        }

        SECTION("clearing the target table sends a change notification") {
            auto token = require_change();
            write([&] {
                target->clear();
            });
            REQUIRE_INDICES(change.deletions, 0, 1, 2, 3, 4, 5, 6, 7, 8, 9);
        }
    }

    SECTION("sorted add_notification_block()") {
        List lst(r, *lv);
        Results results = lst.sort({{{col_value}}, {false}});

        int notification_calls = 0;
        CollectionChangeSet change;
        auto token = results.add_notification_callback([&](CollectionChangeSet c) {
            change = c;
            ++notification_calls;
        });

        advance_and_notify(*r);

        SECTION("change order by modifying target") {
            write([&] {
                lst.get(5).set(col_value, 15);
            });
            REQUIRE(notification_calls == 2);
            REQUIRE_INDICES(change.deletions, 4);
            REQUIRE_INDICES(change.insertions, 0);
        }

        SECTION("swap") {
            write([&] {
                lst.swap(1, 2);
            });
            REQUIRE(notification_calls == 1);
        }

        SECTION("move") {
            write([&] {
                lst.move(5, 3);
            });
            REQUIRE(notification_calls == 1);
        }
    }

    SECTION("filtered add_notification_block()") {
        List lst(r, *lv);
        Results results = lst.filter(target->where().less(col_value, 9));

        int notification_calls = 0;
        CollectionChangeSet change;
        auto token = results.add_notification_callback([&](CollectionChangeSet c) {
            change = c;
            ++notification_calls;
        });

        advance_and_notify(*r);

        SECTION("swap") {
            write([&] {
                lst.swap(1, 2);
            });
            REQUIRE(notification_calls == 2);
            REQUIRE_INDICES(change.deletions, 2);
            REQUIRE_INDICES(change.insertions, 1);

            write([&] {
                lst.swap(5, 8);
            });
            REQUIRE(notification_calls == 3);
            REQUIRE_INDICES(change.deletions, 5, 8);
            REQUIRE_INDICES(change.insertions, 5, 8);
        }

        SECTION("move") {
            write([&] {
                lst.move(5, 3);
            });
            REQUIRE(notification_calls == 2);
            REQUIRE_INDICES(change.deletions, 5);
            REQUIRE_INDICES(change.insertions, 3);
        }

        SECTION("move non-matching entry") {
            write([&] {
                lst.move(9, 3);
            });
            REQUIRE(notification_calls == 1);
        }
    }

    auto initial_view_size = lv->size();
    auto initial_target_size = target->size();
    SECTION("delete_at()") {
        List list(r, *lv);
        r->begin_transaction();
        list.delete_at(1);
        REQUIRE(lv->size() == initial_view_size - 1);
        REQUIRE(target->size() == initial_target_size - 1);
        r->cancel_transaction();
    }

    SECTION("delete_all()") {
        List list(r, *lv);
        r->begin_transaction();
        list.delete_all();
        REQUIRE(lv->size() == 0);
        REQUIRE(target->size() == initial_target_size - 10);
        r->cancel_transaction();
    }

    SECTION("as_results().clear()") {
        List list(r, *lv);
        r->begin_transaction();
        list.as_results().clear();
        REQUIRE(lv->size() == 0);
        REQUIRE(target->size() == initial_target_size - 10);
        r->cancel_transaction();
    }

    SECTION("snapshot().clear()") {
        List list(r, *lv);
        r->begin_transaction();
        auto snapshot = list.snapshot();
        snapshot.clear();
        REQUIRE(snapshot.size() == 10);
        REQUIRE(list.size() == 0);
        REQUIRE(lv->size() == 0);
        REQUIRE(target->size() == initial_target_size - 10);
        r->cancel_transaction();
    }

    SECTION("add(), insert(), and set() to existing object is not allowed") {
        List list(r, *lv);
        r->begin_transaction();
        REQUIRE_EXCEPTION(list.add(target->get_object(0)), IllegalOperation,
                          "Cannot insert an already managed object into list of embedded objects 'origin.array'");
        REQUIRE_EXCEPTION(list.insert(0, target->get_object(0)), IllegalOperation,
                          "Cannot insert an already managed object into list of embedded objects 'origin.array'");
        REQUIRE_EXCEPTION(list.set(0, target->get_object(0)), IllegalOperation,
                          "Cannot insert an already managed object into list of embedded objects 'origin.array'");
        r->cancel_transaction();
    }

    SECTION("find(RowExpr)") {
        List list(r, *lv);
        Obj obj1 = target->get_object(1);
        Obj obj5 = target->get_object(5);

        SECTION("returns index in list for values in the list") {
            REQUIRE(list.find(obj5) == 5);
        }

        SECTION("returns index in list and not index in table") {
            r->begin_transaction();
            list.remove(1);
            REQUIRE(list.find(obj5) == 4);
            REQUIRE(list.as_results().index_of(obj5) == 4);
            r->cancel_transaction();
        }

        SECTION("returns npos for values not in the list") {
            r->begin_transaction();
            list.remove(1);
            REQUIRE(list.find(obj1) == npos);
            REQUIRE_EXCEPTION(list.as_results().index_of(obj1), StaleAccessor,
                              "Attempting to access an invalid object");
            r->cancel_transaction();
        }

        SECTION("throws for row in wrong table") {
            REQUIRE_EXCEPTION(list.find(obj), ObjectTypeMismatch,
                              "Object of type (origin) does not match List type (target)");
            REQUIRE_EXCEPTION(list.as_results().index_of(obj), ObjectTypeMismatch,
                              "Object of type 'origin' does not match Results type 'target'");
        }
    }

    SECTION("find(Query)") {
        List list(r, *lv);

        SECTION("returns index in list for values in the list") {
            REQUIRE(list.find(std::move(target->where().equal(col_value, 5))) == 5);
        }

        SECTION("returns index in list and not index in table") {
            r->begin_transaction();
            list.remove(1);
            REQUIRE(list.find(std::move(target->where().equal(col_value, 5))) == 4);
            r->cancel_transaction();
        }

        SECTION("returns npos for values not in the list") {
            REQUIRE(list.find(std::move(target->where().equal(col_value, 11))) == npos);
        }
    }

    SECTION("add(Context)") {
        List list(r, *lv);
        CppContext ctx(r, &list.get_object_schema());
        r->begin_transaction();

        auto initial_target_size = target->size();
        SECTION("rejects boxed Obj and Object") {
            REQUIRE_THROW_LOGIC_ERROR_WITH_CODE(list.add(ctx, std::any(target->get_object(5))),
                                                ErrorCodes::IllegalOperation);
            REQUIRE_THROW_LOGIC_ERROR_WITH_CODE(list.add(ctx, std::any(Object(r, target->get_object(5)))),
                                                ErrorCodes::IllegalOperation);
        }

        SECTION("creates new object for dictionary") {
            list.add(ctx, std::any(AnyDict{{"value", INT64_C(20)}}));
            REQUIRE(list.size() == 11);
            REQUIRE(target->size() == initial_target_size + 1);
            REQUIRE(list.get(10).get<Int>(col_value) == 20);
        }

        r->cancel_transaction();
    }

    SECTION("set(Context)") {
        List list(r, *lv);
        CppContext ctx(r, &list.get_object_schema());
        r->begin_transaction();

        auto initial_target_size = target->size();
        SECTION("rejects boxed Obj and Object") {
            REQUIRE_THROW_LOGIC_ERROR_WITH_CODE(list.set(ctx, 0, std::any(target->get_object(5))),
                                                ErrorCodes::IllegalOperation);
            REQUIRE_THROW_LOGIC_ERROR_WITH_CODE(list.set(ctx, 0, std::any(Object(r, target->get_object(5)))),
                                                ErrorCodes::IllegalOperation);
        }

        SECTION("creates new object for update mode All") {
            auto old_object = list.get<Obj>(0);
            list.set(ctx, 0, std::any(AnyDict{{"value", INT64_C(20)}}));
            REQUIRE(list.size() == 10);
            REQUIRE(target->size() == initial_target_size);
            REQUIRE(list.get(0).get<Int>(col_value) == 20);
            REQUIRE_FALSE(old_object.is_valid());
        }

        SECTION("mutates the existing object for update mode Modified") {
            auto old_object = list.get<Obj>(0);
            list.set(ctx, 0, std::any(AnyDict{{"value", INT64_C(20)}}), CreatePolicy::UpdateModified);
            REQUIRE(list.size() == 10);
            REQUIRE(target->size() == initial_target_size);
            REQUIRE(list.get(0).get<Int>(col_value) == 20);
            REQUIRE(old_object.is_valid());
            REQUIRE(list.get(0) == old_object);
        }

        r->cancel_transaction();
    }

    SECTION("find(Context)") {
        List list(r, *lv);
        CppContext ctx(r, &list.get_object_schema());

        SECTION("returns index in list for boxed Obj") {
            REQUIRE(list.find(ctx, std::any(list.get(5))) == 5);
        }

        SECTION("returns index in list for boxed Object") {
            realm::Object obj(r, *r->schema().find("origin"), list.get(5));
            REQUIRE(list.find(ctx, std::any(obj)) == 5);
        }

        SECTION("does not insert new objects for dictionaries") {
            auto initial_target_size = target->size();
            REQUIRE(list.find(ctx, std::any(AnyDict{{"value", INT64_C(20)}})) == npos);
            REQUIRE(target->size() == initial_target_size);
        }

        SECTION("throws for object in wrong table") {
            REQUIRE_EXCEPTION(list.find(ctx, std::any(obj)), ObjectTypeMismatch,
                              "Object of type (origin) does not match List type (target)");
        }
    }

    SECTION("get(Context)") {
        List list(r, *lv);
        CppContext ctx(r, &list.get_object_schema());

        Object obj;
        REQUIRE_NOTHROW(obj = util::any_cast<Object&&>(list.get(ctx, 1)));
        REQUIRE(obj.is_valid());
        REQUIRE(obj.get_obj().get<int64_t>(col_value) == 1);
    }
}


TEST_CASE("list of embedded objects", "[list]") {
    Schema schema{
        {"parent",
         {
             {"array", PropertyType::Object | PropertyType::Array, "embedded"},
         }},
        {"embedded",
         ObjectSchema::ObjectType::Embedded,
         {
             {"value", PropertyType::Int},
         }},
    };

    InMemoryTestFile config;
    config.automatic_change_notifications = false;
    config.schema_mode = SchemaMode::Automatic;
    config.schema = schema;
    auto realm = Realm::get_shared_realm(config);
    auto parent_table = realm->read_group().get_table("class_parent");
    ColKey col_array = parent_table->get_column_key("array");
    auto embedded_table = realm->read_group().get_table("class_embedded");
    ColKey col_value = embedded_table->get_column_key("value");
    realm->begin_transaction();
    auto parent = parent_table->create_object();
    realm->commit_transaction();

    auto list = List(realm, parent, col_array);

    auto add_two_elements = [&] {
        auto first = list.add_embedded();
        first.set(col_value, 1);

        auto second = list.add_embedded();
        second.set(col_value, 2);
    };

    auto insert_three_elements = [&] {
        // Insert at position 0, shifting all elements back
        auto beginning = list.insert_embedded(0);
        beginning.set(col_value, 0);

        // Insert at position 2, so it's between the originally inserted items
        auto middle = list.insert_embedded(2);
        middle.set(col_value, 10);

        // Insert at the end of the list (i.e. list.size())
        auto end = list.insert_embedded(4);
        end.set(col_value, 20);
    };

    SECTION("add to list") {
        realm->begin_transaction();
        add_two_elements();
        realm->commit_transaction();

        REQUIRE(list.size() == 2);
        REQUIRE(list.get(0).get<int64_t>(col_value) == 1);
        REQUIRE(list.get(1).get<int64_t>(col_value) == 2);
    }

    SECTION("insert in list") {
        realm->begin_transaction();
        add_two_elements();
        insert_three_elements();
        realm->commit_transaction();

        REQUIRE(list.size() == 5);
        REQUIRE(list.get(0).get<int64_t>(col_value) == 0);  // inserted beginning
        REQUIRE(list.get(1).get<int64_t>(col_value) == 1);  // added first
        REQUIRE(list.get(2).get<int64_t>(col_value) == 10); // inserted middle
        REQUIRE(list.get(3).get<int64_t>(col_value) == 2);  // added second
        REQUIRE(list.get(4).get<int64_t>(col_value) == 20); // inserted end
    }

    SECTION("set in list") {
        realm->begin_transaction();

        add_two_elements();
        insert_three_elements();

        auto originalAt2 = list.get(2);
        auto newAt2 = list.set_embedded(2);
        newAt2.set(col_value, 100);

        realm->commit_transaction();

        REQUIRE(originalAt2.is_valid() == false);
        REQUIRE(newAt2.is_valid() == true);

        REQUIRE(list.size() == 5);
        REQUIRE(list.get(0).get<int64_t>(col_value) == 0);   // inserted at beginning
        REQUIRE(list.get(1).get<int64_t>(col_value) == 1);   // added first
        REQUIRE(list.get(2).get<int64_t>(col_value) == 100); // set at 2
        REQUIRE(list.get(3).get<int64_t>(col_value) == 2);   // added second
        REQUIRE(list.get(4).get<int64_t>(col_value) == 20);  // inserted at end
    }

    SECTION("invalid indices") {
        realm->begin_transaction();
        // Insertions
        REQUIRE_EXCEPTION(
            list.insert_embedded(-1), OutOfBounds, // Negative
            util::format("Requested index %1 calling insert() on list 'parent.array' when max is 0", size_t(-1)));
        REQUIRE_EXCEPTION(list.insert_embedded(1), OutOfBounds, // At index > size()
                          "Requested index 1 calling insert() on list 'parent.array' when max is 0");

        // Sets
        REQUIRE_EXCEPTION(
            list.set_embedded(-1), OutOfBounds, // Negative
            util::format("Requested index %1 calling set() on list 'parent.array' when empty", size_t(-1)));
        REQUIRE_EXCEPTION(list.set_embedded(0), OutOfBounds, // At index == size()
                          "Requested index 0 calling set() on list 'parent.array' when empty");
        REQUIRE_EXCEPTION(list.set_embedded(1), OutOfBounds, // At index > size()
                          "Requested index 1 calling set() on list 'parent.array' when empty");
        realm->cancel_transaction();
    }
}

#if REALM_ENABLE_SYNC

TEST_CASE("list with unresolved links", "[list]") {
    TestSyncManager init_sync_manager({}, {false});
    auto& server = init_sync_manager.sync_server();

    SyncTestFile config1(init_sync_manager.app(), "shared");
    config1.schema = Schema{
        {"origin",
         {{"_id", PropertyType::Int, Property::IsPrimary(true)},
          {"array", PropertyType::Array | PropertyType::Object, "target"}}},
        {"target", {{"_id", PropertyType::Int, Property::IsPrimary(true)}, {"value", PropertyType::Int}}},
    };

    SyncTestFile config2(init_sync_manager.app(), "shared");

    auto r1 = Realm::get_shared_realm(config1);
    auto r2 = Realm::get_shared_realm(config2);

    auto origin = r1->read_group().get_table("class_origin");
    auto target = r1->read_group().get_table("class_target");
    ColKey col_link = origin->get_column_key("array");
    ColKey col_target_value = target->get_column_key("value");

    r1->begin_transaction();

    std::vector<ObjKey> target_keys;
    for (int64_t i = 0; i < 11; ++i) {
        target_keys.push_back(target->create_object_with_primary_key(i).set(col_target_value, i).get_key());
    }
    auto origin_obj = origin->create_object_with_primary_key(100);
    auto ll = origin_obj.get_linklist(col_link);
    for (int i = 0; i < 10; ++i) {
        ll.add(target_keys[i]);
    }
    target->invalidate_object(target_keys[2]); // Entry 2 in list will be unresolved
    r1->commit_transaction();

    server.start();

    util::EventLoop::main().run_until([&] {
        if (auto table = r2->read_group().get_table("class_target")) {
            return table->size() > 0;
        }
        return false;
    });

    auto table = r2->read_group().get_table("class_origin");
    Obj obj = *table->begin();
    auto col = table->get_column_key("array");
    CollectionChangeSet change;
    List lst(r2, obj, col);
    bool called = false;

    auto require_change = [&] {
        auto token = lst.add_notification_callback([&](CollectionChangeSet c) {
            if (!c.empty()) {
                change = c;
                called = true;
            }
        });
        return token;
    };

    auto write = [&](auto&& f) {
        r1->begin_transaction();
        f();
        r1->commit_transaction();
        called = false;
        util::EventLoop::main().run_until([&] {
            return called;
        });
    };

    SECTION("adjust index of deleted entry") {
        auto token = require_change();
        write([&] {
            ll.remove(5);
        });
        REQUIRE_INDICES(change.deletions, 5);
    }

    SECTION("adjust index of inserted entry") {
        auto token = require_change();
        write([&] {
            ll.insert(5, target_keys[10]);
        });
        REQUIRE_INDICES(change.insertions, 5);
    }

    SECTION("adjust index of modified entry") {
        auto token = require_change();
        write([&] {
            ll.set(5, target_keys[10]);
        });
        REQUIRE_INDICES(change.modifications, 5);
    }

    SECTION("invalidating an object is seen as a deletion") {
        auto token = require_change();
        write([&] {
            target->invalidate_object(target_keys[6]);
        });
        REQUIRE_INDICES(change.deletions, 5);
    }

    SECTION("resurrecting an object is seen as an insertion") {
        auto token = require_change();
        write([&] {
            target->create_object_with_primary_key(2);
        });
        REQUIRE_INDICES(change.insertions, 2);
    }

    SECTION("inserting an unresolved link is not seen") {
        auto token = require_change();
        write([&] {
            origin_obj.get_list<ObjKey>(col_link).insert(7, target->get_objkey_from_primary_key(100));
            // We will have to make other modifications for the notifier to be called
            ll.set(6, target_keys[10]);
        });
        REQUIRE(change.insertions.empty());
        REQUIRE_INDICES(change.modifications, 6);
    }

    SECTION("erasing an unresolved link is not seen") {
        auto token = require_change();
        write([&] {
            origin_obj.get_list<ObjKey>(col_link).remove(2);
            // We will have to make other modifications for the notifier to be called
            ll.set(6, target_keys[10]);
        });
        REQUIRE(change.deletions.empty());
        REQUIRE_INDICES(change.modifications, 6);
    }
}
#endif<|MERGE_RESOLUTION|>--- conflicted
+++ resolved
@@ -1280,7 +1280,6 @@
     }
 }
 
-<<<<<<< HEAD
 TEST_CASE("nested List") {
     InMemoryTestFile config;
     config.automatic_change_notifications = false;
@@ -1387,10 +1386,7 @@
     }
 }
 
-TEST_CASE("embedded List") {
-=======
 TEST_CASE("embedded List", "[list]") {
->>>>>>> c04f5e40
     InMemoryTestFile config;
     config.automatic_change_notifications = false;
     auto r = Realm::get_shared_realm(config);
