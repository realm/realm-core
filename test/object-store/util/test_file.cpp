--- conflicted
+++ resolved
@@ -126,7 +126,6 @@
     schema_mode = SchemaMode::AdditiveExplicit;
 }
 
-<<<<<<< HEAD
 SyncTestFile::SyncTestFile(std::shared_ptr<realm::SyncUser> user, std::string partition, realm::Schema _schema)
 {
     if (!user)
@@ -140,7 +139,8 @@
     schema_version = 1;
     schema = _schema;
     schema_mode = SchemaMode::AdditiveExplicit;
-=======
+}
+
 SyncTestFile::SyncTestFile(std::shared_ptr<app::App> app, bson::Bson partition, Schema schema)
 {
     REALM_ASSERT(app);
@@ -153,7 +153,6 @@
     schema_mode = SchemaMode::AdditiveExplicit;
     schema_version = 1;
     this->schema = std::move(schema);
->>>>>>> a5462a39
 }
 
 // MARK: - SyncServer
