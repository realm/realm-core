////////////////////////////////////////////////////////////////////////////
//
// Copyright 2016 Realm Inc.
//
// Licensed under the Apache License, Version 2.0 (the "License");
// you may not use this file except in compliance with the License.
// You may obtain a copy of the License at
//
// http://www.apache.org/licenses/LICENSE-2.0
//
// Unless required by applicable law or agreed to in writing, software
// distributed under the License is distributed on an "AS IS" BASIS,
// WITHOUT WARRANTIES OR CONDITIONS OF ANY KIND, either express or implied.
// See the License for the specific language governing permissions and
// limitations under the License.
//
////////////////////////////////////////////////////////////////////////////

#ifndef REALM_TEST_UTIL_TEST_FILE_HPP
#define REALM_TEST_UTIL_TEST_FILE_HPP

#include <realm/object-store/shared_realm.hpp>
#include <realm/util/logger.hpp>
#include <realm/util/tagged_bool.hpp>

#if REALM_ENABLE_SYNC
#include "test_utils.hpp"
#include "unit_test_transport.hpp"

#include <realm/object-store/sync/app.hpp>
#include <realm/object-store/sync/sync_manager.hpp>
#include <realm/sync/client.hpp>
#include <realm/sync/config.hpp>
#include <realm/sync/noinst/server/server.hpp>
#endif // REALM_ENABLE_SYNC

#include <thread>

#ifndef TEST_TIMEOUT_EXTRA
#define TEST_TIMEOUT_EXTRA 0
#endif

namespace realm {
struct AppSession;
class Schema;
enum class SyncSessionStopPolicy;
struct DBOptions;
struct SyncConfig;
} // namespace realm

class JoiningThread {
public:
    template <typename... Args>
    JoiningThread(Args&&... args)
        : m_thread(std::forward<Args>(args)...)
    {
    }
    ~JoiningThread()
    {
        if (m_thread.joinable())
            m_thread.join();
    }
    void join()
    {
        m_thread.join();
    }

private:
    std::thread m_thread;
};


struct TestFile : realm::Realm::Config {
    TestFile();
    ~TestFile();

    TestFile(const TestFile&) = delete;
    TestFile& operator=(const TestFile&) = delete;

    // The file should outlive the object, ie. should not be deleted in destructor
    void persist()
    {
        m_persist = true;
    }

    realm::DBOptions options() const;

private:
    bool m_persist = false;
    std::string m_temp_dir;
};

struct InMemoryTestFile : realm::Realm::Config {
    InMemoryTestFile();
    realm::DBOptions options() const;
};

void advance_and_notify(realm::Realm& realm);
void on_change_but_no_notify(realm::Realm& realm);

#ifndef TEST_ENABLE_LOGGING
#define TEST_ENABLE_LOGGING 0 // change to 1 to enable trace-level logging
#endif

#ifndef TEST_LOGGING_LEVEL
#if TEST_ENABLE_LOGGING
#define TEST_LOGGING_LEVEL all
#else
#define TEST_LOGGING_LEVEL off
#endif // TEST_ENABLE_LOGGING
#endif // TEST_LOGGING_LEVEL

#define TEST_LOGGING_LEVEL_STORAGE off
#define TEST_LOGGING_LEVEL_SERVER off
/*
#define TEST_LOGGING_LEVEL_SYNC off
#define TEST_LOGGING_LEVEL_RESET trace
#define TEST_LOGGING_LEVEL_APP off
*/

#if REALM_ENABLE_SYNC

using StartImmediately = realm::util::TaggedBool<class StartImmediatelyTag>;
using EnableSSL = realm::util::TaggedBool<class EnableSSLTag>;

class SyncServer : private realm::sync::Clock {
public:
    struct Config {
        StartImmediately start_immediately = true;
        EnableSSL ssl = false;
        std::string local_dir;
    };

    ~SyncServer();

    void start();
    void stop();

    std::string url_for_realm(realm::StringData realm_name) const;
    std::string base_url() const
    {
        return m_url;
    }
    std::string local_root_dir() const
    {
        return m_local_root_dir;
    }

    template <class R, class P>
    void advance_clock(std::chrono::duration<R, P> duration = std::chrono::seconds(1)) noexcept
    {
        m_now += std::chrono::duration_cast<time_point::duration>(duration).count();
    }

private:
    friend class TestSyncManager;
    SyncServer(const Config& config);
    std::string m_local_root_dir;
    std::shared_ptr<realm::util::Logger> m_logger;
    realm::sync::Server m_server;
    std::thread m_thread;
    std::string m_url;
    std::atomic<time_point::rep> m_now{0};

    time_point now() const noexcept override
    {
        return time_point{time_point::duration{m_now}};
    }
};

class OfflineAppSession;
struct SyncTestFile : TestFile {
    template <typename ErrorHandler>
    SyncTestFile(const realm::SyncConfig& sync_config, realm::SyncSessionStopPolicy stop_policy,
                 ErrorHandler&& error_handler)
    {
        this->sync_config = std::make_shared<realm::SyncConfig>(sync_config);
        this->sync_config->stop_policy = stop_policy;
        this->sync_config->error_handler = std::forward<ErrorHandler>(error_handler);
        schema_mode = realm::SchemaMode::AdditiveExplicit;
    }

    SyncTestFile(TestSyncManager&, std::string name = "", std::string user_name = "test");
    SyncTestFile(OfflineAppSession&, std::string name = "");
    SyncTestFile(std::shared_ptr<realm::SyncUser> user, realm::bson::Bson partition,
                 realm::util::Optional<realm::Schema> schema = realm::util::none);
    SyncTestFile(std::shared_ptr<realm::SyncUser> user, realm::bson::Bson partition,
                 realm::util::Optional<realm::Schema> schema,
                 std::function<realm::SyncSessionErrorHandler>&& error_handler);
    SyncTestFile(std::shared_ptr<realm::app::App> app, realm::bson::Bson partition, realm::Schema schema);
    SyncTestFile(std::shared_ptr<realm::SyncUser> user, realm::Schema schema, realm::SyncConfig::FLXSyncEnabled);
};

class TestSyncManager {
public:
    struct Config {
        Config() {}
        std::string base_path;
        realm::SyncManager::MetadataMode metadata_mode = realm::SyncManager::MetadataMode::NoMetadata;
        bool should_teardown_test_directory = true;
        realm::util::Logger::Level log_level = realm::util::Logger::Level::TEST_LOGGING_LEVEL;
        bool start_sync_client = true;
    };

    TestSyncManager(const Config& = Config(), const SyncServer::Config& = {});
    ~TestSyncManager();

    std::string base_file_path() const
    {
        return m_base_file_path;
    }
    SyncServer& sync_server()
    {
        return m_sync_server;
    }
    const std::shared_ptr<realm::SyncManager>& sync_manager()
    {
        return m_sync_manager;
    }

    std::shared_ptr<realm::SyncUser> fake_user(const std::string& name = "test");

private:
    std::shared_ptr<realm::SyncManager> m_sync_manager;
    SyncServer m_sync_server;
    std::string m_base_file_path;
    bool m_should_teardown_test_directory = true;
};

class OfflineAppSession {
public:
    struct Config {
<<<<<<< HEAD
        Config();
        realm::app::App::Config app_config;
        std::string base_path;
        realm::SyncManager::MetadataMode metadata_mode = realm::SyncManager::MetadataMode::NoMetadata;
        bool should_teardown_test_directory = true;
        bool override_sync_route = true;
=======
        Config(std::shared_ptr<realm::app::GenericNetworkTransport> = std::make_shared<UnitTestTransport>());
>>>>>>> dcb6fac8
        std::shared_ptr<realm::app::GenericNetworkTransport> transport;
        bool delete_storage = true;
        std::optional<std::string> storage_path;
        realm::SyncManager::MetadataMode metadata_mode = realm::SyncManager::MetadataMode::NoMetadata;
        std::optional<std::string> base_url;
        std::shared_ptr<realm::sync::SyncSocketProvider> socket_provider;
        std::optional<std::string> app_id;
    };
    OfflineAppSession(Config = {});
    ~OfflineAppSession();

    std::shared_ptr<realm::app::App> app() const noexcept
    {
        return m_app;
    }
    std::shared_ptr<realm::SyncUser> make_user() const;
    realm::app::GenericNetworkTransport* transport()
    {
        return m_transport.get();
    }
    std::string base_file_path() const
    {
        return m_base_file_path;
    }
    const std::shared_ptr<realm::SyncManager>& sync_manager()
    {
        return m_app->sync_manager();
    }

private:
    std::shared_ptr<realm::app::App> m_app;
    std::string m_base_file_path;
    std::shared_ptr<realm::app::GenericNetworkTransport> m_transport;
    bool m_delete_storage = true;
};

#if REALM_ENABLE_AUTH_TESTS
using DeleteApp = realm::util::TaggedBool<struct DeleteAppTag>;
class TestAppSession {
public:
    TestAppSession();
    TestAppSession(realm::AppSession, std::shared_ptr<realm::app::GenericNetworkTransport> = nullptr,
                   DeleteApp = true, realm::ReconnectMode reconnect_mode = realm::ReconnectMode::normal,
                   std::shared_ptr<realm::sync::SyncSocketProvider> custom_socket_provider = nullptr);
    ~TestAppSession();

    std::shared_ptr<realm::app::App> app() const noexcept
    {
        return m_app;
    }
    const realm::AppSession& app_session() const noexcept
    {
        return *m_app_session;
    }
    realm::app::GenericNetworkTransport* transport()
    {
        return m_transport.get();
    }
    const std::shared_ptr<realm::SyncManager>& sync_manager() const
    {
        return m_app->sync_manager();
    }

    std::vector<realm::bson::BsonDocument> get_documents(realm::SyncUser& user, const std::string& object_type,
                                                         size_t expected_count) const;

private:
    std::shared_ptr<realm::app::App> m_app;
    std::unique_ptr<realm::AppSession> m_app_session;
    std::string m_base_file_path;
    bool m_delete_app = true;
    std::shared_ptr<realm::app::GenericNetworkTransport> m_transport;
};
#endif

bool wait_for_upload(realm::Realm& realm, std::chrono::seconds timeout = std::chrono::seconds(60));
bool wait_for_download(realm::Realm& realm, std::chrono::seconds timeout = std::chrono::seconds(60));

void set_app_config_defaults(realm::app::App::Config& app_config,
                             const std::shared_ptr<realm::app::GenericNetworkTransport>& transport);

#endif // REALM_ENABLE_SYNC

#endif<|MERGE_RESOLUTION|>--- conflicted
+++ resolved
@@ -194,7 +194,7 @@
 class TestSyncManager {
 public:
     struct Config {
-        Config() {}
+        Config();
         std::string base_path;
         realm::SyncManager::MetadataMode metadata_mode = realm::SyncManager::MetadataMode::NoMetadata;
         bool should_teardown_test_directory = true;
@@ -230,16 +230,7 @@
 class OfflineAppSession {
 public:
     struct Config {
-<<<<<<< HEAD
-        Config();
-        realm::app::App::Config app_config;
-        std::string base_path;
-        realm::SyncManager::MetadataMode metadata_mode = realm::SyncManager::MetadataMode::NoMetadata;
-        bool should_teardown_test_directory = true;
-        bool override_sync_route = true;
-=======
         Config(std::shared_ptr<realm::app::GenericNetworkTransport> = std::make_shared<UnitTestTransport>());
->>>>>>> dcb6fac8
         std::shared_ptr<realm::app::GenericNetworkTransport> transport;
         bool delete_storage = true;
         std::optional<std::string> storage_path;
@@ -315,6 +306,7 @@
 };
 #endif
 
+
 bool wait_for_upload(realm::Realm& realm, std::chrono::seconds timeout = std::chrono::seconds(60));
 bool wait_for_download(realm::Realm& realm, std::chrono::seconds timeout = std::chrono::seconds(60));
 
