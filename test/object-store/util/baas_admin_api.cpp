--- conflicted
+++ resolved
@@ -429,13 +429,8 @@
 nlohmann::json AdminAPIEndpoint::patch_json(nlohmann::json body) const
 {
     auto resp = patch(body.dump());
-<<<<<<< HEAD
-    REALM_ASSERT_EX(resp.http_status_code >= 200 && resp.http_status_code < 300, resp.http_status_code, resp.body,
-                    body);
-=======
     REALM_ASSERT_EX(resp.http_status_code >= 200 && resp.http_status_code < 300,
                     util::format("url: %1 request: %2, reply: %3", m_url, body.dump(), resp.body));
->>>>>>> d0bcfc0a
     return nlohmann::json::parse(resp.body.empty() ? "{}" : resp.body);
 }
 
