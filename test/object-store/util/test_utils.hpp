--- conflicted
+++ resolved
@@ -29,9 +29,6 @@
 namespace fs = std::filesystem;
 
 namespace realm {
-<<<<<<< HEAD
-class Realm;
-=======
 template <typename MessageMatcher>
 class ExceptionMatcher final : public Catch::Matchers::MatcherBase<Exception> {
 public:
@@ -130,7 +127,7 @@
 
 std::ostream& operator<<(std::ostream&, const Exception&);
 
->>>>>>> cbe560ac
+class Realm;
 /// Open a Realm at a given path, creating its files.
 bool create_dummy_realm(std::string path, std::shared_ptr<Realm>* out = nullptr);
 void reset_test_directory(const std::string& base_path);
