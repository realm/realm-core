--- conflicted
+++ resolved
@@ -553,9 +553,5 @@
         }
     }
 }
-<<<<<<< HEAD
-
-#endif // Shared PTHREAD mutexes appear not to work on Windows
-=======
-#endif
->>>>>>> 5be9d837
+
+#endif // Shared PTHREAD mutexes appear not to work on Windows