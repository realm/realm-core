#include <stddef.h>
#include <stdint.h>
#include <algorithm>
#include <utility>
#include <memory>
#include <initializer_list>
#include <string>
#include <vector>
#include <map>
#include <sstream>
#include <iostream>
#include <fstream>

#include <realm/util/features.h>
#include <realm/binary_data.hpp>
#include <realm/db.hpp>
#include <realm/replication.hpp>
#include <realm/list.hpp>
#include <realm/set.hpp>
#include <realm/sync/transform.hpp>

#include "test.hpp"
#include "testsettings.hpp"
#include "util/quote.hpp"

#include "peer.hpp"
#include "fuzz_tester.hpp" // Transform_Randomized
#include "util/compare_groups.hpp"
#include "util/dump_changesets.hpp"

extern unsigned int unit_test_random_seed;

namespace {

using namespace realm;
using namespace realm::sync;
using namespace realm::test_util;
using unit_test::TestContext;

// Test independence and thread-safety
// -----------------------------------
//
// All tests must be thread safe and independent of each other. This
// is required because it allows for both shuffling of the execution
// order and for parallelized testing.
//
// In particular, avoid using std::rand() since it is not guaranteed
// to be thread safe. Instead use the API offered in
// `test/util/random.hpp`.
//
// All files created in tests must use the TEST_PATH macro (or one of
// its friends) to obtain a suitable file system path. See
// `test/util/test_path.hpp`.
//
//
// Debugging and the ONLY() macro
// ------------------------------
//
// A simple way of disabling all tests except one called `Foo`, is to
// replace TEST(Foo) with ONLY(Foo) and then recompile and rerun the
// test suite. Note that you can also use filtering by setting the
// environment varible `UNITTEST_FILTER`. See `README.md` for more on
// this.
//
// Another way to debug a particular test, is to copy that test into
// `experiments/testcase.cpp` and then run `sh build.sh
// check-testcase` (or one of its friends) from the command line.


TEST(Transform_OneClient)
{
    auto changeset_dump_dir_gen = get_changeset_dump_dir_generator(test_context);
    auto server = Peer::create_server(test_context, changeset_dump_dir_gen.get());
    auto client = Peer::create_client(test_context, 2, changeset_dump_dir_gen.get());

    client->create_schema([](WriteTransaction& tr) {
        TableRef t = tr.get_group().add_table_with_primary_key("class_foo", type_Int, "id");
        t->add_column(type_Int, "i");
    });
    synchronize(server.get(), {client.get()});

    ReadTransaction read_server(server->shared_group);
    ReadTransaction read_client(client->shared_group);
    CHECK(compare_groups(read_server, read_client));
}


TEST(Transform_TwoClients)
{
    auto changeset_dump_dir_gen = get_changeset_dump_dir_generator(test_context);
    auto server = Peer::create_server(test_context, changeset_dump_dir_gen.get());
    auto client_1 = Peer::create_client(test_context, 2, changeset_dump_dir_gen.get());
    auto client_2 = Peer::create_client(test_context, 3, changeset_dump_dir_gen.get());

    auto create_schema = [](WriteTransaction& tr) {
        TableRef foo = tr.get_group().add_table_with_primary_key("class_foo", type_Int, "id");
        foo->add_column(type_Int, "i");
    };

    client_1->create_schema(create_schema);
    client_2->create_schema(create_schema);

    synchronize(server.get(), {client_1.get(), client_2.get()});

    ReadTransaction read_server(server->shared_group);
    {
        ReadTransaction read_client_1(client_1->shared_group);
        CHECK(compare_groups(read_server, read_client_1));
    }
    {
        ReadTransaction read_client_2(client_2->shared_group);
        CHECK(compare_groups(read_server, read_client_2, *test_context.logger));
    }
}

TEST(Transform_AddTableInOrder)
{
    auto changeset_dump_dir_gen = get_changeset_dump_dir_generator(test_context);
    auto server = Peer::create_server(test_context, changeset_dump_dir_gen.get());
    auto client_1 = Peer::create_client(test_context, 2, changeset_dump_dir_gen.get());
    auto client_2 = Peer::create_client(test_context, 3, changeset_dump_dir_gen.get());

    client_1->create_schema([](WriteTransaction& tr) {
        tr.get_group().add_table_with_primary_key("class_foo", type_Int, "id");
        tr.get_group().add_table_with_primary_key("class_bar", type_Int, "id");
    });

    client_2->create_schema([](WriteTransaction& tr) {
        tr.get_group().add_table_with_primary_key("class_foo", type_Int, "id");
        tr.get_group().add_table_with_primary_key("class_bar", type_Int, "id");
    });

    synchronize(server.get(), {client_1.get(), client_2.get()});

    ReadTransaction read_server(server->shared_group);
    {
        ReadTransaction read_client_1(client_1->shared_group);
        CHECK(compare_groups(read_server, read_client_1));
    }
    {
        ReadTransaction read_client_2(client_2->shared_group);
        CHECK(compare_groups(read_server, read_client_2, *test_context.logger));
    }
}

TEST(Transform_AddTableOutOfOrder)
{
    auto changeset_dump_dir_gen = get_changeset_dump_dir_generator(test_context);
    auto server = Peer::create_server(test_context, changeset_dump_dir_gen.get());
    auto client_1 = Peer::create_client(test_context, 2, changeset_dump_dir_gen.get());
    auto client_2 = Peer::create_client(test_context, 3, changeset_dump_dir_gen.get());

    client_1->create_schema([](WriteTransaction& tr) {
        tr.get_group().add_table_with_primary_key("class_foo", type_Int, "id");
        tr.get_group().add_table_with_primary_key("class_bar", type_Int, "id");
    });

    client_2->create_schema([](WriteTransaction& tr) {
        tr.get_group().add_table_with_primary_key("class_bar", type_Int, "id");
        tr.get_group().add_table_with_primary_key("class_foo", type_Int, "id");
    });

    synchronize(server.get(), {client_1.get(), client_2.get()});

    ReadTransaction read_server(server->shared_group);
    {
        ReadTransaction read_client_1(client_1->shared_group);
        CHECK(compare_groups(read_server, read_client_1));
    }
    {
        ReadTransaction read_client_2(client_2->shared_group);
        CHECK(compare_groups(read_server, read_client_2, *test_context.logger));
    }
}

TEST(Transform_AddColumnsInOrder)
{
    auto changeset_dump_dir_gen = get_changeset_dump_dir_generator(test_context);
    auto server = Peer::create_server(test_context, changeset_dump_dir_gen.get());
    auto client_1 = Peer::create_client(test_context, 2, changeset_dump_dir_gen.get());
    auto client_2 = Peer::create_client(test_context, 3, changeset_dump_dir_gen.get());

    client_1->create_schema([](WriteTransaction& tr) {
        TableRef foo = tr.get_group().add_table_with_primary_key("class_foo", type_Int, "id");
        foo->add_column(type_Int, "foo_col");
        foo->add_column(type_String, "foo_col2");
        TableRef bar = tr.get_group().add_table_with_primary_key("class_bar", type_Int, "id");
        bar->add_column(type_String, "bar_col");
    });

    client_2->create_schema([](WriteTransaction& tr) {
        TableRef foo = tr.get_group().add_table_with_primary_key("class_foo", type_Int, "id");
        foo->add_column(type_Int, "foo_col");
        foo->add_column(type_String, "foo_col2");
        TableRef bar = tr.get_group().add_table_with_primary_key("class_bar", type_Int, "id");
        bar->add_column(type_String, "bar_col");
    });

    synchronize(server.get(), {client_1.get(), client_2.get()});

    ReadTransaction read_server(server->shared_group);
    {
        ReadTransaction read_client_1(client_1->shared_group);
        CHECK(compare_groups(read_server, read_client_1));
    }
    {
        ReadTransaction read_client_2(client_2->shared_group);
        CHECK(compare_groups(read_server, read_client_2, *test_context.logger));
    }
}

TEST(Transform_AddColumnsOutOfOrder)
{
    auto changeset_dump_dir_gen = get_changeset_dump_dir_generator(test_context);
    auto server = Peer::create_server(test_context, changeset_dump_dir_gen.get());
    auto client_1 = Peer::create_client(test_context, 2, changeset_dump_dir_gen.get());
    auto client_2 = Peer::create_client(test_context, 3, changeset_dump_dir_gen.get());

    client_1->create_schema([](WriteTransaction& tr) {
        TableRef bar = tr.get_group().add_table_with_primary_key("class_bar", type_Int, "id");
        bar->add_column(type_String, "bar_col");
        TableRef foo = tr.get_group().add_table_with_primary_key("class_foo", type_Int, "id");
        foo->add_column(type_Int, "foo_int");
        foo->add_column(type_String, "foo_string");
    });

    client_2->create_schema([](WriteTransaction& tr) {
        TableRef foo = tr.get_group().add_table_with_primary_key("class_foo", type_Int, "id");
        foo->add_column(type_String, "foo_string");
        foo->add_column(type_Int, "foo_int");
        TableRef bar = tr.get_group().add_table_with_primary_key("class_bar", type_Int, "id");
        bar->add_column(type_String, "bar_col");
    });

    synchronize(server.get(), {client_1.get(), client_2.get()});

    ReadTransaction read_server(server->shared_group);
    ReadTransaction read_client_1(client_1->shared_group);
    ReadTransaction read_client_2(client_2->shared_group);
    CHECK(compare_groups(read_server, read_client_1));
    CHECK(compare_groups(read_server, read_client_2, *test_context.logger));
}

TEST(Transform_LinkListSet_vs_MoveLastOver)
{
    auto changeset_dump_dir_gen = get_changeset_dump_dir_generator(test_context);
    auto server = Peer::create_server(test_context, changeset_dump_dir_gen.get());
    auto client_1 = Peer::create_client(test_context, 2, changeset_dump_dir_gen.get());
    auto client_2 = Peer::create_client(test_context, 3, changeset_dump_dir_gen.get());
    auto create_schema = [](WriteTransaction& transaction) {
        TableRef foo = transaction.get_group().add_table_with_primary_key("class_foo", type_Int, "id");
        foo->add_column(type_Int, "i");
        TableRef bar = transaction.get_group().add_table_with_primary_key("class_bar", type_Int, "id");
        bar->add_column_list(*foo, "ll");
    };
    client_1->create_schema(create_schema);
    client_2->create_schema(create_schema);

    client_1->transaction([](Peer& p) {
        p.table("class_foo")->create_object_with_primary_key(1);
        ObjKey foo1 = p.table("class_foo")->create_object_with_primary_key(2).get_key();
        auto ll = p.table("class_bar")->create_object_with_primary_key(1).get_linklist("ll");
        ll.insert(0, foo1);
    });

    synchronize(server.get(), {client_1.get(), client_2.get()});

    client_2->transaction([](Peer& p) {
        ObjKey foo0 = p.table("class_foo")->begin()->get_key();
        auto ll = p.table("class_bar")->begin()->get_linklist("ll");
        ll.set(0, foo0);
    });

    client_1->transaction([](Peer& p) {
        p.table("class_foo")->remove_object(p.table("class_foo")->begin() + 0);
    });

    synchronize(server.get(), {client_1.get(), client_2.get()});

    ReadTransaction read_server(server->shared_group);
    ReadTransaction read_client_1(client_1->shared_group);
    ReadTransaction read_client_2(client_2->shared_group);
    CHECK(compare_groups(read_server, read_client_1));
    CHECK(compare_groups(read_server, read_client_2, *test_context.logger));
}

TEST(Transform_LinkListInsert_vs_MoveLastOver)
{
    auto changeset_dump_dir_gen = get_changeset_dump_dir_generator(test_context);
    auto server = Peer::create_server(test_context, changeset_dump_dir_gen.get());
    auto client_1 = Peer::create_client(test_context, 2, changeset_dump_dir_gen.get());
    auto client_2 = Peer::create_client(test_context, 3, changeset_dump_dir_gen.get());
    auto create_schema = [](WriteTransaction& transaction) {
        TableRef foo = transaction.get_group().add_table_with_primary_key("class_foo", type_Int, "id");
        foo->add_column(type_Int, "i");
        TableRef bar = transaction.get_group().add_table_with_primary_key("class_bar", type_Int, "id");
        bar->add_column_list(*foo, "ll");
    };
    client_1->create_schema(create_schema);
    client_2->create_schema(create_schema);

    client_1->transaction([](Peer& p) {
        p.table("class_foo")->create_object_with_primary_key(1);
        p.table("class_foo")->create_object_with_primary_key(2);
        p.table("class_bar")->create_object_with_primary_key(1);
        auto ll = p.table("class_bar")->begin()->get_linklist("ll");
    });

    synchronize(server.get(), {client_1.get(), client_2.get()});

    client_2->transaction([](Peer& p) {
        auto ll = p.table("class_bar")->begin()->get_linklist("ll");
        TableRef target = p.table("class_foo");
        ll.insert(0, target->begin()->get_key());
    });

    client_1->transaction([](Peer& p) {
        p.table("class_foo")->remove_object(p.table("class_foo")->begin() + 0);
    });

    synchronize(server.get(), {client_1.get(), client_2.get()});

    ReadTransaction read_client_1(client_1->shared_group);
    ReadTransaction read_client_2(client_2->shared_group);
    CHECK(compare_groups(read_client_1, read_client_2));
}


TEST(Transform_Experiment)
{
    auto changeset_dump_dir_gen = get_changeset_dump_dir_generator(test_context);
    auto server = Peer::create_server(test_context, changeset_dump_dir_gen.get());
    auto client_1 = Peer::create_client(test_context, 2, changeset_dump_dir_gen.get());
    auto client_2 = Peer::create_client(test_context, 3, changeset_dump_dir_gen.get());

    auto schema = [](WriteTransaction& tr) {
        TableRef t = tr.get_group().add_table_with_primary_key("class_t", type_Int, "id");
        TableRef t2 = tr.get_group().add_table_with_primary_key("class_t2", type_Int, "id");
        t2->add_column(type_Int, "i");
        t->add_column_list(*t2, "ll");
    };

    client_1->create_schema(schema);
    client_2->create_schema(schema);

    client_1->transaction([&](Peer& c1) {
        TableRef t = c1.table("class_t");
        TableRef t2 = c1.table("class_t2");
        t->create_object_with_primary_key(1);
        t2->create_object_with_primary_key(1);
        t2->create_object_with_primary_key(2);
        (t->begin() + 0)->get_linklist("ll").add(t2->begin()->get_key());
        (t->begin() + 0)->get_linklist("ll").add(t2->begin()->get_key());
    });

    synchronize(server.get(), {client_1.get(), client_2.get()});

    client_1->transaction([&](Peer& c1) {
        TableRef t = c1.table("class_t");
        TableRef t2 = c1.table("class_t2");
        t2->remove_object(t2->begin() + 1);
        (t->begin() + 0)->get_linklist("ll").add(t2->begin()->get_key());
    });

    client_2->transaction([&](Peer& c2) {
        TableRef t = c2.table("class_t");
        TableRef t2 = c2.table("class_t2");
        (t->begin() + 0)->get_linklist("ll").set(1, (t2->begin() + 1)->get_key());
    });


    synchronize(server.get(), {client_1.get(), client_2.get()});
    ReadTransaction read_server(server->shared_group);
    ReadTransaction read_client_1(client_1->shared_group);
    ReadTransaction read_client_2(client_2->shared_group);
    CHECK(compare_groups(read_server, read_client_1));
    CHECK(compare_groups(read_server, read_client_2, *test_context.logger));

    CHECK_EQUAL(read_server.get_table("class_t")->size(), 1);
    CHECK_EQUAL(read_server.get_table("class_t")->begin()->get_linklist("ll").size(), 2);
}

TEST(Transform_SelectLinkList)
{
    auto changeset_dump_dir_gen = get_changeset_dump_dir_generator(test_context);
    auto server = Peer::create_server(test_context, changeset_dump_dir_gen.get());
    auto client_1 = Peer::create_client(test_context, 2, changeset_dump_dir_gen.get());
    auto client_2 = Peer::create_client(test_context, 3, changeset_dump_dir_gen.get());

    auto schema = [](WriteTransaction& tr) {
        TableRef t = tr.get_group().add_table_with_primary_key("class_t", type_Int, "id");
        TableRef t2 = tr.get_group().add_table_with_primary_key("class_t2", type_Int, "id");
        t2->add_column(type_Int, "i");
        t->add_column_list(*t2, "ll");
    };

    client_1->create_schema(schema);
    client_2->create_schema(schema);

    client_1->transaction([&](Peer& c1) {
        c1.table("class_t2")->create_object_with_primary_key(1);
        c1.table("class_t")->create_object_with_primary_key(1);
        c1.table("class_t")->create_object_with_primary_key(2);
    });

    synchronize(server.get(), {client_1.get(), client_2.get()});

    client_1->transaction([&](Peer& c1) {
        TableRef t = c1.table("class_t");
        TableRef t2 = c1.table("class_t2");
        (t->begin() + 1)->get_linklist("ll").add(t2->begin()->get_key());
        t->remove_object(t->begin() + 0);
    });

    client_2->transaction([&](Peer& c2) {
        TableRef t = c2.table("class_t");
        TableRef t2 = c2.table("class_t2");
        (t->begin() + 1)->get_linklist("ll").add(t2->begin()->get_key());
    });


    synchronize(server.get(), {client_1.get(), client_2.get()});
    ReadTransaction read_server(server->shared_group);
    ReadTransaction read_client_1(client_1->shared_group);
    ReadTransaction read_client_2(client_2->shared_group);
    CHECK(compare_groups(read_server, read_client_1));
    CHECK(compare_groups(read_server, read_client_2, *test_context.logger));

    CHECK_EQUAL(read_server.get_table("class_t")->size(), 1);
    CHECK_EQUAL(read_server.get_table("class_t")->begin()->get_linklist("ll").size(), 2);
}


TEST(Transform_InsertRows)
{
    auto changeset_dump_dir_gen = get_changeset_dump_dir_generator(test_context);
    auto server = Peer::create_server(test_context, changeset_dump_dir_gen.get());
    auto client_1 = Peer::create_client(test_context, 2, changeset_dump_dir_gen.get());
    auto client_2 = Peer::create_client(test_context, 3, changeset_dump_dir_gen.get());

    auto schema = [](WriteTransaction& tr) {
        TableRef t = tr.get_group().add_table_with_primary_key("class_t", type_Int, "id");
        t->add_column(type_Int, "i");
    };

    client_1->create_schema(schema);
    client_2->create_schema(schema);
    synchronize(server.get(), {client_1.get(), client_2.get()});

    client_1->start_transaction();
    client_1->table("class_t")->create_object_with_primary_key(1);
    client_1->table("class_t")->begin()->set("i", 123);
    client_1->commit();

    client_2->start_transaction();
    client_2->table("class_t")->create_object_with_primary_key(2);
    client_2->table("class_t")->begin()->set("i", 456);
    client_2->commit();

    synchronize(server.get(), {client_1.get(), client_2.get()});

    ReadTransaction read_server(server->shared_group);
    ReadTransaction read_client_1(client_1->shared_group);
    ReadTransaction read_client_2(client_2->shared_group);
    CHECK(compare_groups(read_server, read_client_1));
    CHECK(compare_groups(read_server, read_client_2, *test_context.logger));
}

TEST(Transform_AdjustSetLinkPayload)
{
    auto changeset_dump_dir_gen = get_changeset_dump_dir_generator(test_context);
    auto server = Peer::create_server(test_context, changeset_dump_dir_gen.get());
    auto client_1 = Peer::create_client(test_context, 2, changeset_dump_dir_gen.get());
    auto client_2 = Peer::create_client(test_context, 3, changeset_dump_dir_gen.get());

    auto schema = [](WriteTransaction& tr) {
        TableRef t = tr.get_group().add_table_with_primary_key("class_t", type_Int, "id");
        t->add_column(type_Int, "i");
        TableRef l = tr.get_group().add_table_with_primary_key("class_l", type_Int, "id");
        l->add_column(*t, "l");
    };

    client_1->create_schema(schema);
    client_2->create_schema(schema);
    synchronize(server.get(), {client_1.get(), client_2.get()});

    client_1->transaction([](Peer& client_1) {
        TableRef t = client_1.table("class_t");
        TableRef l = client_1.table("class_l");
        t->create_object_with_primary_key(1);
        t->begin()->set("i", 123);
        l->create_object_with_primary_key(1);
        l->begin()->set("l", t->begin()->get_key());
    });

    client_2->transaction([](Peer& client_2) {
        TableRef t = client_2.table("class_t");
        TableRef l = client_2.table("class_l");
        t->create_object_with_primary_key(2);
        t->begin()->set("i", 456);
        client_2.table("class_l")->create_object_with_primary_key(2);
        l->begin()->set("l", t->begin()->get_key());
    });

    synchronize(server.get(), {client_1.get(), client_2.get()});

    ReadTransaction read_server(server->shared_group);
    ReadTransaction read_client_1(client_1->shared_group);
    ReadTransaction read_client_2(client_2->shared_group);
    CHECK(compare_groups(read_server, read_client_1));
    CHECK(compare_groups(read_server, read_client_2, *test_context.logger));

    {
        ConstTableRef t = read_client_1.get_table("class_t");
        ConstTableRef l = read_client_1.get_table("class_l");
        ObjKey link0 = l->begin()->get<ObjKey>("l");
        ObjKey link1 = (l->begin() + 1)->get<ObjKey>("l");
        CHECK_EQUAL(123, t->get_object(link0).get<int64_t>("i"));
        CHECK_EQUAL(456, t->get_object(link1).get<int64_t>("i"));
    }
}

TEST(Transform_AdjustLinkListSetPayload)
{
    auto changeset_dump_dir_gen = get_changeset_dump_dir_generator(test_context);
    auto server = Peer::create_server(test_context, changeset_dump_dir_gen.get());
    auto client_1 = Peer::create_client(test_context, 2, changeset_dump_dir_gen.get());
    auto client_2 = Peer::create_client(test_context, 3, changeset_dump_dir_gen.get());

    auto schema = [](WriteTransaction& tr) {
        TableRef t = tr.get_group().add_table_with_primary_key("class_t", type_Int, "id");
        t->add_column(type_Int, "i");
        TableRef l = tr.get_group().add_table_with_primary_key("class_ll", type_Int, "id");
        l->add_column_list(*t, "ll");
    };

    client_1->create_schema(schema);
    client_2->create_schema(schema);
    synchronize(server.get(), {client_1.get(), client_2.get()});

    client_1->transaction([](Peer& client_1) {
        client_1.table("class_t")->create_object_with_primary_key(1).set("i", 123);
        LnkLst ll = client_1.table("class_ll")->create_object_with_primary_key(1).get_linklist("ll");
        ll.add((ll.get_target_table()->begin() + 0)->get_key());
    });

    client_2->transaction([](Peer& client_2) {
        client_2.table("class_t")->create_object_with_primary_key(2).set("i", 456);
        LnkLst ll = client_2.table("class_ll")->create_object_with_primary_key(2).get_linklist("ll");
        ll.add((ll.get_target_table()->begin() + 0)->get_key());
    });

    synchronize(server.get(), {client_1.get(), client_2.get()});

    ReadTransaction read_server(server->shared_group);
    ReadTransaction read_client_1(client_1->shared_group);
    ReadTransaction read_client_2(client_2->shared_group);
    CHECK(compare_groups(read_server, read_client_1));
    CHECK(compare_groups(read_server, read_client_2, *test_context.logger));

    ConstTableRef client_1_table_link = read_client_1.get_table("class_ll");
    LnkLst ll = client_1_table_link->get_object_with_primary_key(1).get_linklist("ll");
    CHECK_EQUAL(123, ll.get_object(0).get<int64_t>("i"));
    ll = client_1_table_link->get_object_with_primary_key(2).get_linklist("ll");
    CHECK_EQUAL(456, ll.get_object(0).get<int64_t>("i"));
}

TEST(Transform_MergeInsertSetAndErase)
{
    auto changeset_dump_dir_gen = get_changeset_dump_dir_generator(test_context);
    auto server = Peer::create_server(test_context, changeset_dump_dir_gen.get());
    auto client_1 = Peer::create_client(test_context, 2, changeset_dump_dir_gen.get());
    auto client_2 = Peer::create_client(test_context, 3, changeset_dump_dir_gen.get());

    auto schema = [](WriteTransaction& tr) {
        TableRef t = tr.get_group().add_table_with_primary_key("class_t", type_Int, "id");
        t->add_column(type_Int, "i");
    };

    client_1->create_schema(schema);
    client_2->create_schema(schema);

    client_1->transaction([](Peer& client_1) {
        client_1.table("class_t")->create_object_with_primary_key(1).set("i", 123);
        client_1.table("class_t")->create_object_with_primary_key(2).set("i", 456);
    });
    synchronize(server.get(), {client_1.get(), client_2.get()});

    client_1->transaction([](Peer& client_1) {
        client_1.table("class_t")->create_object_with_primary_key(3).set("i", 789);
    });

    client_2->transaction([](Peer& client_2) {
        client_2.table("class_t")->remove_object(client_2.table("class_t")->begin());
    });
    synchronize(server.get(), {client_1.get(), client_2.get()});

    ReadTransaction read_server(server->shared_group);
    ReadTransaction read_client_1(client_1->shared_group);
    ReadTransaction read_client_2(client_2->shared_group);
    CHECK(compare_groups(read_server, read_client_1));
    CHECK(compare_groups(read_server, read_client_2, *test_context.logger));

    {
        ConstTableRef t = read_client_1.get_table("class_t");
        CHECK_EQUAL(2, t->size());
    }
}


TEST(Transform_MergeSetLinkAndMoveLastOver)
{
    auto changeset_dump_dir_gen = get_changeset_dump_dir_generator(test_context);
    auto server = Peer::create_server(test_context, changeset_dump_dir_gen.get());
    auto client_1 = Peer::create_client(test_context, 2, changeset_dump_dir_gen.get());
    auto client_2 = Peer::create_client(test_context, 3, changeset_dump_dir_gen.get());

    auto schema = [](WriteTransaction& tr) {
        TableRef t = tr.get_group().add_table_with_primary_key("class_t", type_Int, "id");
        t->add_column(type_Int, "i");
        TableRef l = tr.get_group().add_table_with_primary_key("class_l", type_Int, "id");
        l->add_column(*t, "l");
    };

    client_1->create_schema(schema);
    client_2->create_schema(schema);
    client_1->transaction([](Peer& client_1) {
        client_1.table("class_t")->create_object_with_primary_key(1).set("i", 123);
    });
    synchronize(server.get(), {client_1.get(), client_2.get()});

    client_1->transaction([](Peer& client_1) {
        auto k = client_1.table("class_t")->begin()->get_key();
        client_1.table("class_l")->create_object_with_primary_key(1).set("l", k);
    });

    client_2->transaction([](Peer& client_2) {
        client_2.table("class_t")->begin()->remove();
    });
    synchronize(server.get(), {client_1.get(), client_2.get()});

    ReadTransaction read_server(server->shared_group);
    ReadTransaction read_client_1(client_1->shared_group);
    ReadTransaction read_client_2(client_2->shared_group);
    CHECK(compare_groups(read_server, read_client_1));
    CHECK(compare_groups(read_server, read_client_2, *test_context.logger));

    {
        ConstTableRef t = read_client_1.get_table("class_t");
        CHECK_EQUAL(0, t->size());
        ConstTableRef l = read_client_1.get_table("class_l");
        CHECK_EQUAL(1, l->size());
        ObjKey target_row = l->begin()->get<ObjKey>("l");
        CHECK_NOT(target_row);
    }
}


TEST(Transform_MergeSetDefault)
{
    auto changeset_dump_dir_gen = get_changeset_dump_dir_generator(test_context);
    auto server = Peer::create_server(test_context, changeset_dump_dir_gen.get());
    auto client_1 = Peer::create_client(test_context, 2, changeset_dump_dir_gen.get());
    auto client_2 = Peer::create_client(test_context, 3, changeset_dump_dir_gen.get());

    auto schema = [](WriteTransaction& tr) {
        TableRef t = tr.get_group().add_table_with_primary_key("class_t", type_Int, "i");
        t->add_column(type_Int, "j");
    };

    client_1->create_schema(schema);
    client_2->create_schema(schema);
    synchronize(server.get(), {client_1.get(), client_2.get()});

    client_1->transaction([&](Peer& client_1) {
        TableRef t = client_1.table("class_t");
        t->create_object_with_primary_key(123);
        bool is_default = false;
        t->begin()->set("j", 456, is_default);
    });

    // SetDefault at later timestamp.
    client_2->history.advance_time(100);

    client_2->transaction([&](Peer& client_2) {
        TableRef t = client_2.table("class_t");
        t->create_object_with_primary_key(123);
        bool is_default = true;
        t->begin()->set("j", 789, is_default);
    });

    synchronize(server.get(), {client_1.get(), client_2.get()});


    ReadTransaction read_server(server->shared_group);
    ReadTransaction read_client_1(client_1->shared_group);
    ReadTransaction read_client_2(client_2->shared_group);
    CHECK(compare_groups(read_server, read_client_1));
    CHECK(compare_groups(read_server, read_client_2, *test_context.logger));

    ConstTableRef t = read_client_1.get_table("class_t");
    CHECK_EQUAL(t->size(), 1);
    // Check that the later SetDefault did not overwrite the Set instruction.
    CHECK_EQUAL(t->begin()->get<Int>("j"), 456);
}

TEST(Transform_MergeLinkListsWithPrimaryKeys)
{
    auto changeset_dump_dir_gen = get_changeset_dump_dir_generator(test_context);
    auto server = Peer::create_server(test_context, changeset_dump_dir_gen.get());
    auto client_1 = Peer::create_client(test_context, 2, changeset_dump_dir_gen.get());
    auto client_2 = Peer::create_client(test_context, 3, changeset_dump_dir_gen.get());

    auto schema = [](WriteTransaction& tr) {
        TableRef t = tr.get_group().add_table_with_primary_key("class_t", type_Int, "i");
        TableRef t2 = tr.get_group().add_table_with_primary_key("class_t2", type_Int, "id");
        t->add_column(type_String, "s");
        t->add_column_list(*t2, "ll");
        t2->add_column(type_Int, "i2");
    };

    client_1->create_schema(schema);
    client_2->create_schema(schema);
    synchronize(server.get(), {client_1.get(), client_2.get()});

    client_1->transaction([](Peer& client_1) {
        TableRef t = client_1.table("class_t");
        TableRef t2 = client_1.table("class_t2");
        t->create_object_with_primary_key(123);
        t->begin()->set("s", "a");
        t2->create_object_with_primary_key(1).set("i2", 1);
        (t->begin() + 0)->get_linklist("ll").add(t2->begin()->get_key());
    });

    client_2->history.advance_time(10);

    client_2->transaction([](Peer& client_2) {
        TableRef t = client_2.table("class_t");
        TableRef t2 = client_2.table("class_t2");
        t->create_object_with_primary_key(123);
        t->begin()->set("s", "bb");
        t2->create_object_with_primary_key(2);
        t2->begin()->set("i2", 2);
        auto ll = (t->begin() + 0)->get_linklist("ll");
        ll.add(ll.get_target_table()->begin()->get_key());
        ll.add(ll.get_target_table()->begin()->get_key());
    });

    client_1->history.advance_time(20);

    client_1->transaction([](Peer& client_1) {
        TableRef t = client_1.table("class_t");
        TableRef t2 = client_1.table("class_t2");
        auto k = t2->create_object_with_primary_key(3).set("i2", 3).get_key();
        (t->begin() + 0)->get_linklist("ll").add(k);
    });

    synchronize(server.get(), {client_1.get(), client_2.get()});

    ReadTransaction read_server(server->shared_group);
    ReadTransaction read_client_1(client_1->shared_group);
    ReadTransaction read_client_2(client_2->shared_group);
    CHECK(compare_groups(read_server, read_client_1));
    CHECK(compare_groups(read_server, read_client_2, *test_context.logger));

    ConstTableRef t = read_client_1.get_table("class_t");
    CHECK_EQUAL(t->size(), 1);
    CHECK_EQUAL(t->begin()->get<StringData>("s"), "bb");
    LnkLst lv = (t->begin() + 0)->get_linklist("ll");
    CHECK_EQUAL(lv.size(), 4);
    CHECK_EQUAL(lv.get_object(0).get<Int>("i2"), 1);
    CHECK_EQUAL(lv.get_object(1).get<Int>("i2"), 2);
    CHECK_EQUAL(lv.get_object(3).get<Int>("i2"), 3);
}

TEST(Transform_AddInteger)
{

    auto changeset_dump_dir_gen = get_changeset_dump_dir_generator(test_context);
    auto server = Peer::create_server(test_context, changeset_dump_dir_gen.get());
    auto client_1 = Peer::create_client(test_context, 2, changeset_dump_dir_gen.get());
    auto client_2 = Peer::create_client(test_context, 3, changeset_dump_dir_gen.get());

    auto schema = [](WriteTransaction& tr) {
        TableRef t1 = tr.get_group().add_table_with_primary_key("class_t", type_Int, "id");
        t1->add_column(type_Int, "i");
    };

    client_1->create_schema(schema);
    client_2->create_schema(schema);

    client_1->transaction([](Peer& client_1) {
        client_1.table("class_t")->create_object_with_primary_key(1);
    });
    synchronize(server.get(), {client_1.get(), client_2.get()});

    client_1->transaction([](Peer& client_1) {
        client_1.table("class_t")->begin()->add_int("i", 5);
    });
    client_2->transaction([](Peer& client_2) {
        client_2.table("class_t")->begin()->add_int("i", 4);
    });

    synchronize(server.get(), {client_1.get(), client_2.get()});

    {
        ReadTransaction read_server(server->shared_group);
        ReadTransaction read_client_1(client_1->shared_group);
        ReadTransaction read_client_2(client_2->shared_group);
        CHECK_EQUAL(read_server.get_table("class_t")->begin()->get<Int>("i"), 9);
        CHECK(compare_groups(read_server, read_client_1));
        CHECK(compare_groups(read_server, read_client_2, *test_context.logger));
    }

    client_2->history.advance_time(0);
    client_2->transaction([](Peer& client_2) {
        client_2.table("class_t")->begin()->add_int("i", 2); // This ends up being discarded
    });

    client_1->history.advance_time(10);
    client_1->transaction([](Peer& client_1) {
        client_1.table("class_t")->begin()->set("i", 100);
    });

    client_2->history.advance_time(20);
    client_2->transaction([](Peer& client_2) {
        client_2.table("class_t")->begin()->add_int("i", 3); // This comes after the set on client_1, so comes in
    });

    synchronize(server.get(), {client_1.get(), client_2.get()});
    {
        ReadTransaction read_server(server->shared_group);
        ReadTransaction read_client_1(client_1->shared_group);
        ReadTransaction read_client_2(client_2->shared_group);
        CHECK_EQUAL(read_server.get_table("class_t")->begin()->get<Int>("i"), 103);
        CHECK(compare_groups(read_server, read_client_1));
        CHECK(compare_groups(read_server, read_client_2, *test_context.logger));
    }
}

TEST(Transform_AddIntegerSetNull)
{

    auto changeset_dump_dir_gen = get_changeset_dump_dir_generator(test_context);
    auto server = Peer::create_server(test_context, changeset_dump_dir_gen.get());
    auto client_1 = Peer::create_client(test_context, 2, changeset_dump_dir_gen.get());
    auto client_2 = Peer::create_client(test_context, 3, changeset_dump_dir_gen.get());

    auto schema = [](WriteTransaction& tr) {
        TableRef t1 = tr.get_group().add_table_with_primary_key("class_t", type_Int, "id");
        bool nullable = true;
        t1->add_column(type_Int, "i", nullable);
    };

    client_1->create_schema(schema);
    client_2->create_schema(schema);

    client_1->transaction([](Peer& client_1) {
        client_1.table("class_t")->create_object_with_primary_key(1);
    });
    synchronize(server.get(), {client_1.get(), client_2.get()});

    client_1->transaction([](Peer& client_1) {
        client_1.table("class_t")->begin()->set("i", 0);
    });

    synchronize(server.get(), {client_1.get(), client_2.get()});

    client_2->history.advance_time(0);
    client_2->transaction([](Peer& client_2) {
        client_2.table("class_t")->begin()->add_int("i", 2); // This ends up being discarded
    });

    client_1->history.advance_time(10);
    client_1->transaction([](Peer& client_1) {
        client_1.table("class_t")->begin()->set_null("i");
    });

    client_2->history.advance_time(20);
    client_2->transaction([](Peer& client_2) {
        client_2.table("class_t")->begin()->add_int("i", 3); // This ends up being discarded
    });

    synchronize(server.get(), {client_1.get(), client_2.get()});
    {
        ReadTransaction read_server(server->shared_group);
        ReadTransaction read_client_1(client_1->shared_group);
        ReadTransaction read_client_2(client_2->shared_group);
        CHECK(read_server.get_table("class_t")->begin()->is_null("i"));
        CHECK(compare_groups(read_server, read_client_1));
        CHECK(compare_groups(read_server, read_client_2, *test_context.logger));
    }
}


TEST(Transform_EraseSelectedLinkView)
{
    auto changeset_dump_dir_gen = get_changeset_dump_dir_generator(test_context);
    auto server = Peer::create_server(test_context, changeset_dump_dir_gen.get());
    auto client_1 = Peer::create_client(test_context, 2, changeset_dump_dir_gen.get());
    auto client_2 = Peer::create_client(test_context, 3, changeset_dump_dir_gen.get());

    auto init = [](WriteTransaction& tr) {
        TableRef origin = tr.get_group().add_table_with_primary_key("class_origin", type_Int, "id");
        TableRef target = tr.get_group().add_table_with_primary_key("class_target", type_Int, "id");
        origin->add_column_list(*target, "ll");
        target->add_column(type_Int, "");
        origin->create_object_with_primary_key(1);
        origin->create_object_with_primary_key(2);
        target->create_object_with_primary_key(3);
        target->create_object_with_primary_key(4);
        target->create_object_with_primary_key(5);
        target->create_object_with_primary_key(6);
        target->create_object_with_primary_key(7);
        target->create_object_with_primary_key(8);
        LnkLst link_list = (origin->begin() + 1)->get_linklist("ll");
        link_list.add(target->begin()->get_key());
        link_list.add((target->begin() + 1)->get_key());
    };

    client_1->create_schema(init);
    synchronize(server.get(), {client_1.get(), client_2.get()});

    client_1->history.set_time(1);
    client_2->history.set_time(2);

    auto transact_1 = [](WriteTransaction& tr) {
        TableRef origin = tr.get_table("class_origin");
        LnkLst link_list = (origin->begin() + 1)->get_linklist("ll");
        auto target_table = link_list.get_target_table();
        link_list.set(0, target_table->get_object(2).get_key()); // Select the link list of the 2nd row
        origin->remove_object(origin->begin() + 0);     // Move that link list
        if (link_list.size() > 1) {
            link_list.set(1, target_table->get_object(3).get_key()); // Now modify it again
        }
    };
    auto transact_2 = [](WriteTransaction& tr) {
        TableRef origin = tr.get_table("class_origin");
        LnkLst link_list = (origin->begin() + 1)->get_linklist("ll");
        auto target_table = link_list.get_target_table();
        if (link_list.size() > 1) {
            link_list.set(0, target_table->get_object(4).get_key()); // Select the link list of the 2nd row
            link_list.set(1, target_table->get_object(5).get_key()); // Now modify it again
        }
    };

    client_1->create_schema(transact_1);
    client_2->create_schema(transact_2);
    synchronize(server.get(), {client_1.get(), client_2.get()});

    {
        ReadTransaction read_server(server->shared_group);
        ReadTransaction read_client_1(client_1->shared_group);
        ReadTransaction read_client_2(client_2->shared_group);
        CHECK(compare_groups(read_server, read_client_1));
        CHECK(compare_groups(read_server, read_client_2, *test_context.logger));

        ConstTableRef origin = read_server.get_table("class_origin");
        ConstTableRef target = read_server.get_table("class_target");
        CHECK_EQUAL(1, origin->size());
        LnkLst link_list = (origin->begin() + 0)->get_linklist("ll");
        CHECK_EQUAL(2, link_list.size());
        CHECK_EQUAL((target->begin() + 4)->get_key(), link_list.get(0));
        CHECK_EQUAL((target->begin() + 5)->get_key(), link_list.get(1));
    }
}

// this test can take upwards of an hour if sync to disk is enabled
TEST_IF(Transform_Randomized, get_disable_sync_to_disk())
{
<<<<<<< HEAD
    // transaciton.verify() is failing.. investigate why m_chunks.size() == 2.
    //    const char* trace_p = ::getenv("UNITTEST_RANDOMIZED_TRACE");
    //    bool trace = trace_p && (StringData{trace_p} != "no");
    //
    //    // FIXME: Unfortunately these rounds are terribly slow, presumable due to
    //    // sync-to-disk. Can we use "in memory" mode too boost them?
    //    int num_major_rounds = 100;
    //    int num_minor_rounds = 1;
    //
    //    Random random(unit_test_random_seed); // Seed from slow global generator
    //    FuzzTester<Random> randomized(random, trace);
    //
    //    for (int major_round = 0; major_round < num_major_rounds; ++major_round) {
    //        for (int minor_round = 0; minor_round < num_minor_rounds; ++minor_round) {
    //            if (trace)
    //                std::cerr << "---------------\n";
    //            randomized.round(test_context);
    //        }
    //        if (trace)
    //            std::cerr << "Round " << (major_round + 1) << "\n";
    //    }
=======
    const char* trace_p = ::getenv("UNITTEST_RANDOMIZED_TRACE");
    bool trace = trace_p && (StringData{trace_p} != "no");

    // FIXME: Unfortunately these rounds are terribly slow, presumable due to
    // sync-to-disk. Can we use "in memory" mode too boost them?
    // also, they are disproportionately slower, espesially in debug and under simulator
#ifndef REALM_DEBUG
    int num_major_rounds = TEST_DURATION >= 1 ? 100 : 10;
#else
    int num_major_rounds = TEST_DURATION >= 1 ? 32 : 4;
#endif
    int num_minor_rounds = 1;

    Random random(unit_test_random_seed); // Seed from slow global generator
    FuzzTester<Random> randomized(random, trace);

    for (int major_round = 0; major_round < num_major_rounds; ++major_round) {
        for (int minor_round = 0; minor_round < num_minor_rounds; ++minor_round) {
            if (trace)
                std::cerr << "---------------\n";
            randomized.round(test_context);
        }
        if (trace)
            std::cerr << "Round " << (major_round + 1) << "\n";
    }
>>>>>>> bc5e3486
}

namespace {

void integrate_changesets(Peer* peer_to, Peer* peer_from)
{
    size_t n = peer_to->count_outstanding_changesets_from(*peer_from);
    for (size_t i = 0; i < n; ++i)
        peer_to->integrate_next_changeset_from(*peer_from);
}


/// time_two_clients times the integration of change sets between two clients and a server.
/// The two clients create the same schema indepedently at start up and sync with the server.
/// The schema contains one table if same_table is true, and two tables if same_table is false.
/// The tables are given one integer column each. The clients insert nrows_1 and nrows_2 empty rows respectively in
/// their table. If fill_rows is true, the clients insert a value in each row.
/// If \a one_change_set is true, the clients insert all rows within one transaction. Otherwise
/// each row in inserted in its own transaction which will lead to one change set for each instruction.
/// The synchronization between the clients and the server progresses in steps:
/// The server integrates the change sets from client_1.
/// The server integrates the change sets from client_2. This is one of the two slow processes.
/// Client_1 integrates the new change sets from the server.
/// Client_2 integates the change sets from the server. This is the second slow process.
/// The function returns the tuple of durations (duration_server, duration_client_1, duration_client_2).
/// Durations are measured in milliseconds.
std::tuple<double, double, double> timer_two_clients(TestContext& test_context, const std::string path_add_on,
                                                     int nrows_1, int nrows_2, bool same_table, bool fill_rows,
                                                     bool one_change_set)
{
    std::string table_name_1 = "class_table_name_1";
    std::string table_name_2 = same_table ? table_name_1 : "class_table_name_2";

    // We don't bother dumping the changesets generated by the performance tests because they aren't
    // exercising any complex behavior of the merge rules.
    auto server = Peer::create_server(test_context, nullptr, path_add_on);
    auto client_1 = Peer::create_client(test_context, 2, nullptr, path_add_on);
    auto client_2 = Peer::create_client(test_context, 3, nullptr, path_add_on);

    client_1->create_schema([&](WriteTransaction& tr) {
        TableRef table = tr.get_or_add_table(table_name_1);
        table->add_column(type_Int, "int column");
    });

    client_2->create_schema([&](WriteTransaction& tr) {
        TableRef table = tr.get_or_add_table(table_name_2);
        table->add_column(type_Int, "int column");
    });

    synchronize(server.get(), {client_1.get(), client_2.get()});

    int id = 0;

    if (one_change_set)
        client_1->start_transaction();
    for (int i = 0; i < nrows_1; ++i) {
        if (!one_change_set)
            client_1->start_transaction();
        Obj obj = client_1->table(table_name_1)->create_object_with_primary_key(id++);
        if (fill_rows)
            obj.set("int column", 10 * i + 1);
        if (!one_change_set)
            client_1->commit();
    }
    if (one_change_set)
        client_1->commit();

    integrate_changesets(server.get(), client_1.get());

    if (one_change_set)
        client_2->start_transaction();
    for (int i = 0; i < nrows_2; ++i) {
        if (!one_change_set)
            client_2->start_transaction();
        Obj obj = client_2->table(table_name_2)->create_object_with_primary_key(id++);
        if (fill_rows)
            obj.set("int column", 10 * i + 2);
        if (!one_change_set)
            client_2->commit();
    }
    if (one_change_set)
        client_2->commit();

    // Timing the server integrating instructions from client_2.
    // This integration can suffer from the quadratic problem.
    auto time_start_server = std::chrono::high_resolution_clock::now();
    integrate_changesets(server.get(), client_2.get());
    auto time_end_server = std::chrono::high_resolution_clock::now();
    auto duration_server =
        std::chrono::duration_cast<std::chrono::milliseconds>(time_end_server - time_start_server).count();

    // Timing client_1 integrating change sets from the server.
    // This integration never suffers from the quadratic problem.
    auto time_start_client_1 = std::chrono::high_resolution_clock::now();
    integrate_changesets(client_1.get(), server.get());
    auto time_end_client_1 = std::chrono::high_resolution_clock::now();
    auto duration_client_1 =
        std::chrono::duration_cast<std::chrono::milliseconds>(time_end_client_1 - time_start_client_1).count();

    // Timing client_1 integrating instructions from the server.
    // This integration can suffer from the quadratic problem.
    // In cases where the quadratic factor dominates the timing, this duration
    // is expected to be similar to the duration od the server above.
    auto time_start_client_2 = std::chrono::high_resolution_clock::now();
    integrate_changesets(client_2.get(), server.get());
    auto time_end_client_2 = std::chrono::high_resolution_clock::now();
    auto duration_client_2 =
        std::chrono::duration_cast<std::chrono::milliseconds>(time_end_client_2 - time_start_client_2).count();


    // Check that the server and clients are synchronized
    ReadTransaction read_server(server->shared_group);
    ReadTransaction read_client_1(client_1->shared_group);
    ReadTransaction read_client_2(client_2->shared_group);
    CHECK(compare_groups(read_server, read_client_1));
    CHECK(compare_groups(read_server, read_client_2, *test_context.logger));

    return std::make_tuple(double(duration_server), double(duration_client_1), double(duration_client_2));
}


/// timer_multi_clients handles \a nclients clients and one server.
/// First, the clients create the same schema and synchronizes it with the server.
/// Each of the clients insert \a nrows empty rows in their Realm.
/// Next everything is synced across all peers.
/// The return value is the duration of the server computation in milliseconds.
double timer_multi_clients(TestContext& test_context, const std::string path_add_on, int nclients, int nrows)
{
    std::string table_name = "class_table_name";

    // We don't bother dumping the changesets generated by the performance tests because they aren't
    // exercising any complex behavior of the merge rules.
    auto server = Peer::create_server(test_context, nullptr, path_add_on);
    std::vector<std::unique_ptr<Peer>> clients;
    for (int i = 0; i < nclients; ++i)
        clients.push_back(Peer::create_client(test_context, i + 2, nullptr, path_add_on));

    for (int i = 0; i < nclients; ++i) {
        clients[i]->create_schema([&](WriteTransaction& tr) {
            TableRef table = tr.get_or_add_table(table_name);
            table->add_column(type_Int, "int column");
        });
        integrate_changesets(server.get(), clients[i].get());
    }

    for (int i = 0; i < nclients; ++i) {
        integrate_changesets(clients[i].get(), server.get());
    }

    int id = 0;
    // Fill the clients with nrows empty rows
    for (int i = 0; i < nclients; ++i) {
        std::unique_ptr<Peer>& client = clients[i];
        client->start_transaction();
        for (int i = 0; i < nrows; ++i)
            client->table(table_name)->create_object_with_primary_key(id++);
        client->commit();
    }

    auto time_start = std::chrono::high_resolution_clock::now();

    // The server integrates all change sets from the clients.
    for (int i = 0; i < nclients; ++i)
        integrate_changesets(server.get(), clients[i].get());

    auto time_end = std::chrono::high_resolution_clock::now();
    auto duration = std::chrono::duration_cast<std::chrono::milliseconds>(time_end - time_start).count();

    // The clients integrate the change sets from the server.
    // Each client obtains the change sets from all other clients
    for (int i = 0; i < nclients; ++i)
        integrate_changesets(clients[i].get(), server.get());

    // Check that the server and clients are synchronized
    ReadTransaction read_server(server->shared_group);
    for (int i = 0; i < nclients; ++i) {
        ReadTransaction read_client(clients[i]->shared_group);
        CHECK(compare_groups(read_server, read_client));
    }

    return double(duration);
}


/// Timing of the server integrating change sets.
/// The server is first populated with \a n_change_sets_server change sets
/// where each change set consists of \a n_instr_server instructions.
/// A client generates \a n_change_sets_client change sets each containing
/// \a n_instr_client instructions.
/// All instructions are insert_empty_row in the same table.
/// The funtions returns the time it take the server to integrate the incoming
/// \a n_change_sets_client change sets.
/// The incoming change sets are causally independent of the ones residing on the server.
double timer_integrate_change_sets(TestContext& test_context, const std::string path_add_on,
                                   uint_fast64_t n_change_sets_server, uint_fast64_t n_instr_server,
                                   uint_fast64_t n_change_sets_client, uint_fast64_t n_instr_client)
{
    std::string table_name = "class_table_name";

    // We don't bother dumping the changesets generated by the performance tests because they aren't
    // exercising any complex behavior of the merge rules.
    auto server = Peer::create_server(test_context, nullptr, path_add_on);
    auto client_1 = Peer::create_client(test_context, 2, nullptr, path_add_on);
    auto client_2 = Peer::create_client(test_context, 3, nullptr, path_add_on);

    client_1->create_schema([&](WriteTransaction& tr) {
        TableRef table = tr.get_or_add_table(table_name);
        table->add_column(type_Int, "int column");
    });

    synchronize(server.get(), {client_1.get(), client_2.get()});

    int id = 0;
    for (uint_fast64_t i = 0; i < n_change_sets_server; ++i) {
        client_1->start_transaction();
        for (uint_fast64_t j = 0; j < n_instr_server; ++j) {
            client_1->table(table_name)->create_object_with_primary_key(id++);
        }
        client_1->commit();
    }

    integrate_changesets(server.get(), client_1.get());

    for (uint_fast64_t i = 0; i < n_change_sets_client; ++i) {
        client_2->start_transaction();
        for (uint_fast64_t j = 0; j < n_instr_client; ++j) {
            client_2->table(table_name)->create_object_with_primary_key(id++);
        }
        client_2->commit();
    }

    auto time_start_server = std::chrono::high_resolution_clock::now();
    integrate_changesets(server.get(), client_2.get());
    auto time_end_server = std::chrono::high_resolution_clock::now();
    auto duration_server =
        std::chrono::duration_cast<std::chrono::milliseconds>(time_end_server - time_start_server).count();

    return double(duration_server);
}


void run_timer_two_clients(TestContext& test_context, std::string title, bool same_table, bool fill_rows,
                           bool one_change_set,
                           int max_single,  // The maximum number of rows
                           int max_product, // The maximum of a product of rows
                           std::ostream& out)
{
    out << std::endl << title << std::endl;
    out << "nrows_1\tnrows_2\tduration server\tduration client 1\tduration client 2" << std::endl;

    for (int nrows_1 = 1; nrows_1 <= max_single; nrows_1 *= 10) {
        for (int nrows_2 = 1; nrows_2 <= max_single && nrows_1 * nrows_2 <= max_product; nrows_2 *= 10) {
            std::cout << nrows_1 << ", " << nrows_2 << std::endl;
            std::string path_add_on = title + "_" + std::to_string(nrows_1) + "_" + std::to_string(nrows_2);
            double duration_server, duration_client_1, duration_client_2;
            std::tie(duration_server, duration_client_1, duration_client_2) =
                timer_two_clients(test_context, path_add_on, nrows_1, nrows_2, same_table, fill_rows, one_change_set);
            out << nrows_1 << "\t" << nrows_2 << "\t" << duration_server << "\t" << duration_client_1 << "\t"
                << duration_client_2 << std::endl;
        }
    }

    out << std::endl << std::endl;
}


void run_timer_two_clients_different_tables_empty_rows_one_change_set(TestContext& test_context, std::ostream& out)
{
    std::string title = "Two clients, different tables, empty rows, one change set";
    int max_single = int(1e6);
    int max_product = int(1e9);
    bool same_table = false;
    bool fill_rows = false;
    bool one_change_set = true;
    run_timer_two_clients(test_context, title, same_table, fill_rows, one_change_set, max_single, max_product, out);
}


void run_timer_two_clients_different_tables_empty_rows_many_change_sets(TestContext& test_context, std::ostream& out)
{
    std::string title = "Two clients, different tables, empty rows, many change sets";
    int max_single = int(1e5);
    int max_product = int(1e8);
    bool same_table = false;
    bool fill_rows = false;
    bool one_change_set = false;
    run_timer_two_clients(test_context, title, same_table, fill_rows, one_change_set, max_single, max_product, out);
}


void run_timer_two_clients_same_table_filled_rows_one_change_set(TestContext& test_context, std::ostream& out)
{
    std::string title = "Two clients, same table, filled rows, one change set";
    int max_single = int(1e6);
    int max_product = int(1e8);
    bool same_table = true;
    bool fill_rows = true;
    bool one_change_set = true;
    run_timer_two_clients(test_context, title, same_table, fill_rows, one_change_set, max_single, max_product, out);
}


void run_timer_two_clients_same_table_filled_rows_many_change_sets(TestContext& test_context, std::ostream& out)
{
    std::string title = "Two clients, same table, filled rows, many change sets";
    int max_single = int(1e5);
    int max_product = int(1e8);
    bool same_table = true;
    bool fill_rows = true;
    bool one_change_set = false;
    run_timer_two_clients(test_context, title, same_table, fill_rows, one_change_set, max_single, max_product, out);
}


void run_timer_many_clients_same_table_empty_rows(TestContext& test_context, std::ostream& out)
{
    out << "Many clients, same table, empty rows" << std::endl;
    out << "nclients\tnrows\tduration" << std::endl;

    int max_clients = 16;
    uint_fast64_t max_product = uint_fast64_t(1e11);
    for (int nclients = 1; nclients <= max_clients; nclients *= 2) {
        for (uint_fast64_t nrows = 1; nclients * nclients * nrows * nrows <= max_product; nrows *= 10) {
            std::string path_add_on = "many_clients_" + std::to_string(nclients) + "_" + std::to_string(nrows);
            double duration = timer_multi_clients(test_context, path_add_on, nclients, int(nrows));
            out << nclients << "\t" << nrows << "\t" << duration << std::endl;
        }
    }

    out << std::endl << std::endl;
}


void report_integrate_change_sets(TestContext& test_context, uint_fast64_t n_change_sets_server,
                                  uint_fast64_t n_instr_server, uint_fast64_t n_change_sets_client,
                                  uint_fast64_t n_instr_client, std::ostream& out)
{
    std::string path_add_on = "integrate_change_sets_" + std::to_string(n_change_sets_server) + "_" +
                              std::to_string(n_instr_server) + "_" + std::to_string(n_change_sets_client) + "_" +
                              std::to_string(n_instr_client);

    double duration = timer_integrate_change_sets(test_context, path_add_on, n_change_sets_server, n_instr_server,
                                                  n_change_sets_client, n_instr_client);

    uint_fast64_t n_merges = n_change_sets_server * n_instr_server * n_change_sets_client * n_instr_client;

    out << n_change_sets_server << "\t" << n_instr_server << "\t";
    out << n_change_sets_client << "\t" << n_instr_client << "\t";
    out << duration << "\t" << (n_merges / duration) << "\t" << (n_change_sets_client / duration) << std::endl;
}

/// This function can be used interactively to generate output for various combinations of parameters to
/// the report_integrate_change_sets function.
void run_timer_integrate_change_sets(TestContext& test_context, std::ostream& out)
{
    out << "integrate change sets of variable number of instructions" << std::endl;
    out << "n_change_sets_server\tn_instr_server\tn_change_sets_client\tn_instr_client\tduration in ms\t";
    out << "number of merges per ms\tnumber of integrated change sets per ms" << std::endl;

    uint_fast64_t n_change_sets_server = 1;
    uint_fast64_t n_instr_server = 1;
    uint_fast64_t n_change_sets_client = 1;
    uint_fast64_t n_instr_client = 1;

    //    for (n_change_sets_client = 1; n_change_sets_client < 1e6; n_change_sets_client *= 10)
    //        report_integrate_change_sets(test_context, n_change_sets_server, n_instr_server, n_change_sets_client,
    //        n_instr_client, out);

    //    for (n_instr_client = 1; n_change_sets_client * n_instr_client <= 1e7; n_instr_client *= 10)
    //        report_integrate_change_sets(test_context, n_change_sets_server, n_instr_server, n_change_sets_client,
    //        n_instr_client, out);

    //    for (n_change_sets_server = 1; n_change_sets_server < 1e5; n_change_sets_server *= 2)
    //        report_integrate_change_sets(test_context, n_change_sets_server, n_instr_server, n_change_sets_client,
    //        n_instr_client, out);

    for (n_instr_server = 100; n_instr_server <= uint_fast64_t(1e8); n_instr_server *= 10) {
        n_instr_client = uint_fast64_t(1e8) / n_instr_server;
        report_integrate_change_sets(test_context, n_change_sets_server, n_instr_server, n_change_sets_client,
                                     n_instr_client, out);
    }

    out << std::endl << std::endl;
}


void run_all_timers(TestContext& test_context, const std::string path)
{
    std::ofstream out{path, std::ios_base::app};

    run_timer_two_clients_different_tables_empty_rows_one_change_set(test_context, out);
    run_timer_two_clients_different_tables_empty_rows_many_change_sets(test_context, out);
    run_timer_two_clients_same_table_filled_rows_one_change_set(test_context, out);
    run_timer_two_clients_same_table_filled_rows_many_change_sets(test_context, out);
    run_timer_many_clients_same_table_empty_rows(test_context, out);
    run_timer_integrate_change_sets(test_context, out);

    out << std::endl;
}


} // End anonymous namespace


// This TEST is a benchmark that is placed here because it needs the machinery from this file.
// This benchmark should be moved when and if Sync gets a formal benchmarking system.
// This TEST should be disabled in normal unit testing.
// FIXME: Move this benchmark to a benchmark suite.
TEST(TransformTimer)
{
    const std::string path_of_performance_csv_file = "../../sync_performance_numbers.csv";

    // This should normally be false to avoid running the performance benchmark at every run of unit tests.
    const bool should_performance_test_be_run = false;

    if (should_performance_test_be_run)
        run_all_timers(test_context, path_of_performance_csv_file);
}


TEST(Transform_ErrorCase_LinkListDoubleMerge)
{
    auto changeset_dump_dir_gen = get_changeset_dump_dir_generator(test_context);
    auto server = Peer::create_server(test_context, changeset_dump_dir_gen.get());
    auto client_1 = Peer::create_client(test_context, 2, changeset_dump_dir_gen.get());
    auto client_2 = Peer::create_client(test_context, 3, changeset_dump_dir_gen.get());

    client_1->transaction([](Peer& c) {
        TableRef a = c.group->add_table_with_primary_key("class_a", type_Int, "pk");
        TableRef b = c.group->add_table_with_primary_key("class_b", type_Int, "pk");
        a->add_column_list(*b, "ll");
        Obj a_obj = a->create_object_with_primary_key(123);
        Obj b_obj = b->create_object_with_primary_key(456);
        a_obj.get_linklist("ll").add(b_obj.get_key());
    });

    client_2->transaction([](Peer& c) {
        TableRef a = c.group->add_table_with_primary_key("class_a", type_Int, "pk");
        TableRef b = c.group->add_table_with_primary_key("class_b", type_Int, "pk");
        a->add_column_list(*b, "ll");
        Obj a_obj = a->create_object_with_primary_key(123);
        Obj b_obj = b->create_object_with_primary_key(456);
        a_obj.get_linklist("ll").add(b_obj.get_key());
    });

    synchronize(server.get(), {client_1.get(), client_2.get()});
    ReadTransaction rt_0(server->shared_group);
    ReadTransaction rt_1(client_1->shared_group);
    ReadTransaction rt_2(client_2->shared_group);
    CHECK(compare_groups(rt_0, rt_1));
    CHECK(compare_groups(rt_0, rt_2));
    CHECK_EQUAL(rt_1.get_table("class_a")->begin()->get_linklist("ll").size(), 2);
}

TEST(Transform_ArrayInsert_EraseObject)
{
    auto changeset_dump_dir_gen = get_changeset_dump_dir_generator(test_context);
    auto server = Peer::create_server(test_context, changeset_dump_dir_gen.get());
    auto client_1 = Peer::create_client(test_context, 2, changeset_dump_dir_gen.get());
    auto client_2 = Peer::create_client(test_context, 3, changeset_dump_dir_gen.get());
    ObjKey k0, k1;

    client_1->transaction([&k0, &k1](Peer& c) {
        TableRef source = c.group->add_table_with_primary_key("class_source", type_Int, "id");
        TableRef target = c.group->add_table_with_primary_key("class_target", type_Int, "id");
        source->add_column_list(*target, "ll");
        source->create_object_with_primary_key(1);
        k0 = target->create_object_with_primary_key(0).get_key();
        k1 = target->create_object_with_primary_key(1).get_key();
    });

    synchronize(server.get(), {client_1.get(), client_2.get()});

    client_1->transaction([k0, k1](Peer& c) {
        TableRef source = c.table("class_source");
        REALM_ASSERT(source);
        TableRef target = c.table("class_target");
        REALM_ASSERT(target);
        auto ll = source->begin()->get_linklist(source->get_column_key("ll"));
        ll.add(k0);
        ll.add(k1);
    });

    synchronize(server.get(), {client_1.get()});

    client_2->transaction([](Peer& c) {
        TableRef target = c.table("class_target");
        REALM_ASSERT(target);
        target->begin()->remove();
    });

    client_2.get()->integrate_next_changeset_from(*server);
}


TEST(Transform_ArrayClearVsArrayClear_TimestampBased)
{
    auto changeset_dump_dir_gen = get_changeset_dump_dir_generator(test_context);
    auto server = Peer::create_server(test_context, changeset_dump_dir_gen.get());
    auto client_1 = Peer::create_client(test_context, 2, changeset_dump_dir_gen.get());
    auto client_2 = Peer::create_client(test_context, 3, changeset_dump_dir_gen.get());
    ColKey col_ints;

    // Create baseline
    client_1->transaction([&](Peer& c) {
        TableRef table = c.group->add_table_with_primary_key("class_table", type_Int, "id");
        col_ints = table->add_column_list(type_Int, "ints");
        auto obj = table->create_object_with_primary_key(1);
        auto ints = obj.get_list<int64_t>("ints");
        ints.insert(0, 1);
        ints.insert(1, 2);
    });

    synchronize(server.get(), {client_1.get(), client_2.get()});

    // Clear the list and insert new values on two clients. The client with the
    // higher timestamp should win, and its elements should survive.

    client_1->transaction([&](Peer& c) {
        TableRef table = c.group->get_table("class_table");
        auto obj = *table->begin();
        auto ints = obj.get_list<int64_t>("ints");
        ints.clear();
        ints.insert(0, 3);
        ints.insert(1, 4);
    });

    client_2->history.advance_time(1);

    client_2->transaction([&](Peer& c) {
        TableRef table = c.group->get_table("class_table");
        auto obj = *table->begin();
        auto ints = obj.get_list<int64_t>("ints");
        ints.clear();
        ints.insert(0, 5);
        ints.insert(1, 6);
    });

    synchronize(server.get(), {client_1.get(), client_2.get()});

    ReadTransaction rt_0(server->shared_group);
    ReadTransaction rt_1(client_1->shared_group);
    ReadTransaction rt_2(client_2->shared_group);
    CHECK(compare_groups(rt_0, rt_1));
    CHECK(compare_groups(rt_0, rt_2));
    auto table = rt_0.get_table("class_table");
    auto obj = *table->begin();
    auto ints = obj.get_list<int64_t>(col_ints);
    CHECK_EQUAL(ints.size(), 2);
    CHECK_EQUAL(ints[0], 5);
    CHECK_EQUAL(ints[1], 6);
}

TEST(Transform_CreateEraseCreateSequencePreservesObject)
{
    // If two clients independently create an object, then erase the object, and
    // then recreate it, we want to preserve the object creation with the higher
    // timestamp.
    //
    // The previous behavior was that whoever had the most EraseObject
    // instructions "won".

    auto changeset_dump_dir_gen = get_changeset_dump_dir_generator(test_context);
    Associativity assoc{test_context, 2, changeset_dump_dir_gen.get()};
    assoc.for_each_permutation([&](auto& it) {
        auto server = &*it.server;
        auto client_1 = &*it.clients[0];
        auto client_2 = &*it.clients[1];

        // Disable history compaction to be certain that create-erase-create
        // cycles are not eliminated.
        server->history.set_disable_compaction(true);
        client_1->history.set_disable_compaction(true);
        client_2->history.set_disable_compaction(true);

        // Create baseline
        client_1->transaction([&](Peer& c) {
            auto table = c.group->add_table_with_primary_key("class_table", type_Int, "pk");
            table->add_column(type_Int, "int");
            auto obj = table->create_object_with_primary_key(123);
            obj.set<int64_t>("int", 0);
        });

        it.sync_all();

        // Create a Create-Erase-Create cycle.
        client_1->transaction([&](Peer& c) {
            TableRef table = c.group->get_table("class_table");
            auto obj = *table->begin();
            obj.remove();
            obj = table->create_object_with_primary_key(123);
            obj.set<int64_t>("int", 1);
            obj.remove();
            obj = table->create_object_with_primary_key(123);
            obj.set<int64_t>("int", 11);
        });

        client_2->history.advance_time(1);
        client_2->transaction([&](Peer& c) {
            TableRef table = c.group->get_table("class_table");
            auto obj = *table->begin();
            obj.remove();
            obj = table->create_object_with_primary_key(123);
            obj.set<int64_t>("int", 2);
        });

        it.sync_all();

        ReadTransaction rt_0(server->shared_group);
        auto table = rt_0.get_table("class_table");
        CHECK_EQUAL(table->size(), 1);
        auto obj = *table->begin();
        CHECK_EQUAL(obj.get<int64_t>("pk"), 123);
        CHECK_EQUAL(obj.get<int64_t>("int"), 2);
    });
}

TEST(Transform_AddIntegerSurvivesSetNull)
{
    // An AddInteger instruction merged with a Set(null) instruction with a
    // lower timestamp should not discard the AddInteger instruction. The
    // implication is that if a new Set(non-null) occurs "in between" the
    // Set(null) and the AddInteger instruction, ordered by timestamp, the
    // addition survives.

    auto changeset_dump_dir_gen = get_changeset_dump_dir_generator(test_context);
    Associativity assoc{test_context, 3, changeset_dump_dir_gen.get()};
    assoc.for_each_permutation([&](auto& it) {
        auto server = &*it.server;
        auto client_1 = &*it.clients[0];
        auto client_2 = &*it.clients[1];
        auto client_3 = &*it.clients[2];

        // Create baseline
        client_1->transaction([&](Peer& c) {
            auto table = c.group->add_table_with_primary_key("class_table", type_Int, "pk");
            const bool nullable = true;
            table->add_column(type_Int, "int", nullable);
            auto obj = table->create_object_with_primary_key(0);
            obj.set<int64_t>("int", 0);
        });

        it.sync_all();

        // At t0, set the field to NULL.
        client_1->transaction([&](Peer& c) {
            auto table = c.group->get_table("class_table");
            auto obj = *table->begin();
            CHECK(!obj.is_null("int"));
            CHECK_EQUAL(obj.get<util::Optional<int64_t>>("int"), 0);
            obj.set_null("int");
        });

        // At t2, increment the integer.
        client_2->history.advance_time(2);
        client_2->transaction([&](Peer& c) {
            auto table = c.group->get_table("class_table");
            auto obj = *table->begin();
            CHECK(!obj.is_null("int"));
            CHECK_EQUAL(obj.get<util::Optional<int64_t>>("int"), 0);
            obj.add_int("int", 1);
        });

        // Synchronize client_1 and client_2. The value should be NULL
        // afterwards. Note: Not using sync_all(), because we want the change
        // from client_3 to not be causally dependent on the state at this
        // point.
        synchronize(server, {client_1, client_2});

        {
            ReadTransaction rt{client_2->shared_group};
            auto table = rt.get_table("class_table");
            auto obj = *table->begin();
            CHECK(obj.is_null("int"));
        }

        // At t1, set the field to 10. Since the timeline is interleaved, the
        // final value should be 11, because the AddInteger from above should be
        // forward-ported on top of this value.
        client_3->history.advance_time(1);
        client_3->transaction([&](Peer& c) {
            auto table = c.group->get_table("class_table");
            auto obj = *table->begin();
            CHECK_EQUAL(obj.get<util::Optional<int64_t>>("int"), 0);
            obj.set<int64_t>("int", 10);
        });

        it.sync_all();

        {
            ReadTransaction rt_0{server->shared_group};
            auto table = rt_0.get_table("class_table");
            auto obj = *table->begin();
            CHECK_EQUAL(obj.get<util::Optional<int64_t>>("int"), 11);
        }
    });
}

TEST(Transform_AddIntegerSurvivesSetDefault)
{
    // Set(default) should behave as-if it occurred at the beginning of time.

    auto changeset_dump_dir_gen = get_changeset_dump_dir_generator(test_context);
    Associativity assoc{test_context, 3, changeset_dump_dir_gen.get()};
    assoc.for_each_permutation([&](auto& it) {
        auto server = &*it.server;
        auto client_1 = &*it.clients[0];
        auto client_2 = &*it.clients[1];
        auto client_3 = &*it.clients[2];

        // Create baseline
        client_1->transaction([&](Peer& c) {
            auto table = c.group->add_table_with_primary_key("class_table", type_Int, "pk");
            table->add_column(type_Int, "int");
            table->create_object_with_primary_key(0);
        });

        it.sync_all();

        // At t1, set value explicitly.
        client_1->history.advance_time(1);
        client_1->transaction([&](Peer& c) {
            auto table = c.group->get_table("class_table");
            auto obj = *table->begin();
            obj.set("int", 1);
        });

        // At t2, increment value.
        client_2->history.advance_time(2);
        client_2->transaction([&](Peer& c) {
            auto table = c.group->get_table("class_table");
            auto obj = *table->begin();
            obj.add_int("int", 1);
        });

        // At t3, set default value.
        client_3->history.advance_time(3);
        client_3->transaction([&](Peer& c) {
            auto table = c.group->get_table("class_table");
            auto obj = *table->begin();
            const bool is_default = true;
            obj.set("int", 10, is_default);
        });

        it.sync_all();

        ReadTransaction rt_0(server->shared_group);
        auto table = rt_0.get_table("class_table");
        auto obj = *table->begin();
        // Expected outcome: The SetDefault instruction has no effect, so the result should be 2.
        CHECK_EQUAL(obj.get<int64_t>("int"), 2);
    });
}

TEST(Transform_AddIntegerSurvivesSetDefault_NoRegularSets)
{
    // Set(default) should behave as-if it occurred at the beginning of time.

    auto changeset_dump_dir_gen = get_changeset_dump_dir_generator(test_context);
    Associativity assoc{test_context, 3, changeset_dump_dir_gen.get()};
    assoc.for_each_permutation([&](auto& it) {
        auto server = &*it.server;
        auto client_1 = &*it.clients[0];
        auto client_2 = &*it.clients[1];
        auto client_3 = &*it.clients[2];

        // Create baseline
        client_1->transaction([&](Peer& c) {
            auto table = c.group->add_table_with_primary_key("class_table", type_Int, "pk");
            table->add_column(type_Int, "int");
            table->create_object_with_primary_key(0);
        });

        it.sync_all();

        // At t1, set value explicitly.
        client_1->history.advance_time(1);
        client_1->transaction([&](Peer& c) {
            auto table = c.group->get_table("class_table");
            auto obj = *table->begin();
            const bool is_default = true;
            obj.set("int", 1, is_default);
        });

        // At t2, set a new default value.
        client_2->history.advance_time(2);
        client_2->transaction([&](Peer& c) {
            auto table = c.group->get_table("class_table");
            auto obj = *table->begin();
            const bool is_default = true;
            obj.set("int", 10, is_default);
        });

        // At t3, add something based on the default value.
        client_3->history.advance_time(3);
        client_3->transaction([&](Peer& c) {
            auto table = c.group->get_table("class_table");
            auto obj = *table->begin();
            obj.add_int("int", 1);
        });

        it.sync_all();

        ReadTransaction rt_0(server->shared_group);

        auto table = rt_0.get_table("class_table");
        auto obj = *table->begin();
        // Expected outcome: The AddInteger instruction should be rebased on top of the latest SetDefault instruction.
        CHECK_EQUAL(obj.get<int64_t>("int"), 11);
    });
}

TEST(Transform_DanglingLinks)
{
    auto changeset_dump_dir_gen = get_changeset_dump_dir_generator(test_context);
    Associativity assoc{test_context, 2, changeset_dump_dir_gen.get()};
    assoc.for_each_permutation([&](auto& it) {
        auto server = &*it.server;
        auto client_1 = &*it.clients[0];
        auto client_2 = &*it.clients[1];

        // Create baseline
        client_1->transaction([&](Peer& c) {
            auto& tr = *c.group;
            auto table = tr.add_table_with_primary_key("class_table", type_Int, "pk");
            auto table2 = tr.add_table_with_primary_key("class_table2", type_Int, "pk");
            table->add_column_list(*table2, "links");
            auto obj = table->create_object_with_primary_key(0);
            auto obj2 = table2->create_object_with_primary_key(0);
            obj.get_linklist("links").insert(0, obj2.get_key());
        });

        it.sync_all();

        // Client 1 removes the target object.
        client_1->transaction([&](Peer& c) {
            auto& tr = *c.group;
            auto table = tr.get_table("class_table");
            auto table2 = tr.get_table("class_table2");
            auto obj2 = table2->get_object_with_primary_key(0);
            obj2.remove();

            auto obj = table->get_object_with_primary_key(0);
            auto links = obj.get_linklist("links");
            CHECK_EQUAL(links.size(), 0);

            // Check that backlinks were eagerly removed
            auto keys = obj.get_list<ObjKey>("links");
            CHECK_EQUAL(keys.size(), 0);
        });

        // Client 2 adds a new link to the object.
        client_2->transaction([&](Peer& c) {
            auto& tr = *c.group;
            auto table = tr.get_table("class_table");
            auto table2 = tr.get_table("class_table2");
            auto obj = table->get_object_with_primary_key(0);
            auto obj2 = table2->get_object_with_primary_key(0);
            auto links = obj.get_linklist("links");
            links.insert(1, obj2.get_key());
            CHECK_EQUAL(links.size(), 2);

            auto keys = obj.get_list<ObjKey>("links");
            CHECK_EQUAL(keys.size(), 2);
        });

        it.sync_all();

        ReadTransaction rt_0{server->shared_group};
        auto table = rt_0.get_table("class_table");
        auto table2 = rt_0.get_table("class_table2");
        CHECK_EQUAL(table2->size(), 0); // The object ended up being deleted

        auto objkey = table->find_primary_key(0);
        auto obj = table->get_object(objkey);

        // The "virtual" list should seem empty.
        auto links = obj.get_linklist("links");
        CHECK_EQUAL(links.size(), 0);

        // ... But the real list should contain 1 tombstone.
        auto keys = obj.get_list<ObjKey>(table->get_column_key("links"));
        CHECK_EQUAL(keys.size(), 1);
    });
}

TEST(Transform_Dictionary)
{
    auto changeset_dump_dir_gen = get_changeset_dump_dir_generator(test_context);
    Associativity assoc{test_context, 2, changeset_dump_dir_gen.get()};
    assoc.for_each_permutation([&](auto& it) {
        auto server = &*it.server;
        auto client_1 = &*it.clients[0];
        auto client_2 = &*it.clients[1];

        // Create baseline
        client_1->transaction([&](Peer& c) {
            auto& tr = *c.group;
            auto table = tr.add_table_with_primary_key("class_Table", type_Int, "id");
            table->add_column_dictionary(type_Mixed, "dict");
            table->create_object_with_primary_key(0);
            table->create_object_with_primary_key(1);
        });

        it.sync_all();

        // Populate dictionary on both sides.
        client_1->transaction([&](Peer& c) {
            auto& tr = *c.group;
            auto table = tr.get_table("class_Table");
            auto obj0 = table->get_object_with_primary_key(0);
            auto obj1 = table->get_object_with_primary_key(1);
            auto dict0 = obj0.get_dictionary("dict");
            auto dict1 = obj1.get_dictionary("dict");

            dict0.insert("a", 123);
            dict0.insert("b", "Hello");
            dict0.insert("c", 45.0);

            dict1.insert("a", 456);
        });

        // Since client_2 has a higher peer ID, it should win this conflict.
        client_2->transaction([&](Peer& c) {
            auto& tr = *c.group;
            auto table = tr.get_table("class_Table");
            auto obj0 = table->get_object_with_primary_key(0);
            auto obj1 = table->get_object_with_primary_key(1);
            auto dict0 = obj0.get_dictionary("dict");
            auto dict1 = obj1.get_dictionary("dict");

            dict0.insert("b", "Hello, World!");
            dict0.insert("d", true);

            dict1.insert("b", 789.f);
        });

        it.sync_all();

        ReadTransaction rt{server->shared_group};
        auto table = rt.get_table("class_Table");
        CHECK(table);
        auto obj0 = table->get_object_with_primary_key(0);
        auto obj1 = table->get_object_with_primary_key(1);
        auto dict0 = obj0.get_dictionary("dict");
        auto dict1 = obj1.get_dictionary("dict");

        CHECK_EQUAL(dict0.size(), 4);
        CHECK_EQUAL(dict0.get("a"), Mixed{123});
        CHECK_EQUAL(dict0.get("b"), Mixed{"Hello, World!"});
        CHECK_EQUAL(dict0.get("c"), Mixed{45.0});
        CHECK_EQUAL(dict0.get("d"), Mixed{true});

        CHECK_EQUAL(dict1.size(), 2);
        CHECK_EQUAL(dict1.get("a"), 456);
        CHECK_EQUAL(dict1.get("b"), 789.f);
    });
}

TEST(Transform_Set)
{
    auto changeset_dump_dir_gen = get_changeset_dump_dir_generator(test_context);
    Associativity assoc{test_context, 2, changeset_dump_dir_gen.get()};
    assoc.for_each_permutation([&](auto& it) {
        auto server = &*it.server;
        auto client_1 = &*it.clients[0];
        auto client_2 = &*it.clients[1];

        // Create baseline
        client_1->transaction([&](Peer& c) {
            auto& tr = *c.group;
            auto table = tr.add_table_with_primary_key("class_Table", type_Int, "id");
            table->add_column_set(type_Mixed, "set");
            table->create_object_with_primary_key(0);
        });

        it.sync_all();

        // Populate set on both sides.
        client_1->transaction([&](Peer& c) {
            auto& tr = *c.group;
            auto table = tr.get_table("class_Table");
            auto obj = table->get_object_with_primary_key(0);
            auto set = obj.get_set<Mixed>("set");
            set.insert(999);
            set.insert("Hello");
            set.insert(123.f);
        });
        client_2->transaction([&](Peer& c) {
            auto& tr = *c.group;
            auto table = tr.get_table("class_Table");
            auto obj = table->get_object_with_primary_key(0);
            auto set = obj.get_set<Mixed>("set");
            set.insert(999);
            set.insert("World");
            set.insert(456.f);

            // Erase an element from the set. Since client_2 has higher peer ID,
            // it should win the conflict.
            set.erase(999);
            set.insert(999);
            set.erase(999);
        });

        it.sync_all();

        ReadTransaction rt{server->shared_group};
        auto table = rt.get_table("class_Table");
        auto obj = table->get_object_with_primary_key(0);
        auto set = obj.get_set<Mixed>("set");
        CHECK_EQUAL(set.size(), 4);
        CHECK_NOT_EQUAL(set.find("Hello"), realm::npos);
        CHECK_NOT_EQUAL(set.find(123.f), realm::npos);
        CHECK_NOT_EQUAL(set.find("World"), realm::npos);
        CHECK_NOT_EQUAL(set.find(456.f), realm::npos);
        CHECK_EQUAL(set.find(999), realm::npos);
    });
}

TEST(Transform_ArrayEraseVsArrayErase)
{
    // This test case recreates the problem that the above test exposes
    auto changeset_dump_dir_gen = get_changeset_dump_dir_generator(test_context);
    auto server = Peer::create_server(test_context, changeset_dump_dir_gen.get());
    auto client_3 = Peer::create_client(test_context, 3, changeset_dump_dir_gen.get());
    auto client_4 = Peer::create_client(test_context, 4, changeset_dump_dir_gen.get());
    auto client_5 = Peer::create_client(test_context, 5, changeset_dump_dir_gen.get());

    client_3->create_schema([](WriteTransaction& tr) {
        auto t = tr.get_group().add_table_with_primary_key("class_A", type_Int, "pk");
        t->add_column_list(type_String, "h");
        t->create_object_with_primary_key(5);
    });

    synchronize(server.get(), {client_3.get(), client_4.get(), client_5.get()});

    client_5->transaction([](Peer& p) {
        auto ll = p.table("class_A")->begin()->get_list<String>("h");
        ll.insert(0, "5abc");
    });

    client_4->transaction([](Peer& p) {
        auto ll = p.table("class_A")->begin()->get_list<String>("h");
        ll.insert(0, "4abc");
    });

    server->integrate_next_changeset_from(*client_5);
    server->integrate_next_changeset_from(*client_4);

    client_3->transaction([](Peer& p) {
        auto ll = p.table("class_A")->begin()->get_list<String>("h");
        ll.insert(0, "3abc");
    });

    client_5->transaction([](Peer& p) {
        auto ll = p.table("class_A")->begin()->get_list<String>("h");
        ll.insert(0, "5def");
    });

    server->integrate_next_changeset_from(*client_3);
    server->integrate_next_changeset_from(*client_5);

    client_4->transaction([](Peer& p) {
        auto ll = p.table("class_A")->begin()->get_list<String>("h");
        ll.remove(0);
    });

    client_5->transaction([](Peer& p) {
        auto ll = p.table("class_A")->begin()->get_list<String>("h");
        ll.remove(0);
    });

    server->integrate_next_changeset_from(*client_4);
    server->integrate_next_changeset_from(*client_5);
}

TEST(Transform_RSYNC_143)
{
    // Divergence between Create-Set-Erase and Create.

    auto changeset_dump_dir_gen = get_changeset_dump_dir_generator(test_context);
    Associativity assoc{test_context, 2, changeset_dump_dir_gen.get()};
    assoc.for_each_permutation([&](auto& it) {
        auto server = &*it.server;
        auto client_1 = &*it.clients[0];
        auto client_2 = &*it.clients[1];

        // Create baseline
        client_1->transaction([&](Peer& c) {
            auto& tr = *c.group;
            auto table = tr.add_table_with_primary_key("class_Table", type_Int, "id");
            table->add_column(type_Int, "int");
        });

        it.sync_all();

        client_1->transaction([&](Peer& c) {
            auto& tr = *c.group;
            auto table = tr.get_table("class_Table");
            auto obj = table->create_object_with_primary_key(123);
            obj.set("int", 500);
            obj.remove();
        });

        client_2->history.advance_time(1);
        client_2->transaction([&](Peer& c) {
            auto& tr = *c.group;
            auto table = tr.get_table("class_Table");
            table->create_object_with_primary_key(123);
        });

        it.sync_all();

        ReadTransaction rt{server->shared_group};
        auto table = rt.get_table("class_Table");
        CHECK_EQUAL(table->size(), 0);
    });
}

TEST(Transform_RSYNC_143_Fallout)
{
    // Divergence between Create-Set-Erase and Create.

    auto changeset_dump_dir_gen = get_changeset_dump_dir_generator(test_context);
    Associativity assoc{test_context, 2, changeset_dump_dir_gen.get()};
    assoc.for_each_permutation([&](auto& it) {
        auto server = &*it.server;
        auto client_1 = &*it.clients[0];
        auto client_2 = &*it.clients[1];

        // Create baseline
        client_1->transaction([&](Peer& c) {
            auto& tr = *c.group;
            auto table = tr.add_table_with_primary_key("class_Table", type_Int, "id");
            table->add_column(type_Int, "int");
        });

        it.sync_all();

        client_1->transaction([&](Peer& c) {
            auto& tr = *c.group;
            auto table = tr.get_table("class_Table");
            auto obj = table->create_object_with_primary_key(123);
            obj.set("int", 500);
        });

        it.sync_all();

        client_1->history.advance_time(1);
        client_1->transaction([&](Peer& c) {
            auto& tr = *c.group;
            auto table = tr.get_table("class_Table");
            auto obj = table->get_object_with_primary_key(123);
            obj.remove();
        });

        client_2->history.advance_time(1);
        client_2->transaction([&](Peer& c) {
            auto& tr = *c.group;
            auto table = tr.get_table("class_Table");
            auto obj = table->create_object_with_primary_key(123);
            obj.set("int", 900);
            obj.remove();
        });

        it.sync_all();

        static_cast<void>(server);
    });
}

TEST(Transform_SetInsert_Clear_same_path)
{
    auto changeset_dump_dir_gen = get_changeset_dump_dir_generator(test_context);
    auto server = Peer::create_server(test_context, changeset_dump_dir_gen.get());
    auto client_2 = Peer::create_client(test_context, 2, changeset_dump_dir_gen.get());
    auto client_3 = Peer::create_client(test_context, 3, changeset_dump_dir_gen.get());

    // Create baseline
    Mixed pk(1);
    client_2->transaction([&](Peer& c) {
        auto& tr = *c.group;
        auto table = tr.add_table_with_primary_key("class_Table", type_Int, "_id");
        auto embedded_table = tr.add_table("class_Embedded", Table::Type::Embedded);
        auto link_col_key = table->add_column_list(*embedded_table, "embedded");
        auto set_col_key = embedded_table->add_column_set(type_Int, "set");
        auto obj = table->create_object_with_primary_key(pk);
        auto embedded_obj = obj.get_linklist(link_col_key).create_and_insert_linked_object(0);
        auto set = embedded_obj.get_set<Int>(set_col_key);
        set.insert(1);
    });

    synchronize(server.get(), {client_2.get(), client_3.get()});

    client_2->transaction([&](Peer& c) {
        auto& tr = *c.group;
        auto table = tr.get_table("class_Table");
        auto embedded_table = tr.get_table("class_Embedded");
        auto set = embedded_table->get_object(table->get_object_with_primary_key(pk).get_linklist("embedded").get(0))
                       .get_set<Int>("set");
        set.clear();
        set.insert(1);
    });

    client_3->transaction([&](Peer& c) {
        auto& tr = *c.group;
        auto table = tr.get_table("class_Table");
        auto embedded_table = tr.get_table("class_Embedded");
        auto set = embedded_table->get_object(table->get_object_with_primary_key(pk).get_linklist("embedded").get(0))
                       .get_set<Int>("set");
        set.insert(2);
    });

    server->integrate_next_changeset_from(*client_2);
    server->integrate_next_changeset_from(*client_3);

    {
        ReadTransaction check_tr(server->shared_group);
        auto table = check_tr.get_table("class_Table");
        auto embedded_table = check_tr.get_table("class_Embedded");
        auto set = embedded_table->get_object(table->get_object_with_primary_key(pk).get_linklist("embedded").get(0))
                       .get_set<Int>("set");
        CHECK_EQUAL(set.size(), size_t(1));
        CHECK_NOT_EQUAL(set.find(1), size_t(-1));
        CHECK_EQUAL(set.find(2), size_t(-1));
    }
}

TEST(Transform_SetInsert_Clear_different_paths)
{
    auto changeset_dump_dir_gen = get_changeset_dump_dir_generator(test_context);
    auto server = Peer::create_server(test_context, changeset_dump_dir_gen.get());
    auto client_2 = Peer::create_client(test_context, 2, changeset_dump_dir_gen.get());
    auto client_3 = Peer::create_client(test_context, 3, changeset_dump_dir_gen.get());

    Mixed pk(1);
    // Create baseline
    client_2->transaction([&](Peer& c) {
        auto& tr = *c.group;
        auto table = tr.add_table_with_primary_key("class_Table", type_Int, "_id");
        auto embedded_table = tr.add_table("class_Embedded", Table::Type::Embedded);
        auto link_col_key = table->add_column_list(*embedded_table, "embedded");
        auto set_col_key = embedded_table->add_column_set(type_Int, "set");
        auto obj = table->create_object_with_primary_key(pk);
        for (size_t i = 0; i < 2; ++i) {
            auto embedded_obj = obj.get_linklist(link_col_key).create_and_insert_linked_object(i);
            auto set = embedded_obj.get_set<Int>(set_col_key);
            set.insert(1);
            set.insert(2);
        }
    });

    synchronize(server.get(), {client_2.get(), client_3.get()});

    client_2->transaction([&](Peer& c) {
        auto& tr = *c.group;
        auto table = tr.get_table("class_Table");
        auto embedded_table = tr.get_table("class_Embedded");
        auto set = embedded_table->get_object(table->get_object_with_primary_key(pk).get_linklist("embedded").get(0))
                       .get_set<Int>("set");
        set.clear();
        set.insert(1);
    });

    client_3->transaction([&](Peer& c) {
        auto& tr = *c.group;
        auto table = tr.get_table("class_Table");
        auto embedded_table = tr.get_table("class_Embedded");
        auto set = embedded_table->get_object(table->get_object_with_primary_key(pk).get_linklist("embedded").get(1))
                       .get_set<Int>("set");
        set.insert(3);
    });

    server->integrate_next_changeset_from(*client_2);
    server->integrate_next_changeset_from(*client_3);

    {
        ReadTransaction check_tr(server->shared_group);
        auto table = check_tr.get_table("class_Table");
        auto embedded_table = check_tr.get_table("class_Embedded");
        auto set_1 =
            embedded_table->get_object(table->get_object_with_primary_key(pk).get_linklist("embedded").get(0))
                .get_set<Int>("set");
        auto set_2 =
            embedded_table->get_object(table->get_object_with_primary_key(pk).get_linklist("embedded").get(1))
                .get_set<Int>("set");
        CHECK_NOT_EQUAL(set_1.find(1), size_t(-1));
        CHECK_EQUAL(set_1.find(2), size_t(-1));
        CHECK_EQUAL(set_2.size(), size_t(3));
    }
}

TEST(Transform_SetErase_Clear_same_path)
{
    auto changeset_dump_dir_gen = get_changeset_dump_dir_generator(test_context);
    auto server = Peer::create_server(test_context, changeset_dump_dir_gen.get());
    auto client_2 = Peer::create_client(test_context, 2, changeset_dump_dir_gen.get());
    auto client_3 = Peer::create_client(test_context, 3, changeset_dump_dir_gen.get());

    // Create baseline
    Mixed pk(1);
    client_2->transaction([&](Peer& c) {
        auto& tr = *c.group;
        auto table = tr.add_table_with_primary_key("class_Table", type_Int, "_id");
        auto embedded_table = tr.add_table("class_Embedded", Table::Type::Embedded);
        auto link_col_key = table->add_column_list(*embedded_table, "embedded");
        auto set_col_key = embedded_table->add_column_set(type_Int, "set");
        auto obj = table->create_object_with_primary_key(pk);
        auto embedded_obj = obj.get_linklist(link_col_key).create_and_insert_linked_object(0);
        auto set = embedded_obj.get_set<Int>(set_col_key);
        set.insert(1);
        set.insert(2);
    });

    synchronize(server.get(), {client_2.get(), client_3.get()});

    client_2->transaction([&](Peer& c) {
        auto& tr = *c.group;
        auto table = tr.get_table("class_Table");
        auto embedded_table = tr.get_table("class_Embedded");
        auto set = embedded_table->get_object(table->get_object_with_primary_key(pk).get_linklist("embedded").get(0))
                       .get_set<Int>("set");
        CHECK_EQUAL(set.size(), size_t(2));
        set.clear();
        set.insert(2);
    });

    client_3->transaction([&](Peer& c) {
        auto& tr = *c.group;
        auto table = tr.get_table("class_Table");
        auto embedded_table = tr.get_table("class_Embedded");
        auto set = embedded_table->get_object(table->get_object_with_primary_key(pk).get_linklist("embedded").get(0))
                       .get_set<Int>("set");
        auto [size, erased] = set.erase(2);
        CHECK_EQUAL(size, 1);
        CHECK(erased);
    });

    server->integrate_next_changeset_from(*client_2);
    server->integrate_next_changeset_from(*client_3);

    {
        ReadTransaction check_tr(server->shared_group);
        auto table = check_tr.get_table("class_Table");
        auto embedded_table = check_tr.get_table("class_Embedded");
        auto set = embedded_table->get_object(table->get_object_with_primary_key(pk).get_linklist("embedded").get(0))
                       .get_set<Int>("set");
        CHECK_EQUAL(set.size(), size_t(1));
        CHECK_NOT_EQUAL(set.find(2), size_t(-1));
        CHECK_EQUAL(set.find(1), size_t(-1));
    }
}

TEST(Transform_SetErase_Clear_different_paths)
{
    auto changeset_dump_dir_gen = get_changeset_dump_dir_generator(test_context);
    auto server = Peer::create_server(test_context, changeset_dump_dir_gen.get());
    auto client_2 = Peer::create_client(test_context, 2, changeset_dump_dir_gen.get());
    auto client_3 = Peer::create_client(test_context, 3, changeset_dump_dir_gen.get());

    // Create baseline
    Mixed pk(1);
    client_2->transaction([&](Peer& c) {
        auto& tr = *c.group;
        auto table = tr.add_table_with_primary_key("class_Table", type_Int, "_id");
        auto embedded_table = tr.add_table("class_Embedded", Table::Type::Embedded);
        auto link_col_key = table->add_column_list(*embedded_table, "embedded");
        auto set_col_key = embedded_table->add_column_set(type_Int, "set");
        auto obj = table->create_object_with_primary_key(pk);
        for (size_t i = 0; i < 2; ++i) {
            auto embedded_obj = obj.get_linklist(link_col_key).create_and_insert_linked_object(i);
            auto set = embedded_obj.get_set<Int>(set_col_key);
            set.insert(1);
            set.insert(2);
        }
    });

    synchronize(server.get(), {client_2.get(), client_3.get()});

    client_2->transaction([&](Peer& c) {
        auto& tr = *c.group;
        auto table = tr.get_table("class_Table");
        auto embedded_table = tr.get_table("class_Embedded");
        auto set = embedded_table->get_object(table->get_object_with_primary_key(pk).get_linklist("embedded").get(0))
                       .get_set<Int>("set");
        CHECK_EQUAL(set.size(), size_t(2));
        set.clear();
    });

    client_3->transaction([&](Peer& c) {
        auto& tr = *c.group;
        auto table = tr.get_table("class_Table");
        auto embedded_table = tr.get_table("class_Embedded");
        auto set = embedded_table->get_object(table->get_object_with_primary_key(pk).get_linklist("embedded").get(1))
                       .get_set<Int>("set");
        auto erased = set.erase(1).second;
        CHECK(erased);
    });

    server->integrate_next_changeset_from(*client_2);
    server->integrate_next_changeset_from(*client_3);

    {
        ReadTransaction check_tr(server->shared_group);
        auto table = check_tr.get_table("class_Table");
        auto embedded_table = check_tr.get_table("class_Embedded");
        auto set_1 =
            embedded_table->get_object(table->get_object_with_primary_key(pk).get_linklist("embedded").get(0))
                .get_set<Int>("set");
        auto set_2 =
            embedded_table->get_object(table->get_object_with_primary_key(pk).get_linklist("embedded").get(1))
                .get_set<Int>("set");
        CHECK_EQUAL(set_1.size(), size_t(0));
        CHECK_EQUAL(set_2.size(), size_t(1));
        CHECK_EQUAL(set_2.find(1), size_t(-1));
        CHECK_NOT_EQUAL(set_2.find(2), size_t(-1));
    }
}

TEST(Transform_ArrayClearVersusClearRegression)
{
    // This test is automatically generated by fuzz testing, and would produce a
    // crash due to a failure to maintain the `prior_size` field of ArrayClear.

    auto changeset_dump_dir_gen = get_changeset_dump_dir_generator(test_context);
    auto server = Peer::create_server(test_context, changeset_dump_dir_gen.get());
    std::unique_ptr<Peer> client_2 = Peer::create_client(test_context, 2, changeset_dump_dir_gen.get());
    std::unique_ptr<Peer> client_3 = Peer::create_client(test_context, 3, changeset_dump_dir_gen.get());
    client_2->start_transaction();
    client_2->group->add_table_with_primary_key("class_F", type_Int, "id");
    client_2->commit(); // changeset 2
    client_2->history.advance_time(5);
    client_2->start_transaction();
    client_2->selected_table = client_2->group->get_table("class_F");
    auto col_key1 = client_2->selected_table->add_column_list(type_Int, "g", 0);
    client_2->commit(); // changeset 3
    client_3->start_transaction();
    client_3->group->add_table_with_primary_key("class_F", type_Int, "id");
    client_3->commit(); // changeset 2
    client_2->history.advance_time(2);
    server->integrate_next_changeset_from(*client_2);
    client_2->history.advance_time(3);
    client_2->start_transaction();
    client_2->selected_table = client_2->group->get_table("class_F");
    ObjKey k = client_2->selected_table->create_object_with_primary_key(1).get_key();
    client_2->commit(); // changeset 4
    client_3->integrate_next_changeset_from(*server);
    client_2->start_transaction();
    client_2->selected_table = client_2->group->get_table("class_F");
    client_2->selected_array = client_2->selected_table->get_object(k).get_list_ptr<int64_t>(col_key1);
    client_2->selected_array->clear();
    client_2->commit(); // changeset 5
    client_3->start_transaction();
    client_3->selected_table = client_3->group->get_table("class_F");
    auto col_str = client_3->selected_table->add_column(type_String, "c", 0);
    client_3->commit(); // changeset 4
    server->integrate_next_changeset_from(*client_2);
    server->integrate_next_changeset_from(*client_2);
    server->integrate_next_changeset_from(*client_3);
    client_3->history.advance_time(-5);
    server->integrate_next_changeset_from(*client_3);
    client_3->history.advance_time(4);
    client_3->integrate_next_changeset_from(*server);
    client_3->integrate_next_changeset_from(*server);
    client_3->start_transaction();
    client_3->selected_table = client_3->group->get_table("class_F");
    auto col_key2 = client_3->selected_table->get_column_key("g");
    auto k2 = client_3->selected_table->get_object_with_primary_key(1).get_key();
    client_3->selected_array = client_3->selected_table->get_object(k2).get_list_ptr<int64_t>(col_key2);
    client_3->selected_array->clear();
    client_3->commit(); // changeset 7
    server->integrate_next_changeset_from(*client_2);
    client_2->history.advance_time(2);
    client_2->start_transaction();
    client_2->group->add_table_with_primary_key("class_C", type_Int, "pk");
    client_2->commit(); // changeset 6
    client_3->history.advance_time(1);
    server->integrate_next_changeset_from(*client_3);
    client_2->history.advance_time(1);
    client_2->integrate_next_changeset_from(*server);
    client_2->history.advance_time(3);
    client_2->start_transaction();
    client_2->selected_table = client_2->group->get_table("class_C");
    client_2->selected_table->create_object_with_primary_key(3);
    client_2->commit(); // changeset 8
    client_2->start_transaction();
    client_2->selected_table = client_2->group->get_table("class_C");
    client_2->selected_table->create_object_with_primary_key(6);
    client_2->commit(); // changeset 9
    server->integrate_next_changeset_from(*client_2);
    client_2->integrate_next_changeset_from(*server);
    client_2->history.advance_time(-14);
    server->integrate_next_changeset_from(*client_2);
    client_3->start_transaction();
    client_3->selected_table = client_3->group->get_table("class_F");
    client_3->selected_array = client_3->selected_table->get_object(k2).get_list_ptr<int64_t>(col_key2);
    static_cast<Lst<int64_t>*>(client_3->selected_array.get())->insert(0, 0);
    client_3->commit(); // changeset 8
    client_2->history.advance_time(1);
    client_2->start_transaction();
    client_2->selected_table = client_2->group->get_table("class_F");
    client_2->selected_array = client_2->selected_table->get_object(k).get_list_ptr<int64_t>(col_key1);
    static_cast<Lst<int64_t>*>(client_2->selected_array.get())->insert(0, 0);
    client_2->commit(); // changeset 11
    client_3->start_transaction();
    client_3->selected_table = client_3->group->get_table("class_F");
    client_3->selected_array = client_3->selected_table->get_object(k2).get_list_ptr<int64_t>(col_key2);
    static_cast<Lst<int64_t>*>(client_3->selected_array.get())->set(0, 430);
    client_3->commit(); // changeset 9
    client_3->start_transaction();
    client_3->selected_table = client_3->group->get_table("class_F");
    client_3->selected_array = client_3->selected_table->get_object(k2).get_list_ptr<int64_t>(col_key2);
    static_cast<Lst<int64_t>*>(client_3->selected_array.get())->insert(1, 0);
    client_3->commit(); // changeset 10
    client_2->history.advance_time(1);
    client_2->start_transaction();
    client_2->selected_table = client_2->group->get_table("class_C");
    client_2->selected_table->add_column(type_Int, "b", 1);
    client_2->commit(); // changeset 12
    client_3->history.advance_time(2);
    client_3->integrate_next_changeset_from(*server);
    client_3->history.advance_time(2);
    server->integrate_next_changeset_from(*client_3);
    client_2->integrate_next_changeset_from(*server);
    client_2->history.advance_time(1);
    client_2->integrate_next_changeset_from(*server);
    client_2->history.advance_time(2);
    server->integrate_next_changeset_from(*client_2);
    client_2->start_transaction();
    client_2->selected_table = client_2->group->get_table("class_F");
    client_2->selected_array = client_2->selected_table->get_object(k).get_list_ptr<int64_t>(col_key1);
    client_2->selected_array->clear();
    client_2->commit(); // changeset 15
    client_3->history.advance_time(4);
    client_3->start_transaction();
    client_3->selected_table = client_3->group->get_table("class_F");
    client_3->selected_array = client_3->selected_table->get_object(k2).get_list_ptr<int64_t>(col_key2);
    client_3->selected_array->clear();
    client_3->commit(); // changeset 12
    client_3->start_transaction();
    client_3->selected_table = client_3->group->get_table("class_F");
    client_3->selected_array = client_3->selected_table->get_object(k2).get_list_ptr<int64_t>(col_key2);
    client_3->selected_array->clear();
    client_3->commit(); // changeset 13
    client_3->history.advance_time(5);
    client_3->integrate_next_changeset_from(*server);
    client_3->history.advance_time(4);
    server->integrate_next_changeset_from(*client_3);
    client_3->history.advance_time(1);
    client_3->integrate_next_changeset_from(*server);
    client_3->history.advance_time(4);
    server->integrate_next_changeset_from(*client_3);
    client_2->history.advance_time(4);
    server->integrate_next_changeset_from(*client_2);
    client_3->history.advance_time(4);
    client_3->start_transaction();
    client_3->selected_table = client_3->group->get_table("class_C");
    client_3->selected_table->create_object_with_primary_key(4);
    client_3->commit(); // changeset 16
    client_2->history.advance_time(5);
    client_2->integrate_next_changeset_from(*server);
    client_3->history.advance_time(1);
    client_3->start_transaction();
    client_3->selected_table = client_3->group->get_table("class_F");
    client_3->selected_table->get_object(k2).set(col_str, "1", 0);
    client_3->commit(); // changeset 17
    client_2->integrate_next_changeset_from(*server);
    client_3->start_transaction();
    client_3->selected_table = client_3->group->get_table("class_F");
    client_3->selected_array = client_3->selected_table->get_object(k2).get_list_ptr<int64_t>(col_key2);
    client_3->selected_array->clear();
    client_3->commit(); // changeset 18
    client_2->history.advance_time(4);
    client_2->start_transaction();
    client_2->selected_table = client_2->group->get_table("class_F");
    client_2->selected_array = client_2->selected_table->get_object(k).get_list_ptr<int64_t>(col_key1);
    static_cast<Lst<int64_t>*>(client_2->selected_array.get())->insert(0, 0);
    client_2->commit(); // changeset 18
    server->integrate_next_changeset_from(*client_2);
    client_2->start_transaction();
    client_2->group->add_table_with_primary_key("class_E", type_Int, "pk");
    client_2->commit(); // changeset 19
    client_3->start_transaction();
    client_3->selected_table = client_3->group->get_table("class_F");
    client_3->selected_array = client_3->selected_table->get_object(k2).get_list_ptr<int64_t>(col_key2);
    client_3->selected_array->clear();
    client_3->commit(); // changeset 19
    client_3->history.advance_time(1);
    client_3->start_transaction();
    client_3->selected_table = client_3->group->get_table("class_F");
    client_3->selected_table->get_object(k2).set(col_str, "2", 0);
    client_3->commit(); // changeset 20
    client_2->history.advance_time(5);
    client_2->start_transaction();
    client_2->selected_table = client_2->group->get_table("class_F");
    client_2->selected_array = client_2->selected_table->get_object(k).get_list_ptr<int64_t>(col_key1);
    client_2->selected_array->clear();
    client_2->commit(); // changeset 20
    server->integrate_next_changeset_from(*client_2);
    server->integrate_next_changeset_from(*client_2);
    client_3->start_transaction();
    client_3->selected_table = client_3->group->get_table("class_C");
    client_3->selected_table->create_object_with_primary_key(9);
    client_3->commit(); // changeset 21
    server->integrate_next_changeset_from(*client_2);
    client_2->start_transaction();
    client_2->selected_table = client_2->group->get_table("class_F");
    client_2->selected_array = client_2->selected_table->get_object(k).get_list_ptr<int64_t>(col_key1);
    static_cast<Lst<int64_t>*>(client_2->selected_array.get())->insert(0, 0);
    client_2->commit(); // changeset 21
    client_3->history.advance_time(5);
    client_3->integrate_next_changeset_from(*server);
    client_2->start_transaction();
    client_2->selected_table = client_2->group->get_table("class_F");
    client_2->selected_array = client_2->selected_table->get_object(k).get_list_ptr<int64_t>(col_key1);
    static_cast<Lst<int64_t>*>(client_2->selected_array.get())->insert(0, 0);
    client_2->commit(); // changeset 22
    client_3->history.advance_time(2);
    server->integrate_next_changeset_from(*client_3);
    client_2->history.advance_time(2);
    server->integrate_next_changeset_from(*client_2);
}

} // unnamed namespace<|MERGE_RESOLUTION|>--- conflicted
+++ resolved
@@ -968,29 +968,6 @@
 // this test can take upwards of an hour if sync to disk is enabled
 TEST_IF(Transform_Randomized, get_disable_sync_to_disk())
 {
-<<<<<<< HEAD
-    // transaciton.verify() is failing.. investigate why m_chunks.size() == 2.
-    //    const char* trace_p = ::getenv("UNITTEST_RANDOMIZED_TRACE");
-    //    bool trace = trace_p && (StringData{trace_p} != "no");
-    //
-    //    // FIXME: Unfortunately these rounds are terribly slow, presumable due to
-    //    // sync-to-disk. Can we use "in memory" mode too boost them?
-    //    int num_major_rounds = 100;
-    //    int num_minor_rounds = 1;
-    //
-    //    Random random(unit_test_random_seed); // Seed from slow global generator
-    //    FuzzTester<Random> randomized(random, trace);
-    //
-    //    for (int major_round = 0; major_round < num_major_rounds; ++major_round) {
-    //        for (int minor_round = 0; minor_round < num_minor_rounds; ++minor_round) {
-    //            if (trace)
-    //                std::cerr << "---------------\n";
-    //            randomized.round(test_context);
-    //        }
-    //        if (trace)
-    //            std::cerr << "Round " << (major_round + 1) << "\n";
-    //    }
-=======
     const char* trace_p = ::getenv("UNITTEST_RANDOMIZED_TRACE");
     bool trace = trace_p && (StringData{trace_p} != "no");
 
@@ -1016,7 +993,6 @@
         if (trace)
             std::cerr << "Round " << (major_round + 1) << "\n";
     }
->>>>>>> bc5e3486
 }
 
 namespace {
