/*************************************************************************
 *
 * Copyright 2016 Realm Inc.
 *
 * Licensed under the Apache License, Version 2.0 (the "License");
 * you may not use this file except in compliance with the License.
 * You may obtain a copy of the License at
 *
 * http://www.apache.org/licenses/LICENSE-2.0
 *
 * Unless required by applicable law or agreed to in writing, software
 * distributed under the License is distributed on an "AS IS" BASIS,
 * WITHOUT WARRANTIES OR CONDITIONS OF ANY KIND, either express or implied.
 * See the License for the specific language governing permissions and
 * limitations under the License.
 *
 **************************************************************************/

#include "testsettings.hpp"

#if defined(TEST_METRICS)
#include "test.hpp"


// Test independence and thread-safety
// -----------------------------------
//
// All tests must be thread safe and independent of each other. This
// is required because it allows for both shuffling of the execution
// order and for parallelized testing.
//
// In particular, avoid using std::rand() since it is not guaranteed
// to be thread safe. Instead use the API offered in
// `test/util/random.hpp`.
//
// All files created in tests must use the TEST_PATH macro (or one of
// its friends) to obtain a suitable file system path. See
// `test/util/test_path.hpp`.
//
//
// Debugging and the ONLY() macro
// ------------------------------
//
// A simple way of disabling all tests except one called `Foo`, is to
// replace TEST(Foo) with ONLY(Foo) and then recompile and rerun the
// test suite. Note that you can also use filtering by setting the
// environment varible `UNITTEST_FILTER`. See `README.md` for more on
// this.
//
// Another way to debug a particular test, is to copy that test into
// `experiments/testcase.cpp` and then run `sh build.sh
// check-testcase` (or one of its friends) from the command line.

#if REALM_METRICS

#include <realm.hpp>
#include <realm/util/encrypted_file_mapping.hpp>
#include <realm/util/to_string.hpp>
#include <realm/replication.hpp>
#include <realm/history.hpp>

#include <future>
#include <chrono>
#include <string>
#include <thread>
#include <vector>

using namespace realm;
using namespace realm::metrics;
using namespace realm::test_util;
using namespace realm::util;

TEST(Metrics_HasNoReportsWhenDisabled)
{
    SHARED_GROUP_TEST_PATH(path);
    std::unique_ptr<Replication> hist(make_in_realm_history(path));
    DBOptions options(crypt_key());
    options.enable_metrics = false;
    DBRef sg = DB::create(*hist, options);
    CHECK(!sg->get_metrics());
    auto wt = sg->start_write();
    auto table = wt->add_table("table");
    auto col = table->add_column(type_Int, "first");
    std::vector<ObjKey> keys;
    table->create_objects(10, keys);
    wt->commit();
    auto rt = sg->start_read();
    table = rt->get_table("table");
    CHECK(bool(table));
    Query query = table->column<int64_t>(col) == 0;
    query.count();
    rt->end_read();
    CHECK(!sg->get_metrics());
}

TEST(Metrics_HasReportsWhenEnabled)
{
    SHARED_GROUP_TEST_PATH(path);
    std::unique_ptr<Replication> hist(make_in_realm_history(path));
    DBOptions options(crypt_key());
    options.enable_metrics = true;
    DBRef sg = DB::create(*hist, options);
    CHECK(sg->get_metrics());
    auto wt = sg->start_write();
    auto table = wt->add_table("table");
    auto col = table->add_column(type_Int, "first");
    std::vector<ObjKey> keys;
    table->create_objects(10, keys);
    wt->commit();
    auto rt = sg->start_read();
    table = rt->get_table("table");
    CHECK(bool(table));
    Query query = table->column<int64_t>(col) == 0;
    query.count();
    rt->end_read();
    std::shared_ptr<Metrics> metrics = sg->get_metrics();
    CHECK(metrics);
    CHECK(metrics->num_query_metrics() != 0);
    CHECK(metrics->num_transaction_metrics() != 0);
}

TEST(Metrics_QueryTypes)
{
    SHARED_GROUP_TEST_PATH(path);
    std::unique_ptr<Replication> hist(make_in_realm_history(path));
    DBOptions options(crypt_key());
    options.enable_metrics = true;
    DBRef sg = DB::create(*hist, options);
    CHECK(sg->get_metrics());
    auto wt = sg->start_write();
    auto table = wt->add_table("table");
    auto int_col = table->add_column(type_Int, "col_int");
    auto double_col = table->add_column(type_Double, "col_double");
    auto float_col = table->add_column(type_Float, "col_float");
    auto timestamp_col = table->add_column(type_Timestamp, "col_timestamp");
    std::vector<ObjKey> keys;
    table->create_objects(10, keys);
    wt->commit();
    auto rt = sg->start_read();
    table = rt->get_table("table");
    CHECK(bool(table));
    Query query = table->column<int64_t>(int_col) == 0;
    query.find();
    query.find_all();
    query.count();
    query.sum_int(int_col);
    query.average_int(int_col);
    query.maximum_int(int_col);
    query.minimum_int(int_col);

    query.sum_double(double_col);
    query.average_double(double_col);
    query.maximum_double(double_col);
    query.minimum_double(double_col);

    query.sum_float(float_col);
    query.average_float(float_col);
    query.maximum_float(float_col);
    query.minimum_float(float_col);

    ObjKey return_dummy;
    query.maximum_timestamp(timestamp_col, &return_dummy);
    query.minimum_timestamp(timestamp_col, &return_dummy);

    rt->end_read();
    std::shared_ptr<Metrics> metrics = sg->get_metrics();
    CHECK(metrics);
    CHECK_EQUAL(metrics->num_query_metrics(), 17);
    std::unique_ptr<Metrics::QueryInfoList> queries = metrics->take_queries();
    CHECK_EQUAL(metrics->num_query_metrics(), 0);
    CHECK(queries);
    CHECK_EQUAL(queries->size(), 17);
    CHECK_EQUAL(queries->at(0).get_type(), QueryInfo::type_Find);
    CHECK_EQUAL(queries->at(1).get_type(), QueryInfo::type_FindAll);
    CHECK_EQUAL(queries->at(2).get_type(), QueryInfo::type_Count);
    CHECK_EQUAL(queries->at(3).get_type(), QueryInfo::type_Sum);
    CHECK_EQUAL(queries->at(4).get_type(), QueryInfo::type_Average);
    CHECK_EQUAL(queries->at(5).get_type(), QueryInfo::type_Maximum);
    CHECK_EQUAL(queries->at(6).get_type(), QueryInfo::type_Minimum);

    CHECK_EQUAL(queries->at(7).get_type(), QueryInfo::type_Sum);
    CHECK_EQUAL(queries->at(8).get_type(), QueryInfo::type_Average);
    CHECK_EQUAL(queries->at(9).get_type(), QueryInfo::type_Maximum);
    CHECK_EQUAL(queries->at(10).get_type(), QueryInfo::type_Minimum);

    CHECK_EQUAL(queries->at(11).get_type(), QueryInfo::type_Sum);
    CHECK_EQUAL(queries->at(12).get_type(), QueryInfo::type_Average);
    CHECK_EQUAL(queries->at(13).get_type(), QueryInfo::type_Maximum);
    CHECK_EQUAL(queries->at(14).get_type(), QueryInfo::type_Minimum);

    CHECK_EQUAL(queries->at(15).get_type(), QueryInfo::type_Maximum);
    CHECK_EQUAL(queries->at(16).get_type(), QueryInfo::type_Minimum);
}

size_t find_count(std::string haystack, std::string needle)
{
    size_t find_pos = 0;
    size_t count = 0;
    while (find_pos < haystack.size()) {
        find_pos = haystack.find(needle, find_pos);
        if (find_pos == std::string::npos)
            break;
        ++find_pos;
        ++count;
    }
    return count;
}

void populate(DBRef sg)
{
    auto wt = sg->start_write();
    auto person = wt->add_table("person");
    auto pet = wt->add_table("pet");
    person->add_column(type_Int, "age");
    person->add_column(type_Double, "paid");
    person->add_column(type_Float, "weight");
    person->add_column(type_Timestamp, "date_of_birth");
    person->add_column(type_String, "name");
    person->add_column(type_Bool, "account_overdue");
    person->add_column(type_Binary, "data");
    auto owes_col = person->add_column_link(type_LinkList, "owes_coffee_to", *person);

    auto create_person = [&](int age, double paid, float weight, Timestamp dob, std::string name, bool overdue,
                             std::string data, std::vector<ObjKey> owes_coffee_to) {
        BinaryData bd(data);
        Obj obj = person->create_object().set_all(age, paid, weight, dob, name, overdue, bd);
        auto ll = obj.get_linklist(owes_col);
        for (auto key : owes_coffee_to) {
            ll.add(key);
        }
        return obj.get_key();
    };

    auto k0 = create_person(27, 28.80, 170.7f, Timestamp(27, 5), "Bob", true, "e72s", {});
    auto k1 = create_person(28, 10.70, 165.8f, Timestamp(28, 8), "Ryan", false, "s83f", {k0});
    auto k2 = create_person(33, 55.28, 183.3f, Timestamp(33, 3), "Cole", true, "s822k", {k1, k0});
    auto k3 = create_person(39, 22.72, 173.8f, Timestamp(39, 2), "Nathan", true, "h282l", {k1, k1, k0, k2});
    create_person(33, 29.28, 188.7f, Timestamp(33, 9), "Riley", false, "a208s", {k3, k3, k2, k1});

    pet->add_column(type_String, "name");
    pet->add_column_link(type_Link, "owner", *person);

    auto create_pet = [&](std::string name, ObjKey owner) { pet->create_object().set_all(name, owner); };

    create_pet("Fido", k0);
    create_pet("Max", k1);
    create_pet("Buddy", k2);
    create_pet("Rocky", k3);
    create_pet("Toby", k3);
    create_pet("Duke", k0);

    wt->commit();
}

TEST(Metrics_QueryEqual)
{
    SHARED_GROUP_TEST_PATH(path);
    std::unique_ptr<Replication> hist(make_in_realm_history(path));
    DBOptions options(crypt_key());
    options.enable_metrics = true;
    DBRef sg = DB::create(*hist, options);
    populate(sg);

    std::string person_table_name = "person";
    std::string pet_table_name = "pet";
    std::string query_search_term = "==";

    auto wt = sg->start_write();
    TableRef person = wt->get_table(person_table_name);
    TableRef pet = wt->get_table(pet_table_name);
    CHECK(bool(person));

    CHECK_EQUAL(person->get_column_count(), 8);
    std::vector<std::string> column_names;
    for (auto col : person->get_column_keys()) {
        column_names.push_back(person->get_column_name(col));
    }
    for (auto col : pet->get_column_keys()) {
        column_names.push_back(pet->get_column_name(col));
    }

    Obj p0 = person->get_object(0);

    auto col_age = person->get_column_key("age");
    auto col_paid = person->get_column_key("paid");
    auto col_weight = person->get_column_key("weight");
    auto col_birth = person->get_column_key("date_of_birth");
    auto col_name = person->get_column_key("name");
    auto col_overdue = person->get_column_key("account_overdue");
    auto col_data = person->get_column_key("data");
    auto col_owes = person->get_column_key("owes_coffee_to");

    auto col_pet_name = pet->get_column_key("name");
    auto col_owner = pet->get_column_key("owner");

    Query q0 = person->column<int64_t>(col_age) == 0;
    Query q1 = person->column<double>(col_paid) == 0.0;
    Query q2 = person->column<float>(col_weight) == 0.0f;
    Query q3 = person->column<Timestamp>(col_birth) == Timestamp(0, 0);
    StringData name("");
    Query q4 = person->column<StringData>(col_name) == name;
    Query q5 = person->column<bool>(col_overdue) == false;
    BinaryData bd("");
    Query q6 = person->column<BinaryData>(col_data) == bd;
    Query q7 = person->column<Link>(col_owes) == p0;
    Query q8 = pet->column<String>(col_pet_name) == name;
    Query q9 = pet->column<Link>(col_owner) == p0;

    q0.find_all();
    q1.find_all();
    q2.find_all();
    q3.find_all();
    q4.find_all();
    q5.find_all();
    q6.find_all();
    q7.find_all();
    q8.find_all();
    q9.find_all();

    std::shared_ptr<Metrics> metrics = sg->get_metrics();
    CHECK(metrics);
    std::unique_ptr<Metrics::QueryInfoList> queries = metrics->take_queries();
    CHECK(queries);
    CHECK_EQUAL(queries->size(), 10);

    for (size_t i = 0; i < 10; ++i) {
        std::string description = queries->at(i).get_description();
        std::string table_name = queries->at(i).get_table_name();
        CHECK_EQUAL(find_count(description, column_names[i]), 1);
        CHECK_GREATER_EQUAL(find_count(description, query_search_term), 1);
        if (i < 8) {
            CHECK_EQUAL(table_name, "person");
        }
        else {
            CHECK_EQUAL(table_name, "pet");
        }
    }
}

TEST(Metrics_QueryOrAndNot)
{
    SHARED_GROUP_TEST_PATH(path);
    std::unique_ptr<Replication> hist(make_in_realm_history(path));
    DBOptions options(crypt_key());
    options.enable_metrics = true;
    DBRef sg = DB::create(*hist, options);
    populate(sg);

    std::string person_table_name = "person";
    std::string pet_table_name = "pet";
    std::string query_search_term = "==";
    std::string not_text = "!";

    auto wt = sg->start_write();
    TableRef person = wt->get_table(person_table_name);
    TableRef pet = wt->get_table(pet_table_name);
    CHECK(bool(person));

    CHECK_EQUAL(person->get_column_count(), 8);
    std::vector<std::string> column_names;
    for (auto col : person->get_column_keys()) {
        column_names.push_back(person->get_column_name(col));
    }

    auto col_age = person->get_column_key("age");
    auto col_paid = person->get_column_key("paid");
    auto col_weight = person->get_column_key("weight");
    Query q0 = person->column<int64_t>(col_age) == 0;
    Query q1 = person->column<double>(col_paid) == 0.0;
    Query q2 = person->column<float>(col_weight) == 0.1f;

    Query simple_and = q0 && q1;
    Query simple_or = q0 || q1;
    Query simple_not = !q0;

    Query or_and = q2 || (simple_and);
    Query and_or = simple_and || q2;
    Query or_nested = q2 || simple_or;
    Query and_nested = q2 && simple_and;
    Query not_simple_and = !(simple_and);
    Query not_simple_or = !(simple_or);
    Query not_or_and = !(or_and);
    Query not_and_or = !(and_or);
    Query not_or_nested = !(or_nested);
    Query not_and_nested = !(and_nested);
    Query and_true = q0 && std::unique_ptr<realm::Expression>(new TrueExpression);
    Query and_false = q0 && std::unique_ptr<realm::Expression>(new FalseExpression);

    simple_and.find_all();
    simple_or.find_all();
    simple_not.find_all();
    or_and.find_all();
    and_or.find_all();
    or_nested.find_all();
    and_nested.find_all();
    not_simple_and.find_all();
    not_simple_or.find_all();
    not_or_and.find_all();
    not_and_or.find_all();
    not_or_nested.find_all();
    not_and_nested.find_all();
    and_true.find_all();
    and_false.find_all();

    std::shared_ptr<Metrics> metrics = sg->get_metrics();
    CHECK(metrics);
    std::unique_ptr<Metrics::QueryInfoList> queries = metrics->take_queries();
    CHECK(queries);
    CHECK_EQUAL(queries->size(), 15);

    std::string and_description = queries->at(0).get_description();
    CHECK_EQUAL(find_count(and_description, " and "), 1);
    CHECK_EQUAL(find_count(and_description, column_names[0]), 1);
    CHECK_EQUAL(find_count(and_description, column_names[1]), 1);
    CHECK_EQUAL(find_count(and_description, query_search_term), 2);

    std::string or_description = queries->at(1).get_description();
    CHECK_EQUAL(find_count(or_description, " or "), 1);
    CHECK_EQUAL(find_count(or_description, column_names[0]), 1);
    CHECK_EQUAL(find_count(or_description, column_names[1]), 1);
    CHECK_EQUAL(find_count(or_description, query_search_term), 2);

    std::string not_description = queries->at(2).get_description();
    CHECK_EQUAL(find_count(not_description, not_text), 1);
    CHECK_EQUAL(find_count(not_description, column_names[0]), 1);
    CHECK_EQUAL(find_count(not_description, query_search_term), 1);

    std::string or_and_description = queries->at(3).get_description();
    CHECK_EQUAL(find_count(or_and_description, and_description), 1);
    CHECK_EQUAL(find_count(or_and_description, " or "), 1);
    CHECK_EQUAL(find_count(or_and_description, column_names[2]), 1);

    std::string and_or_description = queries->at(4).get_description();
    CHECK_EQUAL(find_count(and_or_description, and_description), 1);
    CHECK_EQUAL(find_count(and_or_description, " or "), 1);
    CHECK_EQUAL(find_count(and_or_description, column_names[2]), 1);

    std::string or_nested_description = queries->at(5).get_description();
    CHECK_EQUAL(find_count(or_nested_description, or_description), 1);
    CHECK_EQUAL(find_count(or_nested_description, " or "), 2);
    CHECK_EQUAL(find_count(or_nested_description, column_names[2]), 1);

    std::string and_nested_description = queries->at(6).get_description();
    CHECK_EQUAL(find_count(and_nested_description, and_description), 1);
    CHECK_EQUAL(find_count(and_nested_description, " and "), 2);
    CHECK_EQUAL(find_count(and_nested_description, column_names[2]), 1);

    std::string not_simple_and_description = queries->at(7).get_description();
    CHECK_EQUAL(find_count(not_simple_and_description, and_description), 1);
    CHECK_EQUAL(find_count(not_simple_and_description, not_text), 1);

    std::string not_simple_or_description = queries->at(8).get_description();
    CHECK_EQUAL(find_count(not_simple_or_description, or_description), 1);
    CHECK_EQUAL(find_count(not_simple_or_description, not_text), 1);

    std::string not_or_and_description = queries->at(9).get_description();
    CHECK_EQUAL(find_count(not_or_and_description, or_and_description), 1);
    CHECK_EQUAL(find_count(not_or_and_description, not_text), 1);

    std::string not_and_or_description = queries->at(10).get_description();
    CHECK_EQUAL(find_count(not_and_or_description, and_or_description), 1);
    CHECK_EQUAL(find_count(not_and_or_description, not_text), 1);

    std::string not_or_nested_description = queries->at(11).get_description();
    CHECK_EQUAL(find_count(not_or_nested_description, or_nested_description), 1);
    CHECK_EQUAL(find_count(not_or_nested_description, not_text), 1);

    std::string not_and_nested_description = queries->at(12).get_description();
    CHECK_EQUAL(find_count(not_and_nested_description, and_nested_description), 1);
    CHECK_EQUAL(find_count(not_and_nested_description, not_text), 1);

    std::string and_true_description = queries->at(13).get_description();
    CHECK_EQUAL(find_count(and_true_description, "and"), 1);
    CHECK_EQUAL(find_count(and_true_description, "TRUEPREDICATE"), 1);

    std::string and_false_description = queries->at(14).get_description();
    CHECK_EQUAL(find_count(and_false_description, "and"), 1);
    CHECK_EQUAL(find_count(and_false_description, "FALSEPREDICATE"), 1);
}


TEST(Metrics_LinkQueries)
{
    SHARED_GROUP_TEST_PATH(path);
    std::unique_ptr<Replication> hist(make_in_realm_history(path));
    DBOptions options(crypt_key());
    options.enable_metrics = true;
    DBRef sg = DB::create(*hist, options);
    populate(sg);

    std::string person_table_name = "person";
    std::string pet_table_name = "pet";

    auto wt = sg->start_write();
    TableRef person = wt->get_table(person_table_name);
    TableRef pet = wt->get_table(pet_table_name);
    CHECK(bool(person));

    CHECK_EQUAL(person->get_column_count(), 8);
    std::vector<std::string> column_names;
    for (auto col : person->get_column_keys()) {
        column_names.push_back(person->get_column_name(col));
    }

    std::string pet_link_col_name = "owner";
    ColKey col_owner = pet->get_column_key(pet_link_col_name);
    auto col_age = person->get_column_key("age");

    Query q0 = pet->column<Link>(col_owner).is_null();
    Query q1 = pet->column<Link>(col_owner).is_not_null();
    Query q2 = pet->column<Link>(col_owner).count() == 1;
    Query q3 = pet->column<Link>(col_owner, person->column<int64_t>(col_age) >= 27).count() == 1;

    q0.find_all();
    q1.find_all();
    q2.find_all();
    q3.find_all();

    std::shared_ptr<Metrics> metrics = sg->get_metrics();
    CHECK(metrics);
    std::unique_ptr<Metrics::QueryInfoList> queries = metrics->take_queries();
    CHECK(queries);

    CHECK_EQUAL(queries->size(), 4);

    std::string null_links_description = queries->at(0).get_description();
    CHECK_EQUAL(find_count(null_links_description, "NULL"), 1);
    CHECK_EQUAL(find_count(null_links_description, pet_link_col_name), 1);

    std::string not_null_links_description = queries->at(1).get_description();
    CHECK_EQUAL(find_count(not_null_links_description, "NULL"), 1);
    CHECK_EQUAL(find_count(not_null_links_description, "!"), 1);
    CHECK_EQUAL(find_count(not_null_links_description, pet_link_col_name), 1);

    std::string count_link_description = queries->at(2).get_description();
    CHECK_EQUAL(find_count(count_link_description, "@count"), 1);
    CHECK_EQUAL(find_count(count_link_description, pet_link_col_name), 1);
    CHECK_EQUAL(find_count(count_link_description, "=="), 1);

    std::string link_subquery_description = queries->at(3).get_description();
    CHECK_EQUAL(find_count(link_subquery_description, "@count"), 1);
    CHECK_EQUAL(find_count(link_subquery_description, pet_link_col_name), 1);
    CHECK_EQUAL(find_count(link_subquery_description, "=="), 1);
    CHECK_EQUAL(find_count(link_subquery_description, column_names[0]), 1);
    CHECK_EQUAL(find_count(link_subquery_description, ">"), 1);
}


TEST(Metrics_LinkListQueries)
{
    SHARED_GROUP_TEST_PATH(path);
    std::unique_ptr<Replication> hist(make_in_realm_history(path));
    DBOptions options(crypt_key());
    options.enable_metrics = true;
    DBRef sg = DB::create(*hist, options);
    populate(sg);

    std::string person_table_name = "person";
    std::string pet_table_name = "pet";

    auto wt = sg->start_write();
    TableRef person = wt->get_table(person_table_name);
    TableRef pet = wt->get_table(pet_table_name);
    CHECK(bool(person));

    CHECK_EQUAL(person->get_column_count(), 8);
    std::map<ColKey, std::string> column_names;
    for (auto col : person->get_column_keys()) {
        column_names[col] = person->get_column_name(col);
    }

    Obj p0 = person->get_object(0);

    ColKey ll_col_key = person->get_column_key("owes_coffee_to");
    auto col_name = person->get_column_key("name");
    auto col_paid = person->get_column_key("paid");

    Query q0 = person->column<Link>(ll_col_key).is_null();
    Query q1 = person->column<Link>(ll_col_key).is_not_null();
    Query q2 = person->column<Link>(ll_col_key).count() == 1;
    Query q3 = person->column<Link>(ll_col_key) == p0;
    Query q4 = person->column<Link>(ll_col_key).column<double>(col_paid).sum() >= 1;
    Query q5 = person->column<Link>(ll_col_key, person->column<String>(col_name) == "Bob").count() == 1;

    q0.find_all();
    q1.find_all();
    q2.find_all();
    q3.find_all();
    q4.find_all();
    q5.find_all();

    std::shared_ptr<Metrics> metrics = sg->get_metrics();
    CHECK(metrics);
    std::unique_ptr<Metrics::QueryInfoList> queries = metrics->take_queries();
    CHECK(queries);

    CHECK_EQUAL(queries->size(), 6);

    std::string null_links_description = queries->at(0).get_description();
    CHECK_EQUAL(find_count(null_links_description, "NULL"), 1);
    CHECK_EQUAL(find_count(null_links_description, column_names[ll_col_key]), 1);

    std::string not_null_links_description = queries->at(1).get_description();
    CHECK_EQUAL(find_count(not_null_links_description, "NULL"), 1);
    CHECK_EQUAL(find_count(not_null_links_description, "!"), 1);
    CHECK_EQUAL(find_count(not_null_links_description, column_names[ll_col_key]), 1);

    std::string count_link_description = queries->at(2).get_description();
    CHECK_EQUAL(find_count(count_link_description, "@count"), 1);
    CHECK_EQUAL(find_count(count_link_description, column_names[ll_col_key]), 1);
    CHECK_EQUAL(find_count(count_link_description, "=="), 1);

    std::string links_description = queries->at(3).get_description();
    CHECK_EQUAL(find_count(links_description, "O0"), 1);
    CHECK_EQUAL(find_count(links_description, column_names[ll_col_key]), 1);
    CHECK_EQUAL(find_count(links_description, "=="), 1);

    std::string sum_link_description = queries->at(4).get_description();
    CHECK_EQUAL(find_count(sum_link_description, "@sum"), 1);
    CHECK_EQUAL(find_count(sum_link_description, column_names[ll_col_key]), 1);
    CHECK_EQUAL(find_count(sum_link_description, column_names[col_paid]), 1);
    // the query system can choose to flip the argument order and operators so that >= might be <=
    CHECK_EQUAL(find_count(sum_link_description, "<=") + find_count(sum_link_description, ">="), 1);

    std::string link_subquery_description = queries->at(5).get_description();
    CHECK_EQUAL(find_count(link_subquery_description, "@count"), 1);
    CHECK_EQUAL(find_count(link_subquery_description, column_names[ll_col_key]), 1);
    CHECK_EQUAL(find_count(link_subquery_description, "=="), 2);
    CHECK_EQUAL(find_count(link_subquery_description, column_names[col_name]), 1);
}


TEST(Metrics_SubQueries)
{
    SHARED_GROUP_TEST_PATH(path);
    std::unique_ptr<Replication> hist(make_in_realm_history(path));
    DBOptions options(crypt_key());
    options.enable_metrics = true;
    DBRef sg = DB::create(*hist, options);

    auto wt = sg->start_write();

    std::string table_name = "table";
    std::string int_col_name = "integers";
    std::string str_col_name = "strings";

    TableRef table = wt->add_table(table_name);

    auto col_list_int = table->add_column_list(type_Int, int_col_name);
    auto col_list_string = table->add_column_list(type_String, str_col_name);
    auto col_other = table->add_column(type_String, "other");

    std::vector<ObjKey> keys;
    table->create_objects(4, keys);

    // see Query_SubtableExpression
    auto set_int_list = [](LstPtr<Int> list, const std::vector<int64_t>& value_list) {
        list->clear();
        for (auto i : value_list) {
            list->add(i);
        }
    };
    auto set_string_list = [](LstPtr<String> list, const std::vector<int64_t>& value_list) {
        list->clear();
        for (auto i : value_list) {
            if (i < 100) {
                std::string str("Str_");
                str += util::to_string(i);
                list->add(StringData(str));
            }
            else {
                list->add(StringData());
            }
        }
    };
    set_int_list(table->get_object(keys[0]).get_list_ptr<Int>(col_list_int), std::vector<Int>({0, 1}));
    set_int_list(table->get_object(keys[1]).get_list_ptr<Int>(col_list_int), std::vector<Int>({2, 3, 4, 5}));
    set_int_list(table->get_object(keys[2]).get_list_ptr<Int>(col_list_int), std::vector<Int>({6, 7, 8, 9}));
    set_int_list(table->get_object(keys[3]).get_list_ptr<Int>(col_list_int), std::vector<Int>({}));

    set_string_list(table->get_object(keys[0]).get_list_ptr<String>(col_list_string), std::vector<Int>({0, 1}));
    set_string_list(table->get_object(keys[1]).get_list_ptr<String>(col_list_string), std::vector<Int>({2, 3, 4, 5}));
    set_string_list(table->get_object(keys[2]).get_list_ptr<String>(col_list_string),
                    std::vector<Int>({6, 7, 100, 8, 9}));
    table->get_object(keys[0]).set(col_other, StringData("foo"));
    table->get_object(keys[1]).set(col_other, StringData("str"));
    table->get_object(keys[2]).set(col_other, StringData("str_9_baa"));

    Query q0 = table->column<Lst<Int>>(col_list_int) == 10;
    Query q1 = table->column<Lst<Int>>(col_list_int).max() > 5;
    Query q2 = table->column<Lst<String>>(col_list_string).begins_with("Str");
    Query q3 = table->column<Lst<String>>(col_list_string) == "Str_0";

    CHECK_THROW(q0.find_all(), SerialisationError);
    CHECK_THROW(q1.find_all(), SerialisationError);
    CHECK_THROW(q2.find_all(), SerialisationError);
    CHECK_THROW(q3.find_all(), SerialisationError);

    wt->commit();
    /*
    std::shared_ptr<Metrics> metrics = sg->get_metrics();
    CHECK(metrics);
    std::unique_ptr<Metrics::QueryInfoList> queries = metrics->take_queries();
    CHECK(queries);

    CHECK_EQUAL(queries->size(), 4);

    std::string int_equal_description = queries->at(0).get_description();
    CHECK_EQUAL(find_count(int_equal_description, "=="), 1);
    CHECK_EQUAL(find_count(int_equal_description, int_col_name), 1);

    std::string int_max_description = queries->at(1).get_description();
    CHECK_EQUAL(find_count(int_max_description, "@max"), 1);
    CHECK_EQUAL(find_count(int_max_description, int_col_name), 1);

    std::string str_begins_description = queries->at(2).get_description();
    CHECK_EQUAL(find_count(str_begins_description, "BEGINSWITH"), 1);
    CHECK_EQUAL(find_count(str_begins_description, str_col_name), 1);

    std::string str_equal_description = queries->at(3).get_description();
    CHECK_EQUAL(find_count(str_equal_description, "=="), 1);
    CHECK_EQUAL(find_count(str_equal_description, str_col_name), 1);
    */
}

TEST(Metrics_TransactionTimings)
{
    ColKey col;
    SHARED_GROUP_TEST_PATH(path);
    std::unique_ptr<Replication> hist(make_in_realm_history(path));
    DBOptions options(crypt_key());
    options.enable_metrics = true;
    DBRef sg = DB::create(*hist, options);
    CHECK(sg->get_metrics());
    {
        auto wt = sg->start_write();
        auto table = wt->add_table("table");
        col = table->add_column(type_Int, "first");
        std::vector<ObjKey> keys;
        table->create_objects(10, keys);
        wt->commit();
    }
    {
        auto rt = sg->start_read();
        auto table = rt->get_table("table");
        CHECK(bool(table));
        Query query = table->column<int64_t>(col) == 0;
        query.count();
        rt->end_read();
    }

    using namespace std::literals::chrono_literals;
    {
        ReadTransaction rt(sg);
        std::this_thread::sleep_for(60ms);
    }
    {
        WriteTransaction wt(sg);
        TableRef t = wt.get_table("table");
        t->create_object();
        std::this_thread::sleep_for(80ms);
        wt.commit();
    }
    std::shared_ptr<Metrics> metrics = sg->get_metrics();
    CHECK(metrics);
    CHECK_NOT_EQUAL(metrics->num_query_metrics(), 0);
    CHECK_NOT_EQUAL(metrics->num_transaction_metrics(), 0);

    std::unique_ptr<Metrics::TransactionInfoList> transactions = metrics->take_transactions();
    CHECK(transactions);
    CHECK_EQUAL(metrics->num_transaction_metrics(), 0);

    CHECK_EQUAL(transactions->size(), 4);

    for (auto t : *transactions) {
        CHECK_GREATER(t.get_transaction_time(), 0);

        if (t.get_transaction_type() == TransactionInfo::read_transaction) {
            CHECK_EQUAL(t.get_fsync_time(), 0.0);
            CHECK_EQUAL(t.get_write_time(), 0.0);
        }
        else {
            if (!get_disable_sync_to_disk()) {
                CHECK_NOT_EQUAL(t.get_fsync_time(), 0.0);
            }
            CHECK_NOT_EQUAL(t.get_write_time(), 0.0);
            CHECK_LESS(t.get_fsync_time(), t.get_transaction_time());
            CHECK_LESS(t.get_write_time(), t.get_transaction_time());
        }
    }
    // give a margin of 100ms for transactions
    // this is causing sporadic CI failures so best not to assume any upper bound
    CHECK_GREATER(transactions->at(2).get_transaction_time(), 0.060);
    //CHECK_LESS(transactions->at(2).get_transaction_time(), 0.160);
    CHECK_GREATER(transactions->at(3).get_transaction_time(), 0.080);
    //CHECK_LESS(transactions->at(3).get_transaction_time(), 0.180);
}


TEST(Metrics_TransactionData)
{
    SHARED_GROUP_TEST_PATH(path);
    std::unique_ptr<Replication> hist(make_in_realm_history(path));
    DBOptions options(crypt_key());
    options.enable_metrics = true;
    DBRef sg = DB::create(*hist, options);
    populate(sg);

    {
        ReadTransaction rt(sg);
    }
    {
        auto wt = sg->start_write();
        auto table_keys = wt->get_table_keys();
        TableRef t0 = wt->get_table(table_keys[0]);
        TableRef t1 = wt->get_table(table_keys[1]);
        std::vector<ObjKey> keys;
        t0->create_objects(3, keys);
        t1->create_objects(7, keys);
        wt->commit();
    }

    std::shared_ptr<Metrics> metrics = sg->get_metrics();
    CHECK(metrics);

    std::unique_ptr<Metrics::TransactionInfoList> transactions = metrics->take_transactions();
    CHECK(transactions);
    CHECK_EQUAL(metrics->num_transaction_metrics(), 0);

    CHECK_EQUAL(transactions->size(), 3);

    CHECK_EQUAL(transactions->at(0).get_total_objects(), 11);
    CHECK_EQUAL(transactions->at(1).get_total_objects(), 11);
    CHECK_EQUAL(transactions->at(2).get_total_objects(), 11 + 3 + 7);
}

TEST(Metrics_TransactionVersions)
{
    SHARED_GROUP_TEST_PATH(path);
    std::unique_ptr<Replication> hist(make_in_realm_history(path));
    DBOptions options(crypt_key());
    options.enable_metrics = true;
    DBRef sg = DB::create(*hist, options);
    populate(sg);
    const size_t num_writes_while_pinned = 10;
    TableKey tk0;
    TableKey tk1;
    {
        auto rt = sg->start_read();
        auto table_keys = rt->get_table_keys();
        tk0 = table_keys[0];
        tk1 = table_keys[1];
    }
    {
        auto wt = sg->start_write();
        TableRef t0 = wt->get_table(tk0);
        TableRef t1 = wt->get_table(tk1);
        std::vector<ObjKey> keys;
        t0->create_objects(3, keys);
        t1->create_objects(7, keys);
        wt->commit();
    }
    {
        std::unique_ptr<Replication> hist2(make_in_realm_history(path));
        DBRef sg2 = DB::create(*hist2, options);

        // Pin this version. Note that since this read transaction is against a different shared group
        // it doesn't get tracked in the transaction metrics of the original shared group.
        ReadTransaction rt(sg2);

        for (size_t i = 0; i < num_writes_while_pinned; ++i) {
            auto wt = sg->start_write();
            TableRef t0 = wt->get_table(tk0);
            t0->create_object();
            wt->commit();
        }
    }

    std::shared_ptr<Metrics> metrics = sg->get_metrics();
    CHECK(metrics);

    std::unique_ptr<Metrics::TransactionInfoList> transactions = metrics->take_transactions();
    CHECK(transactions);
    CHECK_EQUAL(metrics->num_transaction_metrics(), 0);

    CHECK_EQUAL(transactions->size(), 3 + num_writes_while_pinned);

    CHECK_EQUAL(transactions->at(0).get_num_available_versions(), 2);
    CHECK_EQUAL(transactions->at(1).get_num_available_versions(), 2);
    CHECK_EQUAL(transactions->at(2).get_num_available_versions(), 2);

    for (size_t i = 0; i < num_writes_while_pinned; ++i) {
        CHECK_EQUAL(transactions->at(3 + i).get_num_available_versions(), 2 + i);
    }
}

TEST(Metrics_MaxNumTransactionsIsNotExceeded)
{
    SHARED_GROUP_TEST_PATH(path);
    std::unique_ptr<Replication> hist(make_in_realm_history(path));
    DBOptions options(crypt_key());
    options.enable_metrics = true;
    options.metrics_buffer_size = 10;
    auto sg = DB::create(*hist, options);
    populate(sg); // 1
    {
        ReadTransaction rt(sg); // 2
    }
    {
        WriteTransaction wt(sg); // 3
        TableRef t0 = wt.get_table("person");
        TableRef t1 = wt.get_table("pet");
        for (int i = 0; i < 3; i++) {
            t0->create_object();
        }
        for (int i = 0; i < 7; i++) {
            t1->create_object();
        }
        wt.commit();
    }

    for (size_t i = 0; i < options.metrics_buffer_size; ++i) {
        ReadTransaction rt(sg);
    }

    std::shared_ptr<Metrics> metrics = sg->get_metrics();
    CHECK(metrics);

    CHECK_EQUAL(metrics->num_query_metrics(), 0);
    CHECK_EQUAL(metrics->num_transaction_metrics(), options.metrics_buffer_size);
    std::unique_ptr<Metrics::TransactionInfoList> transactions = metrics->take_transactions();
    CHECK(transactions);
    for (auto transaction : *transactions) {
        CHECK_EQUAL(transaction.get_transaction_type(),
                    realm::metrics::TransactionInfo::TransactionType::read_transaction);
    }
}

TEST(Metrics_MaxNumQueriesIsNotExceeded)
{
    SHARED_GROUP_TEST_PATH(path);
    std::unique_ptr<Replication> hist(make_in_realm_history(path));
    DBOptions options(crypt_key());
    options.enable_metrics = true;
    options.metrics_buffer_size = 10;
    auto sg = DB::create(*hist, options);

    {
        auto tr = sg->start_write();
        auto table = tr->add_table("table");
        table->add_column(type_Int, "col_int");
        for (int i = 0; i < 10; i++) {
            table->create_object();
        }
        tr->commit();
    }

    {
        auto rt = sg->start_read();
        auto table = rt->get_table("table");
        auto int_col = table->get_column_key("col_int");
        CHECK(bool(table));
        Query query = table->column<int64_t>(int_col) == 0;
        for (size_t i = 0; i < 2 * options.metrics_buffer_size; ++i) {
            query.find();
        }
    }
    std::shared_ptr<Metrics> metrics = sg->get_metrics();
    CHECK(metrics);
    CHECK_EQUAL(metrics->num_query_metrics(), options.metrics_buffer_size);
}

// The number of decrypted pages is updated periodically by the governor.
// To test this, we need our own governor implementation which does not reclaim pages but runs at least once.
class NoPageReclaimGovernor : public realm::util::PageReclaimGovernor {
public:
    NoPageReclaimGovernor()
    {
        has_run_once = will_run.get_future();
    }

    std::function<int64_t()> current_target_getter(size_t) override
    {
        return []() { return realm::util::PageReclaimGovernor::no_match; };
    }

    void report_target_result(int64_t) override
    {
        if (!has_run) {
            will_run.set_value();
            has_run = true;
        }
    }

    std::future<void> has_run_once;
    std::promise<void> will_run;
    bool has_run = false;
};

// this test relies on the global state of the number of decrypted pages and therefore must be run in isolation
NONCONCURRENT_TEST(Metrics_NumDecryptedPagesWithoutEncryption)
{
    SHARED_GROUP_TEST_PATH(path);
    std::unique_ptr<Replication> hist(make_in_realm_history(path));
    DBOptions options(nullptr);
    options.enable_metrics = true;
    options.metrics_buffer_size = 10;
    auto sg = DB::create(*hist, options);

    {
        auto tr = sg->start_write();
        auto table = tr->add_table("table");

        // we need this here because other unit tests might be using encryption and we need a guarantee
        // that the global pages are from this shared group only.
        NoPageReclaimGovernor gov;
        realm::util::set_page_reclaim_governor(&gov);
        CHECK(gov.has_run_once.valid());
        gov.has_run_once.wait_for(std::chrono::seconds(2));

        tr->commit();
    }

    {
        auto rt = sg->start_read();
    }

    std::shared_ptr<Metrics> metrics = sg->get_metrics();
    CHECK(metrics);

    CHECK_EQUAL(metrics->num_transaction_metrics(), 2);
    std::unique_ptr<Metrics::TransactionInfoList> transactions = metrics->take_transactions();
    CHECK(transactions);
    CHECK_EQUAL(transactions->size(), 2);
    CHECK_EQUAL(transactions->at(0).get_transaction_type(),
                realm::metrics::TransactionInfo::TransactionType::write_transaction);
    CHECK_EQUAL(transactions->at(0).get_num_decrypted_pages(), 0);
    CHECK_EQUAL(transactions->at(1).get_transaction_type(),
                realm::metrics::TransactionInfo::TransactionType::read_transaction);
    CHECK_EQUAL(transactions->at(1).get_num_decrypted_pages(), 0);

    realm::util::set_page_reclaim_governor_to_default(); // the remainder of the test suite should use the default
}

// this test relies on the global state of the number of decrypted pages and therefore must be run in isolation
NONCONCURRENT_TEST_IF(Metrics_NumDecryptedPagesWithEncryption, REALM_ENABLE_ENCRYPTION)
{
    SHARED_GROUP_TEST_PATH(path);
    std::unique_ptr<Replication> hist(make_in_realm_history(path));
    DBOptions options(crypt_key(true));
    options.enable_metrics = true;
    options.metrics_buffer_size = 10;
    auto sg = DB::create(*hist, options);

    {
        auto tr = sg->start_write();
        auto table = tr->add_table("table");

        NoPageReclaimGovernor gov;
        realm::util::set_page_reclaim_governor(&gov);
        CHECK(gov.has_run_once.valid());
        gov.has_run_once.wait_for(std::chrono::seconds(2));

        tr->commit();
    }

    {
        auto rt = sg->start_read();
    }

    std::shared_ptr<Metrics> metrics = sg->get_metrics();
    CHECK(metrics);

    CHECK_EQUAL(metrics->num_transaction_metrics(), 2);
    std::unique_ptr<Metrics::TransactionInfoList> transactions = metrics->take_transactions();
    CHECK(transactions);
    CHECK_EQUAL(transactions->size(), 2);
    CHECK_EQUAL(transactions->at(0).get_transaction_type(),
                realm::metrics::TransactionInfo::TransactionType::write_transaction);
    CHECK_EQUAL(transactions->at(0).get_num_decrypted_pages(), 1);
    CHECK_EQUAL(transactions->at(1).get_transaction_type(),
                realm::metrics::TransactionInfo::TransactionType::read_transaction);
    CHECK_EQUAL(transactions->at(1).get_num_decrypted_pages(), 1);

    realm::util::set_page_reclaim_governor_to_default(); // the remainder of the test suite should use the default
}

TEST(Metrics_MemoryChecks)
{
    SHARED_GROUP_TEST_PATH(path);
    std::unique_ptr<Replication> hist(make_in_realm_history(path));
    DBOptions options(nullptr);
    options.enable_metrics = true;
    options.metrics_buffer_size = 10;
    auto sg = DB::create(*hist, options);
    populate(sg);

    {
        auto rt = sg->start_read();
    }

    std::shared_ptr<Metrics> metrics = sg->get_metrics();
    CHECK(metrics);

    CHECK_EQUAL(metrics->num_transaction_metrics(), 2);
    std::unique_ptr<Metrics::TransactionInfoList> transactions = metrics->take_transactions();
    CHECK(transactions);

    for (auto transaction : *transactions) {
        CHECK_GREATER(transaction.get_disk_size(), 0);
        CHECK_GREATER(transaction.get_free_space(), 0);
    }
}

<<<<<<< HEAD
=======
#else // REALM_METRICS

#include <realm.hpp>
#include <realm/replication.hpp>
#include <realm/history.hpp>

using namespace realm;
using namespace realm::metrics;
using namespace realm::test_util;
using namespace realm::util;

TEST(Metrics_APIAvailability)
{
    SHARED_GROUP_TEST_PATH(path);
    std::unique_ptr<Replication> hist(make_in_realm_history(path));
    SharedGroupOptions options(crypt_key());
    options.enable_metrics = true;
    SharedGroup sg(*hist, options);
    CHECK(!sg.get_metrics());
    Group& g = sg.begin_write();
    auto table = g.add_table("table");
    table->add_column(type_Int, "first");
    table->add_empty_row(10);
    sg.commit();
    sg.begin_read();
    table = g.get_table("table");
    CHECK(bool(table));
    Query q = table->column<int64_t>(0) == 0;
    q.count();
    sg.end_read();
    std::shared_ptr<Metrics> metrics = sg.get_metrics();

    // the following will never execute since when REALM_METRICS is undefined,
    // then sg.get_metrics() will always return a nullptr, however, the purpose
    // of the remainder of the test is to ensure that all of the methods below
    // are still accessible at compile time so that users of core do not need to check
    // REALM_METRICS, but can use a core with or without the flag in the same way.
    if (metrics) {
        CHECK_EQUAL(metrics->num_transaction_metrics(), 0);
        CHECK_EQUAL(metrics->num_query_metrics(), 0);
        std::unique_ptr<Metrics::TransactionInfoList> transactions = metrics->take_transactions();

        if (transactions) {
            for (auto transaction : *transactions) {
                transaction.get_disk_size();
                transaction.get_free_space();
                transaction.get_transaction_time();
                transaction.get_fsync_time();
                transaction.get_write_time();
                transaction.get_disk_size();
                transaction.get_free_space();
                transaction.get_total_objects();
                transaction.get_num_available_versions();
                transaction.get_num_decrypted_pages();
            }
        }
        std::unique_ptr<Metrics::QueryInfoList> queries = metrics->take_queries();
        if (queries) {
            for (auto query : *queries) {
                query.get_description();
                query.get_table_name();
                query.get_type();
                query.get_query_time();
            }
        }
    }
}

>>>>>>> fdf3d3bb
#endif // REALM_METRICS
#endif // TEST_METRICS<|MERGE_RESOLUTION|>--- conflicted
+++ resolved
@@ -51,13 +51,19 @@
 // `experiments/testcase.cpp` and then run `sh build.sh
 // check-testcase` (or one of its friends) from the command line.
 
+#include <realm.hpp>
+#include <realm/replication.hpp>
+#include <realm/history.hpp>
+
+using namespace realm;
+using namespace realm::metrics;
+using namespace realm::test_util;
+using namespace realm::util;
+
 #if REALM_METRICS
 
-#include <realm.hpp>
 #include <realm/util/encrypted_file_mapping.hpp>
 #include <realm/util/to_string.hpp>
-#include <realm/replication.hpp>
-#include <realm/history.hpp>
 
 #include <future>
 #include <chrono>
@@ -65,10 +71,6 @@
 #include <thread>
 #include <vector>
 
-using namespace realm;
-using namespace realm::metrics;
-using namespace realm::test_util;
-using namespace realm::util;
 
 TEST(Metrics_HasNoReportsWhenDisabled)
 {
@@ -1112,39 +1114,35 @@
     }
 }
 
-<<<<<<< HEAD
-=======
 #else // REALM_METRICS
 
-#include <realm.hpp>
-#include <realm/replication.hpp>
-#include <realm/history.hpp>
-
-using namespace realm;
-using namespace realm::metrics;
-using namespace realm::test_util;
-using namespace realm::util;
-
 TEST(Metrics_APIAvailability)
 {
     SHARED_GROUP_TEST_PATH(path);
     std::unique_ptr<Replication> hist(make_in_realm_history(path));
-    SharedGroupOptions options(crypt_key());
-    options.enable_metrics = true;
-    SharedGroup sg(*hist, options);
-    CHECK(!sg.get_metrics());
-    Group& g = sg.begin_write();
-    auto table = g.add_table("table");
-    table->add_column(type_Int, "first");
-    table->add_empty_row(10);
-    sg.commit();
-    sg.begin_read();
-    table = g.get_table("table");
-    CHECK(bool(table));
-    Query q = table->column<int64_t>(0) == 0;
-    q.count();
-    sg.end_read();
-    std::shared_ptr<Metrics> metrics = sg.get_metrics();
+    DBOptions options(crypt_key());
+    options.enable_metrics = true;
+    DBRef sg = DB::create(*hist, options);
+    CHECK(!sg->get_metrics());
+    {
+        auto tr = sg->start_write();
+        auto table = tr->add_table("table");
+        table->add_column(type_Int, "first");
+        for (int i = 0; i < 10; i++) {
+            table->create_object();
+        }
+        tr->commit();
+    }
+
+    {
+        ReadTransaction rt(sg);
+        auto table = rt.get_table("table");
+        auto col = table->get_column_key("first");
+        CHECK(bool(table));
+        Query q = const_cast<Table&>(*table).column<int64_t>(col) == 0;
+        q.count();
+    }
+    std::shared_ptr<Metrics> metrics = sg->get_metrics();
 
     // the following will never execute since when REALM_METRICS is undefined,
     // then sg.get_metrics() will always return a nullptr, however, the purpose
@@ -1182,6 +1180,5 @@
     }
 }
 
->>>>>>> fdf3d3bb
 #endif // REALM_METRICS
 #endif // TEST_METRICS