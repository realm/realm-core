#include "testsettings.hpp"
#ifdef TEST_QUERY

#include <cstdlib> // itoa()
#include <limits>
#include <vector>

#include <tightdb.hpp>
#include <tightdb/lang_bind_helper.hpp>
#include <tightdb/column.hpp>
#include <tightdb/query_engine.hpp>

#include "test.hpp"

using namespace std;
using namespace tightdb;
using namespace tightdb::util;
using namespace tightdb::test_util;


// Test independence and thread-safety
// -----------------------------------
//
// All tests must be thread safe and independent of each other. This
// is required because it allows for both shuffling of the execution
// order and for parallelized testing.
//
// In particular, avoid using std::rand() since it is not guaranteed
// to be thread safe. Instead use the API offered in
// `test/util/random.hpp`.
//
// All files created in tests must use the TEST_PATH macro (or one of
// its friends) to obtain a suitable file system path. See
// `test/util/test_path.hpp`.
//
//
// Debugging and the ONLY() macro
// ------------------------------
//
// A simple way of disabling all tests except one called `Foo`, is to
// replace TEST(Foo) with ONLY(Foo) and then recompile and rerun the
// test suite. Note that you can also use filtering by setting the
// environment varible `UNITTEST_FILTER`. See `README.md` for more on
// this.
//
// Another way to debug a particular test, is to copy that test into
// `experiments/testcase.cpp` and then run `sh build.sh
// check-testcase` (or one of its friends) from the command line.


namespace {

TIGHTDB_TABLE_2(TwoIntTable,
                first,  Int,
                second, Int)

TIGHTDB_TABLE_1(SingleStringTable,
                first, String)

TIGHTDB_TABLE_3(TripleTable,
                first, String,
                second, String,
                third, Int)

TIGHTDB_TABLE_1(OneIntTable,
                first,  Int)

TIGHTDB_TABLE_2(TupleTableType,
                first,  Int,
                second, String)

TIGHTDB_TABLE_2(TupleTableTypeBin,
                first,  Int,
                second, Binary)

TIGHTDB_TABLE_2(BoolTupleTable,
                first,  Int,
                second, Bool)

TIGHTDB_TABLE_5(PeopleTable,
                name,  String,
                age,   Int,
                male,  Bool,
                hired, DateTime,
                photo, Binary)

TIGHTDB_TABLE_2(FloatTable,
                col_float,  Float,
                col_double, Double)

TIGHTDB_TABLE_3(FloatTable3,
                col_float,  Float,
                col_double, Double,
                col_int, Int)

TIGHTDB_TABLE_3(PHPMinimumCrash,
                firstname,  String,
                lastname, String,
                salary, Int)

TIGHTDB_TABLE_3(TableViewSum,
                col_float,  Float,
                col_double, Double,
                col_int, Int)

TIGHTDB_TABLE_5(GATable,
                     user_id, String,
                     country, String,
                     build,   String,
                     event_1, Int,
                     event_2, Int)

TIGHTDB_TABLE_2(PeopleTable2,
                name, String,
                age, Int)

TIGHTDB_TABLE_5(ThreeColTable,
    first,  Int,
    second, Float,
    third, Double,
    fourth, Bool,
    fifth, String)

TIGHTDB_TABLE_3(Books,
                title,  String,
                author, String,
                pages, Int)

} // anonymous namespace



TEST(Query_NoConditions)
{
    Table table;
    table.add_column(type_Int, "i");
    {
        Query query(table.where());
        CHECK_EQUAL(not_found, query.find());
    }
    {
        Query query = table.where();
        CHECK_EQUAL(not_found, query.find());
    }
    table.add_empty_row();
    {
        Query query(table.where());
        CHECK_EQUAL(0, query.find());
    }
    {
        Query query = table.where();
        CHECK_EQUAL(0, query.find());
    }
}

TEST(Query_Count)
{
    // Intended to test QueryState::match<pattern = true>(); which is only triggered if:
    // * Table size is large enough to have SSE-aligned or bithack-aligned rows (this requires
    //   TIGHTDB_MAX_LIST_SIZE > [some large number]!)
    // * You're doing a 'count' which is currently the only operation that uses 'pattern', and
    // * There exists exactly 1 condition (if there is 0 conditions, it will fallback to column::count
    //   and if there exists > 1 conditions, 'pattern' is currently not supported - but could easily be
    //   extended to support it)

    Random random(random_int<unsigned long>()); // Seed from slow global generator
    for(int j = 0; j < 100; j++) {
        Table table;
        table.add_column(type_Int, "i");

        size_t count = 0;
        size_t rows = random.draw_int_mod(5 * TIGHTDB_MAX_LIST_SIZE); // to cross some leaf boundaries

        for(size_t i = 0; i < rows; ++i) {
            table.add_empty_row();
            int64_t val = random.draw_int_mod(5);
            table.set_int(0, i, val);
            if(val == 2)
                count++;
        }

        size_t count2 = table.where().equal(0, 2).count();
        CHECK_EQUAL(count, count2);
    }

}


TEST(Query_NextGenSyntaxTypedString)
{
    Books books;

    books.add("Computer Architecture and Organization", "B. Govindarajalu", 752);
    books.add("Introduction to Quantum Mechanics", "David Griffiths", 480);
    books.add("Biophysics: Searching for Principles", "William Bialek", 640);

    // Typed table:
    Query q = books.column().pages >= 200 && books.column().author == "David Griffiths";
    size_t match = q.find();
    CHECK_EQUAL(1, match);
    // You don't need to create a query object first:
    match = (books.column().pages >= 200 && books.column().author == "David Griffiths").find();
    CHECK_EQUAL(1, match);

    // You can also create column objects and use them in expressions:
    Columns<Int> pages = books.column().pages;
    Columns<String> author = books.column().author;
    match = (pages >= 200 && author == "David Griffiths").find();
    CHECK_EQUAL(1, match);
}

TEST(Query_NextGenSyntax)
{
    volatile size_t match;

    // Setup untyped table
    Table untyped;
    Table untyped2;

    
    

    untyped.link(3).column<Int>(2) == 53;


//    untyped.link(3).column<Int>(3) > untyped.column<int>(1);
   
    // untyped.link(untyped2).column<Int>(3) > untyped.column<int>(1);






    untyped.add_column(type_Int, "firs1");
    untyped.add_column(type_Float, "second");
    untyped.add_column(type_Double, "third");
    untyped.add_column(type_Bool, "third2");
    untyped.add_column(type_String, "fourth");
    untyped.add_empty_row(2);
    untyped.set_int(0, 0, 20);
    untyped.set_float(1, 0, 19.9f);
    untyped.set_double(2, 0, 3.0);
    untyped.set_bool(3, 0, true);
    untyped.set_string(4, 0, "hello");

    untyped.set_int(0, 1, 20);
    untyped.set_float(1, 1, 20.1f);
    untyped.set_double(2, 1, 4.0);
    untyped.set_bool(3, 1, false);
    untyped.set_string(4, 1, "world");

    // Setup typed table, same contents as untyped
    ThreeColTable typed;
    typed.add(20, 19.9f, 3.0, true, "hello");
    typed.add(20, 20.1f, 4.0, false, "world");


    match = (untyped.column<String>(4) == "world").find();
    CHECK(match == 1);

    match = ("world" == untyped.column<String>(4)).find();
    CHECK(match == 1);

    match = ("hello" != untyped.column<String>(4)).find();
    CHECK(match == 1);

    match = (!("hello" == untyped.column<String>(4))).find();
    CHECK(match == 1);

    match = (untyped.column<String>(4) != StringData("hello")).find();
    CHECK(match == 1);

    match = (!(untyped.column<String>(4) == StringData("hello"))).find();
    CHECK(match == 1);

    match = (!(!(untyped.column<String>(4) != StringData("hello")))).find();
    CHECK(match == 1);


    

    // This is a demonstration of fallback to old query_engine for the specific cases where it's possible
    // because old engine is faster. This will return a ->less(...) query
    match = (untyped.column<int64_t>(0) == untyped.column<int64_t>(0)).find();
    CHECK(match == 0);


    match = (untyped.column<bool>(3) == false).find();
    CHECK(match == 1);

    match = (20.3 > untyped.column<double>(2) + 2).find();
    CHECK(match == 0);


    match = (untyped.column<int64_t>(0) > untyped.column<int64_t>(0)).find();
    CHECK(match == not_found);


    // Small typed table test:
    match = (typed.column().second + 100 > 120 && typed.column().first > 2).find();
    CHECK(match == 1);

    // internal negation (rewrite of test above):
    match = (!(!(typed.column().second + 100 > 120) || !(typed.column().first > 2))).find();
    CHECK(match == 1);


    // Untyped &&

    // Left condition makes first row non-match
    match = (untyped.column<float>(1) + 1 > 21 && untyped.column<double>(2) > 2).find();
    CHECK(match == 1);

    // Right condition makes first row a non-match
    match = (untyped.column<float>(1) > 10 && untyped.column<double>(2) > 3.5).find();
    CHECK(match == 1);

    // Both make first row match
    match = (untyped.column<float>(1) < 20 && untyped.column<double>(2) > 2).find();
    CHECK(match == 0);

    // Both make first row non-match
    match = (untyped.column<float>(1) > 20 && untyped.column<double>(2) > 3.5).find();
    CHECK(match == 1);

    // Left cond match 0, right match 1
    match = (untyped.column<float>(1) < 20 && untyped.column<double>(2) > 3.5).find();
    CHECK(match == not_found);

    // Left match 1, right match 0
    match = (untyped.column<float>(1) > 20 && untyped.column<double>(2) < 3.5).find();
    CHECK(match == not_found);

    // Untyped ||

    // Left match 0
    match = (untyped.column<float>(1) < 20 || untyped.column<double>(2) < 3.5).find();
    CHECK(match == 0);

    // Right match 0
    match = (untyped.column<float>(1) > 20 || untyped.column<double>(2) < 3.5).find();
    CHECK(match == 0);

    // Left match 1

    match = (untyped.column<float>(1) > 20 || untyped.column<double>(2) > 9.5).find();

    CHECK(match == 1);

    Query q4 = untyped.column<float>(1) + untyped.column<int64_t>(0) > 40;



    Query q5 = 20 < untyped.column<float>(1);

    match = q4.and_query(q5).find();
    CHECK(match == 1);


    // Untyped, direct column addressing
    Value<int64_t> uv1(1);

    Columns<float> uc1 = untyped.column<float>(1);

    Query q2 = uv1 <= uc1;
    match = q2.find();
    CHECK(match == 0);


    Query q0 = uv1 <= uc1;
    match = q0.find();
    CHECK(match == 0);

    Query q99 = uv1 <= untyped.column<float>(1);
    match = q99.find();
    CHECK(match == 0);


    Query q8 = 1 > untyped.column<float>(1) + 5;
    match = q8.find();
    CHECK(match == not_found);

    Query q3 = untyped.column<float>(1) + untyped.column<int64_t>(0) > 10 + untyped.column<int64_t>(0);
    match = q3.find();

    match = q2.find();
    CHECK(match == 0);


    // Typed, direct column addressing
    Query q1 = typed.column().second + typed.column().first > 40;
    match = q1.find();
    CHECK(match == 1);


    match = (typed.column().first + typed.column().second > 40).find();
    CHECK(match == 1);


    Query tq1 = typed.column().first + typed.column().second >= typed.column().first + typed.column().second;
    match = tq1.find();
    CHECK(match == 0);


    // Typed, column objects
    Columns<int64_t> t0 = typed.column().first;
    Columns<float> t1 = typed.column().second;

    match = (t0 + t1 > 40).find();
    CHECK(match == 1);

    match = q1.find();
    CHECK(match == 1);

    match = (untyped.column<int64_t>(0) + untyped.column<float>(1) > 40).find();
    CHECK(match == 1);

    match = (untyped.column<int64_t>(0) + untyped.column<float>(1) < 40).find();
    CHECK(match == 0);

    match = (untyped.column<float>(1) <= untyped.column<int64_t>(0)).find();
    CHECK(match == 0);

    match = (untyped.column<int64_t>(0) + untyped.column<float>(1) >= untyped.column<int64_t>(0) + untyped.column<float>(1)).find();
    CHECK(match == 0);

    // Untyped, column objects
    Columns<int64_t> u0 = untyped.column<int64_t>(0);
    Columns<float> u1 = untyped.column<float>(1);

    match = (u0 + u1 > 40).find();
    CHECK(match == 1);


    // Flexible language binding style
    Subexpr* first = new Columns<int64_t>(0);
    Subexpr* second = new Columns<float>(1);
    Subexpr* third = new Columns<double>(2);
    Subexpr* constant = new Value<int64_t>(40);
    Subexpr* plus = new Operator<Plus<float> >(*first, *second);
    Expression *e = new Compare<Greater, float>(*plus, *constant);


    // Bind table and do search
    match = untyped.where().expression(e).find();
    CHECK(match == 1);

    Query q9 = untyped.where().expression(e);
    match = q9.find();
    CHECK(match == 1);


    Subexpr* first2 = new Columns<int64_t>(0);
    Subexpr* second2 = new Columns<float>(1);
    Subexpr* third2 = new Columns<double>(2);
    Subexpr* constant2 = new Value<int64_t>(40);
    Subexpr* plus2 = new Operator<Plus<float> >(*first, *second);
    Expression *e2 = new Compare<Greater, float>(*plus, *constant);

    match = untyped.where().expression(e).expression(e2).find();
    CHECK(match == 1);

    Query q10 = untyped.where().and_query(q9).expression(e2);
    match = q10.find();
    CHECK(match == 1);


    Query tq3 = tq1;
    match = tq3.find();
    CHECK(match == 0);

    delete e;
    delete plus;
    delete constant;
    delete third;
    delete second;
    delete first;


    delete e2;
    delete plus2;
    delete constant2;
    delete third2;
    delete second2;
    delete first2;
}

<<<<<<< HEAD
=======

>>>>>>> c56e5a43
TEST(Query_NextGenSyntaxMonkey0)
{
    // Intended to test eval() for columns in query_expression.hpp which fetch 8 values at a time. This test varies
    // table size to test out-of-bounds bugs.

    Random random(random_int<unsigned long>()); // Seed from slow global generator
    for(int iter = 1; iter < 100 + TEST_DURATION * 10000; iter++)
    {
        const size_t rows = 1 + random.draw_int_mod(2 * TIGHTDB_MAX_LIST_SIZE);
        Table table;

        // Two different row types prevents fallback to query_engine (good because we want to test query_expression)
        table.add_column(type_Int, "first");
        table.add_column(type_Float, "second");
        table.add_column(type_String, "third");

        for(size_t r = 0; r < rows; r++) {
            table.add_empty_row();
            // using '% iter' tests different bitwidths
            table.set_int(0, r, random.draw_int_mod(iter));
            table.set_float(1, r, float(random.draw_int_mod(iter)));
            if(random.draw_bool())
                table.set_string(2, r, "a");
            else
                table.set_string(2, r, "b");
        }

        size_t tvpos;

        tightdb::Query q = table.column<Int>(0) > table.column<Float>(1) && table.column<String>(2) == "a";

        // without start or limit
        tightdb::TableView tv = q.find_all();
        tvpos = 0;
        for(size_t r = 0; r < rows; r++) {
            if(table.get_int(0, r) > table.get_float(1, r) && table.get_string(2, r) == "a") {
                tvpos++;
            }
        }
        CHECK_EQUAL(tvpos, tv.size());

        tvpos = 0;

        // with start and limit
        size_t start = random.draw_int_mod(rows);
        size_t limit = random.draw_int_mod(rows);
        tv = q.find_all(start, size_t(-1), limit);
        tvpos = 0;
        for(size_t r = 0; r < rows; r++) {
            if(r >= start && tvpos < limit && table.get_int(0, r) > table.get_float(1, r) && table.get_string(2, r) == "a") {
                tvpos++;
            }
        }
        CHECK_EQUAL(tvpos, tv.size());

    }

}

TEST(Query_NextGenSyntaxMonkey)
{
    Random random(random_int<unsigned long>()); // Seed from slow global generator
    for(int iter = 1; iter < 20 * (TEST_DURATION * TEST_DURATION * TEST_DURATION + 1); iter++) {
        // Keep at least '* 20' else some tests will give 0 matches and bad coverage
        const size_t rows =
            1 + random.draw_int_mod<size_t>(TIGHTDB_MAX_LIST_SIZE * 20 *
                                            (TEST_DURATION * TEST_DURATION * TEST_DURATION + 1));
        Table table;
        table.add_column(type_Int, "first");
        table.add_column(type_Int, "second");
        table.add_column(type_Int, "third");

        for(size_t r = 0; r < rows; r++) {
            table.add_empty_row();
            // using '% iter' tests different bitwidths
            table.set_int(0, r, random.draw_int_mod(iter));
            table.set_int(1, r, random.draw_int_mod(iter));
            table.set_int(2, r, random.draw_int_mod(iter));
        }

        size_t tvpos;

        // second == 1
        tightdb::Query q1_0 = table.where().equal(1, 1);
        tightdb::Query q2_0 = table.column<int64_t>(1) == 1;
        tightdb::TableView tv_0 = q2_0.find_all();
        tvpos = 0;
        for(size_t r = 0; r < rows; r++) {
            if(table.get_int(1, r) == 1) {
                CHECK_EQUAL(r, tv_0.get_source_ndx(tvpos));
                tvpos++;
            }
        }
        CHECK_EQUAL(tvpos, tv_0.size());

        // (first == 0 || first == 1) && second == 1
        tightdb::Query q2_1 = (table.column<int64_t>(0) == 0 || table.column<int64_t>(0) == 1) && table.column<int64_t>(1) == 1;
        tightdb::TableView tv_1 = q2_1.find_all();
        tvpos = 0;
        for(size_t r = 0; r < rows; r++) {
            if((table.get_int(0, r) == 0 || table.get_int(0, r) == 1) && table.get_int(1, r) == 1) {
                CHECK_EQUAL(r, tv_1.get_source_ndx(tvpos));
                tvpos++;
            }
        }
        CHECK_EQUAL(tvpos, tv_1.size());


        // first == 0 || (first == 1 && second == 1)
        tightdb::Query q2_2 = table.column<int64_t>(0) == 0 || (table.column<int64_t>(0) == 1 && table.column<int64_t>(1) == 1);
        tightdb::TableView tv_2 = q2_2.find_all();
        tvpos = 0;
        for(size_t r = 0; r < rows; r++) {
            if(table.get_int(0, r) == 0 || (table.get_int(0, r) == 1 && table.get_int(1, r) == 1)) {
                CHECK_EQUAL(r, tv_2.get_source_ndx(tvpos));
                tvpos++;
            }
        }
        CHECK_EQUAL(tvpos, tv_2.size());


        // second == 0 && (first == 0 || first == 2)
        tightdb::Query q4_8 = table.column<int64_t>(1) == 0 && (table.column<int64_t>(0) == 0 || table.column<int64_t>(0) == 2);
        tightdb::TableView tv_8 = q4_8.find_all();
        tvpos = 0;
        for(size_t r = 0; r < rows; r++) {
            if(table.get_int(1, r) == 0 && ((table.get_int(0, r) == 0) || table.get_int(0, r) == 2)) {
                CHECK_EQUAL(r, tv_8.get_source_ndx(tvpos));
                tvpos++;
            }
        }
        CHECK_EQUAL(tvpos, tv_8.size());


        // (first == 0 || first == 2) && (first == 1 || second == 1)
        tightdb::Query q3_7 = (table.column<int64_t>(0) == 0 || table.column<int64_t>(0) == 2) && (table.column<int64_t>(0) == 1 || table.column<int64_t>(1) == 1);
        tightdb::TableView tv_7 = q3_7.find_all();
        tvpos = 0;
        for(size_t r = 0; r < rows; r++) {
            if((table.get_int(0, r) == 0 || table.get_int(0, r) == 2) && (table.get_int(0, r) == 1 || table.get_int(1, r) == 1)) {
                CHECK_EQUAL(r, tv_7.get_source_ndx(tvpos));
                tvpos++;
            }
        }
        CHECK_EQUAL(tvpos, tv_7.size());


        // (first == 0 || first == 2) || (first == 1 || second == 1)
        tightdb::Query q4_7 = (table.column<int64_t>(0) == 0 || table.column<int64_t>(0) == 2) || (table.column<int64_t>(0) == 1 || table.column<int64_t>(1) == 1);
        tightdb::TableView tv_10 = q4_7.find_all();
        tvpos = 0;
        for(size_t r = 0; r < rows; r++) {
            if((table.get_int(0, r) == 0 || table.get_int(0, r) == 2) || (table.get_int(0, r) == 1 || table.get_int(1, r) == 1)) {
                CHECK_EQUAL(r, tv_10.get_source_ndx(tvpos));
                tvpos++;
            }
        }
        CHECK_EQUAL(tvpos, tv_10.size());


        TableView tv;

        // first == 0 || first == 2 || first == 1 || second == 1
        tightdb::Query q20 = table.column<int64_t>(0) == 0 || table.column<int64_t>(0) == 2 || table.column<int64_t>(0) == 1 || table.column<int64_t>(1) == 1;
        tv = q20.find_all();
        tvpos = 0;
        for(size_t r = 0; r < rows; r++) {
            if(table.get_int(0, r) == 0 || table.get_int(0, r) == 2 || table.get_int(0, r) == 1 || table.get_int(1, r) == 1) {
                CHECK_EQUAL(r, tv.get_source_ndx(tvpos));
                tvpos++;
            }
        }
        CHECK_EQUAL(tvpos, tv.size());


        // first * 2 > second / 2 + third + 1
        tightdb::Query q21 = table.column<int64_t>(0) * 2 > table.column<int64_t>(1) / 2 + table.column<int64_t>(2) + 1;
        tv = q21.find_all();
        tvpos = 0;
        for(size_t r = 0; r < rows; r++) {
            if(table.get_int(0, r) * 2 > table.get_int(1, r) / 2 + table.get_int(2, r) + 1) {
                CHECK_EQUAL(r, tv.get_source_ndx(tvpos));
                tvpos++;
            }
        }
        CHECK_EQUAL(tvpos, tv.size());

        // first * 2 > second / 2 + third + 1 + third - third + third - third + third - third + third - third + third - third
        tightdb::Query q22 = table.column<int64_t>(0) * 2 > table.column<int64_t>(1) / 2 + table.column<int64_t>(2) + 1 + table.column<int64_t>(2) - table.column<int64_t>(2) + table.column<int64_t>(2) - table.column<int64_t>(2) + table.column<int64_t>(2) - table.column<int64_t>(2) + table.column<int64_t>(2) - table.column<int64_t>(2) + table.column<int64_t>(2) - table.column<int64_t>(2);
        tv = q22.find_all();
        tvpos = 0;
        for(size_t r = 0; r < rows; r++) {
            if(table.get_int(0, r) * 2 > table.get_int(1, r) / 2 + table.get_int(2, r) + 1) {
                CHECK_EQUAL(r, tv.get_source_ndx(tvpos));
                tvpos++;
            }
        }
        CHECK_EQUAL(tvpos, tv.size());

    }
}


TEST(Query_LimitUntyped)
{
    Table table;
    table.add_column(type_Int, "first1");
    table.add_column(type_Int, "second1");

    table.add_empty_row(3);
    table.set_int(0, 0, 10000);
    table.set_int(0, 1, 30000);
    table.set_int(0, 2, 10000);

    Query q = table.where();
    int64_t sum;

    sum = q.sum_int(0, NULL, 0, -1, 1);
    CHECK_EQUAL(10000, sum);

    sum = q.sum_int(0, NULL, 0, -1, 2);
    CHECK_EQUAL(40000, sum);

    sum = q.sum_int(0, NULL, 0, -1, 3);
    CHECK_EQUAL(50000, sum);

}


TEST(Query_MergeQueriesOverloads)
{
    // Tests && and || overloads of Query class
    Table table;
    table.add_column(type_Int, "first");
    table.add_column(type_Int, "second");

    table.add_empty_row(3);
    table.set_int(0, 0, 20);
    table.set_int(1, 0, 20);

    table.set_int(0, 1, 20);
    table.set_int(1, 1, 30);

    table.set_int(0, 2, 30);
    table.set_int(1, 2, 30);

    size_t c;



        // q1_0 && q2_0
    tightdb::Query q1_110 = table.where().equal(0, 20);
    tightdb::Query q2_110 = table.where().equal(1, 30);
    tightdb::Query q3_110 = q1_110.and_query(q2_110);
    c = q1_110.count();
    c = q2_110.count();
    c = q3_110.count();


    // The overloads must behave such as if each side of the operator is inside parentheses, that is,
    // (first == 1 || first == 20) operator&& (second == 30), regardless of order of operands

    // q1_0 && q2_0
    tightdb::Query q1_0 = table.where().equal(0, 10).Or().equal(0, 20);
    tightdb::Query q2_0 = table.where().equal(1, 30);
    tightdb::Query q3_0 = q1_0 && q2_0;
    c = q3_0.count();
    CHECK_EQUAL(1, c);

    // q2_0 && q1_0 (reversed operand order)
    tightdb::Query q1_1 = table.where().equal(0, 10).Or().equal(0, 20);
    tightdb::Query q2_1 = table.where().equal(1, 30);
    c = q1_1.count();

    tightdb::Query q3_1 = q2_1 && q1_1;
    c = q3_1.count();
    CHECK_EQUAL(1, c);

    // Short test for ||
    tightdb::Query q1_2 = table.where().equal(0, 10);
    tightdb::Query q2_2 = table.where().equal(1, 30);
    tightdb::Query q3_2 = q2_2 || q1_2;
    c = q3_2.count();
    CHECK_EQUAL(2, c);

}


TEST(Query_MergeQueries)
{
    // test OR vs AND precedence
    Table table;
    table.add_column(type_Int, "first");
    table.add_column(type_Int, "second");

    table.add_empty_row(3);
    table.set_int(0, 0, 10);
    table.set_int(1, 0, 20);

    table.set_int(0, 1, 20);
    table.set_int(1, 1, 30);

    table.set_int(0, 2, 30);
    table.set_int(1, 2, 20);

    // Must evaluate as if and_query is inside paranthesis, that is, (first == 10 || first == 20) && second == 30
    tightdb::Query q1_0 = table.where().equal(0, 10).Or().equal(0, 20);
    tightdb::Query q2_0 = table.where().and_query(q1_0).equal(1, 30);

    size_t c = q2_0.count();
    CHECK_EQUAL(1, c);
}

TEST(NotQueries)
{
    // test Not vs And, Or, Groups.
    Table table;
    table.add_column(type_Int, "first");
    table.add_column(type_Int, "second");

    table.add_empty_row(3);
    table.set_int(0, 0, 10);
    table.set_int(1, 0, 20);

    table.set_int(0, 1, 20);
    table.set_int(1, 1, 30);

    table.set_int(0, 2, 30);
    table.set_int(1, 2, 20);

    // should apply not to single term, leading to query "not A" with two matching entries:
    tightdb::Query q0 = table.where().Not().equal(0,10);
    CHECK_EQUAL(2,q0.count());

    // grouping, after not
    tightdb::Query q0b = table.where().Not().group().equal(0,10).end_group();
    CHECK_EQUAL(2,q0b.count());

    // grouping, surrounding not
    tightdb::Query q0c = table.where().group().Not().equal(0,10).end_group();
    CHECK_EQUAL(2,q0c.count());

    // nested nots (implicit grouping)
    tightdb::Query q0d = table.where().Not().Not().equal(0,10);
    CHECK_EQUAL(1,q0d.count());  // FAILS

    tightdb::Query q0e = table.where().Not().Not().Not().equal(0,10);
    CHECK_EQUAL(2,q0e.count());  // FAILS

    // just checking the above
    tightdb::Query q0f = table.where().Not().not_equal(0,10);
    CHECK_EQUAL(1,q0f.count());

    tightdb::Query q0g = table.where().Not().Not().not_equal(0,10);
    CHECK_EQUAL(2,q0g.count());   // FAILS

    tightdb::Query q0h = table.where().not_equal(0,10);
    CHECK_EQUAL(2,q0h.count());

    // should apply not to first term, leading to query "not A and A", which is obviously empty:
    tightdb::Query q1 = table.where().Not().equal(0,10).equal(0,10);
    CHECK_EQUAL(0,q1.count());

    // should apply not to first term, leading to query "not A and A", which is obviously empty:
    tightdb::Query q1b = table.where().group().Not().equal(0,10).end_group().equal(0,10);
    CHECK_EQUAL(0,q1b.count());

    // should apply not to first term, leading to query "not A and A", which is obviously empty:
    tightdb::Query q1c = table.where().Not().group().equal(0,10).end_group().equal(0,10);
    CHECK_EQUAL(0,q1c.count());


    // should apply not to second term, leading to query "A and not A", which is obviously empty:
    tightdb::Query q2 = table.where().equal(0,10).Not().equal(0,10);
    CHECK_EQUAL(0,q2.count()); // FAILS

    // should apply not to second term, leading to query "A and not A", which is obviously empty:
    tightdb::Query q2b = table.where().equal(0,10).group().Not().equal(0,10).end_group();
    CHECK_EQUAL(0,q2b.count());

    // should apply not to second term, leading to query "A and not A", which is obviously empty:
    tightdb::Query q2c = table.where().equal(0,10).Not().group().equal(0,10).end_group();
    CHECK_EQUAL(0,q2c.count()); // FAILS


    // should apply not to both terms, leading to query "not A and not A", which has 2 members
    tightdb::Query q3 = table.where().Not().equal(0,10).Not().equal(0,10);
    CHECK_EQUAL(2,q3.count());  // FAILS

    // applying not to an empty query is forbidden
    tightdb::Query q4 = table.where();
    CHECK_THROW(!q4, runtime_error);
}



TEST(Query_MergeQueriesMonkey)
{
    Random random(random_int<unsigned long>()); // Seed from slow global generator
    for(int iter = 0; iter < 5; iter++) {
        const size_t rows = TIGHTDB_MAX_LIST_SIZE * 4;
        Table table;
        table.add_column(type_Int, "first");
        table.add_column(type_Int, "second");
        table.add_column(type_Int, "third");

        for(size_t r = 0; r < rows; r++) {
            table.add_empty_row();
            table.set_int(0, r, random.draw_int_mod(3));
            table.set_int(1, r, random.draw_int_mod(3));
            table.set_int(2, r, random.draw_int_mod(3));
        }

        size_t tvpos;

        // and_query(second == 1)
        tightdb::Query q1_0 = table.where().equal(1, 1);
        tightdb::Query q2_0 = table.where().and_query(q1_0);
        tightdb::TableView tv_0 = q2_0.find_all();
        tvpos = 0;
        for(size_t r = 0; r < rows; r++) {
            if(table.get_int(1, r) == 1) {
                CHECK_EQUAL(r, tv_0.get_source_ndx(tvpos));
                tvpos++;
            }
        }

        // (first == 0 || first == 1) && and_query(second == 1)
        tightdb::Query q1_1 = table.where().equal(1, 1);
        tightdb::Query q2_1 = table.where().group().equal(0, 0).Or().equal(0, 1).end_group().and_query(q1_1);
        tightdb::TableView tv_1 = q2_1.find_all();
        tvpos = 0;
        for(size_t r = 0; r < rows; r++) {
            if((table.get_int(0, r) == 0 || table.get_int(0, r) == 1) && table.get_int(1, r) == 1) {
                CHECK_EQUAL(r, tv_1.get_source_ndx(tvpos));
                tvpos++;
            }
        }

        // first == 0 || (first == 1 && and_query(second == 1))
        tightdb::Query q1_2 = table.where().equal(1, 1);
        tightdb::Query q2_2 = table.where().equal(0, 0).Or().equal(0, 1).and_query(q1_2);
        tightdb::TableView tv_2 = q2_2.find_all();
        tvpos = 0;
        for(size_t r = 0; r < rows; r++) {
            if(table.get_int(0, r) == 0 || (table.get_int(0, r) == 1 && table.get_int(1, r) == 1)) {
                CHECK_EQUAL(r, tv_2.get_source_ndx(tvpos));
                tvpos++;
            }
        }

        // and_query(first == 0) || (first == 1 && second == 1)
        tightdb::Query q1_3 = table.where().equal(0, 0);
        tightdb::Query q2_3 = table.where().and_query(q1_3).Or().equal(0, 1).equal(1, 1);
        tightdb::TableView tv_3 = q2_3.find_all();
        tvpos = 0;
        for(size_t r = 0; r < rows; r++) {
            if(table.get_int(0, r) == 0 || (table.get_int(0, r) == 1 && table.get_int(1, r) == 1)) {
                CHECK_EQUAL(r, tv_3.get_source_ndx(tvpos));
                tvpos++;
            }
        }


        // first == 0 || and_query(first == 1 && second == 1)
        tightdb::Query q2_4 = table.where().equal(0, 1).equal(1, 1);
        tightdb::Query q1_4 = table.where().equal(0, 0).Or().and_query(q2_4);
        tightdb::TableView tv_4 = q1_4.find_all();
        tvpos = 0;
        for(size_t r = 0; r < rows; r++) {
            if(table.get_int(0, r) == 0 || (table.get_int(0, r) == 1 && table.get_int(1, r) == 1)) {
                CHECK_EQUAL(r, tv_4.get_source_ndx(tvpos));
                tvpos++;
            }
        }


        // and_query(first == 0 || first == 2) || and_query(first == 1 && second == 1)
        tightdb::Query q2_5 = table.where().equal(0, 0).Or().equal(0, 2);
        tightdb::Query q1_5 = table.where().equal(0, 1).equal(1, 1);
        tightdb::Query q3_5 = table.where().and_query(q2_5).Or().and_query(q1_5);
        tightdb::TableView tv_5 = q3_5.find_all();
        tvpos = 0;
        for(size_t r = 0; r < rows; r++) {
            if((table.get_int(0, r) == 0 || table.get_int(0, r) == 2) || (table.get_int(0, r) == 1 && table.get_int(1, r) == 1)) {
                CHECK_EQUAL(r, tv_5.get_source_ndx(tvpos));
                tvpos++;
            }
        }


        // and_query(first == 0) && and_query(second == 1)
        tightdb::Query q1_6 = table.where().equal(0, 0);
        tightdb::Query q2_6 = table.where().equal(1, 1);
        tightdb::Query q3_6 = table.where().and_query(q1_6).and_query(q2_6);
        tightdb::TableView tv_6 = q3_6.find_all();
        tvpos = 0;
        for(size_t r = 0; r < rows; r++) {
            if(table.get_int(0, r) == 0 && table.get_int(1, r) == 1) {
                CHECK_EQUAL(r, tv_6.get_source_ndx(tvpos));
                tvpos++;
            }
        }

        // and_query(first == 0 || first == 2) && and_query(first == 1 || second == 1)
        tightdb::Query q2_7 = table.where().equal(0, 0).Or().equal(0, 2);
        tightdb::Query q1_7 = table.where().equal(0, 1).equal(0, 1).Or().equal(1, 1);
        tightdb::Query q3_7 = table.where().and_query(q2_7).and_query(q1_7);
        tightdb::TableView tv_7 = q3_7.find_all();
        tvpos = 0;
        for(size_t r = 0; r < rows; r++) {
            if((table.get_int(0, r) == 0 || table.get_int(0, r) == 2) && (table.get_int(0, r) == 1 || table.get_int(1, r) == 1)) {
                CHECK_EQUAL(r, tv_7.get_source_ndx(tvpos));
                tvpos++;
            }
        }

        // Nested and_query

        // second == 0 && and_query(first == 0 || and_query(first == 2))
        tightdb::Query q2_8 = table.where().equal(0, 2);
        tightdb::Query q3_8 = table.where().equal(0, 0).Or().and_query(q2_8);
        tightdb::Query q4_8 = table.where().equal(1, 0).and_query(q3_8);
        tightdb::TableView tv_8 = q4_8.find_all();
        tvpos = 0;
        for(size_t r = 0; r < rows; r++) {
            if(table.get_int(1, r) == 0 && ((table.get_int(0, r) == 0) || table.get_int(0, r) == 2)) {
                CHECK_EQUAL(r, tv_8.get_source_ndx(tvpos));
                tvpos++;
            }
        }


        // Nested as above but constructed differently

        // second == 0 && and_query(first == 0 || and_query(first == 2))
        tightdb::Query q2_9 = table.where().equal(0, 2);
        tightdb::Query q5_9 = table.where().equal(0, 0);
        tightdb::Query q3_9 = table.where().and_query(q5_9).Or().and_query(q2_9);
        tightdb::Query q4_9 = table.where().equal(1, 0).and_query(q3_9);
        tightdb::TableView tv_9 = q4_9.find_all();
        tvpos = 0;
        for(size_t r = 0; r < rows; r++) {
            if(table.get_int(1, r) == 0 && ((table.get_int(0, r) == 0) || table.get_int(0, r) == 2)) {
                CHECK_EQUAL(r, tv_9.get_source_ndx(tvpos));
                tvpos++;
            }
        }


        // Nested

        // and_query(and_query(and_query(first == 0)))
        tightdb::Query q2_10 = table.where().equal(0, 0);
        tightdb::Query q5_10 = table.where().and_query(q2_10);
        tightdb::Query q3_10 = table.where().and_query(q5_10);
        tightdb::Query q4_10 = table.where().and_query(q3_10);
        tightdb::TableView tv_10 = q4_10.find_all();
        tvpos = 0;
        for(size_t r = 0; r < rows; r++) {
            if(table.get_int(0, r) == 0) {
                CHECK_EQUAL(r, tv_10.get_source_ndx(tvpos));
                tvpos++;
            }
        }

    }


}




TEST(Query_MergeQueriesMonkeyOverloads)
{
    Random random(random_int<unsigned long>()); // Seed from slow global generator
    for(int iter = 0; iter < 5; iter++) {
        const size_t rows = TIGHTDB_MAX_LIST_SIZE * 4;
        Table table;
        table.add_column(type_Int, "first");
        table.add_column(type_Int, "second");
        table.add_column(type_Int, "third");


        for(size_t r = 0; r < rows; r++) {
            table.add_empty_row();
            table.set_int(0, r, random.draw_int_mod(3));
            table.set_int(1, r, random.draw_int_mod(3));
            table.set_int(2, r, random.draw_int_mod(3));
        }

        size_t tvpos;

        // Left side of operator&& is empty query
        // and_query(second == 1)
        tightdb::Query q1_0 = table.where().equal(1, 1);
        tightdb::Query q2_0 = table.where() && q1_0;
        tightdb::TableView tv_0 = q2_0.find_all();
        tvpos = 0;
        for(size_t r = 0; r < rows; r++) {
            if(table.get_int(1, r) == 1) {
                CHECK_EQUAL(r, tv_0.get_source_ndx(tvpos));
                tvpos++;
            }
        }

        // Right side of operator&& is empty query
        // and_query(second == 1)
        tightdb::Query q1_10 = table.where().equal(1, 1);
        tightdb::Query q2_10 = q1_10 && table.where();
        tightdb::TableView tv_10 = q2_10.find_all();
        tvpos = 0;
        for(size_t r = 0; r < rows; r++) {
            if(table.get_int(1, r) == 1) {
                CHECK_EQUAL(r, tv_10.get_source_ndx(tvpos));
                tvpos++;
            }
        }

        // (first == 0 || first == 1) && and_query(second == 1)
        tightdb::Query q1_1 = table.where().equal(0, 0);
        tightdb::Query q2_1 = table.where().equal(0, 1);
        tightdb::Query q3_1 = q1_1 || q2_1;
        tightdb::Query q4_1 = table.where().equal(1, 1);
        tightdb::Query q5_1 = q3_1 && q4_1;

        tightdb::TableView tv_1 = q5_1.find_all();
        tvpos = 0;
        for(size_t r = 0; r < rows; r++) {
            if((table.get_int(0, r) == 0 || table.get_int(0, r) == 1) && table.get_int(1, r) == 1) {
                CHECK_EQUAL(r, tv_1.get_source_ndx(tvpos));
                tvpos++;
            }
        }

        // (first == 0 || first == 1) && and_query(second == 1) as above, written in another way
        tightdb::Query q1_20 = table.where().equal(0, 0).Or().equal(0, 1) && table.where().equal(1, 1);
        tightdb::TableView tv_20 = q1_20.find_all();
        tvpos = 0;
        for(size_t r = 0; r < rows; r++) {
            if((table.get_int(0, r) == 0 || table.get_int(0, r) == 1) && table.get_int(1, r) == 1) {
                CHECK_EQUAL(r, tv_20.get_source_ndx(tvpos));
                tvpos++;
            }
        }

        // and_query(first == 0) || (first == 1 && second == 1)
        tightdb::Query q1_3 = table.where().equal(0, 0);
        tightdb::Query q2_3 = table.where().equal(0, 1);
        tightdb::Query q3_3 = table.where().equal(1, 1);
        tightdb::Query q4_3 = q1_3 || (q2_3 && q3_3);
        tightdb::TableView tv_3 = q4_3.find_all();
        tvpos = 0;
        for(size_t r = 0; r < rows; r++) {
            if(table.get_int(0, r) == 0 || (table.get_int(0, r) == 1 && table.get_int(1, r) == 1)) {
                CHECK_EQUAL(r, tv_3.get_source_ndx(tvpos));
                tvpos++;
            }
        }


        // and_query(first == 0) || (first == 1 && second == 1) written in another way
        tightdb::Query q1_30 = table.where().equal(0, 0);
        tightdb::Query q3_30 = table.where().equal(1, 1);
        tightdb::Query q4_30 = table.where().equal(0, 0) || (table.where().equal(0, 1) && q3_30);
        tightdb::TableView tv_30 = q4_30.find_all();
        tvpos = 0;
        for(size_t r = 0; r < rows; r++) {
            if(table.get_int(0, r) == 0 || (table.get_int(0, r) == 1 && table.get_int(1, r) == 1)) {
                CHECK_EQUAL(r, tv_30.get_source_ndx(tvpos));
                tvpos++;
            }
        }

    }


}


TEST(Query_CountLimit)
{
    PeopleTable2 table;

    table.add("Mary",  14);
    table.add("Joe",   17);
    table.add("Alice", 42);
    table.add("Jack",  22);
    table.add("Bob",   50);
    table.add("Frank", 12);

    // Select rows where age < 18
    PeopleTable2::Query query = table.where().age.less(18);

    // Count all matching rows of entire table
    size_t count1 = query.count();
    CHECK_EQUAL(3, count1);

    // Very fast way to test if there are at least 2 matches in the table
    size_t count2 = query.count(0, size_t(-1), 2);
    CHECK_EQUAL(2, count2);

    // Count matches in latest 3 rows
    size_t count3 = query.count(table.size() - 3, table.size());
    CHECK_EQUAL(1, count3);
}

TEST(Query_Expressions0)
{
/*
    We have following variables to vary in the tests:

    left        right
    +           -           *           /          pow
    Subexpr    Column       Value
    >           <           ==          !=          >=          <=
    float       int         double      int64_t

    Many of them are combined and tested together in equality classes below
*/
    Table table;
    table.add_column(type_Int, "first1");
    table.add_column(type_Float, "second1");
    table.add_column(type_Double, "third");

    size_t match;

    Columns<int64_t> first = table.column<int64_t>(0);
    Columns<float> second = table.column<float>(1);
    Columns<double> third = table.column<double>(2);

    table.add_empty_row(2);

    table.set_int(0, 0, 20);
    table.set_float(1, 0, 19.9f);
    table.set_double(2, 0, 3.0);

    table.set_int(0, 1, 20);
    table.set_float(1, 1, 20.1f);
    table.set_double(2, 1, 4.0);

    /**
    Conversion / promotion
    **/

    // 20 must convert to float
    match = (second + 0.2f > 20).find();
    CHECK(match == 0);

    match = (first >= 20.0f).find();
    CHECK(match == 0);

    // 20.1f must remain float
    match = (first >= 20.1f).find();
    CHECK(match == not_found);

    // first must convert to float
    match = (second >= first).find();
    CHECK(match == 1);

    // 20 and 40 must convert to float
    match = (second + 20 > 40).find();
    CHECK(match == 1);

    // first and 40 must convert to float
    match = (second + first >= 40).find();
    CHECK(match == 1);

    // 20 must convert to float
    match = (0.2f + second > 20).find();
    CHECK(match == 0);

    /**
    Permutations of types (Subexpr, Value, Column) of left/right side
    **/

    // Compare, left = Subexpr, right = Value
    match = (second + first >= 40).find();
    CHECK(match == 1);

    match = (second + first > 40).find();
    CHECK(match == 1);

    match = (first - second < 0).find();
    CHECK(match == 1);

    match = (second - second == 0).find();
    CHECK(match == 0);

    match = (first - second <= 0).find();
    CHECK(match == 1);

    match = (first * first != 400).find();
    CHECK(match == size_t(-1));

    // Compare, left = Column, right = Value
    match = (second >= 20).find();
    CHECK(match == 1);

    match = (second > 20).find();
    CHECK(match == 1);

    match = (second < 20).find();
    CHECK(match == 0);

    match = (second == 20.1f).find();
    CHECK(match == 1);

    match = (second != 19.9f).find();
    CHECK(match == 1);

    match = (second <= 21).find();
    CHECK(match == 0);

    // Compare, left = Column, right = Value
    match = (20 <= second).find();
    CHECK(match == 1);

    match = (20 < second).find();
    CHECK(match == 1);

    match = (20 > second).find();
    CHECK(match == 0);

    match = (20.1f == second).find();
    CHECK(match == 1);

    match = (19.9f != second).find();
    CHECK(match == 1);

    match = (21 >= second).find();
    CHECK(match == 0);

    // Compare, left = Subexpr, right = Value
    match = (40 <= second + first).find();
    CHECK(match == 1);

    match = (40 < second + first).find();
    CHECK(match == 1);

    match = (0 > first - second).find();
    CHECK(match == 1);

    match = (0 == second - second).find();
    CHECK(match == 0);

    match = (0 >= first - second).find();
    CHECK(match == 1);

    match = (400 != first * first).find();
    CHECK(match == size_t(-1));

    // Col compare Col
    match = (second > first).find();
    CHECK(match == 1);

    match = (second >= first).find();
    CHECK(match == 1);

    match = (second == first).find();
    CHECK(match == not_found);

    match = (second != second).find();
    CHECK(match == not_found);

    match = (first < second).find();
    CHECK(match == 1);

    match = (first <= second).find();
    CHECK(match == 1);

    // Subexpr compare Subexpr
    match = (second + 0 > first + 0).find();
    CHECK(match == 1);

    match = (second + 0 >= first + 0).find();
    CHECK(match == 1);

    match = (second + 0 == first + 0).find();
    CHECK(match == not_found);

    match = (second + 0 != second + 0).find();
    CHECK(match == not_found);

    match = (first + 0 < second + 0).find();
    CHECK(match == 1);

    match = (first + 0 <= second + 0).find();
    CHECK(match == 1);

    // Conversions, again
    table.clear();
    table.add_empty_row(1);

    table.set_int(0, 0, 20);
    table.set_float(1, 0, 3.0);
    table.set_double(2, 0, 3.0);

    match = (1 / second == 1 / second).find();
    CHECK(match == 0);

    match = (1 / third == 1 / third).find();
    CHECK(match == 0);

    // Nifty test: Compare operator must preserve precision of each side, hence NO match; if double accidentially
    // was truncated to float, or float was rounded to nearest double, then this test would fail.
    match = (1 / second == 1 / third).find();
    CHECK(match == not_found);

    // power operator (power(x) = x^2)
    match = (power(first) == 400).find();
    CHECK_EQUAL(0, match);

    match = (power(first) == 401).find();
    CHECK_EQUAL(not_found, match);

    // power of floats. Using a range check because of float arithmetic imprecisions
    match = (power(second) < 9.001 && power(second) > 8.999).find();
    CHECK_EQUAL(0, match);

}

TEST(Query_LimitUntyped2)
{
    Table table;
    table.add_column(type_Int, "first1");
    table.add_column(type_Float, "second1");
    table.add_column(type_Double, "second1");

    table.add_empty_row(3);
    table.set_int(0, 0, 10000);
    table.set_int(0, 1, 30000);
    table.set_int(0, 2, 40000);

    table.set_float(1, 0, 10000.);
    table.set_float(1, 1, 30000.);
    table.set_float(1, 2, 40000.);

    table.set_double(2, 0, 10000.);
    table.set_double(2, 1, 30000.);
    table.set_double(2, 2, 40000.);


    Query q = table.where();
    int64_t sum;
    float sumf;
    double sumd;

    // sum, limited by 'limit'
    sum = q.sum_int(0, NULL, 0, -1, 1);
    CHECK_EQUAL(10000, sum);
    sum = q.sum_int(0, NULL, 0, -1, 2);
    CHECK_EQUAL(40000, sum);
    sum = q.sum_int(0, NULL, 0, -1);
    CHECK_EQUAL(80000, sum);

    sumd = q.sum_float(1, NULL, 0, -1, 1);
    CHECK_EQUAL(10000., sumd);
    sumd = q.sum_float(1, NULL, 0, -1, 2);
    CHECK_EQUAL(40000., sumd);
    sumd = q.sum_float(1, NULL, 0, -1);
    CHECK_EQUAL(80000., sumd);

    sumd = q.sum_double(2, NULL, 0, -1, 1);
    CHECK_EQUAL(10000., sumd);
    sumd = q.sum_double(2, NULL, 0, -1, 2);
    CHECK_EQUAL(40000., sumd);
    sumd = q.sum_double(2, NULL, 0, -1);
    CHECK_EQUAL(80000., sumd);

    // sum, limited by 'end', but still having 'limit' specified
    sum = q.sum_int(0, NULL, 0, 1, 3);
    CHECK_EQUAL(10000, sum);
    sum = q.sum_int(0, NULL, 0, 2, 3);
    CHECK_EQUAL(40000, sum);

    sumd = q.sum_float(1, NULL, 0, 1, 3);
    CHECK_EQUAL(10000., sumd);
    sumd = q.sum_float(1, NULL, 0, 2, 3);
    CHECK_EQUAL(40000., sumd);

    sumd = q.sum_double(2, NULL, 0, 1, 3);
    CHECK_EQUAL(10000., sumd);
    sumd = q.sum_double(2, NULL, 0, 2, 3);
    CHECK_EQUAL(40000., sumd);

    // max, limited by 'limit'
    sum = q.maximum_int(0, NULL, 0, -1, 1);
    CHECK_EQUAL(10000, sum);
    sum = q.maximum_int(0, NULL, 0, -1, 2);
    CHECK_EQUAL(30000, sum);
    sum = q.maximum_int(0, NULL, 0, -1);
    CHECK_EQUAL(40000, sum);

    sumf = q.maximum_float(1, NULL, 0, -1, 1);
    CHECK_EQUAL(10000., sumf);
    sumf = q.maximum_float(1, NULL, 0, -1, 2);
    CHECK_EQUAL(30000., sumf);
    sumf = q.maximum_float(1, NULL, 0, -1);
    CHECK_EQUAL(40000., sumf);

    sumd = q.maximum_double(2, NULL, 0, -1, 1);
    CHECK_EQUAL(10000., sumd);
    sumd = q.maximum_double(2, NULL, 0, -1, 2);
    CHECK_EQUAL(30000., sumd);
    sumd = q.maximum_double(2, NULL, 0, -1);
    CHECK_EQUAL(40000., sumd);


    // max, limited by 'end', but still having 'limit' specified
    sum = q.maximum_int(0, NULL, 0, 1, 3);
    CHECK_EQUAL(10000, sum);
    sum = q.maximum_int(0, NULL, 0, 2, 3);
    CHECK_EQUAL(30000, sum);

    sumf = q.maximum_float(1, NULL, 0, 1, 3);
    CHECK_EQUAL(10000., sumf);
    sumf = q.maximum_float(1, NULL, 0, 2, 3);
    CHECK_EQUAL(30000., sumf);

    sumd = q.maximum_double(2, NULL, 0, 1, 3);
    CHECK_EQUAL(10000., sumd);
    sumd = q.maximum_double(2, NULL, 0, 2, 3);
    CHECK_EQUAL(30000., sumd);


    // avg
    sumd = q.average_int(0, NULL, 0, -1, 1);
    CHECK_EQUAL(10000, sumd);
    sumd = q.average_int(0, NULL, 0, -1, 2);
    CHECK_EQUAL((10000 + 30000) / 2, sumd);

    sumd = q.average_float(1, NULL, 0, -1, 1);
    CHECK_EQUAL(10000., sumd);
    sumd = q.average_float(1, NULL, 0, -1, 2);
    CHECK_EQUAL((10000. + 30000.) / 2., sumd);


    // avg, limited by 'end', but still having 'limit' specified
    sumd = q.average_int(0, NULL, 0, 1, 3);
    CHECK_EQUAL(10000, sumd);
    sumd = q.average_int(0, NULL, 0, 2, 3);
    CHECK_EQUAL((10000 + 30000) / 2, sumd);

    sumd = q.average_float(1, NULL, 0, 1, 3);
    CHECK_EQUAL(10000., sumd);
    sumd = q.average_float(1, NULL, 0, 2, 3);
    CHECK_EQUAL((10000. + 30000.) / 2., sumd);

    // count
    size_t cnt = q.count(0, -1, 1);
    CHECK_EQUAL(1, cnt);
    cnt = q.count(0, -1, 2);
    CHECK_EQUAL(2, cnt);

    // count, limited by 'end', but still having 'limit' specified
    cnt = q.count(0, 1, 3);
    CHECK_EQUAL(1, cnt);
}


TEST(Query_StrIndexCrash)
{
    // Rasmus "8" index crash
    Random random(random_int<unsigned long>()); // Seed from slow global generator

    for(int iter = 0; iter < 5; ++iter) {
        Group group;
        TableRef table = group.get_table("test");
        table->add_column(type_String, "first");

        size_t eights = 0;

        for(int i = 0; i < TIGHTDB_MAX_LIST_SIZE * 2; ++i) {
            int v = random.draw_int_mod(10);
            if(v == 8) {
                eights++;
            }
            char dst[100];
            memset(dst, 0, sizeof(dst));
            sprintf(dst,"%d",v);
            table->insert_string(0, i, dst);
            table->insert_done();
        }

        table->set_index(0);
        TableView v = table->where().equal(0, StringData("8")).find_all();
        CHECK_EQUAL(eights, v.size());

        v = table->where().equal(0, StringData("10")).find_all();

        v = table->where().equal(0, StringData("8")).find_all();
        CHECK_EQUAL(eights, v.size());
    }
}


TEST(Query_TwoColsEqualVaryWidthAndValues)
{
    Random random(random_int<unsigned long>()); // Seed from slow global generator

    vector<size_t> ints1;
    vector<size_t> ints2;
    vector<size_t> ints3;

    vector<size_t> floats;
    vector<size_t> doubles;

    Table table;
    table.add_column(type_Int, "first1");
    table.add_column(type_Int, "second1");

    table.add_column(type_Int, "first2");
    table.add_column(type_Int, "second2");

    table.add_column(type_Int, "first3");
    table.add_column(type_Int, "second3");

    table.add_column(type_Float, "third");
    table.add_column(type_Float, "fourth");
    table.add_column(type_Double, "fifth");
    table.add_column(type_Double, "sixth");

#ifdef TIGHTDB_DEBUG
    for (int i = 0; i < TIGHTDB_MAX_LIST_SIZE * 5; i++) {
#else
    for (int i = 0; i < 50000; i++) {
#endif
        table.add_empty_row();

        // Important thing to test is different bitwidths because we might use SSE and/or bithacks on 64-bit blocks

        // Both are bytes
        table.set_int(0, i, random.draw_int_mod(100));
        table.set_int(1, i, random.draw_int_mod(100));

        // Second column widest
        table.set_int(2, i, random.draw_int_mod(10));
        table.set_int(3, i, random.draw_int_mod(100));

        // First column widest
        table.set_int(4, i, random.draw_int_mod(100));
        table.set_int(5, i, random.draw_int_mod(10));

        table.set_float(6, i, float(random.draw_int_mod(10)));
        table.set_float(7, i, float(random.draw_int_mod(10)));

        table.set_double(8, i, double(random.draw_int_mod(10)));
        table.set_double(9, i, double(random.draw_int_mod(10)));

        if (table.get_int(0, i) == table.get_int(1, i))
            ints1.push_back(i);

        if (table.get_int(2, i) == table.get_int(3, i))
            ints2.push_back(i);

        if (table.get_int(4, i) == table.get_int(5, i))
            ints3.push_back(i);

        if (table.get_float(6, i) == table.get_float(7, i))
            floats.push_back(i);

        if (table.get_double(8, i) == table.get_double(9, i))
            doubles.push_back(i);

    }

    tightdb::TableView t1 = table.where().equal_int(size_t(0), size_t(1)).find_all();
    tightdb::TableView t2 = table.where().equal_int(size_t(2), size_t(3)).find_all();
    tightdb::TableView t3 = table.where().equal_int(size_t(4), size_t(5)).find_all();

    tightdb::TableView t4 = table.where().equal_float(size_t(6), size_t(7)).find_all();
    tightdb::TableView t5 = table.where().equal_double(size_t(8), size_t(9)).find_all();


    CHECK_EQUAL(ints1.size(), t1.size());
    for (size_t t = 0; t < ints1.size(); t++)
        CHECK_EQUAL(ints1[t], t1.get_source_ndx(t));

    CHECK_EQUAL(ints2.size(), t2.size());
    for (size_t t = 0; t < ints2.size(); t++)
        CHECK_EQUAL(ints2[t], t2.get_source_ndx(t));

    CHECK_EQUAL(ints3.size(), t3.size());
    for (size_t t = 0; t < ints3.size(); t++)
        CHECK_EQUAL(ints3[t], t3.get_source_ndx(t));

    CHECK_EQUAL(floats.size(), t4.size());
    for (size_t t = 0; t < floats.size(); t++)
        CHECK_EQUAL(floats[t], t4.get_source_ndx(t));

    CHECK_EQUAL(doubles.size(), t5.size());
    for (size_t t = 0; t < doubles.size(); t++)
        CHECK_EQUAL(doubles[t], t5.get_source_ndx(t));
}

TEST(Query_TwoColsVaryOperators)
{
    vector<size_t> ints1;
    vector<size_t> floats;
    vector<size_t> doubles;

    Table table;
    table.add_column(type_Int, "first1");
    table.add_column(type_Int, "second1");

    table.add_column(type_Float, "third");
    table.add_column(type_Float, "fourth");
    table.add_column(type_Double, "fifth");
    table.add_column(type_Double, "sixth");

    // row 0
    table.add_empty_row();
    table.set_int(0, 0, 5);
    table.set_int(1, 0, 10);
    table.set_float(2, 0, 5);
    table.set_float(3, 0, 10);
    table.set_double(4, 0, 5);
    table.set_double(5, 0, 10);

    // row 1
    table.add_empty_row();
    table.set_int(0, 1, 10);
    table.set_int(1, 1, 5);
    table.set_float(2, 1, 10);
    table.set_float(3, 1, 5);
    table.set_double(4, 1, 10);
    table.set_double(5, 1, 5);

    // row 2
    table.add_empty_row();
    table.set_int(0, 2, -10);
    table.set_int(1, 2, -5);
    table.set_float(2, 2, -10);
    table.set_float(3, 2, -5);
    table.set_double(4, 2, -10);
    table.set_double(5, 2, -5);


    CHECK_EQUAL(not_found, table.where().equal_int(size_t(0), size_t(1)).find());
    CHECK_EQUAL(0, table.where().not_equal_int(size_t(0), size_t(1)).find());
    CHECK_EQUAL(0, table.where().less_int(size_t(0), size_t(1)).find());
    CHECK_EQUAL(1, table.where().greater_int(size_t(0), size_t(1)).find());
    CHECK_EQUAL(1, table.where().greater_equal_int(size_t(0), size_t(1)).find());
    CHECK_EQUAL(0, table.where().less_equal_int(size_t(0), size_t(1)).find());

    CHECK_EQUAL(not_found, table.where().equal_float(size_t(2), size_t(3)).find());
    CHECK_EQUAL(0, table.where().not_equal_float(size_t(2), size_t(3)).find());
    CHECK_EQUAL(0, table.where().less_float(size_t(2), size_t(3)).find());
    CHECK_EQUAL(1, table.where().greater_float(size_t(2), size_t(3)).find());
    CHECK_EQUAL(1, table.where().greater_equal_float(size_t(2), size_t(3)).find());
    CHECK_EQUAL(0, table.where().less_equal_float(size_t(2), size_t(3)).find());

    CHECK_EQUAL(not_found, table.where().equal_double(size_t(4), size_t(5)).find());
    CHECK_EQUAL(0, table.where().not_equal_double(size_t(4), size_t(5)).find());
    CHECK_EQUAL(0, table.where().less_double(size_t(4), size_t(5)).find());
    CHECK_EQUAL(1, table.where().greater_double(size_t(4), size_t(5)).find());
    CHECK_EQUAL(1, table.where().greater_equal_double(size_t(4), size_t(5)).find());
    CHECK_EQUAL(0, table.where().less_equal_double(size_t(4), size_t(5)).find());
}



TEST(Query_TwoCols0)
{
    Table table;
    table.add_column(type_Int, "first1");
    table.add_column(type_Int, "second1");


    for (int i = 0; i < 50; i++) {
        table.add_empty_row();
        table.set_int(0, i, 0);
        table.set_int(1, i, 0);
    }

    tightdb::TableView t1 = table.where().equal_int(size_t(0), size_t(1)).find_all();
    CHECK_EQUAL(50, t1.size());

    tightdb::TableView t2 = table.where().less_int(size_t(0), size_t(1)).find_all();
    CHECK_EQUAL(0, t2.size());
}


TEST(Query_TwoColsNoRows)
{
    Table table;
    table.add_column(type_Int, "first1");
    table.add_column(type_Int, "second1");

    CHECK_EQUAL(not_found, table.where().equal_int(size_t(0), size_t(1)).find());
    CHECK_EQUAL(not_found, table.where().not_equal_int(size_t(0), size_t(1)).find());
}


TEST(Query_Huge)
{
    Random random;

#if TEST_DURATION == 0
    for (int N = 0; N < 1; N++) {
#elif TEST_DURATION == 1
    for (int N = 0; N < 100; N++) {
#elif TEST_DURATION == 2
    for (int N = 0; N < 1000; N++) {
#elif TEST_DURATION == 3
    for (int N = 0; N < 10000; N++) {
#endif

        // Makes you reproduce a bug in a certain run, without having
        // to run all successive runs
        random.seed(N + 123);

        TripleTable tt;
        TripleTable::View v;
        bool long1 = false;
        bool long2 = false;

        size_t mdist1 = 1;
        size_t mdist2 = 1;
        size_t mdist3 = 1;

        string first;
        string second;
        int64_t third;

        size_t res1 = 0;
        size_t res2 = 0;
        size_t res3 = 0;
        size_t res4 = 0;
        size_t res5 = 0;
        size_t res6 = 0;
        size_t res7 = 0;
        size_t res8 = 0;

        size_t start = random.draw_int_mod(3000);
        size_t end = start + random.draw_int_mod(3000 - start);
        size_t limit;
        if(random.draw_bool())
            limit = random.draw_int_mod(5000);
        else
            limit = size_t(-1);


        size_t blocksize = random.draw_int_mod(800) + 1;

        for (size_t row = 0; row < 3000; row++) {

            if (row % blocksize == 0) {
                long1 = random.draw_bool();
                long2 = random.draw_bool();

                if (random.draw_bool()) {
                    mdist1 = random.draw_int(1, 500);
                    mdist2 = random.draw_int(1, 500);
                    mdist3 = random.draw_int(1, 500);
                }
                else {
                    mdist1 = random.draw_int(1, 5);
                    mdist2 = random.draw_int(1, 5);
                    mdist3 = random.draw_int(1, 5);
                }
            }

            tt.add_empty_row();

            if (long1) {
                if (random.draw_int_mod(mdist1) == 0)
                    first = "longlonglonglonglonglonglong A";
                else
                    first = "longlonglonglonglonglonglong B";
            }
            else {
                if (random.draw_int_mod(mdist1) == 0)
                    first = "A";
                else
                    first = "B";
            }

            if (long2) {
                if (random.draw_int_mod(mdist2) == 0)
                    second = "longlonglonglonglonglonglong A";
                else
                    second = "longlonglonglonglonglonglong B";
            }
            else {
                if (random.draw_int_mod(mdist2) == 0)
                    second = "A";
                else
                    second = "B";
            }

            if (random.draw_int_mod(mdist3) == 0)
                third = 1;
            else
                third = 2;

            tt[row].first  = first;
            tt[row].second = second;
            tt[row].third  = third;

            if ((row >= start && row < end && limit > res1) && (first == "A" && second == "A" && third == 1))
                res1++;

            if ((row >= start && row < end && limit > res2) && ((first == "A" || second == "A") && third == 1))
                res2++;

            if ((row >= start && row < end && limit > res3) && (first == "A" && (second == "A" || third == 1)))
                res3++;

            if ((row >= start && row < end && limit > res4) && (second == "A" && (first == "A" || third == 1)))
                res4++;

            if ((row >= start && row < end && limit > res5) && (first == "A" || second == "A" || third == 1))
                res5++;

            if ((row >= start && row < end && limit > res6) && (first != "A" && second == "A" && third == 1))
                res6++;

            if ((row >= start && row < end && limit > res7) && (first != "longlonglonglonglonglonglong A" && second == "A" && third == 1))
                res7++;

            if ((row >= start && row < end && limit > res8) && (first != "longlonglonglonglonglonglong A" && second == "A" && third == 2))
                res8++;
        }

        for (size_t t = 0; t < 4; t++) {

            if (t == 1)
                tt.optimize();
            else if (t == 2)
                tt.column().first.set_index();
            else if (t == 3)
                tt.column().second.set_index();



            v = tt.where().first.equal("A").second.equal("A").third.equal(1).find_all(start, end, limit);
            CHECK_EQUAL(res1, v.size());

            v = tt.where().second.equal("A").first.equal("A").third.equal(1).find_all(start, end, limit);
            CHECK_EQUAL(res1, v.size());

            v = tt.where().third.equal(1).second.equal("A").first.equal("A").find_all(start, end, limit);
            CHECK_EQUAL(res1, v.size());

            v = tt.where().group().first.equal("A").Or().second.equal("A").end_group().third.equal(1).find_all(start, end, limit);
            CHECK_EQUAL(res2, v.size());

            v = tt.where().first.equal("A").group().second.equal("A").Or().third.equal(1).end_group().find_all(start, end, limit);
            CHECK_EQUAL(res3, v.size());

            TripleTable::Query q = tt.where().group().first.equal("A").Or().third.equal(1).end_group().second.equal("A");
            v = q.find_all(start, end, limit);
            CHECK_EQUAL(res4, v.size());

            v = tt.where().group().first.equal("A").Or().third.equal(1).end_group().second.equal("A").find_all(start, end, limit);
            CHECK_EQUAL(res4, v.size());

            v = tt.where().first.equal("A").Or().second.equal("A").Or().third.equal(1).find_all(start, end, limit);
            CHECK_EQUAL(res5, v.size());

            v = tt.where().first.not_equal("A").second.equal("A").third.equal(1).find_all(start, end, limit);
            CHECK_EQUAL(res6, v.size());

            v = tt.where().first.not_equal("longlonglonglonglonglonglong A").second.equal("A").third.equal(1).find_all(start, end, limit);
            CHECK_EQUAL(res7, v.size());

            v = tt.where().first.not_equal("longlonglonglonglonglonglong A").second.equal("A").third.equal(2).find_all(start, end, limit);
            CHECK_EQUAL(res8, v.size());
        }
    }
}

<<<<<<< HEAD

=======
>>>>>>> c56e5a43

TEST(Query_OnTableView)
{
    // This tableview(tv) method is deprecated! It requires tv to be sorted. Use where(&tv) instead.
    Random random;

    // Mostly intended to test the Array::FindGTE method
    for(int iter = 0; iter < 100 * (1 + TEST_DURATION * TEST_DURATION * TEST_DURATION * TEST_DURATION * TEST_DURATION); iter++) {
        random.seed(164);
        OneIntTable oti;
        size_t cnt1 = 0;
        size_t cnt0 = 0;
        size_t limit = random.draw_int_max(TIGHTDB_MAX_LIST_SIZE * 10);

        size_t lbound = random.draw_int_mod(TIGHTDB_MAX_LIST_SIZE * 10);
        size_t ubound = lbound + random.draw_int_mod(TIGHTDB_MAX_LIST_SIZE * 10 - lbound);

        for(size_t i = 0; i < TIGHTDB_MAX_LIST_SIZE * 10; i++) {
            int v = random.draw_int_mod(3);

            if(v == 1 && i >= lbound && i < ubound && cnt0 < limit)
                cnt1++;

            if(v != 0 && i >= lbound && i < ubound )
                cnt0++;

            oti.add(v);
        }

        OneIntTable::View v = oti.where().first.not_equal(0).find_all(lbound, ubound, limit);
        size_t cnt2 = oti.where().tableview(v).first.equal(1).count();

        CHECK_EQUAL(cnt1, cnt2);
    }
}

TEST(Query_OnTableView_where)
{
    Random random;

    for (int iter = 0; iter < 100 * (1 + TEST_DURATION * TEST_DURATION * TEST_DURATION * TEST_DURATION * TEST_DURATION); iter++) {
        random.seed(164);
        OneIntTable oti;
        size_t cnt1 = 0;
        size_t cnt0 = 0;
        size_t limit = random.draw_int_max(TIGHTDB_MAX_LIST_SIZE * 10);

        size_t lbound = random.draw_int_mod(TIGHTDB_MAX_LIST_SIZE * 10);
        size_t ubound = lbound + random.draw_int_mod(TIGHTDB_MAX_LIST_SIZE * 10 - lbound);

        for (size_t i = 0; i < TIGHTDB_MAX_LIST_SIZE * 10; i++) {
            int v = random.draw_int_mod(3);

            if (v == 1 && i >= lbound && i < ubound && cnt0 < limit)
                cnt1++;

            if (v != 0 && i >= lbound && i < ubound)
                cnt0++;

            oti.add(v);
        }

        OneIntTable::View v = oti.where().first.not_equal(0).find_all(lbound, ubound, limit);
        size_t cnt2 = oti.where(&v).first.equal(1).count();

        CHECK_EQUAL(cnt1, cnt2);
    }
}


TEST(Query_StrIndex3)
{
    // Create two columns where query match-density varies alot throughout the rows. This forces the query engine to
    // jump back and forth between the two conditions and test edge cases in these transitions. Tests combinations of
    // linear scan, enum and index

    Random random(random_int<unsigned long>()); // Seed from slow global generator

#ifdef TIGHTDB_DEBUG
    for (int N = 0; N < 4; N++) {
#else
    for (int N = 0; N < 20; N++) {
#endif
        TupleTableType ttt;

        vector<size_t> vec;
        size_t row = 0;

        size_t n = 0;
#ifdef TIGHTDB_DEBUG
        for (int i = 0; i < 4; i++) {
#else
        for (int i = 0; i < 20; i++) {
#endif
            // 1/500 match probability because we want possibility for a 1000 sized leaf to contain 0 matches (important
            // edge case)
            int f1 = random.draw_int_mod(TIGHTDB_MAX_LIST_SIZE) / 2 + 1;
            int f2 = random.draw_int_mod(TIGHTDB_MAX_LIST_SIZE) / 2 + 1;
            bool longstrings = random.chance(1,5);

            // 2200 entries with that probability to fill out two concecutive 1000 sized leaves with above probability,
            // plus a remainder (edge case)
            for (int j = 0; j < TIGHTDB_MAX_LIST_SIZE * 2 + TIGHTDB_MAX_LIST_SIZE / 5; j++) {
                if (random.chance(1, f1)) {
                    if (random.chance(1, f2)) {
                        ttt.add(0, longstrings ? "AAAAAAAAAAAAAAAAAAAAAAAA" : "AA");
                        if (!longstrings) {
                            n++;
                            vec.push_back(row);
                        }
                    }
                    else {
                        ttt.add(0, "BB");
                    }
                }
                else {
                    if (random.chance(1, f2)) {
                        ttt.add(1, "AA");
                    }
                    else {
                        ttt.add(1, "BB");
                    }
                }
                ++row;
            }
        }

        TupleTableType::View v;

        // Both linear scans
        v = ttt.where().second.equal("AA").first.equal(0).find_all();
        CHECK_EQUAL(vec.size(), v.size());
        for (size_t t = 0; t < vec.size(); t++)
            CHECK_EQUAL(vec[t], v.get_source_ndx(t));
        v.clear();
        vec.clear();

        v = ttt.where().first.equal(0).second.equal("AA").find_all();
        CHECK_EQUAL(vec.size(), v.size());
        for (size_t t = 0; t < vec.size(); t++)
            CHECK_EQUAL(vec[t], v.get_source_ndx(t));
        v.clear();
        vec.clear();

        ttt.optimize();

        // Linear scan over enum, plus linear integer column scan
        v = ttt.where().second.equal("AA").first.equal(0).find_all();
        CHECK_EQUAL(vec.size(), v.size());
        for (size_t t = 0; t < vec.size(); t++)
            CHECK_EQUAL(vec[t], v.get_source_ndx(t));
        v.clear();
        vec.clear();

        v = ttt.where().first.equal(0).second.equal("AA").find_all();
        CHECK_EQUAL(vec.size(), v.size());
        for (size_t t = 0; t < vec.size(); t++)
            CHECK_EQUAL(vec[t], v.get_source_ndx(t));
        v.clear();
        vec.clear();

        ttt.column().second.set_index();

        // Index lookup, plus linear integer column scan
        v = ttt.where().second.equal("AA").first.equal(0).find_all();
        CHECK_EQUAL(vec.size(), v.size());
        for (size_t t = 0; t < vec.size(); t++)
            CHECK_EQUAL(vec[t], v.get_source_ndx(t));
        v.clear();
        vec.clear();

        v = ttt.where().first.equal(0).second.equal("AA").find_all();
        CHECK_EQUAL(vec.size(), v.size());
        for (size_t t = 0; t < vec.size(); t++)
            CHECK_EQUAL(vec[t], v.get_source_ndx(t));
        v.clear();
        vec.clear();
    }
}


TEST(Query_StrIndex2)
{
    TupleTableType ttt;

    int64_t s;

    for (int i = 0; i < 100; ++i) {
        ttt.add(1, "AA");
    }
    ttt.add(1, "BB");
    ttt.column().second.set_index();

    s = ttt.where().second.equal("AA").count();
    CHECK_EQUAL(100, s);

    s = ttt.where().second.equal("BB").count();
    CHECK_EQUAL(1, s);

    s = ttt.where().second.equal("CC").count();
    CHECK_EQUAL(0, s);
}


TEST(Query_StrEnum)
{
    Random random(random_int<unsigned long>()); // Seed from slow global generator
    TupleTableType ttt;

    int aa;
    int64_t s;

    for (int i = 0; i < 100; ++i) {
        ttt.clear();
        aa = 0;
        for (size_t t = 0; t < TIGHTDB_MAX_LIST_SIZE * 2; ++t) {
            if (random.chance(1,3)) {
                ttt.add(1, "AA");
                ++aa;
            }
            else {
                ttt.add(1, "BB");
            }
        }
        ttt.optimize();
        s = ttt.where().second.equal("AA").count();
        CHECK_EQUAL(aa, s);
    }
}


TEST(Query_StrIndex)
{
    Random random(random_int<unsigned long>()); // Seed from slow global generator

#ifdef TIGHTDB_DEBUG
    size_t itera = 4;
    size_t iterb = 100;
#else
    size_t itera = 100;
    size_t iterb = 2000;
#endif

    int aa;
    int64_t s;

    for (size_t i = 0; i < itera; i++) {
        TupleTableType ttt;
        aa = 0;
        for (size_t t = 0; t < iterb; t++) {
            if (random.chance(1,3)) {
                ttt.add(1, "AA");
                aa++;
            }
            else {
                ttt.add(1, "BB");
            }
        }

        s = ttt.where().second.equal("AA").count();
        CHECK_EQUAL(aa, s);

        ttt.optimize();
        s = ttt.where().second.equal("AA").count();
        CHECK_EQUAL(aa, s);

        ttt.column().second.set_index();
        s = ttt.where().second.equal("AA").count();
        CHECK_EQUAL(aa, s);
    }

}


TEST(Query_GameAnalytics)
{
    GROUP_TEST_PATH(path);
    Random random(random_int<unsigned long>()); // Seed from slow global generator
    {
        Group g;
        GATable::Ref t = g.get_table<GATable>("firstevents");

        for (size_t i = 0; i < 100; ++i) {
            int64_t r1 = random.draw_int_mod(100);
            int64_t r2 = random.draw_int_mod(100);

            t->add("10", "US", "1.0", r1, r2);
        }
        t->optimize();
        g.write(path);
    }

    Group g(path);
    GATable::Ref t = g.get_table<GATable>("firstevents");

    GATable::Query q = t->where().country.equal("US");

    size_t c1 = 0;
    for (size_t i = 0; i < 100; ++i)
        c1 += t->column().country.count("US");

    size_t c2 = 0;
    for (size_t i = 0; i < 100; ++i)
        c2 += q.count();

    CHECK_EQUAL(c1, t->size() * 100);
    CHECK_EQUAL(c1, c2);
}


TEST(Query_Float3)
{
    FloatTable3 t;

    t.add(float(1.1), double(2.1), 1);
    t.add(float(1.2), double(2.2), 2);
    t.add(float(1.3), double(2.3), 3);
    t.add(float(1.4), double(2.4), 4); // match
    t.add(float(1.5), double(2.5), 5); // match
    t.add(float(1.6), double(2.6), 6); // match
    t.add(float(1.7), double(2.7), 7);
    t.add(float(1.8), double(2.8), 8);
    t.add(float(1.9), double(2.9), 9);

    FloatTable3::Query q1 = t.where().col_float.greater(1.35f).col_double.less(2.65);
    int64_t a1 = q1.col_int.sum();
    CHECK_EQUAL(15, a1);

    FloatTable3::Query q2 = t.where().col_double.less(2.65).col_float.greater(1.35f);
    int64_t a2 = q2.col_int.sum();
    CHECK_EQUAL(15, a2);

    FloatTable3::Query q3 = t.where().col_double.less(2.65).col_float.greater(1.35f);
    double a3 = q3.col_float.sum();
    double sum3 = double(1.4f) + double(1.5f) + double(1.6f);
    CHECK_EQUAL(sum3, a3);

    FloatTable3::Query q4 = t.where().col_float.greater(1.35f).col_double.less(2.65);
    double a4 = q4.col_float.sum();
    CHECK_EQUAL(sum3, a4);

    FloatTable3::Query q5 = t.where().col_int.greater_equal(4).col_double.less(2.65);
    double a5 = q5.col_float.sum();
    CHECK_EQUAL(sum3, a5);

    FloatTable3::Query q6 = t.where().col_double.less(2.65).col_int.greater_equal(4);
    double a6 = q6.col_float.sum();
    CHECK_EQUAL(sum3, a6);

    FloatTable3::Query q7 = t.where().col_int.greater(3).col_int.less(7);
    int64_t a7 = q7.col_int.sum();
    CHECK_EQUAL(15, a7);
    FloatTable3::Query q8 = t.where().col_int.greater(3).col_int.less(7);
    int64_t a8 = q8.col_int.sum();
    CHECK_EQUAL(15, a8);
}



TEST(Query_Float3_where)
{
    // Sum on query on tableview
    FloatTable3 t;

    t.add(float(1.1), double(2.1), 1);
    t.add(float(1.2), double(2.2), 2);
    t.add(float(1.3), double(2.3), 3);
    t.add(float(1.4), double(2.4), 4); // match
    t.add(float(1.5), double(2.5), 5); // match
    t.add(float(1.6), double(2.6), 6); // match
    t.add(float(1.7), double(2.7), 7);
    t.add(float(1.8), double(2.8), 8);
    t.add(float(1.9), double(2.9), 9);

    FloatTable3::View v = t.where().find_all();

    FloatTable3::Query q1 = t.where(&v).col_float.greater(1.35f).col_double.less(2.65);
    int64_t a1 = q1.col_int.sum();
    CHECK_EQUAL(15, a1);

    FloatTable3::Query q2 = t.where(&v).col_double.less(2.65).col_float.greater(1.35f);
    int64_t a2 = q2.col_int.sum();
    CHECK_EQUAL(15, a2);

    FloatTable3::Query q3 = t.where(&v).col_double.less(2.65).col_float.greater(1.35f);
    double a3 = q3.col_float.sum();
    double sum3 = double(1.4f) + double(1.5f) + double(1.6f);
    CHECK_EQUAL(sum3, a3);

    FloatTable3::Query q4 = t.where(&v).col_float.greater(1.35f).col_double.less(2.65);
    double a4 = q4.col_float.sum();
    CHECK_EQUAL(sum3, a4);

    FloatTable3::Query q5 = t.where(&v).col_int.greater_equal(4).col_double.less(2.65);
    double a5 = q5.col_float.sum();
    CHECK_EQUAL(sum3, a5);

    FloatTable3::Query q6 = t.where(&v).col_double.less(2.65).col_int.greater_equal(4);
    double a6 = q6.col_float.sum();
    CHECK_EQUAL(sum3, a6);

    FloatTable3::Query q7 = t.where(&v).col_int.greater(3).col_int.less(7);
    int64_t a7 = q7.col_int.sum();
    CHECK_EQUAL(15, a7);
    FloatTable3::Query q8 = t.where(&v).col_int.greater(3).col_int.less(7);
    int64_t a8 = q8.col_int.sum();
    CHECK_EQUAL(15, a8);
}

TEST(Query_TableViewSum)
{
    TableViewSum ttt;

    ttt.add(1.0, 1.0, 1);
    ttt.add(2.0, 2.0, 2);
    ttt.add(3.0, 3.0, 3);
    ttt.add(4.0, 4.0, 4);
    ttt.add(5.0, 5.0, 5);
    ttt.add(6.0, 6.0, 6);
    ttt.add(7.0, 7.0, 7);
    ttt.add(8.0, 8.0, 8);
    ttt.add(9.0, 9.0, 9);
    ttt.add(10.0, 10.0, 10);

    TableViewSum::Query q1 = ttt.where().col_int.between(5, 9);
    TableViewSum::View tv1 = q1.find_all();
    int64_t s = tv1.column().col_int.sum();
    CHECK_EQUAL(5 + 6 + 7 + 8 + 9, s);
}


TEST(Query_JavaMinimumCrash)
{
    // Test that triggers a bug that was discovered through Java intnerface and has been fixed
    PHPMinimumCrash ttt;

    ttt.add("Joe", "John", 1);
    ttt.add("Jane", "Doe", 2);
    ttt.add("Bob", "Hanson", 3);

    PHPMinimumCrash::Query q1 = ttt.where().firstname.equal("Joe").Or().firstname.equal("Bob");
    int64_t m = q1.salary.minimum();
    CHECK_EQUAL(1, m);
}




TEST(Query_Float4)
{
    FloatTable3 t;

    t.add(numeric_limits<float>::max(), numeric_limits<double>::max(), 11111);
    t.add(numeric_limits<float>::infinity(), numeric_limits<double>::infinity(), 11111);
    t.add(12345.0, 12345.0, 11111);

    FloatTable3::Query q1 = t.where();
    float a1 = q1.col_float.maximum();
    double a2 = q1.col_double.maximum();
    CHECK_EQUAL(numeric_limits<float>::infinity(), a1);
    CHECK_EQUAL(numeric_limits<double>::infinity(), a2);


    FloatTable3::Query q2 = t.where();
    float a3 = q1.col_float.minimum();
    double a4 = q1.col_double.minimum();
    CHECK_EQUAL(12345.0, a3);
    CHECK_EQUAL(12345.0, a4);
}

TEST(Query_Float)
{
    FloatTable t;

    t.add(1.10f, 2.20);
    t.add(1.13f, 2.21);
    t.add(1.13f, 2.22);
    t.add(1.10f, 2.20);
    t.add(1.20f, 3.20);

    // Test find_all()
    FloatTable::View v = t.where().col_float.equal(1.13f).find_all();
    CHECK_EQUAL(2, v.size());
    CHECK_EQUAL(1.13f, v[0].col_float.get());
    CHECK_EQUAL(1.13f, v[1].col_float.get());

    FloatTable::View v2 = t.where().col_double.equal(3.2).find_all();
    CHECK_EQUAL(1, v2.size());
    CHECK_EQUAL(3.2, v2[0].col_double.get());

    // Test operators (and count)
    CHECK_EQUAL(2, t.where().col_float.equal(1.13f).count());
    CHECK_EQUAL(3, t.where().col_float.not_equal(1.13f).count());
    CHECK_EQUAL(3, t.where().col_float.greater(1.1f).count());
    CHECK_EQUAL(3, t.where().col_float.greater_equal(1.13f).count());
    CHECK_EQUAL(4, t.where().col_float.less_equal(1.13f).count());
    CHECK_EQUAL(2, t.where().col_float.less(1.13f).count());
    CHECK_EQUAL(3, t.where().col_float.between(1.13f, 1.2f).count());

    CHECK_EQUAL(2, t.where().col_double.equal(2.20).count());
    CHECK_EQUAL(3, t.where().col_double.not_equal(2.20).count());
    CHECK_EQUAL(2, t.where().col_double.greater(2.21).count());
    CHECK_EQUAL(3, t.where().col_double.greater_equal(2.21).count());
    CHECK_EQUAL(4, t.where().col_double.less_equal(2.22).count());
    CHECK_EQUAL(3, t.where().col_double.less(2.22).count());
    CHECK_EQUAL(4, t.where().col_double.between(2.20, 2.22).count());

    double epsilon = numeric_limits<double>::epsilon();

    // ------ Test sum()
    // ... NO conditions
    double sum1_d = 2.20 + 2.21 + 2.22 + 2.20 + 3.20;
    CHECK_APPROXIMATELY_EQUAL(sum1_d, t.where().col_double.sum(), 10*epsilon);

    // Note: sum of float is calculated by having a double aggregate to where each float is added
    // (thereby getting casted to double).
    double sum1_f = double(1.10f) + double(1.13f) + double(1.13f) + double(1.10f) + double(1.20f);
    double res = t.where().col_float.sum();
    CHECK_APPROXIMATELY_EQUAL(sum1_f, res, 10*epsilon);

    // ... with conditions
    double sum2_f = double(1.13f) + double(1.20f);
    double sum2_d = 2.21 + 3.20;
    FloatTable::Query q2 = t.where().col_float.between(1.13f, 1.20f).col_double.not_equal(2.22);
    CHECK_APPROXIMATELY_EQUAL(sum2_f, q2.col_float.sum(), 10*epsilon);
    CHECK_APPROXIMATELY_EQUAL(sum2_d, q2.col_double.sum(), 10*epsilon);

    // ------ Test average()

    // ... NO conditions
    CHECK_APPROXIMATELY_EQUAL(sum1_f/5, t.where().col_float.average(), 10*epsilon);
    CHECK_APPROXIMATELY_EQUAL(sum1_d/5, t.where().col_double.average(), 10*epsilon);
    // ... with conditions
    CHECK_APPROXIMATELY_EQUAL(sum2_f/2, q2.col_float.average(), 10*epsilon);
    CHECK_APPROXIMATELY_EQUAL(sum2_d/2, q2.col_double.average(), 10*epsilon);

    // -------- Test minimum(), maximum()

    // ... NO conditions
    CHECK_EQUAL(1.20f, t.where().col_float.maximum());
    CHECK_EQUAL(1.10f, t.where().col_float.minimum());
    CHECK_EQUAL(3.20, t.where().col_double.maximum());
    CHECK_EQUAL(2.20, t.where().col_double.minimum());

    // ... with conditions
    CHECK_EQUAL(1.20f, q2.col_float.maximum());
    CHECK_EQUAL(1.13f, q2.col_float.minimum());
    CHECK_EQUAL(3.20, q2.col_double.maximum());
    CHECK_EQUAL(2.21, q2.col_double.minimum());

    size_t count = 0;
    // ... NO conditions
    CHECK_EQUAL(1.20f, t.where().col_float.maximum(&count));
    CHECK_EQUAL(5, count);
    CHECK_EQUAL(1.10f, t.where().col_float.minimum(&count));
    CHECK_EQUAL(5, count);
    CHECK_EQUAL(3.20, t.where().col_double.maximum(&count));
    CHECK_EQUAL(5, count);
    CHECK_EQUAL(2.20, t.where().col_double.minimum(&count));
    CHECK_EQUAL(5, count);

    // ... with conditions
    CHECK_EQUAL(1.20f, q2.col_float.maximum(&count));
    CHECK_EQUAL(2, count);
    CHECK_EQUAL(1.13f, q2.col_float.minimum(&count));
    CHECK_EQUAL(2, count);
    CHECK_EQUAL(3.20, q2.col_double.maximum(&count));
    CHECK_EQUAL(2, count);
    CHECK_EQUAL(2.21, q2.col_double.minimum(&count));
    CHECK_EQUAL(2, count);

}


TEST(Query_DateQuery)
{
    PeopleTable table;

    table.add("Mary",  28, false, tightdb::DateTime(2012,  1, 24), tightdb::BinaryData("bin \0\n data 1", 13));
    table.add("Frank", 56, true,  tightdb::DateTime(2008,  4, 15), tightdb::BinaryData("bin \0\n data 2", 13));
    table.add("Bob",   24, true,  tightdb::DateTime(2010, 12,  1), tightdb::BinaryData("bin \0\n data 3", 13));

    // Find people where hired year == 2012 (hour:minute:second is default initialized to 00:00:00)
    PeopleTable::View view5 = table.where().hired.greater_equal(tightdb::DateTime(2012, 1, 1).get_datetime())
                                           .hired.less(         tightdb::DateTime(2013, 1, 1).get_datetime()).find_all();
    CHECK_EQUAL(1, view5.size());
    CHECK_EQUAL("Mary", view5[0].name);
}


TEST(Query_StrIndexedEnum)
{
    TupleTableType ttt;

    for (size_t t = 0; t < 10; t++) {
        ttt.add(1, "a");
        ttt.add(4, "b");
        ttt.add(7, "c");
        ttt.add(10, "a");
        ttt.add(1, "b");
        ttt.add(4, "c");
    }

    ttt.optimize();

    ttt.column().second.set_index();

    int64_t s = ttt.where().second.equal("a").first.sum();
    CHECK_EQUAL(10*11, s);

    s = ttt.where().second.equal("a").first.equal(10).first.sum();
    CHECK_EQUAL(100, s);

    s = ttt.where().first.equal(10).second.equal("a").first.sum();
    CHECK_EQUAL(100, s);

    TupleTableType::View tv = ttt.where().second.equal("a").find_all();
    CHECK_EQUAL(10*2, tv.size());
}


TEST(Query_StrIndexedNonEnum)
{
    TupleTableType ttt;

    for (size_t t = 0; t < 10; t++) {
        ttt.add(1, "a");
        ttt.add(4, "b");
        ttt.add(7, "c");
        ttt.add(10, "a");
        ttt.add(1, "b");
        ttt.add(4, "c");
    }

    ttt.column().second.set_index();

    int64_t s = ttt.where().second.equal("a").first.sum();
    CHECK_EQUAL(10*11, s);

    s = ttt.where().second.equal("a").first.equal(10).first.sum();
    CHECK_EQUAL(100, s);

    s = ttt.where().first.equal(10).second.equal("a").first.sum();
    CHECK_EQUAL(100, s);

    TupleTableType::View tv = ttt.where().second.equal("a").find_all();
    CHECK_EQUAL(10*2, tv.size());
}

TEST(Query_FindAllContains2_2)
{
    TupleTableType ttt;

    ttt.add(0, "foo");
    ttt.add(1, "foobar");
    ttt.add(2, "hellofoobar");
    ttt.add(3, "foO");
    ttt.add(4, "foObar");
    ttt.add(5, "hellofoObar");
    ttt.add(6, "hellofo");
    ttt.add(7, "fobar");
    ttt.add(8, "oobar");

// FIXME: UTF-8 case handling is only implemented on msw for now
    TupleTableType::Query q1 = ttt.where().second.contains("foO", false);
    TupleTableType::View tv1 = q1.find_all();
    CHECK_EQUAL(6, tv1.size());
    CHECK_EQUAL(0, tv1.get_source_ndx(0));
    CHECK_EQUAL(1, tv1.get_source_ndx(1));
    CHECK_EQUAL(2, tv1.get_source_ndx(2));
    CHECK_EQUAL(3, tv1.get_source_ndx(3));
    CHECK_EQUAL(4, tv1.get_source_ndx(4));
    CHECK_EQUAL(5, tv1.get_source_ndx(5));
    TupleTableType::Query q2 = ttt.where().second.contains("foO", true);
    TupleTableType::View tv2 = q2.find_all();
    CHECK_EQUAL(3, tv2.size());
    CHECK_EQUAL(3, tv2.get_source_ndx(0));
    CHECK_EQUAL(4, tv2.get_source_ndx(1));
    CHECK_EQUAL(5, tv2.get_source_ndx(2));
}

TEST(Query_SumNewAggregates)
{
    // test the new ACTION_FIND_PATTERN() method in array
    OneIntTable t;
    for (size_t i = 0; i < 1000; i++) {
        t.add(1);
        t.add(2);
        t.add(4);
        t.add(6);
    }
    size_t c = t.where().first.equal(2).count();
    CHECK_EQUAL(1000, c);

    c = t.where().first.greater(2).count();
    CHECK_EQUAL(2000, c);
}


TEST(Query_SumMinMaxAvgForeignCol)
{
    TwoIntTable t;
    t.add(1, 10);
    t.add(2, 20);
    t.add(2, 30);
    t.add(3, 40);

    CHECK_EQUAL(50, t.where().first.equal(2).second.sum());
}


TEST(Query_AggregateSingleCond)
{
    OneIntTable ttt;

    ttt.add(1);
    ttt.add(2);
    ttt.add(2);
    ttt.add(3);
    ttt.add(3);
    ttt.add(4);

    int64_t s = ttt.where().first.equal(2).first.sum();
    CHECK_EQUAL(4, s);

    s = ttt.where().first.greater(2).first.sum();
    CHECK_EQUAL(10, s);

    s = ttt.where().first.less(3).first.sum();
    CHECK_EQUAL(5, s);

    s = ttt.where().first.not_equal(3).first.sum();
    CHECK_EQUAL(9, s);
}

TEST(Query_FindAllRange1)
{
    TupleTableType ttt;

    ttt.add(1, "a");
    ttt.add(4, "a");
    ttt.add(7, "a");
    ttt.add(10, "a");
    ttt.add(1, "a");
    ttt.add(4, "a");
    ttt.add(7, "a");
    ttt.add(10, "a");
    ttt.add(1, "a");
    ttt.add(4, "a");
    ttt.add(7, "a");
    ttt.add(10, "a");

    TupleTableType::Query q1 = ttt.where().second.equal("a");
    TupleTableType::View tv1 = q1.find_all(4, 10);
    CHECK_EQUAL(6, tv1.size());
}


TEST(Query_FindAllRangeOrMonkey2)
{
    const size_t ROWS = 20;
    const size_t ITER = 100;

    Random random(random_int<unsigned long>()); // Seed from slow global generator

    for (size_t u = 0; u < ITER; u++) {
        TwoIntTable tit;
        Array a;
        size_t start = random.draw_int_max(ROWS);
        size_t end = start + random.draw_int_max(ROWS);

        if (end > ROWS)
            end = ROWS;

        for (size_t t = 0; t < ROWS; t++) {
            int64_t r1 = random.draw_int_mod(10);
            int64_t r2 = random.draw_int_mod(10);
            tit.add(r1, r2);
        }

        TwoIntTable::Query q1 = tit.where().group().first.equal(3).Or().first.equal(7).end_group().second.greater(5);
        TwoIntTable::View tv1 = q1.find_all(start, end);

        for (size_t t = start; t < end; t++) {
            if ((tit[t].first == 3 || tit[t].first == 7) && tit[t].second > 5)
                a.add(t);
        }
        size_t s1 = a.size();
        size_t s2 = tv1.size();

        CHECK_EQUAL(s1, s2);
        for (size_t t = 0; t < a.size(); t++) {
            size_t i1 = to_size_t(a.get(t));
            size_t i2 = tv1.get_source_ndx(t);
            CHECK_EQUAL(i1, i2);
        }
        a.destroy();
    }

}



TEST(Query_FindAllRangeOr)
{
    TupleTableType ttt;

    ttt.add(1, "b");
    ttt.add(2, "a"); //// match
    ttt.add(3, "b"); //
    ttt.add(1, "a"); //// match
    ttt.add(2, "b"); //// match
    ttt.add(3, "a");
    ttt.add(1, "b");
    ttt.add(2, "a"); //// match
    ttt.add(3, "b"); //

    TupleTableType::Query q1 = ttt.where().group().first.greater(1).Or().second.equal("a").end_group().first.less(3);
    TupleTableType::View tv1 = q1.find_all(1, 8);
    CHECK_EQUAL(4, tv1.size());

    TupleTableType::View tv2 = q1.find_all(2, 8);
    CHECK_EQUAL(3, tv2.size());

    TupleTableType::View tv3 = q1.find_all(1, 7);
    CHECK_EQUAL(3, tv3.size());
}


TEST(Query_SimpleStr)
{
    TupleTableType ttt;

    ttt.add(1, "X");
    ttt.add(2, "a");
    ttt.add(3, "X");
    ttt.add(4, "a");
    ttt.add(5, "X");
    ttt.add(6, "X");
    TupleTableType::Query q = ttt.where().second.equal("X");
    size_t c = q.count();

    CHECK_EQUAL(4, c);
}

TEST(Query_Delete)
{
    TupleTableType ttt;

    ttt.add(1, "X");
    ttt.add(2, "a");
    ttt.add(3, "X");
    ttt.add(4, "a");
    ttt.add(5, "X");
    ttt.add(6, "X");

    TupleTableType::Query q = ttt.where().second.equal("X");
    size_t r = q.remove();

    CHECK_EQUAL(4, r);
    CHECK_EQUAL(2, ttt.size());
    CHECK_EQUAL(2, ttt[0].first);
    CHECK_EQUAL(4, ttt[1].first);

    // test remove of all
    ttt.clear();
    ttt.add(1, "X");
    ttt.add(2, "X");
    ttt.add(3, "X");
    TupleTableType::Query q2 = ttt.where().second.equal("X");
    r = q2.remove();
    CHECK_EQUAL(3, r);
    CHECK_EQUAL(0, ttt.size());
}

TEST(Query_DeleteRange)
{
    TupleTableType ttt;

    ttt.add(0, "X");
    ttt.add(1, "X");
    ttt.add(2, "X");
    ttt.add(3, "X");
    ttt.add(4, "X");
    ttt.add(5, "X");

    TupleTableType::Query q = ttt.where().second.equal("X");
    size_t r = q.remove(1, 4);

    CHECK_EQUAL(3, r);
    CHECK_EQUAL(3, ttt.size());
    CHECK_EQUAL(0, ttt[0].first);
    CHECK_EQUAL(4, ttt[1].first);
    CHECK_EQUAL(5, ttt[2].first);
}

TEST(Query_DeleteRange_where)
{
    TupleTableType ttt;

    ttt.add(0, "X");
    ttt.add(1, "X");
    ttt.add(2, "X");
    ttt.add(3, "X");
    ttt.add(4, "X");
    ttt.add(5, "X");

    TupleTableType::View tv = ttt.where().second.equal("X").find_all();
    TupleTableType::Query q = ttt.where(&tv).second.equal("X");

    size_t r = q.remove(1, 4);

    CHECK_EQUAL(3, r);
    CHECK_EQUAL(3, ttt.size());
    CHECK_EQUAL(0, ttt[0].first);
    CHECK_EQUAL(4, ttt[1].first);
    CHECK_EQUAL(5, ttt[2].first);
}

TEST(Query_DeleteLimit)
{
    TupleTableType ttt;

    ttt.add(0, "X");
    ttt.add(1, "X");
    ttt.add(2, "X");
    ttt.add(3, "X");
    ttt.add(4, "X");
    ttt.add(5, "X");

    TupleTableType::Query q = ttt.where().second.equal("X");
    size_t r = q.remove(1, 4, 2);

    CHECK_EQUAL(2, r);
    CHECK_EQUAL(4, ttt.size());
    CHECK_EQUAL(0, ttt[0].first);
    CHECK_EQUAL(3, ttt[1].first);
    CHECK_EQUAL(4, ttt[2].first);
    CHECK_EQUAL(5, ttt[3].first);
}


TEST(Query_DeleteLimit_where)
{
    TwoIntTable ttt;

    ttt.add(0, 50);
    ttt.add(1, 40);
    ttt.add(2, 30);
    ttt.add(3, 20);
    ttt.add(4, 10);
    ttt.add(5, 00);

    TwoIntTable::View v = ttt.where().second.greater_equal(0).find_all();
    TwoIntTable::Query q2 = ttt.where(&v).second.greater_equal(0);

    size_t r = q2.remove(1, 4, 2);

    CHECK_EQUAL(2, r);
    CHECK_EQUAL(4, ttt.size());
    CHECK_EQUAL(0, ttt[0].first);
    CHECK_EQUAL(3, ttt[1].first);
    CHECK_EQUAL(4, ttt[2].first);
    CHECK_EQUAL(5, ttt[3].first);
}

TEST(Query_Simple)
{
    TupleTableType ttt;

    ttt.add(1, "a");
    ttt.add(2, "a");
    ttt.add(3, "X");

    TupleTableType::Query q1 = ttt.where().first.equal(2);

    TupleTableType::View tv1 = q1.find_all();
    CHECK_EQUAL(1, tv1.size());
    CHECK_EQUAL(1, tv1.get_source_ndx(0));
}

TEST(TestQueryNot)
{
    TupleTableType ttt;

    ttt.add(1, "a");
    ttt.add(2, "a");
    ttt.add(3, "X");

    TupleTableType::Query q1 = ttt.where().Not().second.equal("a");

    TupleTableType::View tv1 = q1.find_all();
    CHECK_EQUAL(1, tv1.size());
    CHECK_EQUAL(2, tv1.get_source_ndx(0));
}

TEST(Query_SimpleBugDetect)
{
    TupleTableType ttt;
    ttt.add(1, "a");
    ttt.add(2, "a");

    TupleTableType::Query q1 = ttt.where();

    TupleTableType::View tv1 = q1.find_all();
    CHECK_EQUAL(2, tv1.size());
    CHECK_EQUAL(0, tv1.get_source_ndx(0));

    TupleTableType::View resView = tv1.column().second.find_all("Foo");

    // This previously crashed:
    // TableView resView = TableView(tv1);
    // tv1.find_all(resView, 1, "Foo");
}


TEST(Query_Subtable)
{
    Group group;
    TableRef table = group.get_table("test");

    // Create specification with sub-table
    DescriptorRef sub_1;
    table->add_column(type_Int,    "first");
    table->add_column(type_String, "second");
    table->add_column(type_Table,  "third", &sub_1);
    sub_1->add_column(type_Int,      "sub_first");
    sub_1->add_column(type_String,   "sub_second");
    sub_1.reset();

    CHECK_EQUAL(3, table->get_column_count());

    // Main table
    table->insert_int(0, 0, 111);
    table->insert_string(1, 0, "this");
    table->insert_subtable(2, 0);
    table->insert_done();

    table->insert_int(0, 1, 222);
    table->insert_string(1, 1, "is");
    table->insert_subtable(2, 1);
    table->insert_done();

    table->insert_int(0, 2, 333);
    table->insert_string(1, 2, "a test");
    table->insert_subtable(2, 2);
    table->insert_done();

    table->insert_int(0, 3, 444);
    table->insert_string(1, 3, "of queries");
    table->insert_subtable(2, 3);
    table->insert_done();


    // Sub tables
    TableRef subtable = table->get_subtable(2, 0);
    subtable->insert_int(0, 0, 11);
    subtable->insert_string(1, 0, "a");
    subtable->insert_done();

    subtable = table->get_subtable(2, 1);
    subtable->insert_int(0, 0, 22);
    subtable->insert_string(1, 0, "b");
    subtable->insert_done();
    subtable->insert_int(0, 1, 33);
    subtable->insert_string(1, 1, "c");
    subtable->insert_done();

    //  Intentioally have empty (degenerate) subtable at 2,2

    subtable = table->get_subtable(2, 3);
    subtable->insert_int(0, 0, 55);
    subtable->insert_string(1, 0, "e");
    subtable->insert_done();


    int64_t val50 = 50;
    int64_t val200 = 200;
    int64_t val20 = 20;
    int64_t val300 = 300;

    Query q1 = table->where();
    q1.greater(0, val200);
    q1.subtable(2);
    q1.less(0, val50);
    q1.end_subtable();
    TableView t1 = q1.find_all(0, size_t(-1));
    CHECK_EQUAL(1, t1.size());
    CHECK_EQUAL(1, t1.get_source_ndx(0));

    Query q2 = table->where();
    q2.subtable(2);
    q2.greater(0, val50);
    q2.Or();
    q2.less(0, val20);
    q2.end_subtable();
    TableView t2 = q2.find_all(0, size_t(-1));
    CHECK_EQUAL(1, t2.size());
    CHECK_EQUAL(0, t2.get_source_ndx(0));

    Query q3 = table->where();
    q3.subtable(2);
    q3.greater(0, val50);
    q3.Or();
    q3.less(0, val20);
    q3.end_subtable();
    q3.less(0, val300);
    TableView t3 = q3.find_all(0, size_t(-1));
    CHECK_EQUAL(1, t3.size());
    CHECK_EQUAL(0, t3.get_source_ndx(0));


    Query q4 = table->where();
    q4.equal(0, (int64_t)333);
    q4.Or();
    q4.subtable(2);
    q4.greater(0, val50);
    q4.Or();
    q4.less(0, val20);
    q4.end_subtable();
    TableView t4 = q4.find_all(0, size_t(-1));
    CHECK_EQUAL(2, t4.size());
    CHECK_EQUAL(0, t4.get_source_ndx(0));
    CHECK_EQUAL(2, t4.get_source_ndx(1));
}

TEST(Query_SubtableBug)
{
    Group group;
    TableRef table = group.get_table("test");

    // Create specification with sub-table
    table->add_column(type_Int,   "col 0");
    DescriptorRef sub;
    table->add_column(type_Table, "col 1", &sub);
    sub->add_column(type_Int, "sub 0");
    sub->add_column(type_String, "sub 1");
    sub->add_column(type_Bool,   "sub 2");
    CHECK_EQUAL(2, table->get_column_count());

    for (int i=0; i<5; i++) {
        table->insert_int(0, i, 100);
        table->insert_subtable(1, i);
        table->insert_done();
    }
    TableRef subtable = table->get_subtable(1, 0);
    subtable->insert_int(0, 0, 11);
    subtable->insert_string(1, 0, "a");
    subtable->insert_bool(2, 0, true);
    subtable->insert_done();

    Query q1 = table->where();
    q1.subtable(1);
    q1.equal(2, true);
    q1.end_subtable();
    string s = q1.validate();

    TableView t1 = q1.find_all(0, size_t(-1));
    CHECK_EQUAL(1, t1.size());
}

/*
// Disabled because assert has now been added to disallow adding rows when no columns exist
TEST(Query_SubtableViewSizeBug)
{
    Table table;
    table.add_column(type_Table, "subtab");
    table.add_empty_row(1);
    TableRef subtab = table.get_subtable(0,0);
    subtab->add_empty_row(1);
    TableView subview = subtab->where().find_all();
    CHECK_EQUAL(1, subview.size());
}
*/

TEST(Query_Sort1)
{
    TupleTableType ttt;

    ttt.add(1, "a"); // 0
    ttt.add(2, "a"); // 1
    ttt.add(3, "X"); // 2
    ttt.add(1, "a"); // 3
    ttt.add(2, "a"); // 4
    ttt.add(3, "X"); // 5
    ttt.add(9, "a"); // 6
    ttt.add(8, "a"); // 7
    ttt.add(7, "X"); // 8

    // tv.get_source_ndx()  = 0, 2, 3, 5, 6, 7, 8
    // Vals         = 1, 3, 1, 3, 9, 8, 7
    // result       = 3, 0, 5, 2, 8, 7, 6

    TupleTableType::Query q = ttt.where().first.not_equal(2);
    TupleTableType::View tv = q.find_all();
    tv.column().first.sort();

    CHECK(tv.size() == 7);
    CHECK(tv[0].first == 1);
    CHECK(tv[1].first == 1);
    CHECK(tv[2].first == 3);
    CHECK(tv[3].first == 3);
    CHECK(tv[4].first == 7);
    CHECK(tv[5].first == 8);
    CHECK(tv[6].first == 9);
}



TEST(Query_QuickSort)
{
    Random random(random_int<unsigned long>()); // Seed from slow global generator

    // Triggers QuickSort because range > len
    TupleTableType ttt;

    for (size_t t = 0; t < 1000; t++)
        ttt.add(random.draw_int_mod(1100), "a"); // 0

    TupleTableType::Query q = ttt.where();
    TupleTableType::View tv = q.find_all();
    tv.column().first.sort();

    CHECK(tv.size() == 1000);
    for (size_t t = 1; t < tv.size(); t++) {
        CHECK(tv[t].first >= tv[t-1].first);
    }
}

TEST(Query_CountSort)
{
    Random random(random_int<unsigned long>()); // Seed from slow global generator

    // Triggers CountSort because range <= len
    TupleTableType ttt;

    for (size_t t = 0; t < 1000; t++)
        ttt.add(random.draw_int_mod(900), "a"); // 0

    TupleTableType::Query q = ttt.where();
    TupleTableType::View tv = q.find_all();
    tv.column().first.sort();

    CHECK(tv.size() == 1000);
    for (size_t t = 1; t < tv.size(); t++) {
        CHECK(tv[t].first >= tv[t-1].first);
    }
}


TEST(Query_SortDescending)
{
    Random random(random_int<unsigned long>()); // Seed from slow global generator

    TupleTableType ttt;

    for (size_t t = 0; t < 1000; t++)
        ttt.add(random.draw_int_mod(1100), "a"); // 0

    TupleTableType::Query q = ttt.where();
    TupleTableType::View tv = q.find_all();
    tv.column().first.sort(false);

    CHECK(tv.size() == 1000);
    for (size_t t = 1; t < tv.size(); t++) {
        CHECK(tv[t].first <= tv[t-1].first);
    }
}


TEST(Query_SortDates)
{
    Table table;
    table.add_column(type_DateTime, "first");

    table.insert_datetime(0, 0, 1000);
    table.insert_done();
    table.insert_datetime(0, 1, 3000);
    table.insert_done();
    table.insert_datetime(0, 2, 2000);
    table.insert_done();

    TableView tv = table.where().find_all();
    CHECK(tv.size() == 3);
    CHECK(tv.get_source_ndx(0) == 0);
    CHECK(tv.get_source_ndx(1) == 1);
    CHECK(tv.get_source_ndx(2) == 2);

    tv.sort(0);

    CHECK(tv.size() == 3);
    CHECK(tv.get_datetime(0, 0) == 1000);
    CHECK(tv.get_datetime(0, 1) == 2000);
    CHECK(tv.get_datetime(0, 2) == 3000);
}


TEST(Query_SortBools)
{
    Table table;
    table.add_column(type_Bool, "first");

    table.insert_bool(0, 0, true);
    table.insert_done();
    table.insert_bool(0, 0, false);
    table.insert_done();
    table.insert_bool(0, 0, true);
    table.insert_done();

    TableView tv = table.where().find_all();
    tv.sort(0);

    CHECK(tv.size() == 3);
    CHECK(tv.get_bool(0, 0) == false);
    CHECK(tv.get_bool(0, 1) == true);
    CHECK(tv.get_bool(0, 2) == true);
}


TEST(Query_Sort_And_Requery_Typed1)
{
    TupleTableType ttt;

    ttt.add(1, "a"); // 0 *
    ttt.add(2, "a"); // 1
    ttt.add(3, "X"); // 2
    ttt.add(1, "a"); // 3 *
    ttt.add(2, "a"); // 4
    ttt.add(3, "X"); // 5
    ttt.add(9, "a"); // 6 *
    ttt.add(8, "a"); // 7 *
    ttt.add(7, "X"); // 8

    // tv.get_source_ndx()  = 0, 2, 3, 5, 6, 7, 8
    // Vals         = 1, 3, 1, 3, 9, 8, 7
    // result       = 3, 0, 5, 2, 8, 7, 6

    TupleTableType::Query q = ttt.where().first.not_equal(2);
    TupleTableType::View tv = q.find_all();
    tv.column().first.sort();

    CHECK(tv.size() == 7);
    CHECK(tv[0].first == 1);
    CHECK(tv[1].first == 1);
    CHECK(tv[2].first == 3);
    CHECK(tv[3].first == 3);
    CHECK(tv[4].first == 7);
    CHECK(tv[5].first == 8);
    CHECK(tv[6].first == 9);

    TupleTableType::Query q2 = ttt.where(&tv).second.not_equal("X");
    TupleTableType::View tv2 = q2.find_all();

    CHECK_EQUAL(4, tv2.size());
    CHECK_EQUAL(1, tv2[0].first);
    CHECK_EQUAL(1, tv2[1].first);
    CHECK_EQUAL(8, tv2[2].first); // 8, 9 (sort order) instead of 9, 8 (table order)
    CHECK_EQUAL(9, tv2[3].first);
}



TEST(Query_Sort_And_Requery_FindFirst)
{
    TwoIntTable ttt;

    ttt.add(1, 60); 
    ttt.add(2, 50); // **
    ttt.add(3, 40); // *
    ttt.add(1, 30); 
    ttt.add(2, 20); // **
    ttt.add(3, 10); // **

    TwoIntTable::Query q = ttt.where().first.greater(1);
    TwoIntTable::View tv = q.find_all();
    tv.column().second.sort();

    // 3, 2, 1, 3, 2, 1
    size_t t = ttt.where(&tv).first.equal(3).find();
    int64_t s = ttt.where(&tv).second.not_equal(40).first.sum();

    static_cast<void>(s);
    static_cast<void>(t);
}


TEST(Query_Sort_And_Requery_Untyped2)
{
    // New where(tableview) method
    Table table;
    table.add_column(type_Int, "first1");
    table.add_column(type_String, "second1");

    table.add_empty_row();
    table.set_int(0, 0, 1);
    table.set_string(1, 0, "a");

    table.add_empty_row();
    table.set_int(0, 1, 2);
    table.set_string(1, 1, "a");

    table.add_empty_row();
    table.set_int(0, 2, 3);
    table.set_string(1, 2, "X");

    table.add_empty_row();
    table.set_int(0, 3, 1);
    table.set_string(1, 3, "a");

    table.add_empty_row();
    table.set_int(0, 4, 2);
    table.set_string(1, 4, "a");

    table.add_empty_row();
    table.set_int(0, 5, 3);
    table.set_string(1, 5, "X");

    table.add_empty_row();
    table.set_int(0, 6, 9);
    table.set_string(1, 6, "a");

    table.add_empty_row();
    table.set_int(0, 7, 8);
    table.set_string(1, 7, "a");

    table.add_empty_row();
    table.set_int(0, 8, 7);
    table.set_string(1, 8, "X");

    // tv.get_source_ndx()  = 0, 2, 3, 5, 6, 7, 8
    // Vals         = 1, 3, 1, 3, 9, 8, 7
    // result       = 3, 0, 5, 2, 8, 7, 6

    Query q = table.where().not_equal(0, 2);
    TableView tv = q.find_all();
    tv.sort(0);

    CHECK(tv.size() == 7);

    CHECK(tv.get_int(0, 0) == 1);
    CHECK(tv.get_int(0, 1) == 1);
    CHECK(tv.get_int(0, 2) == 3);
    CHECK(tv.get_int(0, 3) == 3);
    CHECK(tv.get_int(0, 4) == 7);
    CHECK(tv.get_int(0, 5) == 8);
    CHECK(tv.get_int(0, 6) == 9);

    Query q2 = table.where(&tv).not_equal(1, "X");
    TableView tv2 = q2.find_all();

    CHECK_EQUAL(4, tv2.size());
    CHECK_EQUAL(1, tv2.get_int(0, 0));
    CHECK_EQUAL(1, tv2.get_int(0, 1));
    CHECK_EQUAL(8, tv2.get_int(0, 2)); // 8, 9 (sort order) instead of 9, 8 (table order)
    CHECK_EQUAL(9, tv2.get_int(0, 3));

    Query q3 = table.where(&tv2).not_equal(1, "X");
    TableView tv3 = q3.find_all();

    CHECK_EQUAL(4, tv3.size());
    CHECK_EQUAL(1, tv3.get_int(0, 0));
    CHECK_EQUAL(1, tv3.get_int(0, 1));
    CHECK_EQUAL(8, tv3.get_int(0, 2)); // 8, 9 (sort order) instead of 9, 8 (table order)
    CHECK_EQUAL(9, tv3.get_int(0, 3));

    // Test that remove() maintains order
    tv3.remove(0);
    Query q4 = table.where(&tv3).not_equal(1, "X");
    TableView tv4 = q4.find_all();

    CHECK_EQUAL(3, tv4.size());
    CHECK_EQUAL(1, tv4.get_int(0, 0));
    CHECK_EQUAL(8, tv4.get_int(0, 1)); // 8, 9 (sort order) instead of 9, 8 (table order)
    CHECK_EQUAL(9, tv4.get_int(0, 2));
}



TEST(Query_Sort_And_Requery_Untyped1)
{
    // More tests on new where(tv) query on tableviews
    Table table;
    table.add_column(type_Int, "first1");
    table.add_column(type_String, "second1");

    table.add_empty_row();
    table.set_int(0, 0, 1);
    table.set_string(1, 0, "a");

    table.add_empty_row();
    table.set_int(0, 1, 2);
    table.set_string(1, 1, "a");

    table.add_empty_row();
    table.set_int(0, 2, 3);
    table.set_string(1, 2, "X");

    table.add_empty_row();
    table.set_int(0, 3, 1);
    table.set_string(1, 3, "a");

    table.add_empty_row();
    table.set_int(0, 4, 2);
    table.set_string(1, 4, "a");

    table.add_empty_row();
    table.set_int(0, 5, 3);
    table.set_string(1, 5, "X");

    table.add_empty_row();
    table.set_int(0, 6, 9);
    table.set_string(1, 6, "a");

    table.add_empty_row();
    table.set_int(0, 7, 8);
    table.set_string(1, 7, "a");

    table.add_empty_row();
    table.set_int(0, 8, 7);
    table.set_string(1, 8, "X");


    // tv.get_source_ndx()  = 0, 2, 3, 5, 6, 7, 8
    // Vals         = 1, 3, 1, 3, 9, 8, 7
    // result       = 3, 0, 5, 2, 8, 7, 6

    Query q = table.where().not_equal(0, 2);
    TableView tv = q.find_all();
    tv.sort(0);

    CHECK(tv.size() == 7);

    CHECK(tv.get_int(0, 0) == 1);
    CHECK(tv.get_int(0, 1) == 1);
    CHECK(tv.get_int(0, 2) == 3);
    CHECK(tv.get_int(0, 3) == 3);
    CHECK(tv.get_int(0, 4) == 7);
    CHECK(tv.get_int(0, 5) == 8);
    CHECK(tv.get_int(0, 6) == 9);

    Query q2 = table.where(&tv).not_equal(1, "X");
    TableView tv2 = q2.find_all();

    CHECK_EQUAL(4, tv2.size());
    CHECK_EQUAL(1, tv2.get_int(0, 0));
    CHECK_EQUAL(1, tv2.get_int(0, 1));
    CHECK_EQUAL(8, tv2.get_int(0, 2)); // 8, 9 (sort order) instead of 9, 8 (table order)
    CHECK_EQUAL(9, tv2.get_int(0, 3));

    Query q3 = table.where(&tv2).not_equal(1, "X");
    TableView tv3 = q3.find_all();

    CHECK_EQUAL(4, tv3.size());

    CHECK_EQUAL(4, tv3.size());
    CHECK_EQUAL(1, tv3.get_int(0, 0));
    CHECK_EQUAL(1, tv3.get_int(0, 1));
    CHECK_EQUAL(8, tv3.get_int(0, 2)); // 8, 9 (sort order) instead of 9, 8 (table order)
    CHECK_EQUAL(9, tv3.get_int(0, 3));

    // Test remove() 
    tv3.remove(0);
    Query q4 = table.where(&tv3).not_equal(1, "X");
    TableView tv4 = q4.find_all();

    CHECK_EQUAL(3, tv4.size());
    CHECK_EQUAL(1, tv4.get_int(0, 0));
    CHECK_EQUAL(8, tv4.get_int(0, 1)); // 8, 9 (sort order) instead of 9, 8 (table order)
    CHECK_EQUAL(9, tv4.get_int(0, 2));
}


TEST(Query_Sort_And_Requery_Untyped_Monkey2)
{
    // New where(tableview) method
    for (int iter = 0; iter < 100; iter++) {
        size_t b;
        Table table;
        table.add_column(type_Int, "first1");
        table.add_column(type_Int, "second1");

        // Add random data to table
        for (size_t t = 0; t < 3 * TIGHTDB_MAX_LIST_SIZE; t++) {
            table.add_empty_row();
            int64_t val1 = rand() % 5;
            table.set_int(0, t, val1);
            int64_t val2 = rand() % 5;
            table.set_int(1, t, val2);
        }

        // Query and sort
        Query q = table.where().equal(1, 2);
        TableView tv = q.find_all();
        tv.sort(0);

        // Requery and keep original sort order
        Query q2 = table.where(&tv).not_equal(0, 3);
        TableView tv2 = q2.find_all();

        b = 0;
        // Test if sort order is the same as original
        for (size_t t = 0; t < tv2.size(); t++) {
            size_t a = tv2.get_source_ndx(t);
            while (a != tv.get_source_ndx(b)) {
                b++;
            }
        }

        // We cannot test remove() if query resulted in 0 items
        if (tv2.size() == 0)
            continue;

        size_t remove = rand() % tv2.size();
        static_cast<void>(remove);

        Query q3 = table.where(&tv2).not_equal(0, 2);
        TableView tv3 = q3.find_all();

        b = 0;
        // Test if sort order is the same as original
        for (size_t t = 0; t < tv3.size(); t++) {
            size_t a = tv3.get_source_ndx(t);
            while (a != tv2.get_source_ndx(b)) {
                b++;
                CHECK(b < tv2.size());
            }
        }

        // Now test combinations of sorted and non-sorted tableviews
        Query q4 = table.where().not_equal(0, 1);
        TableView tv4 = q4.find_all();

        Query q5 = table.where(&tv4).not_equal(0, 2);
        TableView tv5 = q5.find_all();

        for (size_t t = 0; t < tv5.size() - 1; t++) {
            CHECK(tv5.get_source_ndx(t) < tv5.get_source_ndx(t + 1));
        }

        // Test that tv5 is ordered the same way as tv4 (tv5 is subset of tv4)
        size_t foreignindex = 0;
        for (size_t t = 0; t < tv5.size(); t++) {
            size_t foreignindex2 = 0;
            while (tv4.get_source_ndx(foreignindex2) != tv5.get_source_ndx(t))
                foreignindex2++;

            CHECK(foreignindex2 >= foreignindex);
            foreignindex = foreignindex2;
        }

        // New test where both tableviews are sorted according to a column, and both sets are equal
        Query q6 = table.where().not_equal(0, 2);
        TableView tv6 = q6.find_all();

        Query q7 = table.where(&tv6).not_equal(0, 2);
        TableView tv7 = q7.find_all();

        // Test that tv7 is ordered the same way as tv6
        foreignindex = 0;
        for (size_t t = 0; t < tv5.size(); t++) {
            size_t foreignindex2 = 0;
            while (tv4.get_source_ndx(foreignindex2) != tv5.get_source_ndx(t))
                foreignindex2++;

            CHECK(foreignindex2 >= foreignindex);
            foreignindex = foreignindex2;
        }

        tv7.sort(1);
        tv6.sort(1);

        // Test that tv7 is ordered the same way as tv6
        foreignindex = 0;
        for (size_t t = 0; t < tv5.size(); t++) {
            size_t foreignindex2 = 0;
            while (tv4.get_source_ndx(foreignindex2) != tv5.get_source_ndx(t))
                foreignindex2++;

            CHECK(foreignindex2 >= foreignindex);
            foreignindex = foreignindex2;
        }
    }
}


TEST(Query_Threads)
{
    TupleTableType ttt;

    // Spread query search hits in an odd way to test more edge cases
    // (thread job size is THREAD_CHUNK_SIZE = 10)
    for (int i = 0; i < 30; i++) {
        for (int j = 0; j < 10; j++) {
            ttt.add(5, "a");
            ttt.add(j, "b");
            ttt.add(6, "c");
            ttt.add(6, "a");
            ttt.add(6, "b");
            ttt.add(6, "c");
            ttt.add(6, "a");
        }
    }
    TupleTableType::Query q1 = ttt.where().first.equal(2).second.equal("b");

    // Note, set THREAD_CHUNK_SIZE to 1.000.000 or more for performance
    //q1.set_threads(5);
    TupleTableType::View tv = q1.find_all();

    CHECK_EQUAL(30, tv.size());
    for (int i = 0; i < 30; i++) {
        const size_t expected = i*7*10 + 14 + 1;
        const size_t actual   = tv.get_source_ndx(i);
        CHECK_EQUAL(expected, actual);
    }
}


TEST(Query_LongString)
{
    TupleTableType ttt;

    // Spread query search hits in an odd way to test more edge cases
    // (thread job size is THREAD_CHUNK_SIZE = 10)
    for (int i = 0; i < 30; i++) {
        for (int j = 0; j < 10; j++) {
            ttt.add(5, "aaaaaaaaaaaaaaaaaa");
            ttt.add(j, "bbbbbbbbbbbbbbbbbb");
            ttt.add(6, "cccccccccccccccccc");
            ttt.add(6, "aaaaaaaaaaaaaaaaaa");
            ttt.add(6, "bbbbbbbbbbbbbbbbbb");
            ttt.add(6, "cccccccccccccccccc");
            ttt.add(6, "aaaaaaaaaaaaaaaaaa");
        }
    }
    TupleTableType::Query q1 = ttt.where().first.equal(2).second.equal("bbbbbbbbbbbbbbbbbb");

    // Note, set THREAD_CHUNK_SIZE to 1.000.000 or more for performance
    //q1.set_threads(5);
    TupleTableType::View tv = q1.find_all();

    CHECK_EQUAL(30, tv.size());
    for (int i = 0; i < 30; i++) {
        const size_t expected = i*7*10 + 14 + 1;
        const size_t actual   = tv.get_source_ndx(i);
        CHECK_EQUAL(expected, actual);
    }
}


TEST(Query_LongEnum)
{
    TupleTableType ttt;

    // Spread query search hits in an odd way to test more edge cases
    // (thread job size is THREAD_CHUNK_SIZE = 10)
    for (int i = 0; i < 30; i++) {
        for (int j = 0; j < 10; j++) {
            ttt.add(5, "aaaaaaaaaaaaaaaaaa");
            ttt.add(j, "bbbbbbbbbbbbbbbbbb");
            ttt.add(6, "cccccccccccccccccc");
            ttt.add(6, "aaaaaaaaaaaaaaaaaa");
            ttt.add(6, "bbbbbbbbbbbbbbbbbb");
            ttt.add(6, "cccccccccccccccccc");
            ttt.add(6, "aaaaaaaaaaaaaaaaaa");
        }
    }
    ttt.optimize();
    TupleTableType::Query q1 = ttt.where().first.equal(2).second.not_equal("aaaaaaaaaaaaaaaaaa");

    // Note, set THREAD_CHUNK_SIZE to 1.000.000 or more for performance
    //q1.set_threads(5);
    TupleTableType::View tv = q1.find_all();

    CHECK_EQUAL(30, tv.size());
    for (int i = 0; i < 30; i++) {
        const size_t expected = i*7*10 + 14 + 1;
        const size_t actual   = tv.get_source_ndx(i);
        CHECK_EQUAL(expected, actual);
    }
}

TEST(Query_BigString)
{
    TupleTableType ttt;
    ttt.add(1, "a");
    size_t res1 = ttt.where().second.equal("a").find();
    CHECK_EQUAL(0, res1);

    ttt.add(2, "40 chars  40 chars  40 chars  40 chars  ");
    size_t res2 = ttt.where().second.equal("40 chars  40 chars  40 chars  40 chars  ").find();
    CHECK_EQUAL(1, res2);

    ttt.add(1, "70 chars  70 chars  70 chars  70 chars  70 chars  70 chars  70 chars  ");
    size_t res3 = ttt.where().second.equal("70 chars  70 chars  70 chars  70 chars  70 chars  70 chars  70 chars  ").find();
    CHECK_EQUAL(2, res3);
}

TEST(Query_Simple2)
{
    TupleTableType ttt;

    ttt.add(1, "a");
    ttt.add(2, "a");
    ttt.add(3, "X");
    ttt.add(1, "a");
    ttt.add(2, "a");
    ttt.add(3, "X");
    ttt.add(1, "a");
    ttt.add(2, "a");
    ttt.add(3, "X");

    TupleTableType::Query q1 = ttt.where().first.equal(2);
    TupleTableType::View tv1 = q1.find_all();
    CHECK_EQUAL(3, tv1.size());
    CHECK_EQUAL(1, tv1.get_source_ndx(0));
    CHECK_EQUAL(4, tv1.get_source_ndx(1));
    CHECK_EQUAL(7, tv1.get_source_ndx(2));
}


TEST(Query_Limit)
{
    TupleTableType ttt;

    ttt.add(1, "a");
    ttt.add(2, "a"); //
    ttt.add(3, "X");
    ttt.add(1, "a");
    ttt.add(2, "a"); //
    ttt.add(3, "X");
    ttt.add(1, "a");
    ttt.add(2, "a"); //
    ttt.add(3, "X");
    ttt.add(1, "a");
    ttt.add(2, "a"); //
    ttt.add(3, "X");
    ttt.add(1, "a");
    ttt.add(2, "a"); //
    ttt.add(3, "X");

    TupleTableType::Query q1 = ttt.where().first.equal(2);

    TupleTableType::View tv1 = q1.find_all(0, size_t(-1), 2);
    CHECK_EQUAL(2, tv1.size());
    CHECK_EQUAL(1, tv1.get_source_ndx(0));
    CHECK_EQUAL(4, tv1.get_source_ndx(1));

    TupleTableType::View tv2 = q1.find_all(tv1.get_source_ndx(tv1.size() - 1) + 1, size_t(-1), 2);
    CHECK_EQUAL(2, tv2.size());
    CHECK_EQUAL(7, tv2.get_source_ndx(0));
    CHECK_EQUAL(10, tv2.get_source_ndx(1));

    TupleTableType::View tv3 = q1.find_all(tv2.get_source_ndx(tv2.size() - 1) + 1, size_t(-1), 2);
    CHECK_EQUAL(1, tv3.size());
    CHECK_EQUAL(13, tv3.get_source_ndx(0));


    TupleTableType::Query q2 = ttt.where();
    TupleTableType::View tv4 = q2.find_all(0, 5, 3);
    CHECK_EQUAL(3, tv4.size());

    TupleTableType::Query q3 = ttt.where();
    TupleTableType::View tv5 = q3.find_all(0, 3, 5);
    CHECK_EQUAL(3, tv5.size());
}


TEST(Query_FindNext)
{
    TupleTableType ttt;

    ttt.add(1, "a");
    ttt.add(2, "a");
    ttt.add(3, "X");
    ttt.add(4, "a");
    ttt.add(5, "a");
    ttt.add(6, "X");
    ttt.add(7, "X");

    TupleTableType::Query q1 = ttt.where().second.equal("X").first.greater(4);

    const size_t res1 = q1.find();
    const size_t res2 = q1.find(res1 + 1);
    const size_t res3 = q1.find(res2 + 1);

    CHECK_EQUAL(5, res1);
    CHECK_EQUAL(6, res2);
    CHECK_EQUAL(not_found, res3); // no more matches

    // Do same searches with new query every time
    const size_t res4 = ttt.where().second.equal("X").first.greater(4).find();
    const size_t res5 = ttt.where().second.equal("X").first.greater(4).find(res1 + 1);
    const size_t res6 = ttt.where().second.equal("X").first.greater(4).find(res2 + 1);

    CHECK_EQUAL(5, res4);
    CHECK_EQUAL(6, res5);
    CHECK_EQUAL(not_found, res6); // no more matches
}


TEST(Query_FindNextBackwards)
{
    TupleTableType ttt;

    // Create multiple leaves
    for(size_t i = 0; i < TIGHTDB_MAX_LIST_SIZE * 4; i++) {
        ttt.add(6, "X");
        ttt.add(7, "X");
    }

    TupleTableType::Query q = ttt.where().first.greater(4);

    // Check if leaf caching works correctly in the case you go backwards. 'res' result is not so important
    // in this test; this test tests if we assert errorneously. Next test (TestQueryFindRandom) is more exhaustive
    size_t res = q.find(TIGHTDB_MAX_LIST_SIZE * 2);
    CHECK_EQUAL(TIGHTDB_MAX_LIST_SIZE * 2, res);
    res = q.find(0);
    CHECK_EQUAL(0, res);
}


// Begin search at arbitrary positions for *same* query object (other tests in this test_query file test same thing,
// but for independent query objects) to test if leaf cacher works correctly (can go backwards, etc).
TEST(Query_FindRandom)
{
    Random random(random_int<unsigned long>()); // Seed from slow global generator

    TupleTableType ttt;
    int64_t search = TIGHTDB_MAX_LIST_SIZE / 2;
    size_t rows = TIGHTDB_MAX_LIST_SIZE * 20;

    // Create multiple leaves
    for(size_t i = 0; i < rows; i++) {
        // This value distribution makes us sometimes cross a leaf boundary, and sometimes not, with both having
        // a fair probability of happening
        ttt.add(random.draw_int_mod(TIGHTDB_MAX_LIST_SIZE), "X");
    }

    TupleTableType::Query q = ttt.where().first.equal(search);

    for(size_t t = 0; t < 100; t++) {
        size_t begin = random.draw_int_mod(rows);
        size_t res = q.find(begin);

        // Find correct match position manually in a for-loop
        size_t expected = not_found;
        for(size_t u = begin; u < rows; u++) {
            if(ttt.column().first[u] == search) {
                expected = u;
                break;
            }
        }

        // Compare .find() with manual for-loop-result
        CHECK_EQUAL(expected, res);
    }

}

TEST(Query_FindNext2)
{
    TupleTableType ttt;

    ttt.add(1, "a");
    ttt.add(2, "a");
    ttt.add(3, "X");
    ttt.add(4, "a");
    ttt.add(5, "a");
    ttt.add(6, "X");
    ttt.add(7, "X"); // match

    TupleTableType::Query q1 = ttt.where().second.equal("X").first.greater(4);

    const size_t res1 = q1.find(6);
    CHECK_EQUAL(6, res1);
}

TEST(Query_FindAll1)
{
    TupleTableType ttt;

    ttt.add(1, "a");
    ttt.add(2, "a");
    ttt.add(3, "X");
    ttt.add(4, "a");
    ttt.add(5, "a");
    ttt.add(6, "X");
    ttt.add(7, "X");

    TupleTableType::Query q1 = ttt.where().second.equal("a").first.greater(2).first.not_equal(4);
    TupleTableType::View tv1 = q1.find_all();
    CHECK_EQUAL(4, tv1.get_source_ndx(0));

    TupleTableType::Query q2 = ttt.where().second.equal("X").first.greater(4);
    TupleTableType::View tv2 = q2.find_all();
    CHECK_EQUAL(5, tv2.get_source_ndx(0));
    CHECK_EQUAL(6, tv2.get_source_ndx(1));

}

TEST(Query_FindAll2)
{
    TupleTableType ttt;

    ttt.add(1, "a");
    ttt.add(2, "a");
    ttt.add(3, "X");
    ttt.add(4, "a");
    ttt.add(5, "a");
    ttt.add(11, "X");
    ttt.add(0, "X");

    TupleTableType::Query q2 = ttt.where().second.not_equal("a").first.less(3);
    TupleTableType::View tv2 = q2.find_all();
    CHECK_EQUAL(6, tv2.get_source_ndx(0));
}

TEST(Query_FindAllBetween)
{
    TupleTableType ttt;

    ttt.add(1, "a");
    ttt.add(2, "a");
    ttt.add(3, "X");
    ttt.add(4, "a");
    ttt.add(5, "a");
    ttt.add(11, "X");
    ttt.add(3, "X");

    TupleTableType::Query q2 = ttt.where().first.between(3, 5);
    TupleTableType::View tv2 = q2.find_all();
    CHECK_EQUAL(2, tv2.get_source_ndx(0));
    CHECK_EQUAL(3, tv2.get_source_ndx(1));
    CHECK_EQUAL(4, tv2.get_source_ndx(2));
    CHECK_EQUAL(6, tv2.get_source_ndx(3));
}


TEST(Query_FindAllRange)
{
    TupleTableType ttt;

    ttt.add(5, "a");
    ttt.add(5, "a");
    ttt.add(5, "a");

    TupleTableType::Query q1 = ttt.where().second.equal("a").first.greater(2).first.not_equal(4);
    TupleTableType::View tv1 = q1.find_all(1, 2);
    CHECK_EQUAL(1, tv1.get_source_ndx(0));
}


TEST(Query_FindAllOr)
{
    TupleTableType ttt;

    ttt.add(1, "a");
    ttt.add(2, "a");
    ttt.add(3, "X");
    ttt.add(4, "a");
    ttt.add(5, "a");
    ttt.add(6, "a");
    ttt.add(7, "X");

    // first == 5 || second == X
    TupleTableType::Query q1 = ttt.where().first.equal(5).Or().second.equal("X");
    TupleTableType::View tv1 = q1.find_all();
    CHECK_EQUAL(3, tv1.size());
    CHECK_EQUAL(2, tv1.get_source_ndx(0));
    CHECK_EQUAL(4, tv1.get_source_ndx(1));
    CHECK_EQUAL(6, tv1.get_source_ndx(2));
}


TEST(Query_FindAllParens1)
{
    TupleTableType ttt;

    ttt.add(1, "a");
    ttt.add(2, "a");
    ttt.add(3, "X");
    ttt.add(3, "X");
    ttt.add(4, "a");
    ttt.add(5, "a");
    ttt.add(11, "X");

    // first > 3 && (second == X)
    TupleTableType::Query q1 = ttt.where().first.greater(3).group().second.equal("X").end_group();
    TupleTableType::View tv1 = q1.find_all();
    CHECK_EQUAL(1, tv1.size());
    CHECK_EQUAL(6, tv1.get_source_ndx(0));
}


TEST(Query_FindAllOrParan)
{
    TupleTableType ttt;

    ttt.add(1, "a");
    ttt.add(2, "a");
    ttt.add(3, "X"); //
    ttt.add(4, "a");
    ttt.add(5, "a"); //
    ttt.add(6, "a");
    ttt.add(7, "X"); //
    ttt.add(2, "X");

    // (first == 5 || second == X && first > 2)
    TupleTableType::Query q1 = ttt.where().group().first.equal(5).Or().second.equal("X").first.greater(2).end_group();
    TupleTableType::View tv1 = q1.find_all();
    CHECK_EQUAL(3, tv1.size());
    CHECK_EQUAL(2, tv1.get_source_ndx(0));
    CHECK_EQUAL(4, tv1.get_source_ndx(1));
    CHECK_EQUAL(6, tv1.get_source_ndx(2));
}


TEST(Query_FindAllOrNested0)
{
    TupleTableType ttt;

    ttt.add(1, "a");
    ttt.add(2, "a");
    ttt.add(3, "X");
    ttt.add(3, "X");
    ttt.add(4, "a");
    ttt.add(5, "a");
    ttt.add(11, "X");
    ttt.add(8, "Y");

    // first > 3 && (first == 5 || second == X)
    TupleTableType::Query q1 = ttt.where().first.greater(3).group().first.equal(5).Or().second.equal("X").end_group();
    TupleTableType::View tv1 = q1.find_all();
    CHECK_EQUAL(2, tv1.size());
    CHECK_EQUAL(5, tv1.get_source_ndx(0));
    CHECK_EQUAL(6, tv1.get_source_ndx(1));
}

TEST(Query_FindAllOrNested)
{
    TupleTableType ttt;

    ttt.add(1, "a");
    ttt.add(2, "a");
    ttt.add(3, "X");
    ttt.add(3, "X");
    ttt.add(4, "a");
    ttt.add(5, "a");
    ttt.add(11, "X");
    ttt.add(8, "Y");

    // first > 3 && (first == 5 || (second == X || second == Y))
    TupleTableType::Query q1 = ttt.where().first.greater(3).group().first.equal(5).Or().group().second.equal("X").Or().second.equal("Y").end_group().end_group();
    TupleTableType::View tv1 = q1.find_all();
    CHECK_EQUAL(5, tv1.get_source_ndx(0));
    CHECK_EQUAL(6, tv1.get_source_ndx(1));
    CHECK_EQUAL(7, tv1.get_source_ndx(2));
}

TEST(Query_FindAllOrPHP)
{
    TupleTableType ttt;

    ttt.add(1, "Joe");
    ttt.add(2, "Sara");
    ttt.add(3, "Jim");

    // (second == Jim || second == Joe) && first = 1
    TupleTableType::Query q1 = ttt.where().group().second.equal("Jim").Or().second.equal("Joe").end_group().first.equal(1);
    TupleTableType::View tv1 = q1.find_all();
    CHECK_EQUAL(0, tv1.get_source_ndx(0));
}

TEST(Query_FindAllOr2)
{
    TupleTableType ttt;

    ttt.add(1, "Joe");
    ttt.add(2, "Sara");
    ttt.add(3, "Jim");

    // (second == Jim || second == Joe) && first = 1
    TupleTableType::Query q1 = ttt.where().group().second.equal("Jim").Or().second.equal("Joe").end_group().first.equal(3);
    TupleTableType::View tv1 = q1.find_all();
    CHECK_EQUAL(2, tv1.get_source_ndx(0));
}





TEST(Query_FindAllParens2)
{
    TupleTableType ttt;

    ttt.add(1, "a");
    ttt.add(2, "a");
    ttt.add(3, "X");
    ttt.add(3, "X");
    ttt.add(4, "a");
    ttt.add(5, "a");
    ttt.add(11, "X");

    // ()((first > 3()) && (()))
    TupleTableType::Query q1 = ttt.where().group().end_group().group().group().first.greater(3).group().end_group().end_group().group().group().end_group().end_group().end_group();
    TupleTableType::View tv1 = q1.find_all();
    CHECK_EQUAL(3, tv1.size());
    CHECK_EQUAL(4, tv1.get_source_ndx(0));
    CHECK_EQUAL(5, tv1.get_source_ndx(1));
    CHECK_EQUAL(6, tv1.get_source_ndx(2));
}

TEST(Query_FindAllParens4)
{
    TupleTableType ttt;

    ttt.add(1, "a");
    ttt.add(2, "a");
    ttt.add(3, "X");
    ttt.add(3, "X");
    ttt.add(4, "a");
    ttt.add(5, "a");
    ttt.add(11, "X");

    // ()
    TupleTableType::Query q1 = ttt.where().group().end_group();
    TupleTableType::View tv1 = q1.find_all();
    CHECK_EQUAL(7, tv1.size());
}


TEST(Query_FindAllBool)
{
    BoolTupleTable btt;

    btt.add(1, true);
    btt.add(2, false);
    btt.add(3, true);
    btt.add(3, false);

    BoolTupleTable::Query q1 = btt.where().second.equal(true);
    BoolTupleTable::View tv1 = q1.find_all();
    CHECK_EQUAL(0, tv1.get_source_ndx(0));
    CHECK_EQUAL(2, tv1.get_source_ndx(1));

    BoolTupleTable::Query q2 = btt.where().second.equal(false);
    BoolTupleTable::View tv2 = q2.find_all();
    CHECK_EQUAL(1, tv2.get_source_ndx(0));
    CHECK_EQUAL(3, tv2.get_source_ndx(1));
}

TEST(Query_FindAllBegins)
{
    TupleTableType ttt;

    ttt.add(0, "fo");
    ttt.add(0, "foo");
    ttt.add(0, "foobar");

    TupleTableType::Query q1 = ttt.where().second.begins_with("foo");
    TupleTableType::View tv1 = q1.find_all();
    CHECK_EQUAL(2, tv1.size());
    CHECK_EQUAL(1, tv1.get_source_ndx(0));
    CHECK_EQUAL(2, tv1.get_source_ndx(1));
}

TEST(Query_FindAllEnds)
{

    TupleTableType ttt;

    ttt.add(0, "barfo");
    ttt.add(0, "barfoo");
    ttt.add(0, "barfoobar");

    TupleTableType::Query q1 = ttt.where().second.ends_with("foo");
    TupleTableType::View tv1 = q1.find_all();
    CHECK_EQUAL(1, tv1.size());
    CHECK_EQUAL(1, tv1.get_source_ndx(0));
}


TEST(Query_FindAllContains)
{
    TupleTableType ttt;

    ttt.add(0, "foo");
    ttt.add(0, "foobar");
    ttt.add(0, "barfoo");
    ttt.add(0, "barfoobaz");
    ttt.add(0, "fo");
    ttt.add(0, "fobar");
    ttt.add(0, "barfo");

    TupleTableType::Query q1 = ttt.where().second.contains("foo");
    TupleTableType::View tv1 = q1.find_all();
    CHECK_EQUAL(4, tv1.size());
    CHECK_EQUAL(0, tv1.get_source_ndx(0));
    CHECK_EQUAL(1, tv1.get_source_ndx(1));
    CHECK_EQUAL(2, tv1.get_source_ndx(2));
    CHECK_EQUAL(3, tv1.get_source_ndx(3));
}

TEST(Query_Binary)
{
    TupleTableTypeBin t;

    const char bin[64] = {
        6, 3, 9, 5, 9, 7, 6, 3, 2, 6, 0, 0, 5, 4, 2, 4,
        5, 7, 9, 5, 7, 1, 1, 2, 0, 8, 3, 8, 0, 9, 6, 8,
        4, 7, 3, 4, 9, 5, 2, 3, 6, 2, 7, 4, 0, 3, 7, 6,
        2, 3, 5, 9, 3, 1, 2, 1, 0, 5, 5, 2, 9, 4, 5, 9
    };

    const char bin_2[4] = { 6, 6, 6, 6 }; // Not occuring above

    t.add(0, BinaryData(bin +  0, 16));
    t.add(0, BinaryData(bin +  0, 32));
    t.add(0, BinaryData(bin +  0, 48));
    t.add(0, BinaryData(bin +  0, 64));
    t.add(0, BinaryData(bin + 16, 48));
    t.add(0, BinaryData(bin + 32, 32));
    t.add(0, BinaryData(bin + 48, 16));
    t.add(0, BinaryData(bin + 24, 16)); // The "odd ball"
    t.add(0, BinaryData(bin +  0, 32)); // Repeat an entry

    CHECK_EQUAL(0, t.where().second.equal(BinaryData(bin + 16, 16)).count());
    CHECK_EQUAL(1, t.where().second.equal(BinaryData(bin +  0, 16)).count());
    CHECK_EQUAL(1, t.where().second.equal(BinaryData(bin + 48, 16)).count());
    CHECK_EQUAL(2, t.where().second.equal(BinaryData(bin +  0, 32)).count());

    CHECK_EQUAL(9, t.where().second.not_equal(BinaryData(bin + 16, 16)).count());
    CHECK_EQUAL(8, t.where().second.not_equal(BinaryData(bin +  0, 16)).count());

    CHECK_EQUAL(0, t.where().second.begins_with(BinaryData(bin +  8, 16)).count());
    CHECK_EQUAL(1, t.where().second.begins_with(BinaryData(bin + 16, 16)).count());
    CHECK_EQUAL(4, t.where().second.begins_with(BinaryData(bin +  0, 32)).count());
    CHECK_EQUAL(5, t.where().second.begins_with(BinaryData(bin +  0, 16)).count());
    CHECK_EQUAL(1, t.where().second.begins_with(BinaryData(bin + 48, 16)).count());
    CHECK_EQUAL(9, t.where().second.begins_with(BinaryData(bin + 0,   0)).count());

    CHECK_EQUAL(0, t.where().second.ends_with(BinaryData(bin + 40, 16)).count());
    CHECK_EQUAL(1, t.where().second.ends_with(BinaryData(bin + 32, 16)).count());
    CHECK_EQUAL(3, t.where().second.ends_with(BinaryData(bin + 32, 32)).count());
    CHECK_EQUAL(4, t.where().second.ends_with(BinaryData(bin + 48, 16)).count());
    CHECK_EQUAL(1, t.where().second.ends_with(BinaryData(bin +  0, 16)).count());
    CHECK_EQUAL(9, t.where().second.ends_with(BinaryData(bin + 64,  0)).count());

    CHECK_EQUAL(0, t.where().second.contains(BinaryData(bin_2)).count());
    CHECK_EQUAL(5, t.where().second.contains(BinaryData(bin +  0, 16)).count());
    CHECK_EQUAL(5, t.where().second.contains(BinaryData(bin + 16, 16)).count());
    CHECK_EQUAL(4, t.where().second.contains(BinaryData(bin + 24, 16)).count());
    CHECK_EQUAL(4, t.where().second.contains(BinaryData(bin + 32, 16)).count());
    CHECK_EQUAL(9, t.where().second.contains(BinaryData(bin +  0,  0)).count());

    {
        TupleTableTypeBin::View tv = t.where().second.equal(BinaryData(bin + 0, 32)).find_all();
        if (tv.size() == 2) {
            CHECK_EQUAL(1, tv.get_source_ndx(0));
            CHECK_EQUAL(8, tv.get_source_ndx(1));
        }
        else CHECK(false);
    }

    {
        TupleTableTypeBin::View tv = t.where().second.contains(BinaryData(bin + 24, 16)).find_all();
        if (tv.size() == 4) {
            CHECK_EQUAL(2, tv.get_source_ndx(0));
            CHECK_EQUAL(3, tv.get_source_ndx(1));
            CHECK_EQUAL(4, tv.get_source_ndx(2));
            CHECK_EQUAL(7, tv.get_source_ndx(3));
        }
        else CHECK(false);
    }
}


TEST(Query_Enums)
{
    TupleTableType table;

    for (size_t i = 0; i < 5; ++i) {
        table.add(1, "abd");
        table.add(2, "eftg");
        table.add(5, "hijkl");
        table.add(8, "mnopqr");
        table.add(9, "stuvxyz");
    }

    table.optimize();

    TupleTableType::Query q1 = table.where().second.equal("eftg");
    TupleTableType::View tv1 = q1.find_all();

    CHECK_EQUAL(5, tv1.size());
    CHECK_EQUAL(1, tv1.get_source_ndx(0));
    CHECK_EQUAL(6, tv1.get_source_ndx(1));
    CHECK_EQUAL(11, tv1.get_source_ndx(2));
    CHECK_EQUAL(16, tv1.get_source_ndx(3));
    CHECK_EQUAL(21, tv1.get_source_ndx(4));
}


#define uY  "\x0CE\x0AB"              // greek capital letter upsilon with dialytika (U+03AB)
#define uYd "\x0CE\x0A5\x0CC\x088"    // decomposed form (Y followed by two dots)
#define uy  "\x0CF\x08B"              // greek small letter upsilon with dialytika (U+03AB)
#define uyd "\x0cf\x085\x0CC\x088"    // decomposed form (Y followed by two dots)

#define uA  "\x0c3\x085"         // danish capital A with ring above (as in BLAABAERGROED)
#define uAd "\x041\x0cc\x08a"    // decomposed form (A (41) followed by ring)
#define ua  "\x0c3\x0a5"         // danish lower case a with ring above (as in blaabaergroed)
#define uad "\x061\x0cc\x08a"    // decomposed form (a (41) followed by ring)

TEST(Query_CaseSensitivity)
{
    TupleTableType ttt;

    ttt.add(1, "BLAAbaergroed");
    ttt.add(1, "BLAAbaergroedandMORE");
    ttt.add(1, "BLAAbaergroed2");

    TupleTableType::Query q1 = ttt.where().second.equal("blaabaerGROED", false);
    TupleTableType::View tv1 = q1.find_all();
    CHECK_EQUAL(1, tv1.size());
    CHECK_EQUAL(0, tv1.get_source_ndx(0));
}

#if (defined(_WIN32) || defined(__WIN32__) || defined(_WIN64))

TEST(Query_Unicode2)
{
    TupleTableType ttt;

    ttt.add(1, uY);
    ttt.add(1, uYd);
    ttt.add(1, uy);
    ttt.add(1, uyd);

    TupleTableType::Query q1 = ttt.where().second.equal(uY, false);
    TupleTableType::View tv1 = q1.find_all();
    CHECK_EQUAL(2, tv1.size());
    CHECK_EQUAL(0, tv1.get_source_ndx(0));
    CHECK_EQUAL(2, tv1.get_source_ndx(1));

    TupleTableType::Query q2 = ttt.where().second.equal(uYd, false);
    TupleTableType::View tv2 = q2.find_all();
    CHECK_EQUAL(2, tv2.size());
    CHECK_EQUAL(1, tv2.get_source_ndx(0));
    CHECK_EQUAL(3, tv2.get_source_ndx(1));

    TupleTableType::Query q3 = ttt.where().second.equal(uYd, true);
    TupleTableType::View tv3 = q3.find_all();
    CHECK_EQUAL(1, tv3.size());
    CHECK_EQUAL(1, tv3.get_source_ndx(0));
}

TEST(Query_Unicode3)
{
    TupleTableType ttt;

    ttt.add(1, uA);
    ttt.add(1, uAd);
    ttt.add(1, ua);
    ttt.add(1, uad);

    TupleTableType::Query q1 = ttt.where().second.equal(uA, false);
    TupleTableType::View tv1 = q1.find_all();
    CHECK_EQUAL(2, tv1.size());
    CHECK_EQUAL(0, tv1.get_source_ndx(0));
    CHECK_EQUAL(2, tv1.get_source_ndx(1));

    TupleTableType::Query q2 = ttt.where().second.equal(ua, false);
    TupleTableType::View tv2 = q2.find_all();
    CHECK_EQUAL(2, tv2.size());
    CHECK_EQUAL(0, tv2.get_source_ndx(0));
    CHECK_EQUAL(2, tv2.get_source_ndx(1));


    TupleTableType::Query q3 = ttt.where().second.equal(uad, false);
    TupleTableType::View tv3 = q3.find_all();
    CHECK_EQUAL(2, tv3.size());
    CHECK_EQUAL(1, tv3.get_source_ndx(0));
    CHECK_EQUAL(3, tv3.get_source_ndx(1));

    TupleTableType::Query q4 = ttt.where().second.equal(uad, true);
    TupleTableType::View tv4 = q4.find_all();
    CHECK_EQUAL(1, tv4.size());
    CHECK_EQUAL(3, tv4.get_source_ndx(0));
}

#endif

TEST(Query_FindAllBeginsUnicode)
{
    TupleTableType ttt;

    ttt.add(0, uad "fo");
    ttt.add(0, uad "foo");
    ttt.add(0, uad "foobar");

    TupleTableType::Query q1 = ttt.where().second.begins_with(uad "foo");
    TupleTableType::View tv1 = q1.find_all();
    CHECK_EQUAL(2, tv1.size());
    CHECK_EQUAL(1, tv1.get_source_ndx(0));
    CHECK_EQUAL(2, tv1.get_source_ndx(1));
}


TEST(Query_FindAllEndsUnicode)
{
    TupleTableType ttt;

    ttt.add(0, "barfo");
    ttt.add(0, "barfoo" uad);
    ttt.add(0, "barfoobar");

    TupleTableType::Query q1 = ttt.where().second.ends_with("foo" uad);
    TupleTableType::View tv1 = q1.find_all();
    CHECK_EQUAL(1, tv1.size());
    CHECK_EQUAL(1, tv1.get_source_ndx(0));

    TupleTableType::Query q2 = ttt.where().second.ends_with("foo" uAd, false);
    TupleTableType::View tv2 = q2.find_all();
    CHECK_EQUAL(1, tv2.size());
    CHECK_EQUAL(1, tv2.get_source_ndx(0));
}


TEST(Query_FindAllContainsUnicode)
{
    TupleTableType ttt;

    ttt.add(0, uad "foo");
    ttt.add(0, uad "foobar");
    ttt.add(0, "bar" uad "foo");
    ttt.add(0, uad "bar" uad "foobaz");
    ttt.add(0, uad "fo");
    ttt.add(0, uad "fobar");
    ttt.add(0, uad "barfo");

    TupleTableType::Query q1 = ttt.where().second.contains(uad "foo");
    TupleTableType::View tv1 = q1.find_all();
    CHECK_EQUAL(4, tv1.size());
    CHECK_EQUAL(0, tv1.get_source_ndx(0));
    CHECK_EQUAL(1, tv1.get_source_ndx(1));
    CHECK_EQUAL(2, tv1.get_source_ndx(2));
    CHECK_EQUAL(3, tv1.get_source_ndx(3));

    TupleTableType::Query q2 = ttt.where().second.contains(uAd "foo", false);
    TupleTableType::View tv2 = q1.find_all();
    CHECK_EQUAL(4, tv2.size());
    CHECK_EQUAL(0, tv2.get_source_ndx(0));
    CHECK_EQUAL(1, tv2.get_source_ndx(1));
    CHECK_EQUAL(2, tv2.get_source_ndx(2));
    CHECK_EQUAL(3, tv2.get_source_ndx(3));
}

TEST(Query_SyntaxCheck)
{
    TupleTableType ttt;
    string s;

    ttt.add(1, "a");
    ttt.add(2, "a");
    ttt.add(3, "X");

    TupleTableType::Query q1 = ttt.where().first.equal(2).end_group();
    s = q1.validate();
    CHECK(s != "");

    TupleTableType::Query q2 = ttt.where().group().group().first.equal(2).end_group();
    s = q2.validate();
    CHECK(s != "");

    TupleTableType::Query q3 = ttt.where().first.equal(2).Or();
    s = q3.validate();
    CHECK(s != "");

    TupleTableType::Query q4 = ttt.where().Or().first.equal(2);
    s = q4.validate();
    CHECK(s != "");

    TupleTableType::Query q5 = ttt.where().first.equal(2);
    s = q5.validate();
    CHECK(s == "");

    TupleTableType::Query q6 = ttt.where().group().first.equal(2);
    s = q6.validate();
    CHECK(s != "");

// FIXME: Work is currently underway to fully support locale
// indenepdent case folding as defined by Unicode. Reenable this test
// when is becomes available.
/*
    TupleTableType::Query q7 = ttt.where().second.equal("\xa0", false);
#ifdef TIGHTDB_DEBUG
    s = q7.Verify();
    CHECK(s != "");
#endif
*/
}

TEST(Query_SubtableSyntaxCheck)
{
    Group group;
    TableRef table = group.get_table("test");
    string s;

    // Create specification with sub-table
    DescriptorRef subdesc;
    table->add_column(type_Int,    "first");
    table->add_column(type_String, "second");
    table->add_column(type_Table,  "third", &subdesc);
    subdesc->add_column(type_Int,    "sub_first");
    subdesc->add_column(type_String, "sub_second");

    // Main table
    table->insert_int(0, 0, 111);
    table->insert_string(1, 0, "this");
    table->insert_subtable(2, 0);
    table->insert_done();

    table->insert_int(0, 1, 222);
    table->insert_string(1, 1, "is");
    table->insert_subtable(2, 1);
    table->insert_done();

    table->insert_int(0, 2, 333);
    table->insert_string(1, 2, "a test");
    table->insert_subtable(2, 2);
    table->insert_done();

    table->insert_int(0, 3, 444);
    table->insert_string(1, 3, "of queries");
    table->insert_subtable(2, 3);
    table->insert_done();


    // Sub tables
    TableRef subtable = table->get_subtable(2, 0);
    subtable->insert_int(0, 0, 11);
    subtable->insert_string(1, 0, "a");
    subtable->insert_done();

    subtable = table->get_subtable(2, 1);
    subtable->insert_int(0, 0, 22);
    subtable->insert_string(1, 0, "b");
    subtable->insert_done();
    subtable->insert_int(0, 1, 33);
    subtable->insert_string(1, 1, "c");
    subtable->insert_done();

    subtable = table->get_subtable(2, 2);
    subtable->insert_int(0, 0, 44);
    subtable->insert_string(1, 0, "d");
    subtable->insert_done();

    subtable = table->get_subtable(2, 3);
    subtable->insert_int(0, 0, 55);
    subtable->insert_string(1, 0, "e");
    subtable->insert_done();

    Query q1 = table->where();
    q1.subtable(2);
    q1.greater(0, 50);
    s = q1.validate();
    CHECK(s != "");

    Query q2 = table->where();
    q2.subtable(2);
    q2.greater(0, 50);
    q2.end_subtable();
    s = q2.validate();
    CHECK(s == "");

    Query q3 = table->where();
    q3.greater(0, 50);
    q3.end_subtable();
    s = q3.validate();
    CHECK(s != "");
}

TEST(Query_TestTV)
{
    // This tableview(tv) method is deprecated! It requires tv to be sorted. Use where(&tv) instead.
    TupleTableType t;
    t.add(1, "a");
    t.add(2, "a");
    t.add(3, "c");

    TupleTableType::View v = t.where().first.greater(1).find_all();

    TupleTableType::Query q1 = t.where().tableview(v);
    CHECK_EQUAL(2, q1.count());

    TupleTableType::Query q3 = t.where().tableview(v).second.equal("a");
    CHECK_EQUAL(1, q3.count());

    TupleTableType::Query q4 = t.where().tableview(v).first.between(3, 6);
    CHECK_EQUAL(1, q4.count());
}

TEST(Query_TestTV_where)
{
    // When using .where(&tv), tv can have any order, and the resulting view will retain its order
    TupleTableType t;
    t.add(1, "a");
    t.add(2, "a");
    t.add(3, "c");

    TupleTableType::View v = t.where().first.greater(1).find_all();

    TupleTableType::Query q1 = t.where(&v);
    CHECK_EQUAL(2, q1.count());

    TupleTableType::Query q3 = t.where(&v).second.equal("a");
    CHECK_EQUAL(1, q3.count());

    TupleTableType::Query q4 = t.where(&v).first.between(3, 6);
    CHECK_EQUAL(1, q4.count());
}


TEST(Query_SumMinMaxAvg)
{
    TupleTableType t;
    t.add(1, "a");
    t.add(2, "b");
    t.add(3, "c");

    CHECK_EQUAL(6, t.where().first.sum());
    CHECK_EQUAL(1, t.where().first.minimum());
    CHECK_EQUAL(3, t.where().first.maximum());
    CHECK_EQUAL(2, t.where().first.average());

    size_t cnt;
    CHECK_EQUAL(0, t.where().first.sum(&cnt, 0, 0));
    CHECK_EQUAL(0, cnt);
    CHECK_EQUAL(0, t.where().first.sum(&cnt, 1, 1));
    CHECK_EQUAL(0, cnt);
    CHECK_EQUAL(0, t.where().first.sum(&cnt, 2, 2));
    CHECK_EQUAL(0, cnt);

    CHECK_EQUAL(1, t.where().first.sum(&cnt, 0, 1));
    CHECK_EQUAL(1, cnt);
    CHECK_EQUAL(2, t.where().first.sum(&cnt, 1, 2));
    CHECK_EQUAL(1, cnt);
    CHECK_EQUAL(3, t.where().first.sum(&cnt, 2, 3));
    CHECK_EQUAL(1, cnt);

    CHECK_EQUAL(3, t.where().first.sum(&cnt, 0, 2));
    CHECK_EQUAL(2, cnt);
    CHECK_EQUAL(5, t.where().first.sum(&cnt, 1, 3));
    CHECK_EQUAL(2, cnt);

    CHECK_EQUAL(6, t.where().first.sum(&cnt, 0, 3));
    CHECK_EQUAL(3, cnt);
    CHECK_EQUAL(6, t.where().first.sum(&cnt, 0, size_t(-1)));
    CHECK_EQUAL(3, cnt);
}

TEST(Query_SumMinMaxAvg_where)
{
    TupleTableType t;
    t.add(1, "a");
    t.add(2, "b");
    t.add(3, "c");

    TupleTableType::View v = t.where().find_all();

    CHECK_EQUAL(6, t.where(&v).first.sum());
    CHECK_EQUAL(1, t.where(&v).first.minimum());
    CHECK_EQUAL(3, t.where(&v).first.maximum());
    CHECK_EQUAL(2, t.where(&v).first.average());

    size_t cnt;
    CHECK_EQUAL(0, t.where(&v).first.sum(&cnt, 0, 0));
    CHECK_EQUAL(0, cnt);
    CHECK_EQUAL(0, t.where(&v).first.sum(&cnt, 1, 1));
    CHECK_EQUAL(0, cnt);
    CHECK_EQUAL(0, t.where(&v).first.sum(&cnt, 2, 2));
    CHECK_EQUAL(0, cnt);

    CHECK_EQUAL(1, t.where(&v).first.sum(&cnt, 0, 1));
    CHECK_EQUAL(1, cnt);
    CHECK_EQUAL(2, t.where(&v).first.sum(&cnt, 1, 2));
    CHECK_EQUAL(1, cnt);
    CHECK_EQUAL(3, t.where(&v).first.sum(&cnt, 2, 3));
    CHECK_EQUAL(1, cnt);

    CHECK_EQUAL(3, t.where(&v).first.sum(&cnt, 0, 2));
    CHECK_EQUAL(2, cnt);
    CHECK_EQUAL(5, t.where(&v).first.sum(&cnt, 1, 3));
    CHECK_EQUAL(2, cnt);

    CHECK_EQUAL(6, t.where(&v).first.sum(&cnt, 0, 3));
    CHECK_EQUAL(3, cnt);
    CHECK_EQUAL(6, t.where(&v).first.sum(&cnt, 0, size_t(-1)));
    CHECK_EQUAL(3, cnt);
}

TEST(Query_Avg)
{
    TupleTableType t;
    size_t cnt;
    t.add(10, "a");
    CHECK_EQUAL(10, t.where().first.average());
    t.add(30, "b");
    CHECK_EQUAL(20, t.where().first.average());

    CHECK_EQUAL(0, t.where().first.average(NULL, 0, 0));     // none
    CHECK_EQUAL(0, t.where().first.average(NULL, 1, 1));     // none
    CHECK_EQUAL(20,t.where().first.average(NULL, 0, 2));     // both
    CHECK_EQUAL(20,t.where().first.average(NULL, 0, -1));     // both

    CHECK_EQUAL(10,t.where().first.average(&cnt, 0, 1));     // first

    CHECK_EQUAL(30,t.where().first.sum(NULL, 1, 2));     // second
    CHECK_EQUAL(30,t.where().first.average(NULL, 1, 2));     // second
}

TEST(Query_Avg2)
{
    TupleTableType t;
    size_t cnt;

    t.add(10, "a");
    t.add(100, "b");
    t.add(20, "a");
    t.add(100, "b");
    t.add(100, "b");
    t.add(30, "a");
    TupleTableType::Query q = t.where().second.equal("a");
    CHECK_EQUAL(3, q.count());
    q.first.sum();

    CHECK_EQUAL(60, t.where().second.equal("a").first.sum());

    CHECK_EQUAL(0, t.where().second.equal("a").first.average(&cnt, 0, 0));
    CHECK_EQUAL(0, t.where().second.equal("a").first.average(&cnt, 1, 1));
    CHECK_EQUAL(0, t.where().second.equal("a").first.average(&cnt, 2, 2));
    CHECK_EQUAL(0, cnt);

    CHECK_EQUAL(10, t.where().second.equal("a").first.average(&cnt, 0, 1));
    CHECK_EQUAL(20, t.where().second.equal("a").first.average(&cnt, 1, 5));
    CHECK_EQUAL(30, t.where().second.equal("a").first.average(&cnt, 5, 6));
    CHECK_EQUAL(1, cnt);

    CHECK_EQUAL(15, t.where().second.equal("a").first.average(&cnt, 0, 3));
    CHECK_EQUAL(20, t.where().second.equal("a").first.average(&cnt, 2, 5));
    CHECK_EQUAL(1, cnt);

    CHECK_EQUAL(20, t.where().second.equal("a").first.average(&cnt));
    CHECK_EQUAL(3, cnt);
    CHECK_EQUAL(15, t.where().second.equal("a").first.average(&cnt, 0, 3));
    CHECK_EQUAL(2, cnt);
    CHECK_EQUAL(20, t.where().second.equal("a").first.average(&cnt, 0, size_t(-1)));
    CHECK_EQUAL(3, cnt);
}


TEST(Query_OfByOne)
{
    TupleTableType t;
    for (size_t i = 0; i < TIGHTDB_MAX_LIST_SIZE * 2; ++i) {
        t.add(1, "a");
    }

    // Top
    t[0].first = 0;
    size_t res = t.where().first.equal(0).find();
    CHECK_EQUAL(0, res);
    t[0].first = 1; // reset

    // Before split
    t[TIGHTDB_MAX_LIST_SIZE-1].first = 0;
    res = t.where().first.equal(0).find();
    CHECK_EQUAL(TIGHTDB_MAX_LIST_SIZE-1, res);
    t[TIGHTDB_MAX_LIST_SIZE-1].first = 1; // reset

    // After split
    t[TIGHTDB_MAX_LIST_SIZE].first = 0;
    res = t.where().first.equal(0).find();
    CHECK_EQUAL(TIGHTDB_MAX_LIST_SIZE, res);
    t[TIGHTDB_MAX_LIST_SIZE].first = 1; // reset

    // Before end
    const size_t last_pos = (TIGHTDB_MAX_LIST_SIZE*2)-1;
    t[last_pos].first = 0;
    res = t.where().first.equal(0).find();
    CHECK_EQUAL(last_pos, res);
}

TEST(Query_Const)
{
    TupleTableType t;
    t.add(10, "a");
    t.add(100, "b");
    t.add(20, "a");

    const TupleTableType& const_table = t;

    const size_t count = const_table.where().second.equal("a").count();
    CHECK_EQUAL(2, count);

    //TODO: Should not be possible
    const_table.where().second.equal("a").remove();
}

namespace {

TIGHTDB_TABLE_2(PhoneTable,
                type,   String,
                number, String)

TIGHTDB_TABLE_4(EmployeeTable,
                name,   String,
                age,    Int,
                hired,  Bool,
                phones, Subtable<PhoneTable>)

} // anonymous namespace

TEST(Query_SubtablesTyped)
{
    // Create table
    EmployeeTable employees;

    // Add initial rows
    employees.add("joe", 42, false, NULL);
    employees[0].phones->add("home", "324-323-3214");
    employees[0].phones->add("work", "321-564-8678");

    employees.add("jessica", 22, true, NULL);
    employees[1].phones->add("mobile", "434-426-4646");
    employees[1].phones->add("school", "345-543-5345");

    // Do a query
    EmployeeTable::Query q = employees.where().hired.equal(true);
    EmployeeTable::View view = q.find_all();

    // Verify result
    CHECK(view.size() == 1 && view[0].name == "jessica");
}


TEST(Query_AllTypesDynamicallyTyped)
{
    Table table;
    DescriptorRef sub1;
    table.add_column(type_Bool,     "boo");
    table.add_column(type_Int,      "int");
    table.add_column(type_Float,    "flt");
    table.add_column(type_Double,   "dbl");
    table.add_column(type_String,   "str");
    table.add_column(type_Binary,   "bin");
    table.add_column(type_DateTime, "dat");
    table.add_column(type_Table,    "tab", &sub1);
    table.add_column(type_Mixed,    "mix");
    sub1->add_column(type_Int,        "sub_int");
    sub1.reset();

    const char bin[4] = { 0, 1, 2, 3 };
    BinaryData bin1(bin, sizeof bin / 2);
    BinaryData bin2(bin, sizeof bin);
    time_t time_now = time(0);
    Mixed mix_int(int64_t(1));
    Mixed mix_subtab((Mixed::subtable_tag()));

    table.add_empty_row();
    table.set_bool    (0, 0, false);
    table.set_int     (1, 0, 54);
    table.set_float   (2, 0, 0.7f);
    table.set_double  (3, 0, 0.8);
    table.set_string  (4, 0, "foo");
    table.set_binary  (5, 0, bin1);
    table.set_datetime(6, 0, 0);
    table.set_mixed   (8, 0, mix_int);

    table.add_empty_row();
    table.set_bool    (0, 1, true);
    table.set_int     (1, 1, 506);
    table.set_float   (2, 1, 7.7f);
    table.set_double  (3, 1, 8.8);
    table.set_string  (4, 1, "banach");
    table.set_binary  (5, 1, bin2);
    table.set_datetime(6, 1, time_now);
    TableRef subtab = table.get_subtable(7, 1);
    subtab->add_empty_row();
    subtab->set_int(0, 0, 100);
    table.set_mixed  (8, 1, mix_subtab);

    CHECK_EQUAL(1, table.where().equal(0, false).count());
    CHECK_EQUAL(1, table.where().equal(1, int64_t(54)).count());
    CHECK_EQUAL(1, table.where().equal(2, 0.7f).count());
    CHECK_EQUAL(1, table.where().equal(3, 0.8).count());
    CHECK_EQUAL(1, table.where().equal(4, "foo").count());
    CHECK_EQUAL(1, table.where().equal(5, bin1).count());
    CHECK_EQUAL(1, table.where().equal_datetime(6, 0).count());
//    CHECK_EQUAL(1, table.where().equal(7, subtab).count());
//    CHECK_EQUAL(1, table.where().equal(8, mix_int).count());

    Query query = table.where().equal(0, false);

    CHECK_EQUAL(54, query.minimum_int(1));
    CHECK_EQUAL(54, query.maximum_int(1));
    CHECK_EQUAL(54, query.sum_int(1));
    CHECK_EQUAL(54, query.average_int(1));

    CHECK_EQUAL(0.7f, query.minimum_float(2));
    CHECK_EQUAL(0.7f, query.maximum_float(2));
    CHECK_EQUAL(0.7f, query.sum_float(2));
    CHECK_EQUAL(0.7f, query.average_float(2));

    CHECK_EQUAL(0.8, query.minimum_double(3));
    CHECK_EQUAL(0.8, query.maximum_double(3));
    CHECK_EQUAL(0.8, query.sum_double(3));
    CHECK_EQUAL(0.8, query.average_double(3));
}


namespace {
TIGHTDB_TABLE_1(TestQuerySub,
                age,  Int)

TIGHTDB_TABLE_9(TestQueryAllTypes,
                bool_col,   Bool,
                int_col,    Int,
                float_col,  Float,
                double_col, Double,
                string_col, String,
                binary_col, Binary,
                date_col,   DateTime,
                table_col,  Subtable<TestQuerySub>,
                mixed_col,  Mixed)
}

TEST(Query_AllTypesStaticallyTyped)
{
    TestQueryAllTypes table;

    const char bin[4] = { 0, 1, 2, 3 };
    BinaryData bin1(bin, sizeof bin / 2);
    BinaryData bin2(bin, sizeof bin);
    time_t time_now = time(0);
    TestQuerySub subtab;
    subtab.add(100);
    Mixed mix_int(int64_t(1));
    Mixed mix_subtab((Mixed::subtable_tag()));

    table.add(false,  54, 0.7f, 0.8, "foo",    bin1, 0,        0,       mix_int);
    table.add(true,  506, 7.7f, 8.8, "banach", bin2, time_now, &subtab, mix_subtab);

    CHECK_EQUAL(1, table.where().bool_col.equal(false).count());
    CHECK_EQUAL(1, table.where().int_col.equal(54).count());
    CHECK_EQUAL(1, table.where().float_col.equal(0.7f).count());
    CHECK_EQUAL(1, table.where().double_col.equal(0.8).count());
    CHECK_EQUAL(1, table.where().string_col.equal("foo").count());
    CHECK_EQUAL(1, table.where().binary_col.equal(bin1).count());
    CHECK_EQUAL(1, table.where().date_col.equal(0).count());
//    CHECK_EQUAL(1, table.where().table_col.equal(subtab).count());
//    CHECK_EQUAL(1, table.where().mixed_col.equal(mix_int).count());
// FIXME: It's not possible to construct a subtable query. .table_col.subtable() does not return an object with 'age':
//    CHECK_EQUAL(1, table.where().table_col.subtable().age.end_subtable().count());

    TestQueryAllTypes::Query query = table.where().bool_col.equal(false);

    CHECK_EQUAL(54, query.int_col.minimum());
    CHECK_EQUAL(54, query.int_col.maximum());
    CHECK_EQUAL(54, query.int_col.sum());
    CHECK_EQUAL(54, query.int_col.average());

    CHECK_EQUAL(0.7f, query.float_col.minimum());
    CHECK_EQUAL(0.7f, query.float_col.maximum());
    CHECK_EQUAL(0.7f, query.float_col.sum());
    CHECK_EQUAL(0.7f, query.float_col.average());

    CHECK_EQUAL(0.8, query.double_col.minimum());
    CHECK_EQUAL(0.8, query.double_col.maximum());
    CHECK_EQUAL(0.8, query.double_col.sum());
    CHECK_EQUAL(0.8, query.double_col.average());
}


TEST(Query_RefCounting)
{
    Table* t = LangBindHelper::new_table();
    t->add_column(type_Int, "myint");
    t->insert_int(0, 0, 12);
    t->insert_done();

    Query q = t->where();

    LangBindHelper::unbind_table_ref(t);

    // Now try to access Query and see that the Table is still alive
    TableView tv = q.find_all();
    CHECK_EQUAL(1, tv.size());
}

#endif // TEST_QUERY<|MERGE_RESOLUTION|>--- conflicted
+++ resolved
@@ -486,10 +486,6 @@
     delete first2;
 }
 
-<<<<<<< HEAD
-=======
-
->>>>>>> c56e5a43
 TEST(Query_NextGenSyntaxMonkey0)
 {
     // Intended to test eval() for columns in query_expression.hpp which fetch 8 values at a time. This test varies
@@ -1965,10 +1961,7 @@
     }
 }
 
-<<<<<<< HEAD
-
-=======
->>>>>>> c56e5a43
+
 
 TEST(Query_OnTableView)
 {
