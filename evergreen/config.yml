--- conflicted
+++ resolved
@@ -1860,8 +1860,23 @@
   tasks:
   - name: compile_test
 
-<<<<<<< HEAD
-=======
+- name: macos-array-compression
+  display_name: "MacOS 11 arm64 (Compress Arrays)"
+  run_on: macos-1100-arm64
+  expansions:
+    cmake_url: "https://s3.amazonaws.com/static.realm.io/evergreen-assets/cmake-3.26.3-macos-universal.tar.gz"
+    cmake_bindir: "./cmake_binaries/CMake.app/Contents/bin"
+    cmake_toolchain_file: "./tools/cmake/xcode.toolchain.cmake"
+    cmake_generator: Xcode
+    max_jobs: $(sysctl -n hw.logicalcpu)
+    xcode_developer_dir: /Applications/Xcode13.1.app/Contents/Developer
+    extra_flags: -DCMAKE_SYSTEM_NAME=Darwin -DCMAKE_OSX_ARCHITECTURES=arm64
+    compress: On
+    cmake_build_type: Debug
+    coveralls_flag_name: "macos-arm64"
+  tasks:
+  - name: compile_test
+
 - name: ubuntu-no-app-services
   display_name: "Ubuntu (AppServices Disabled)"
   run_on: ubuntu2204-arm64-large
@@ -1876,7 +1891,6 @@
   tasks:
   - name: compile_local_tests
 
->>>>>>> 8f1d4722
 - name: windows-64-vs2019
   display_name: "Windows x86_64 (VS 2019)"
   run_on: windows-vsCurrent-large
