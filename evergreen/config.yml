--- conflicted
+++ resolved
@@ -1988,7 +1988,6 @@
   - name: compile_test_coverage
   - name: finalize_coverage_data
 
-<<<<<<< HEAD
 - name: macos-array-compression
   display_name: "MacOS 14 arm64 (Compress Arrays)"
   run_on: macos-14-arm64
@@ -2002,7 +2001,9 @@
     extra_flags: -DCMAKE_SYSTEM_NAME=Darwin -DCMAKE_OSX_ARCHITECTURES=arm64
     compress: On
     cmake_build_type: Debug
-=======
+  tasks:
+  - name: compile_test
+
 - name: ubuntu-trace-logging
   display_name: "Ubuntu (Trace Logging Enabled)"
   run_on: ubuntu2204-arm64-large
@@ -2015,7 +2016,6 @@
     test_logging_level: all
     enable_ubsan: On
     verbose_test_output: true
->>>>>>> c2552e1d
   tasks:
   - name: compile_test
 
