# Evergreen CI config script for the Realm Core codebase
# Run types:
# * Pull Requests:
#   * add the "for_pull_requests" tag to the task to run for pull requests
# * Nightly Builds:
#   * Add the `"for_nightly_tests"` tag to the task for the "nightly_tests" alias to work
#   * Add the `allowed_requesters: [ "ad_hoc", "patch" ]` entry to the nightly task to only run for periodic tests
# * Commit Builds:
#   * All other tasks will be included in the set run when a PR is merged to master
# * To prevent a task from running at all, add the `"disabled"` tag so it will be skipped by the any of the test runs.

# Some tests take up to 4 hours to run, so give a very generous timeout project-wide, but generally try to complete tasks within 30 minutes.
exec_timeout_secs: 14400

functions:
  "fetch binaries":
    - command: shell.exec
      params:
        working_dir: realm-core
        shell: bash
        script: |-
          set -o errexit
          set -o pipefail
          set -o verbose

<<<<<<< HEAD
          if [[ -n "${cmake_url}" ]]; then
            if [[ "$OS" = "Windows_NT" ]]; then
              curl -LsSo cmake_binaries.zip ${cmake_url}
              unzip -q cmake_binaries.zip
            else
              mkdir cmake_binaries && cd cmake_binaries
              curl -LsS ${cmake_url} | tar -xz --strip-components=1
              cd ..
            fi
=======
          if [[ "$OS" = "Windows_NT" ]]; then
            curl -LsSo cmake_binaries.zip ${cmake_url}
            unzip -q cmake_binaries.zip
          elif [[ -n "${cmake_url|}" ]]; then
            mkdir cmake_binaries && cd cmake_binaries
            curl -LsS ${cmake_url} | tar -xz --strip-components=1
            cd ..
>>>>>>> 85c58470
          fi

          if [[ -n "${clang_url|}" ]]; then
            mkdir clang_binaries && cd clang_binaries
            curl -LsS "${clang_url}" -o clang_binaries.tar.xz
            computed_sum=$(shasum -a 256 -b clang_binaries.tar.xz | awk '{ print $1 }')
            if [[ $computed_sum != "${clang_sha256_sum}" ]]; then
              echo "sha256 checksum mismatch for \"${clang_url}\". got checksum $computed_sum"
              exit 1
            fi
            tar -xJf clang_binaries.tar.xz --strip-components=1
            rm clang_binaries.tar.xz
            cd ..
          fi

  "fetch source":
    - command: git.get_project
      params: {directory: realm-core}
    - command: shell.exec
      params:
        working_dir: realm-core
        script: |-
          set -o errexit
          git submodule update --init --recursive

  "compile":
    - command: shell.exec
      params:
        working_dir: realm-core
        shell: bash
        script: |-
          set -o errexit
          set -o pipefail
          set -o verbose

          if [ -d cmake_vars ]; then
              rm cmake_vars/*.txt
          fi
          export CMAKE_VARS_DIR=$(./evergreen/abspath.sh cmake_vars)
          source evergreen/cmake_vars_utils.sh
          if [ -n "${cmake_bindir|}" ]; then
            export CMAKE=$(./evergreen/abspath.sh ${cmake_bindir}/cmake)
          else
            export CMAKE="cmake"
          fi

          if [ -n "${xcode_developer_dir}" ]; then
              export DEVELOPER_DIR="${xcode_developer_dir}"
          fi

          if [ -n "${c_compiler}" ]; then
              [ -n "${cxx_compiler}" ] || (echo "C compiler defined as  but C++ compiler is undefined"; exit 1)
              set_cmake_var compiler_vars CMAKE_C_COMPILER PATH $(./evergreen/abspath.sh ${c_compiler})
              set_cmake_var compiler_vars CMAKE_CXX_COMPILER PATH $(./evergreen/abspath.sh ${cxx_compiler})
          fi

          if [ -z "${disable_tests_against_baas|}" ]; then
              scheme="http"
              set_cmake_var baas_vars REALM_ENABLE_AUTH_TESTS BOOL On
              if [ -n "${baas_admin_port|}" ]; then
                set_cmake_var baas_vars REALM_ADMIN_ENDPOINT STRING "$scheme://localhost:${baas_admin_port}"
              fi
          fi

          if [ -n "${enable_asan|}" ]; then
              set_cmake_var realm_vars REALM_ASAN BOOL On
          fi

          if [ -n "${enable_tsan|}" ]; then
              set_cmake_var realm_vars REALM_TSAN BOOL On
          fi

          if [ -n "${enable_ubsan|}" ]; then
              set_cmake_var realm_vars REALM_USAN BOOL On
          fi

          if [ -n "${enable_valgrind|}" ]; then
              set_cmake_var realm_vars REALM_VALGRIND BOOL On
              set_cmake_var realm_vars REALM_ENABLE_ALLOC_SET_ZERO BOOL On
          fi

          if [ -n "${enable_fuzzer|}" ]; then
              set_cmake_var realm_vars REALM_LIBFUZZER BOOL On
          fi

          if [ -z "${disable_sync|}" ]; then
              set_cmake_var realm_vars REALM_ENABLE_SYNC BOOL On
          fi

          if [ -n "${use_system_openssl|}" ]; then
              set_cmake_var realm_vars REALM_USE_SYSTEM_OPENSSL BOOL On
          fi

          if [ -n "${long_running_test_duration|}" ]; then
              set_cmake_var realm_vars REALM_TEST_DURATION STRING "${long_running_test_duration}"
          fi

          if [ -n "${disable_sync_multiplexing|}" ]; then
              set_cmake_var realm_vars REALM_SYNC_MULTIPLEXING BOOL Off
          fi

          if [ -n "${enable_llvm_coverage|}" ]; then
              set_cmake_var realm_vars REALM_LLVM_COVERAGE BOOL On
          fi

          set_cmake_var realm_vars REALM_BUILD_COMMANDLINE_TOOLS BOOL On
          set_cmake_var realm_vars REALM_ENABLE_ENCRYPTION BOOL On

          if [[ -n "${fetch_missing_dependencies|}" ]]; then
              set_cmake_var realm_vars REALM_FETCH_MISSING_DEPENDENCIES BOOL On
          fi

          if [[ -n "${cmake_toolchain_file|}" ]]; then
              set_cmake_var realm_vars CMAKE_TOOLCHAIN_FILE PATH "${cmake_toolchain_file}"
          fi

          set_cmake_var realm_vars REALM_TEST_LOGGING BOOL On
          set_cmake_var realm_vars REALM_TEST_LOGGING_LEVEL STRING "${test_logging_level|debug}"

          if [[ -n "${test_timeout_extra|}" ]]; then
              set_cmake_var realm_vars REALM_TEST_TIMEOUT_EXTRA STRING ${test_timeout_extra}
          fi

          GENERATOR="${cmake_generator}"
          if [ -z "${cmake_generator|}" ]; then
              GENERATOR="Ninja Multi-Config"
              set_cmake_var generator_vars CMAKE_MAKE_PROGRAM PATH "${ninja|ninja}"
          fi

          if [ -n "${cmake_generator_platform|}" ]; then
            set_cmake_var realm_vars CMAKE_GENERATOR_PLATFORM STRING "${cmake_generator_platform}"
          fi

          if [ -n "${curl_base|}" ]; then
              set_cmake_var curl_vars CURL_LIBRARY PATH "$(./evergreen/abspath.sh ${curl_base}/lib/libcurl.dll.a)"
              set_cmake_var curl_vars CURL_INCLUDE_DIR PATH "$(./evergreen/abspath.sh ${curl_base}/include)"
              set_cmake_var baas_vars REALM_CURL_CACERTS PATH "$(./evergreen/abspath.sh "${curl_base}/bin/curl-ca-bundle.crt")"
          fi

          set_cmake_var realm_vars REALM_NO_TESTS BOOL ${no_tests|Off}

          echo "Running cmake with these vars:"
          cat cmake_vars/*.txt | tee cmake_vars.txt
          echo

          $CMAKE \
            -B build \
            -C cmake_vars.txt ${extra_flags} \
            -G "$GENERATOR"

          if [[ -n "${target_to_build|}" ]]; then
              target="--target ${target_to_build|}"
          fi

<<<<<<< HEAD
          if [[ -n "${cmake_build_tool_options}" ]]; then
              target="$target -- ${cmake_build_tool_options}"
          fi

=======
>>>>>>> 85c58470
          $CMAKE \
              --build build \
              --config ${cmake_build_type|Debug} \
              -j ${max_jobs|$(grep -c proc /proc/cpuinfo)} \
              $target

  "run benchmark":
    - command: shell.exec
      params:
        working_dir: realm-core
        shell: bash
        script: |-
          set -o errexit

          if [[ -z "${benchmark_name}" ]]; then
              echo "No benchmark specified."
              exit 1
          fi

          export UNITTEST_THREADS=1

          BENCHMARK=$(./evergreen/abspath.sh ./build/test/benchmark-${benchmark_name}/${cmake_build_type|Debug}/realm-benchmark-${benchmark_name})
          echo "Going to run benchmark $BENCHMARK"

          [[ -d benchmark_results ]] && rm -rf benchmark_results
          mkdir benchmark_results
          cd benchmark_results

          $BENCHMARK "$(pwd)/"
    - command: perf.send
      params:
        file: './realm-core/benchmark_results/results.latest.json'

  "run tests":
    - command: expansions.update
      params:
        file: realm-core/dependencies.yml
    - command: shell.exec
      params:
        working_dir: realm-core
        shell: bash
        env:
          BAASAAS_API_KEY: "${baasaas_api_key}"
          BAASAAS_REF_SPEC: "${BAAS_VERSION}"
          BAASAAS_START_MODE: "githash"
        script: |-
          set -o errexit
          set -o verbose
<<<<<<< HEAD
          CTEST="$(./evergreen/abspath.sh ${cmake_bindir}/ctest)"
=======
          if [[ -n "${cmake_bindir|}" ]]; then
              CTEST=$(pwd)/${cmake_bindir}/ctest
          else
              CTEST=ctest
          fi
>>>>>>> 85c58470

          if [ -n "${xcode_developer_dir}" ]; then
              export DEVELOPER_DIR="${xcode_developer_dir}"
          fi

          if [[ -n "${curl_base}" ]]; then
              export PATH="${curl_base}/bin":$PATH
          fi

          # NOTE: These two values will be ANDed together for matching tests
          TEST_FLAGS=
          if [[ -n "${test_label}" ]]; then
              TEST_FLAGS="-L ${test_label} "
          fi
          if [[ -n "${test_filter}" ]]; then
              TEST_FLAGS+="-R ${test_filter} "
          fi

          if [[ -n "${verbose_test_output}" ]]; then
              TEST_FLAGS="$TEST_FLAGS -VV"
              export UNITTEST_THREADS=1
              export UNITTEST_LOG_LEVEL="${test_logging_level|debug}"
          else
              TEST_FLAGS="$TEST_FLAGS -V"
          fi

          TEST_FLAGS="--no-tests=error $TEST_FLAGS ${test_flags|}"

          if [[ -n "${disable_tests_against_baas|}" ]]; then
              unset BAASAAS_API_KEY
              unset BAASAAS_REF_SPEC
              unset BAASAAS_START_MODE
          fi

          if [[ -n "${c_compiler}" && "$(basename ${c_compiler})" = "clang" && -f "$(dirname ${c_compiler})/llvm-symbolizer" ]]; then
              LLVM_SYMBOLIZER="$(dirname ${c_compiler})/llvm-symbolizer"
              export ASAN_SYMBOLIZER_PATH="$(./evergreen/abspath.sh $LLVM_SYMBOLIZER)"
              export TSAN_OPTIONS="external_symbolizer_path=$(./evergreen/abspath.sh $LLVM_SYMBOLIZER)"
          fi
          if [[ -n "${enable_llvm_coverage}" ]]; then
              if [[ -z "${test_executable_name}" ]]; then
                echo "Missing executable name"
                exit 1
              fi
              [[ -d coverage_data ]] || mkdir coverage_data
              [[ -d coverage_binaries ]] || mkdir coverage_binaries
              export LLVM_PROFILE_FILE="$(pwd)/coverage_data/${task_name}-%p.profraw"
              EXECUTABLE_FILE="$(find build -name "${test_executable_name}" -type f)"
              EXECUTABLE_PATH="$(./evergreen/abspath.sh "$EXECUTABLE_FILE")"
              if [[ -z "$EXECUTABLE_PATH" || ! -f "$EXECUTABLE_PATH" ]]; then
                echo "Invalid executable path $EXECUTABLE_PATH"
                exit 1
              fi
              # The sym link may have been created by a previous task run
              if [[ ! -f "coverage_binaries/${test_executable_name}" ]]; then
                ln -s "$EXECUTABLE_PATH" "coverage_binaries/${test_executable_name}"
              fi
          fi

          # on later MacOS's the system curl is built against an old version of openssl that
          # can't talk to baasaas over TLS.
          if [[ "$(uname -s)" = "Darwin" ]]; then
            export CURL_SSL_BACKEND=Secure-Transport
          fi

          export UNITTEST_EVERGREEN_TEST_RESULTS="$(./evergreen/abspath.sh ${task_name}_results.json)"
          if [[ -n "$UNITTEST_EVERGREEN_TEST_RESULTS" && -f "$UNITTEST_EVERGREEN_TEST_RESULTS" ]]; then
              rm "$UNITTEST_EVERGREEN_TEST_RESULTS"
          fi
          export UNITTEST_PROGRESS=1

          if [[ -n "${run_with_encryption}" ]]; then
              export UNITTEST_ENCRYPT_ALL=1
          fi
          export TSAN_OPTIONS="suppressions=$(pwd)/test/tsan.suppress history_size=4 $TSAN_OPTIONS"
          export UBSAN_OPTIONS="print_stacktrace=1"

          cd build
          if ! $CTEST -C ${cmake_build_type|Debug} $TEST_FLAGS; then
            BAAS_PID=$(pgrep baas_server)
            if [[ -n "$BAAS_PID" ]]; then
              echo "Dumping baas to log file"
              kill -3 $BAAS_PID
              sleep 15
            fi
            exit 1
          fi

  "upload test results":
  - command: attach.results
    params:
      file_location: realm-core/${task_name}_results.json

  "upload baas artifacts":
  - command: shell.exec
    params:
      working_dir: realm-core
      shell: bash
      script: |-
        set -o errexit
        set -o pipefail
        set -o verbose

        if [[ -n "${disable_tests_against_baas|}" ]]; then
          exit 0
        fi

        # Copy the baas_server log from the remote baas host if it exists
        if [[ ! -f baas_host.yml || ! -f .baas_ssh_key ]]; then
          echo "Skipping - no remote baas host or remote baas host definitions not found"
          exit 0
        fi

        BAAS_HOST_NAME=$(tr -d '"[]{}' < baas_host.yml | cut -d , -f 1 | awk -F : '{print $2}')
        export BAAS_HOST_NAME

        ssh_user="$(printf "ubuntu@%s" "$BAAS_HOST_NAME")"
        ssh_options="-o ForwardAgent=yes -o IdentitiesOnly=yes -o StrictHostKeyChecking=no -o ConnectTimeout=60 -i .baas_ssh_key"

        # Copy the baas_server.log, mongod.log and (optionally) baas_proxy.log files from the remote baas host
        REMOTE_PATH=/data/baas-remote
        REMOTE_BAAS_PATH="$REMOTE_PATH/baas-work-dir"
        REMOTE_BAAS_DB_PATH="$REMOTE_BAAS_PATH/mongodb-dbpath"
        REMOTE_PROXY_PATH="$REMOTE_PATH/baas-proxy-dir"

        LOCAL_BAAS_PATH=./baas-work-dir
        LOCAL_BAAS_DB_PATH="$LOCAL_BAAS_PATH/mongodb-dbpath"
        LOCAL_PROXY_PATH=./baas-proxy-dir

        mkdir -p "$LOCAL_BAAS_PATH/"
        mkdir -p "$LOCAL_BAAS_DB_PATH/"
        mkdir -p "$LOCAL_PROXY_PATH/"
        scp $ssh_options $ssh_user:"$REMOTE_BAAS_PATH/baas_server.log" "$LOCAL_BAAS_PATH/baas_server.log" || true
        scp $ssh_options $ssh_user:"$REMOTE_BAAS_DB_PATH/mongod.log" "$LOCAL_BAAS_DB_PATH/mongod.log" || true
        scp $ssh_options $ssh_user:"$REMOTE_PROXY_PATH/baas_proxy.log" "$LOCAL_PROXY_PATH/baas_proxy.log" || true

  - command: s3.put
    params:
      aws_key: '${artifacts_aws_access_key}'
      aws_secret: '${artifacts_aws_secret_key}'
      local_file: 'realm-core/baas-work-dir/baas_server.log'
      remote_file: 'realm-core-stable/${branch_name}/${task_id}/${execution}/baas_server.log'
      bucket: mciuploads
      permissions: public-read
      content_type: text/plain
      display_name: baas server logs
      optional: true
  - command: s3.put
    params:
      aws_key: '${artifacts_aws_access_key}'
      aws_secret: '${artifacts_aws_secret_key}'
      local_file: 'realm-core/install_baas_output.log'
      remote_file: 'realm-core-stable/${branch_name}/${task_id}/${execution}/install_baas_output.log'
      bucket: mciuploads
      permissions: public-read
      content_type: text/plain
      display_name: install baas output
      optional: true
  - command: s3.put
    params:
      aws_key: '${artifacts_aws_access_key}'
      aws_secret: '${artifacts_aws_secret_key}'
      local_file: 'realm-core/baas-work-dir/mongodb-dbpath/mongod.log'
      remote_file: 'realm-core-stable/${branch_name}/${task_id}/${execution}/mongod.log'
      bucket: mciuploads
      permissions: public-read
      content_type: text/plain
      display_name: mongod logs
      optional: true
  - command: s3.put
    params:
      aws_key: '${artifacts_aws_access_key}'
      aws_secret: '${artifacts_aws_secret_key}'
      local_file: 'realm-core/baas-proxy-dir/baas_proxy.log'
      remote_file: 'realm-core-stable/${branch_name}/${task_id}/${execution}/baas_proxy.log'
      bucket: mciuploads
      permissions: public-read
      content_type: text/plain
      display_name: baas proxy logs
      optional: true

  "upload fuzzer results":
  - command: shell.exec
    params:
      working_dir: realm-core/build/test/realm-fuzzer
      script: |-
        if ls crash-*> /dev/null 2>&1; then
          echo "Found crash file"
          mv crash-* realm-fuzzer-crash.txt
        fi

  - command: s3.put
    params:
      working_dir: realm-core/build/test/realm-fuzzer
      aws_key: '${artifacts_aws_access_key}'
      aws_secret: '${artifacts_aws_secret_key}'
      local_file: 'realm-core/build/test/realm-fuzzer/realm-fuzzer-crash.txt'
      remote_file: '${project}/${branch_name}/${task_id}/${execution}/realm-fuzzer-crash.txt'
      bucket: mciuploads
      permissions: public-read
      content_type: text/plain
      display_name: Fuzzer crash report
      optional: true

  - command: shell.exec
    params:
      working_dir: realm-core/build/test/realm-fuzzer
      script: |-
        rm realm-fuzzer-crash.txt

  "run hang analyzer":
  - command: shell.exec
    params:
      shell: bash
      script: |-
        set -o errexit
        set -o pipefail
        set -o verbose

        if [[ -n "${disable_tests_against_baas|}" ]]; then
          exit 0
        fi

        # Kill the local baas server process, if it exists
        BAAS_PID=$(pgrep baas_server)
        if [[ -n "$BAAS_PID" ]]; then
          echo "Terminating local baas server..."
          kill -3 $BAAS_PID
          exit 0
        fi

        if [[ ! -f baas_host.yml || ! -f .baas_ssh_key ]]; then
          echo "No remote baas host or remote baas host definitions not found"
          exit 0
        fi

        BAAS_HOST_NAME=$(tr -d '"[]{}' < baas_host.yml | cut -d , -f 1 | awk -F : '{print $2}')
        export BAAS_HOST_NAME

        ssh_user="$(printf "ubuntu@%s" "$BAAS_HOST_NAME")"
        ssh_options="-o ForwardAgent=yes -o IdentitiesOnly=yes -o StrictHostKeyChecking=no -o ConnectTimeout=60 -i .baas_ssh_key"

        # Kill the remote baas server process, if the definition files exist
        echo "Terminating baas server on remote host..."
        ssh $ssh_options $ssh_user "pkill -3 baas_server"

  - command: shell.exec
    params:
      shell: bash
      script: |-
        set -o errexit
        set -o verbose

        TOP_DIR=$(pwd)/realm-core
        HANG_ANALYZER_PATH=$TOP_DIR/evergreen/hang_analyzer
        REQUIREMENTS_PATH=$HANG_ANALYZER_PATH/requirements.txt

        if [[ ! -d $TOP_DIR || ! -d $REQUIREMENTS_PATH ]]; then
          echo "No source directory exists. Not running hang analyzer"
          exit 1
        fi

        mkdir realm-core/hang_analyzer_workdir; cd realm-core/hang_analyzer_workdir
        ${python3|python3} -m venv venv

        # venv creates its Scripts/activate file with CLRF endings, which
        # cygwin bash does not like. dos2unix it
        # (See https://bugs.python.org/issue32451)
        if [ "Windows_NT" = "$OS" ]; then
          dos2unix "venv/Scripts/activate"
        fi

        export VIRTUAL_ENV_DISABLE_PROMPT=yes

        if [ "Windows_NT" = "$OS" ]; then
          # Need to quote the path on Windows to preserve the separator.
          . "venv/Scripts/activate" 2> /tmp/activate_error.log
        else
          . venv/bin/activate 2> /tmp/activate_error.log
        fi
        if [ $? -ne 0 ]; then
          echo "Failed to activate virtualenv: $(cat /tmp/activate_error.log)"
          exit 1
        fi
        python=python

        echo "python set to $(which $python)"

        echo "Upgrading pip to 21.0.1"

        # ref: https://github.com/grpc/grpc/issues/25082#issuecomment-778392661
        if [ "$(uname -m)" = "arm64" ] && [ "$(uname)" == "Darwin" ]; then
          export GRPC_PYTHON_BUILD_SYSTEM_OPENSSL=1
          export GRPC_PYTHON_BUILD_SYSTEM_ZLIB=1
        fi

        python -m pip --disable-pip-version-check install "pip==21.0.1" "wheel==0.37.0" || exit 1

        if [ "Windows_NT" = "$OS" ]; then
          REQUIREMENTS_PATH=$(cygpath -w $REQUIREMENTS_PATH)
        fi

        python -m pip install -r $REQUIREMENTS_PATH || exit 1

        echo "Going to run hang analyzer"

        if [ "Windows_NT" = "$OS" ]; then
          HANG_ANALYZER_PATH=$(cygpath -w $HANG_ANALYZER_PATH)
        fi

        python $HANG_ANALYZER_PATH

  "launch remote baas":
  - command: host.create
    params:
      provider: ec2
      distro: ubuntu2004-medium
  - command: host.list
    params:
      num_hosts: 1
      path: realm-core/baas_host.yml
      timeout_seconds: 600
      wait: true
  - command: shell.exec
    params:
      working_dir: realm-core
      shell: bash
      # Do NOT use verbose for this script since it would reveal the values of secrets
      script: |-
        set -o errexit
        set -o pipefail

        if [[ -n "${disable_tests_against_baas|}" ]]; then
          echo "Should not be using remote baas if the tests are not being used"
          exit 0
        fi

        # Save the remote host ssh key and details to files
        echo "${__project_aws_ssh_key_value}" > .baas_ssh_key
        chmod 600 .baas_ssh_key

        BAAS_HOST_NAME=$(tr -d '"[]{}' < baas_host.yml | cut -d , -f 1 | awk -F : '{print $2}')

        # Github SSH host key updated 06/26/2023
        # Use 'github_known_hosts' expansion for GITHUB_KNOWN_HOSTS below once EVG-20410 has been implemented
        cat >baas_host_vars.sh <<EOF
        export AWS_ACCESS_KEY_ID="${baas_secrets_aws_access_key}"
        export AWS_SECRET_ACCESS_KEY="${baas_secrets_aws_secret_key}"
        export BAAS_HOST_NAME="$BAAS_HOST_NAME"
        export GITHUB_KNOWN_HOSTS="github.com ssh-rsa AAAAB3NzaC1yc2EAAAADAQABAAABgQCj7ndNxQowgcQnjshcLrqPEiiphnt+VTTvDP6mHBL9j1aNUkY4Ue1gvwnGLVlOhGeYrnZaMgRK6+PKCUXaDbC7qtbW8gIkhL7aGCsOr/C56SJMy/BCZfxd1nWzAOxSDPgVsmerOBYfNqltV9/hWCqBywINIR+5dIg6JTJ72pcEpEjcYgXkE2YEFXV1JHnsKgbLWNlhScqb2UmyRkQyytRLtL+38TGxkxCflmO+5Z8CSSNY7GidjMIZ7Q4zMjA2n1nGrlTDkzwDCsw+wqFPGQA179cnfGWOWRVruj16z6XyvxvjJwbz0wQZ75XK5tKSb7FNyeIEs4TT4jk+S4dhPeAUC5y+bDYirYgM4GC7uEnztnZyaVWQ7B381AK4Qdrwt51ZqExKbQpTUNn+EjqoTwvqNj4kqx5QUCI0ThS/YkOxJCXmPUWZbhjpCg56i+2aB6CmK2JGhn57K5mj0MNdBXA4/WnwH6XoPWJzK5Nyu2zB3nAZp+S5hpQs+p1vN1/wsjk="
        EOF

        chmod 700 baas_host_vars.sh
        echo "baas remote host created: $BAAS_HOST_NAME"

  - command: shell.exec
    params:
      working_dir: realm-core
      shell: bash
      background: true
      script: |-
        set -o errexit
        set -o pipefail
        set -o verbose

        if [[ -n "${disable_tests_against_baas|}" ]]; then
          exit 0
        fi

        BAAS_USER=ubuntu

        OPT_BAAS_BRANCH=
        OPT_BAAS_PROXY=
        OPT_BAAS_DIRECT=

        if [ -n "${baas_branch}" ]; then
            OPT_BAAS_BRANCH="-b ${baas_branch}"
        fi
        if [ -n "${baas_proxy}" ]; then
            OPT_BAAS_PROXY="-t"
            if [ -n "${baas_admin_port}" ]; then
                OPT_BAAS_DIRECT="-d ${baas_admin_port}"
            fi
        fi

        # Run the setup_baas_host_local.sh script to configure and run baas on the remote host
        # Add -v to this command for verbose script logging
        ./evergreen/setup_baas_host_local.sh -w ./baas-work-dir -u $BAAS_USER $OPT_BAAS_BRANCH $OPT_BAAS_PROXY \
            $OPT_BAAS_DIRECT -i ./.baas_ssh_key ./baas_host_vars.sh 2>&1 | tee install_baas_output.log

  "wait for baas to start":
  - command: shell.exec
    params:
      working_dir: realm-core
      shell: bash
      script: |-
        set -o errexit
        set -o verbose

        if [[ -n "${disable_tests_against_baas|}" ]]; then
          exit 0
        fi

        # Don't print out the tail of the log file
        ./evergreen/wait_for_baas.sh -s -w ./baas-work-dir -l ""

        echo "Baas is started!"

  "wait for remote baas to start":
  - command: shell.exec
    params:
      working_dir: realm-core
      shell: bash
      script: |-
        set -o errexit
        set -o verbose

        if [[ -n "${disable_tests_against_baas|}" ]]; then
          exit 0
        fi

        # Don't print out the tail of the log file
        ./evergreen/wait_for_remote_baas.sh -i ./.baas_ssh_key ./baas_host_vars.sh  ./.baas_ssh_key

        echo "Baas is started!"

  "setup proxy parameters":
  - command: shell.exec
    params:
      working_dir: realm-core
      shell: bash
      script: |-
        set -o errexit
        set -o pipefail
        set -o verbose

        if [[ -n "${disable_tests_against_baas|}" ]]; then
          echo "Error: Baas is disabled for network tests"
          exit 1
        fi

        if [[ -z "${proxy_toxics_file|}" ]]; then
          echo "Error: Baas proxy toxics config file was not provided"
          exit 1
        fi

        if [[ -n "${proxy_toxics_randoms|}" ]]; then
          PROXY_RANDOMS="-r ${proxy_toxics_randoms}"
        fi

        # Configure the toxics for the baas proxy
        evergreen/configure_baas_proxy.sh $PROXY_RANDOMS "${proxy_toxics_file}"
        # Display the list of configured toxics
        curl --silent http://localhost:8474/proxies/baas_proxy/toxics

  "check branch state":
  - command: shell.exec
    type: setup
    params:
      working_dir: realm-core
      shell: bash
      script: |-
        set -o errexit
        set -o pipefail
        set -o verbose

        if [[ -n "${disable_tests_against_baas|}" ]]; then
          exit 0
        fi

        # Fail the test if local/evergreen object store tests are defined and this is not a patch build
        if [[ -f "build/objstore-tests.do-not-commit" ]]; then
            if [[ -z "${is_patch}" ]]; then
              echo "ERROR: Found custom object store tests for non-patch build"
              echo "- Revert test/object-store/objstore-tests.do-not-commit and recommit"
              exit 1
            else
              echo "WARNING: Custom object store tests are configured for this patch build"
              echo "- Revert test/object-store/objstore-tests.do-not-commit before merging PR"
            fi
        fi

timeout:
  - func: "run hang analyzer"

tasks:
- name: compile
  exec_timeout_secs: 1800
  tags: [ "for_pull_requests" ]
  commands:
  - func: "compile"

- name: package
  exec_timeout_secs: 1800
  commands:
  - func: "compile"
  - command: shell.exec
    params:
      working_dir: realm-core
      script: |-
        set -o errexit
<<<<<<< HEAD
        CPACK="$(./evergreen/abspath.sh ${cmake_bindir}/cpack)"
=======
        if [[ -n "${cmake_bindir}" ]]; then
          CPACK="$(./evergreen/abspath.sh ${cmake_bindir}/cpack)"
        else
          CPACK="cpack"
        fi
>>>>>>> 85c58470

        cd build
        $CPACK -C ${cmake_build_type|Debug} -G TGZ -D "CPACK_PACKAGE_FILE_NAME=realm-core-artifacts" ${package_flags|}
  - command: s3.put
    params:
      aws_key: '${artifacts_aws_access_key}'
      aws_secret: '${artifacts_aws_secret_key}'
      remote_file: '${project}/${branch_name}/${task_id}/${execution}/realm-core-artifacts-devel.tar.gz'
      bucket: mciuploads
      permissions: public-read
      local_file: 'realm-core/build/realm-core-artifacts-devel.tar.gz'
      content_type: '${content_type|application/x-gzip}'
  - command: s3.put
    params:
      aws_key: '${artifacts_aws_access_key}'
      aws_secret: '${artifacts_aws_secret_key}'
      remote_file: '${project}/${branch_name}/${task_id}/${execution}/realm-core-artifacts-runtime.tar.gz'
      bucket: mciuploads
      permissions: public-read
      local_file: 'realm-core/build/realm-core-artifacts-runtime.tar.gz'
      content_type: '${content_type|application/x-gzip}'

- name: swift-build-and-test
  exec_timeout_secs: 1800
  tags: [ "for_pull_requests" ]
  commands:
  - func: "fetch source"
  - func: "fetch binaries"
  - command: shell.exec
    params:
      working_dir: realm-core
      shell: /bin/bash
      script: |-
        #!/bin/bash
        set -o errexit
        set -o pipefail
        set -o verbose

        if [ -n "${xcode_developer_dir}" ]; then
            export DEVELOPER_DIR="${xcode_developer_dir}"
        fi

        xcrun swift build
        xcrun swift run ObjectStoreTests

- name: validate-installed-headers
  exec_timeout_secs: 1800
  tags: [ "for_pull_requests" ]
  commands:
  - func: "fetch source"
  - func: "fetch binaries"
  - command: shell.exec
    params:
      working_dir: realm-core
      shell: /bin/bash
      script: |-
        #!/bin/bash
        set -o errexit
        set -o pipefail
        set -o verbose

        if [ -n "${xcode_developer_dir}" ]; then
            export DEVELOPER_DIR="${xcode_developer_dir}"
        fi

        ./tools/build-cocoa.sh -bm
        find core/include/realm -name '*.hpp' -print0 | xargs -0 -P "${max_jobs}" -n 1 clang++ -c -o /dev/null -Icore/include -std=c++17

- name: test-on-exfat
  exec_timeout_secs: 2700
  commands:
  - func: "fetch source"
  - func: "fetch binaries"
  - func: "compile"
  - command: shell.exec
    params:
      working_dir: realm-core/build
      shell: /bin/bash
      env:
        UNITTEST_ENCRYPT_ALL: "${run_with_encryption|0}"
      script: ../tools/run-tests-on-exfat.sh

- name: valgrind
  exec_timeout_secs: 14400
  tags: [ "for_nightly_tests" ]
  allowed_requesters: [ "ad_hoc", "patch" ]
  commands:
  - func: "fetch source"
  - func: "fetch binaries"
  - func: "compile"
    vars:
      target_to_build: "CoreTests"
  - command: shell.exec
    params:
      working_dir: realm-core/build/test
      shell: /bin/bash
      script: |-
        export UNITTEST_PROGRESS=1
        export UNITTEST_THREADS=1
        valgrind --tool=memcheck --leak-check=full --undef-value-errors=yes --track-origins=yes --child-silent-after-fork=no --trace-children=yes --suppressions=$(pwd)/../../test/valgrind.suppress --error-exitcode=1 --max-threads=5000 ./RelWithDebInfo/realm-tests

- name: long-running-core-tests
  tags: [ "for_nightly_tests" ]
  allowed_requesters: [ "ad_hoc", "patch" ]
  # The long-running tests can take a really long time on Windows, so we give the test up to 4
  # hours to complete
  exec_timeout_secs: 14400
  commands:
  - func: "run tests"
    vars:
      test_filter: CoreTests

- name: core-tests
  tags: [ "test_suite", "for_pull_requests" ]
  exec_timeout_secs: 1800
  commands:
  - func: "compile"
    vars:
      target_to_build: "CoreTests"
  - func: "run tests"
    vars:
      test_filter: CoreTests
      test_executable_name: "realm-tests"

- name: benchmark-common-tasks
  exec_timeout_secs: 1800
  tags: [ "benchmark" ]
  commands:
  - func: "run benchmark"
    vars:
      benchmark_name: common-tasks

- name: benchmark-crud
  exec_timeout_secs: 1800
  tags: [ "benchmark" ]
  commands:
  - func: "run benchmark"
    vars:
      benchmark_name: crud

- name: benchmark-sync
  exec_timeout_secs: 1800
  tags: [ "benchmark" ]
  commands:
  - func: "run benchmark"
    vars:
      benchmark_name: sync

- name: sync-tests
  tags: [ "test_suite", "for_pull_requests" ]
  exec_timeout_secs: 1800
  commands:
  - func: "compile"
    vars:
      target_to_build: "SyncTests"
  - func: "run tests"
    vars:
      test_filter: SyncTests
      test_executable_name: "realm-sync-tests"

# These are local object store tests; baas is not started, however some use the sync server
- name: object-store-tests
  tags: [ "for_pull_requests", "test_suite" ]
  exec_timeout_secs: 3600
  commands:
  - func: "compile"
    vars:
      target_to_build: ObjectStoreTests
  - func: "run tests"
    vars:
      test_label: objstore-local
      test_executable_name: "realm-object-store-tests"
      verbose_test_output: true
      disable_tests_against_baas: true
  - func: "check branch state"

# These are baas object store tests that run against baas running on a remote host
- name: baas-integration-tests
  tags: [ "test_suite", "for_pull_requests", "requires_baas" ]
  exec_timeout_secs: 3600
  commands:
  - func: "compile"
    vars:
      target_to_build: ObjectStoreTests
  - func: "run tests"
    vars:
      test_label: objstore-baas
      test_executable_name: "realm-object-store-tests"
      verbose_test_output: true
  - func: "check branch state"

- name: baas-network-tests
  # Uncomment once tests are passing
  tags: [ "disabled" ]
  # tags: [ "for_nightly_tests" ]
  # These tests can be manually requested for patches and pull requests
  allowed_requesters: [ "ad_hoc", "patch", "github_pr" ]
  # The network tests can take a really long time, so we give the test up to 4
  # hours to complete
  exec_timeout_secs: 14400
  commands:
  - func: "launch remote baas"
    vars:
      baas_proxy: On
  - func: "compile"
    vars:
      target_to_build: ObjectStoreTests
  - func: "wait for baas to start"
  - func: "setup proxy parameters"
  - func: "run tests"
    vars:
      test_label: objstore-baas
      test_executable_name: "realm-object-store-tests"
      verbose_test_output: true
  - func: "check branch state"

- name: process_coverage_data
  tags: [ "for_pull_requests" ]
  exec_timeout_secs: 1800
  commands:
  - command: shell.exec
    params:
      working_dir: realm-core
      shell: bash
      env:
        COVERALLS_TOKEN: "${coveralls_token}"
      script: |-
        set -o errexit
        set -o pipefail
        set -o verbose

        if [[ -n "${xcode_developer_dir}" ]]; then
            export DEVELOPER_DIR="${xcode_developer_dir}"
        fi

        if [[ -z "${enable_llvm_coverage}" ]]; then
          exit 0
        fi

        export LLVM_PROFILE_FILE="$(find ./coverage_data -name "*.profraw")"
        if [[ -z "$LLVM_PROFILE_FILE" ]]; then
          echo "No coverage data found"
          exit 1
        fi

        echo "Found coverage files: "
        find ./coverage_data -name "*.profraw"

        curl -LsS "${grcov_url}" | tar -xj
        chmod +x grcov

        if [[ -d ./clang_binaries/bin ]]; then
          LLVM_PROFDATA_DIR="$(evergreen/abspath.sh ./clang_binaries/bin)"
        elif [[ "$(uname -s)" == "Darwin" ]]; then
          LLVM_PROFDATA_PATH="$(xcrun -f llvm-profdata)"
          LLVM_PROFDATA_DIR="$(dirname $LLVM_PROFDATA_PATH)"
        else
          echo "Missing path to clang binaries."
          exit 1
        fi

        ./grcov ./coverage_data --source-dir . \
            --binary-path ./coverage_binaries \
            --llvm \
            -t coveralls+ \
            --branch \
            --ignore-not-existing \
            --llvm-path="$LLVM_PROFDATA_DIR" \
            --token="$COVERALLS_TOKEN" \
            --service-name="Evergreen" \
            --service-job-id="${task_id}" \
            --service-number="${revision_order_id}" \
            --service-pull-request="${github_pr_number}" \
            --service-flag-name="${coveralls_flag_name}" \
            --commit-sha="${github_commit}" \
            --vcs-branch="${branch_name}" \
            --ignore='build/_deps/**' \
            --ignore='build/external/**' \
            --ignore='external/**' \
            --ignore='src/external/**' \
            --ignore='test/external/**' \
            --ignore='src/realm/parser/generated/**' \
            --ignore='test/large_tests/**' \
            --excl-line='LCOV_EXCL_LINE|REALM_TERMINATE|REALM_UNREACHABLE' \
            --parallel \
            --output-path=coveralls_${task_name}.json

        curl -X POST https://coveralls.io/api/v1/jobs -F 'json_file=@coveralls_${task_name}.json'

- name: finalize_coverage_data
  tags: [ "for_pull_requests" ]
  depends_on:
    - name: "process_coverage_data"
      variant: "*"
      status: "*"
  commands:
    - command: shell.exec
      params:
        shell: bash
        env:
          COVERALLS_TOKEN: "${coveralls_token}"
        script: |-
          set -o errexit

          if [[ -z "${enable_llvm_coverage}" ]]; then
            exit 0
          fi

          curl -X POST \
            -H 'Content-Type: application/json' \
            -d '{
                  "payload": {
                  "build_num": "${revision_order_id}",
                  "status": "done"
                  }
                }' \
            "https://coveralls.io/webhook?repo_token=$COVERALLS_TOKEN&carryforward=macos-arm64,ubuntu-x86_64"

- name: lint
  tags: [ "for_pull_requests" ]
  exec_timeout_secs: 1800
  commands:
  - func: "fetch source"
  - func: "fetch binaries"
  - command: shell.exec
    params:
      working_dir: realm-core
      shell: bash
      script: |-
        set -o verbose
        set -o errexit

        if [[ -n "${clang_format|}" ]]; then
          export PATH="$(./evergreen/abspath.sh $(dirname ${clang_format}))":$PATH
        fi

        if [[ "${is_patch}" == "true" ]]; then
            format_ref="$(git merge-base origin/${branch_name} HEAD)"
        else
            format_ref="${revision}"
        fi

        clang-format --version

        clang_command="git clang-format -v --diff $format_ref"
        # Don't fail the task early on clang-format errors
        out=$($clang_command) && true

        echo -e "CLANG: $clang_command\n$out"

        if [[ "$out" == *"no modified files to format"* ]]; then
            exit 0
        fi
        if [[ "$out" == *"clang-format did not modify any files"* ]]; then
            exit 0
        fi

        echo "ERROR: you need to run git clang-format on your commit"
        echo "COMMAND: git clang-format -f --commit $format_ref"
        exit 1

- name: fuzzer
  tags: [ "for_nightly_tests" ]
  allowed_requesters: [ "ad_hoc", "patch" ]
  commands:
  - command: shell.exec
    params:
      working_dir: realm-core/build/test/realm-fuzzer
      shell: /bin/bash
      script: |-
        ${cmake_build_type|Debug}/realm-libfuzz -rss_limit_mb=0 -max_total_time=3600

task_groups:
- name: core_tests_group
  setup_group_can_fail_task: true
  setup_group:
  - func: "fetch source"
  - func: "fetch binaries"
  teardown_task:
  - func: "upload test results"
  timeout:
  - func: "run hang analyzer"
  tasks:
  - core-tests

# Runs object-store-tests against baas running on remote host
- name: compile_test_and_package
  max_hosts: 1
  setup_group_can_fail_task: true
  setup_group:
  - func: "fetch source"
  - func: "fetch binaries"
  teardown_task:
  - func: "upload test results"
  - func: "upload baas artifacts"
  timeout:
  - func: "run hang analyzer"
  tasks:
  - compile
  - .test_suite
  - package

# Runs core/sync/local object store tests
- name: compile_local_tests
  max_hosts: 1
  setup_group_can_fail_task: true
  setup_group:
  - func: "fetch source"
  - func: "fetch binaries"
  teardown_task:
  - func: "upload test results"
  timeout:
  - func: "run hang analyzer"
  tasks:
  - compile
  - ".test_suite !.requires_baas"

# Runs object-store-tests against baas running on remote host
- name: compile_test
  max_hosts: 1
  setup_group_can_fail_task: true
  setup_group:
  - func: "fetch source"
  - func: "fetch binaries"
  teardown_task:
  - func: "upload test results"
  - func: "upload baas artifacts"
  timeout:
  - func: "run hang analyzer"
  tasks:
  - compile
  - .test_suite

# Runs object-store-tests against baas running on remote host and runs
# the network simulation tests as a separate task for nightly builds
- name: network_tests
  max_hosts: 1
  setup_group_can_fail_task: true
  setup_group:
  - func: "fetch source"
  - func: "fetch binaries"
  teardown_task:
  - func: "upload test results"
  - func: "upload baas artifacts"
  timeout:
  - func: "run hang analyzer"
  tasks:
  - baas-network-tests

# Runs object-store-tests against baas running on remote host
- name: compile_test_coverage
  max_hosts: 1
  setup_group_can_fail_task: true
  setup_group:
  - func: "fetch source"
  - func: "fetch binaries"
  teardown_task:
  - func: "upload test results"
  - func: "upload baas artifacts"
  timeout:
  - func: "run hang analyzer"
  tasks:
  - compile
  - .test_suite
  - process_coverage_data

- name: benchmarks
  setup_group_can_fail_task: true
  setup_group:
  - func: "fetch source"
  - func: "fetch binaries"
  - func: "compile"
    vars:
      target_to_build: "benchmarks"
  timeout:
  - func: "run hang analyzer"
  tasks:
  - .benchmark

- name: long-running-tests
  setup_group_can_fail_task: true
  setup_group:
  - func: "fetch source"
  - func: "fetch binaries"
  - func: "compile"
    vars:
      long_running_test_duration: 2
      target_to_build: CoreTests
  teardown_task:
  - func: "upload test results"
  timeout:
  - func: "run hang analyzer"
  tasks:
  - long-running-core-tests

- name: fuzzer-tests
  setup_group_can_fail_task: true
  setup_group:
  - func: "fetch source"
  - func: "fetch binaries"
  - func: "compile"
    vars:
      target_to_build: realm-libfuzz
  teardown_task:
  - func: "upload fuzzer results"
  tasks:
  - fuzzer

buildvariants:
- name: ubuntu
  display_name: "Ubuntu"
  run_on: ubuntu2204-arm64-large
  expansions:
    fetch_missing_dependencies: On
    c_compiler: "/opt/clang+llvm/bin/clang"
    cxx_compiler: "/opt/clang+llvm/bin/clang++"
    clang_format: "/opt/clang+llvm/bin/clang-format"
  tasks:
  - name: compile_test
  - name: lint

- name: ubuntu-no-session-multiplexing
  display_name: "Ubuntu (Sync Multiplexing Disabled)"
  run_on: ubuntu2204-arm64-large
  expansions:
    fetch_missing_dependencies: On
    c_compiler: "/opt/clang+llvm/bin/clang"
    cxx_compiler: "/opt/clang+llvm/bin/clang++"
    disable_sync_multiplexing: On
  tasks:
  - name: compile_test

- name: ubuntu-no-geospatial
  display_name: "Ubuntu (Geospatial Disabled)"
  run_on: ubuntu2204-arm64-large
  expansions:
    fetch_missing_dependencies: On
    c_compiler: "/opt/clang+llvm/bin/clang"
    cxx_compiler: "/opt/clang+llvm/bin/clang++"
    extra_flags: "-DREALM_ENABLE_GEOSPATIAL=OFF"
  tasks:
  - name: compile_test

- name: ubuntu-encryption-tsan
  display_name: "Ubuntu (Encryption Enabled w/TSAN)"
  run_on: ubuntu2204-arm64-small
  expansions:
    fetch_missing_dependencies: On
<<<<<<< HEAD
    c_compiler: "./clang_binaries/bin/clang"
    cxx_compiler: "./clang_binaries/bin/clang++"
    run_with_encryption: 1
=======
    c_compiler: "/opt/clang+llvm/bin/clang"
    cxx_compiler: "/opt/clang+llvm/bin/clang++"
    run_with_encryption: On
>>>>>>> 85c58470
    enable_tsan: On
    cmake_build_type: RelWithDebInfo
  tasks:
  - name: core_tests_group

- name: ubuntu-encryption-asan
  display_name: "Ubuntu (Encryption Enabled w/ASAN)"
  run_on: ubuntu2204-arm64-large
  expansions:
    fetch_missing_dependencies: On
<<<<<<< HEAD
    c_compiler: "./clang_binaries/bin/clang"
    cxx_compiler: "./clang_binaries/bin/clang++"
    llvm_symbolizer: "./clang_binaries/bin/llvm-symbolizer"
    run_with_encryption: 1
=======
    c_compiler: "/opt/clang+llvm/bin/clang"
    cxx_compiler: "/opt/clang+llvm/bin/clang++"
    run_with_encryption: On
>>>>>>> 85c58470
    enable_asan: On
    cmake_build_type: RelWithDebInfo
  tasks:
  - name: core_tests_group

# TODO RCORE-2085 ubuntu2004-release/ubuntu2004-arm64 build variants are here until we've established
# a new baseline for the updated ubuntu 2204/clang 18 builders.
- name: ubuntu2004-release
  display_name: "Ubuntu 20.04 x86_64 (Clang 11 release benchmarks)"
  run_on: ubuntu2004-large
  expansions:
    clang_url: "https://s3.amazonaws.com/static.realm.io/evergreen-assets/clang%2Bllvm-11.0.0-x86_64-linux-gnu-ubuntu-20.04.tar.xz"
    clang_sha256_sum: "829f5fb0ebda1d8716464394f97d5475d465ddc7bea2879c0601316b611ff6db"
    cmake_url: "https://s3.amazonaws.com/static.realm.io/evergreen-assets/cmake-3.26.3-linux-x86_64.tar.gz"
    cmake_bindir: "./cmake_binaries/bin"
    cmake_build_type: RelWithDebInfo
    fetch_missing_dependencies: On
    c_compiler: "./clang_binaries/bin/clang"
    cxx_compiler: "./clang_binaries/bin/clang++"
    python3: /opt/mongodbtoolchain/v3/bin/python3
  tasks:
  - name: benchmarks

- name: ubuntu2004-arm64
  display_name: "Ubuntu 20.04 ARM64 (Clang 11 release benchmarks)"
  run_on: ubuntu2004-arm64-large
  expansions:
    cmake_url: "https://s3.amazonaws.com/static.realm.io/evergreen-assets/cmake-3.26.3-linux-aarch64.tar.gz"
    cmake_bindir: "./cmake_binaries/bin"
    python3: "/opt/mongodbtoolchain/v3/bin/python3"
    use_system_openssl: On
    fetch_missing_dependencies: On
    cmake_build_type: RelWithDebInfo
  tasks:
  - name: benchmarks

- name: ubuntu-x86_64-benchmarks
  display_name: "Ubuntu x86_64 benchmarks"
  run_on: ubuntu2204-large
  expansions:
    fetch_missing_dependencies: On
    cmake_url: "https://s3.amazonaws.com/static.realm.io/evergreen-assets/cmake-3.26.3-linux-x86_64.tar.gz"
    cmake_bindir: "./cmake_binaries/bin"
    clang_url: "https://s3.amazonaws.com/static.realm.io/evergreen-assets/clang%2Bllvm-18.1.2-x86_64-linux-gnu.tar.xz"
    clang_sha256_sum: "feab4b0f5fba325bfe0f4245710fd19fd74f813f44b5e81eda794f4f75bca343"
    c_compiler: "./clang_binaries/bin/clang"
    cxx_compiler: "./clang_binaries/bin/clang++"
    cmake_build_type: RelWithDebInfo
  tasks:
  - name: benchmarks

- name: ubuntu-release
  display_name: "Ubuntu (Release build)"
  run_on: ubuntu2204-arm64-large
  expansions:
    cmake_build_type: RelWithDebInfo
    fetch_missing_dependencies: On
    c_compiler: "/opt/clang+llvm/bin/clang"
    cxx_compiler: "/opt/clang+llvm/bin/clang++"
    python3: /opt/mongodbtoolchain/v3/bin/python3
  tasks:
  - name: compile_test_and_package
  - name: benchmarks
  - name: long-running-tests

- name: ubuntu-asan
  display_name: "Ubuntu (ASAN ARM64)"
  run_on: ubuntu2204-arm64-large
  expansions:
    fetch_missing_dependencies: On
    enable_asan: On
    cmake_build_type: RelWithDebInfo
    c_compiler: "/opt/clang+llvm/bin/clang"
    cxx_compiler: "/opt/clang+llvm/bin/clang++"
  tasks:
  - name: compile_test
  - name: long-running-tests

- name: ubuntu-asan-x86_64
  display_name: "Ubuntu (ASAN x86_64)"
  run_on: ubuntu2204-large
  expansions:
    fetch_missing_dependencies: On
    cmake_url: "https://s3.amazonaws.com/static.realm.io/evergreen-assets/cmake-3.26.3-linux-x86_64.tar.gz"
    cmake_bindir: "./cmake_binaries/bin"
    clang_url: "https://s3.amazonaws.com/static.realm.io/evergreen-assets/clang%2Bllvm-18.1.2-x86_64-linux-gnu.tar.xz"
    clang_sha256_sum: "feab4b0f5fba325bfe0f4245710fd19fd74f813f44b5e81eda794f4f75bca343"
    c_compiler: "./clang_binaries/bin/clang"
    cxx_compiler: "./clang_binaries/bin/clang++"
    fetch_missing_dependencies: On
    enable_asan: On
    cmake_build_type: RelWithDebInfo
  tasks:
  - name: compile_test

- name: ubuntu-tsan
  display_name: "Ubuntu (TSAN)"
  run_on: ubuntu2204-arm64-large
  expansions:
    fetch_missing_dependencies: On
    enable_tsan: On
    cmake_build_type: RelWithDebInfo
    c_compiler: "/opt/clang+llvm/bin/clang"
    cxx_compiler: "/opt/clang+llvm/bin/clang++"
  tasks:
  - name: compile_test

- name: ubuntu-ubsan
  display_name: "Ubuntu (UBSAN)"
  run_on: ubuntu2204-arm64-large
  expansions:
    fetch_missing_dependencies: On
    enable_ubsan: On
    cmake_build_type: RelWithDebInfo
    c_compiler: "/opt/clang+llvm/bin/clang"
    cxx_compiler: "/opt/clang+llvm/bin/clang++"
  tasks:
  - name: compile_test

- name: ubuntu-fuzzer
  display_name: "Ubuntu (Fuzzer)"
  run_on: ubuntu2204-arm64-large
  expansions:
    fetch_missing_dependencies: On
    enable_ubsan: On
    c_compiler: "/opt/clang+llvm/bin/clang"
    cxx_compiler: "/opt/clang+llvm/bin/clang++"
    cmake_build_type: RelWithDebInfo
    run_with_encryption: 1
    enable_fuzzer: On
  tasks:
  - name: fuzzer-tests

# disable these builders since there are constantly failing and not yet ready for nightly builds
# - name: ubuntu2004-network-nonideal
#   display_name: "Ubuntu 20.04 x86_64 (Utunbu2004 - nonideal transfer)"
#   run_on: ubuntu2004-large
#   expansions:
#     clang_url: "https://s3.amazonaws.com/static.realm.io/evergreen-assets/clang%2Bllvm-11.0.0-x86_64-linux-gnu-ubuntu-20.04.tar.xz"
#     cmake_url: "https://s3.amazonaws.com/static.realm.io/evergreen-assets/cmake-3.26.3-linux-x86_64.tar.gz"
#     cmake_bindir: "./cmake_binaries/bin"
#     fetch_missing_dependencies: On
#     c_compiler: "./clang_binaries/bin/clang"
#     cxx_compiler: "./clang_binaries/bin/clang++"
#     cmake_build_type: RelWithDebInfo
#     run_with_encryption: On
#     baas_admin_port: 9098
#     test_logging_level: debug
#     test_timeout_extra: 60
#     proxy_toxics_file: evergreen/proxy-nonideal-transfer.toxics
#     # RANDOM1: bandwidth-upstream limited to between 10-50 KB/s from the client to the server
#     # RANDOM2: bandwidth-downstream limited to between 10-50 KB/s from the server to the client
#     proxy_toxics_randoms: "10:50|10:50"
#   tasks:
#   - name: network_tests
#
# - name: ubuntu2004-network-faulty
#   display_name: "Ubuntu 20.04 x86_64 (Utunbu2004 - network faults)"
#   run_on: ubuntu2004-large
#   expansions:
#     clang_url: "https://s3.amazonaws.com/static.realm.io/evergreen-assets/clang%2Bllvm-11.0.0-x86_64-linux-gnu-ubuntu-20.04.tar.xz"
#     cmake_url: "https://s3.amazonaws.com/static.realm.io/evergreen-assets/cmake-3.26.3-linux-x86_64.tar.gz"
#     cmake_bindir: "./cmake_binaries/bin"
#     fetch_missing_dependencies: On
#     c_compiler: "./clang_binaries/bin/clang"
#     cxx_compiler: "./clang_binaries/bin/clang++"
#     cmake_build_type: RelWithDebInfo
#     run_with_encryption: On
#     baas_admin_port: 9098
#     test_logging_level: debug
#     proxy_toxics_file: evergreen/proxy-network-faults.toxics
#     # RANDOM1: limit-data-upstream to close connection after between 1000-3000 bytes have been sent
#     # RANDOM2: limit-data-downstream to close connection after between 1000-3000 bytes have been received
#     # RANDOM3: slow-close-upstream to keep connection to server open after 1000-1500 milliseconds after being closed
#     # RANDOM4: reset-peer-upstream after 50-200 seconds to force close the connection to the server
#     proxy_toxics_randoms: "1000:3000|1000:3000|1000:1500|50:200"
#   tasks:
#   - name: network_tests

- name: rhel70
  display_name: "RHEL 7 x86_64"
  run_on: rhel70-large
  expansions:
    c_compiler: /opt/mongodbtoolchain/v3/bin/gcc
    cxx_compiler: /opt/mongodbtoolchain/v3/bin/g++
    cmake_url: "https://s3.amazonaws.com/static.realm.io/evergreen-assets/cmake-3.26.3-linux-x86_64.tar.gz"
    cmake_bindir: "./cmake_binaries/bin"
    fetch_missing_dependencies: On
    curl: "/opt/mongodbtoolchain/v3/bin/curl"
    python3: "/opt/mongodbtoolchain/v3/bin/python3"
    ninja: "/opt/mongodbtoolchain/v4/bin/ninja"
  tasks:
  - name: compile_test_and_package

- name: ubuntu-valgrind
  display_name: "Ubuntu 22.04 x86_64 (Valgrind)"
  run_on: ubuntu2204-large
  expansions:
    cmake_url: "https://s3.amazonaws.com/static.realm.io/evergreen-assets/cmake-3.26.3-linux-x86_64.tar.gz"
    cmake_bindir: "./cmake_binaries/bin"
    fetch_missing_dependencies: On
    enable_valgrind: On
    cmake_build_type: RelWithDebInfo
  tasks:
  - name: valgrind

# use a small runner to exercise timing sensitive bugs
- name: ubuntu2204-arm64-small
  display_name: "Ubuntu Small"
  run_on: ubuntu2204-arm64-small
  expansions:
    c_compiler: "/opt/clang+llvm/bin/clang"
    cxx_compiler: "/opt/clang+llvm/bin/clang++"
    python3: "/opt/mongodbtoolchain/v3/bin/python3"
    use_system_openssl: On
    fetch_missing_dependencies: On
    cmake_build_type: RelWithDebInfo
  tasks:
  - name: compile_test_and_package

<<<<<<< HEAD
- name: ubuntu2204-arm64-asan
  display_name: "Ubuntu 22.04 ARM64 (ASAN)"
  run_on: ubuntu2204-arm64-large
  expansions:
    cmake_url: "https://s3.amazonaws.com/static.realm.io/evergreen-assets/cmake-3.26.3-linux-aarch64.tar.gz"
    cmake_bindir: "./cmake_binaries/bin"
    python3: "/opt/mongodbtoolchain/v3/bin/python3"
    use_system_openssl: On
    fetch_missing_dependencies: On
    cmake_build_type: Debug
    enable_asan: On
  tasks:
  - name: compile_test
=======
- name: macos
  display_name: "MacOS 11.0 x86_64"
  run_on: macos-1100
  expansions:
    cmake_url: "https://s3.amazonaws.com/static.realm.io/evergreen-assets/cmake-3.26.3-macos-universal.tar.gz"
    cmake_bindir: "./cmake_binaries/CMake.app/Contents/bin"
    cmake_toolchain_file: "./tools/cmake/xcode.toolchain.cmake"
    cmake_generator: Xcode
    max_jobs: $(sysctl -n hw.logicalcpu)
    xcode_developer_dir: /Applications/Xcode13.1.app/Contents/Developer
    extra_flags: -DCMAKE_SYSTEM_NAME=Darwin -DCMAKE_OSX_ARCHITECTURES=x86_64
  tasks:
  - name: compile_test
  - name: swift-build-and-test
  - name: validate-installed-headers
>>>>>>> 85c58470

- name: macos-encrypted
  display_name: "MacOS 14.0 arm64 (Encryption enabled)"
  run_on: macos-14-arm64
  expansions:
    cmake_bindir: "/opt/homebrew/bin"
    cmake_toolchain_file: "./tools/cmake/xcode.toolchain.cmake"
    cmake_build_tool_options: "-sdk macosx"
    cmake_generator: Xcode
    max_jobs: $(sysctl -n hw.logicalcpu)
    xcode_developer_dir: /Applications/Xcode15.2.app/Contents/Developer
    extra_flags: -DCMAKE_SYSTEM_NAME=Darwin -DCMAKE_OSX_ARCHITECTURES=arm64
    run_with_encryption: 1
  tasks:
  - name: core_tests_group

- name: macos-release
  display_name: "MacOS 11.0 x86_64 (Release benchmarks)"
  run_on: macos-1100
  expansions:
    cmake_url: "https://s3.amazonaws.com/static.realm.io/evergreen-assets/cmake-3.26.3-macos-universal.tar.gz"
    cmake_bindir: "./cmake_binaries/CMake.app/Contents/bin"
    cmake_toolchain_file: "./tools/cmake/xcode.toolchain.cmake"
    cmake_generator: Xcode
    max_jobs: $(sysctl -n hw.logicalcpu)
    cmake_build_type: Release
    xcode_developer_dir: /Applications/Xcode13.1.app/Contents/Developer
    extra_flags: -DCMAKE_SYSTEM_NAME=Darwin -DCMAKE_OSX_ARCHITECTURES=x86_64
  tasks:
  - name: benchmarks

- name: macos-14-arm64
  display_name: "MacOS 14 arm64"
  run_on: macos-14-arm64
  expansions:
    cmake_bindir: "/opt/homebrew/bin"
    cmake_toolchain_file: "./tools/cmake/xcode.toolchain.cmake"
    cmake_build_tool_options: "-sdk macosx"
    cmake_generator: Xcode
    max_jobs: $(sysctl -n hw.logicalcpu)
    xcode_developer_dir: /Applications/Xcode15.2.app/Contents/Developer
    extra_flags: -DCMAKE_SYSTEM_NAME=Darwin -DCMAKE_OSX_ARCHITECTURES=arm64
  tasks:
  - name: compile_test
  - name: swift-build-and-test
  - name: validate-installed-headers
  - name: test-on-exfat

- name: macos-14-release
  display_name: "MacOS 14 arm64 (Release build)"
  run_on: macos-14-arm64
  expansions:
    cmake_bindir: "/opt/homebrew/bin"
    cmake_toolchain_file: "./tools/cmake/xcode.toolchain.cmake"
    cmake_build_tool_options: "-sdk macosx"
    cmake_generator: Xcode
    max_jobs: $(sysctl -n hw.logicalcpu)
    cmake_build_type: Release
    xcode_developer_dir: /Applications/Xcode15.2.app/Contents/Developer
    extra_flags: -DCMAKE_SYSTEM_NAME=Darwin -DCMAKE_OSX_ARCHITECTURES=arm64

  tasks:
  - name: compile_test_and_package
  # benchmarks are disabled for now because of perf problems on AWS macos instances.
  # - name: benchmarks
  - name: long-running-tests
  - name: swift-build-and-test
  - name: test-on-exfat

- name: macos-asan
  display_name: "MacOS 14 arm64 (ASAN)"
  run_on: macos-14-arm64
  expansions:
    cmake_bindir: "/opt/homebrew/bin"
    cmake_toolchain_file: "./tools/cmake/xcode.toolchain.cmake"
    cmake_build_tool_options: "-sdk macosx"
    cmake_generator: Xcode
    max_jobs: $(sysctl -n hw.logicalcpu)
    xcode_developer_dir: /Applications/Xcode15.2.app/Contents/Developer
    extra_flags: -DCMAKE_SYSTEM_NAME=Darwin -DCMAKE_OSX_ARCHITECTURES=arm64
    cmake_build_type: RelWithDebInfo
    enable_asan: On
  tasks:
  - name: compile_test

- name: macos-tsan
  display_name: "MacOS 14 arm64 (TSAN)"
  run_on: macos-14-arm64
  expansions:
    cmake_bindir: "/opt/homebrew/bin"
    cmake_toolchain_file: "./tools/cmake/xcode.toolchain.cmake"
    cmake_build_tool_options: "-sdk macosx"
    cmake_generator: Xcode
    max_jobs: $(sysctl -n hw.logicalcpu)
    xcode_developer_dir: /Applications/Xcode15.2.app/Contents/Developer
    extra_flags: -DCMAKE_SYSTEM_NAME=Darwin -DCMAKE_OSX_ARCHITECTURES=arm64
    cmake_build_type: RelWithDebInfo
    enable_tsan: On
  tasks:
  - name: compile_test

- name: macos-coverage
  display_name: "MacOS 14 arm64 (Code Coverage)"
  run_on: macos-14-arm64
  expansions:
    cmake_bindir: "/opt/homebrew/bin"
    cmake_toolchain_file: "./tools/cmake/xcode.toolchain.cmake"
    cmake_build_tool_options: "-sdk macosx"
    cmake_generator: Xcode
    max_jobs: $(sysctl -n hw.logicalcpu)
    xcode_developer_dir: /Applications/Xcode15.2.app/Contents/Developer
    extra_flags: -DCMAKE_SYSTEM_NAME=Darwin -DCMAKE_OSX_ARCHITECTURES=arm64
    enable_llvm_coverage: On
    coveralls_flag_name: "macos-arm64"
    grcov_url: "https://s3.amazonaws.com/static.realm.io/evergreen-assets/grcov-aarch64-apple-darwin.tar.bz2"
  tasks:
  - name: compile_test_coverage
- name: ubuntu-coverage
  display_name: "Ubuntu (Code Coverage)"
  run_on: ubuntu2204-large
  expansions:
    fetch_missing_dependencies: On
    cmake_url: "https://s3.amazonaws.com/static.realm.io/evergreen-assets/cmake-3.26.3-linux-x86_64.tar.gz"
    cmake_bindir: "./cmake_binaries/bin"
    clang_url: "https://s3.amazonaws.com/static.realm.io/evergreen-assets/clang%2Bllvm-18.1.2-x86_64-linux-gnu.tar.xz"
    clang_sha256_sum: "feab4b0f5fba325bfe0f4245710fd19fd74f813f44b5e81eda794f4f75bca343"
    c_compiler: "./clang_binaries/bin/clang"
    cxx_compiler: "./clang_binaries/bin/clang++"
    enable_llvm_coverage: On
    coveralls_flag_name: "ubuntu-x86_64"
    grcov_url: "https://s3.amazonaws.com/static.realm.io/evergreen-assets/grcov-x86_64-unknown-linux-gnu.tar.bz2"
  tasks:
  - name: compile_test_coverage
  - name: finalize_coverage_data

- name: windows-64-vs2019
  display_name: "Windows x86_64 (VS 2019)"
  run_on: windows-vsCurrent-large
  expansions:
    cmake_url: "https://s3.amazonaws.com/static.realm.io/evergreen-assets/cmake-3.26.3-windows-x86_64.zip"
    cmake_bindir: "./cmake-3.26.3-windows-x86_64/bin"
    cmake_generator: "Visual Studio 16 2019"
    extra_flags: "-A x64"
    max_jobs: $(($(grep -c proc /proc/cpuinfo) / 2))
    fetch_missing_dependencies: On
    curl_base: "/cygdrive/c/curl"
    python3: "/cygdrive/c/python/python37/python.exe"
  tasks:
  - name: compile_test

- name: windows-64-encryption
  display_name: "Windows x86_64 (Encryption enabled)"
  run_on: windows-vsCurrent-large
  expansions:
    cmake_url: "https://s3.amazonaws.com/static.realm.io/evergreen-assets/cmake-3.26.3-windows-x86_64.zip"
    cmake_bindir: "./cmake-3.26.3-windows-x86_64/bin"
    cmake_generator: "Visual Studio 16 2019"
    extra_flags: "-A x64"
    max_jobs: $(($(grep -c proc /proc/cpuinfo) / 2))
    fetch_missing_dependencies: On
    curl_base: "/cygdrive/c/curl"
    python3: "/cygdrive/c/python/python37/python.exe"
    run_with_encryption: On
  tasks:
  - name: core_tests_group

- name: windows-64-vs2019-release
  display_name: "Windows x86_64 (VS 2019 Release build)"
  run_on: windows-vsCurrent-large
  expansions:
    cmake_url: "https://s3.amazonaws.com/static.realm.io/evergreen-assets/cmake-3.26.3-windows-x86_64.zip"
    cmake_bindir: "./cmake-3.26.3-windows-x86_64/bin"
    cmake_generator: "Visual Studio 16 2019"
    extra_flags: "-A x64"
    cmake_build_type: "Release"
    max_jobs: $(($(grep -c proc /proc/cpuinfo) / 2))
    fetch_missing_dependencies: On
    curl_base: "/cygdrive/c/curl"
    python3: "/cygdrive/c/python/python37/python.exe"
  tasks:
  - name: compile_test_and_package
  - name: long-running-tests

- name: windows-64-vs2019-asan
  display_name: "Windows x86_64 (VS 2019 ASAN)"
  run_on: windows-vsCurrent-large
  expansions:
    cmake_url: "https://s3.amazonaws.com/static.realm.io/evergreen-assets/cmake-3.26.3-windows-x86_64.zip"
    cmake_bindir: "./cmake-3.26.3-windows-x86_64/bin"
    cmake_generator: "Visual Studio 16 2019"
    extra_flags: "-A x64"
    cmake_build_type: "Debug"
    enable_asan: On
    max_jobs: $(($(grep -c proc /proc/cpuinfo) / 2))
    fetch_missing_dependencies: On
    curl_base: "/cygdrive/c/curl"
    python3: "/cygdrive/c/python/python37/python.exe"
  tasks:
  - name: compile_test

- name: windows-x86-release
  display_name: "Windows X86 (Release)"
  run_on: windows-vsCurrent-large
  expansions:
    cmake_url: "https://s3.amazonaws.com/static.realm.io/evergreen-assets/cmake-3.26.3-windows-x86_64.zip"
    cmake_bindir: "./cmake-3.26.3-windows-x86_64/bin"
    cmake_generator: "Visual Studio 16 2019"
    cmake_generator_platform: "Win32"
    cmake_build_type: "Release"
    max_jobs: $(($(grep -c proc /proc/cpuinfo) / 2))
    fetch_missing_dependencies: On
    python3: "/cygdrive/c/python/python37/python.exe"
    disable_tests_against_baas: On
  tasks:
  - name: compile_local_tests

- name: ubuntu-no-app-services
  display_name: "Ubuntu (AppServices Disabled)"
  run_on: ubuntu2204-arm64-large
  expansions:
    cmake_url: "https://s3.amazonaws.com/static.realm.io/evergreen-assets/cmake-3.26.3-linux-aarch64.tar.gz"
    cmake_bindir: "./cmake_binaries/bin"
    fetch_missing_dependencies: On
    c_compiler: "/opt/clang+llvm/bin/clang"
    cxx_compiler: "/opt/clang+llvm/bin/clang++"
    extra_flags: "-DREALM_APP_SERVICES=OFF"
    disable_tests_against_baas: On
  tasks:
  - name: compile_local_tests
<|MERGE_RESOLUTION|>--- conflicted
+++ resolved
@@ -23,7 +23,6 @@
           set -o pipefail
           set -o verbose
 
-<<<<<<< HEAD
           if [[ -n "${cmake_url}" ]]; then
             if [[ "$OS" = "Windows_NT" ]]; then
               curl -LsSo cmake_binaries.zip ${cmake_url}
@@ -33,15 +32,6 @@
               curl -LsS ${cmake_url} | tar -xz --strip-components=1
               cd ..
             fi
-=======
-          if [[ "$OS" = "Windows_NT" ]]; then
-            curl -LsSo cmake_binaries.zip ${cmake_url}
-            unzip -q cmake_binaries.zip
-          elif [[ -n "${cmake_url|}" ]]; then
-            mkdir cmake_binaries && cd cmake_binaries
-            curl -LsS ${cmake_url} | tar -xz --strip-components=1
-            cd ..
->>>>>>> 85c58470
           fi
 
           if [[ -n "${clang_url|}" ]]; then
@@ -196,13 +186,10 @@
               target="--target ${target_to_build|}"
           fi
 
-<<<<<<< HEAD
           if [[ -n "${cmake_build_tool_options}" ]]; then
               target="$target -- ${cmake_build_tool_options}"
           fi
 
-=======
->>>>>>> 85c58470
           $CMAKE \
               --build build \
               --config ${cmake_build_type|Debug} \
@@ -251,15 +238,11 @@
         script: |-
           set -o errexit
           set -o verbose
-<<<<<<< HEAD
-          CTEST="$(./evergreen/abspath.sh ${cmake_bindir}/ctest)"
-=======
           if [[ -n "${cmake_bindir|}" ]]; then
               CTEST=$(pwd)/${cmake_bindir}/ctest
           else
               CTEST=ctest
           fi
->>>>>>> 85c58470
 
           if [ -n "${xcode_developer_dir}" ]; then
               export DEVELOPER_DIR="${xcode_developer_dir}"
@@ -761,15 +744,11 @@
       working_dir: realm-core
       script: |-
         set -o errexit
-<<<<<<< HEAD
-        CPACK="$(./evergreen/abspath.sh ${cmake_bindir}/cpack)"
-=======
         if [[ -n "${cmake_bindir}" ]]; then
           CPACK="$(./evergreen/abspath.sh ${cmake_bindir}/cpack)"
         else
           CPACK="cpack"
         fi
->>>>>>> 85c58470
 
         cd build
         $CPACK -C ${cmake_build_type|Debug} -G TGZ -D "CPACK_PACKAGE_FILE_NAME=realm-core-artifacts" ${package_flags|}
@@ -1318,15 +1297,9 @@
   run_on: ubuntu2204-arm64-small
   expansions:
     fetch_missing_dependencies: On
-<<<<<<< HEAD
-    c_compiler: "./clang_binaries/bin/clang"
-    cxx_compiler: "./clang_binaries/bin/clang++"
-    run_with_encryption: 1
-=======
     c_compiler: "/opt/clang+llvm/bin/clang"
     cxx_compiler: "/opt/clang+llvm/bin/clang++"
     run_with_encryption: On
->>>>>>> 85c58470
     enable_tsan: On
     cmake_build_type: RelWithDebInfo
   tasks:
@@ -1337,16 +1310,9 @@
   run_on: ubuntu2204-arm64-large
   expansions:
     fetch_missing_dependencies: On
-<<<<<<< HEAD
-    c_compiler: "./clang_binaries/bin/clang"
-    cxx_compiler: "./clang_binaries/bin/clang++"
-    llvm_symbolizer: "./clang_binaries/bin/llvm-symbolizer"
-    run_with_encryption: 1
-=======
     c_compiler: "/opt/clang+llvm/bin/clang"
     cxx_compiler: "/opt/clang+llvm/bin/clang++"
-    run_with_encryption: On
->>>>>>> 85c58470
+    run_with_encryption: 1 
     enable_asan: On
     cmake_build_type: RelWithDebInfo
   tasks:
@@ -1436,7 +1402,6 @@
     clang_sha256_sum: "feab4b0f5fba325bfe0f4245710fd19fd74f813f44b5e81eda794f4f75bca343"
     c_compiler: "./clang_binaries/bin/clang"
     cxx_compiler: "./clang_binaries/bin/clang++"
-    fetch_missing_dependencies: On
     enable_asan: On
     cmake_build_type: RelWithDebInfo
   tasks:
@@ -1567,38 +1532,6 @@
   tasks:
   - name: compile_test_and_package
 
-<<<<<<< HEAD
-- name: ubuntu2204-arm64-asan
-  display_name: "Ubuntu 22.04 ARM64 (ASAN)"
-  run_on: ubuntu2204-arm64-large
-  expansions:
-    cmake_url: "https://s3.amazonaws.com/static.realm.io/evergreen-assets/cmake-3.26.3-linux-aarch64.tar.gz"
-    cmake_bindir: "./cmake_binaries/bin"
-    python3: "/opt/mongodbtoolchain/v3/bin/python3"
-    use_system_openssl: On
-    fetch_missing_dependencies: On
-    cmake_build_type: Debug
-    enable_asan: On
-  tasks:
-  - name: compile_test
-=======
-- name: macos
-  display_name: "MacOS 11.0 x86_64"
-  run_on: macos-1100
-  expansions:
-    cmake_url: "https://s3.amazonaws.com/static.realm.io/evergreen-assets/cmake-3.26.3-macos-universal.tar.gz"
-    cmake_bindir: "./cmake_binaries/CMake.app/Contents/bin"
-    cmake_toolchain_file: "./tools/cmake/xcode.toolchain.cmake"
-    cmake_generator: Xcode
-    max_jobs: $(sysctl -n hw.logicalcpu)
-    xcode_developer_dir: /Applications/Xcode13.1.app/Contents/Developer
-    extra_flags: -DCMAKE_SYSTEM_NAME=Darwin -DCMAKE_OSX_ARCHITECTURES=x86_64
-  tasks:
-  - name: compile_test
-  - name: swift-build-and-test
-  - name: validate-installed-headers
->>>>>>> 85c58470
-
 - name: macos-encrypted
   display_name: "MacOS 14.0 arm64 (Encryption enabled)"
   run_on: macos-14-arm64
@@ -1629,7 +1562,7 @@
   tasks:
   - name: benchmarks
 
-- name: macos-14-arm64
+- name: macos
   display_name: "MacOS 14 arm64"
   run_on: macos-14-arm64
   expansions:
