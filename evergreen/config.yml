functions:
  "fetch binaries":
    - command: shell.exec
      params:
        working_dir: realm-core
        shell: bash
        script: |-
          set -o errexit
          set -o verbose

          if [[ "$OS" = "Windows_NT" ]]; then
            curl -LsSo cmake_binaries.zip ${cmake_url}
            unzip -q cmake_binaries.zip
          else
            mkdir cmake_binaries && cd cmake_binaries
            curl -LsS ${cmake_url} | tar -xz --strip-components=1
            cd ..
          fi

          if [[ -n "${clang_url|}" ]]; then
            mkdir clang_binaries && cd clang_binaries
            curl -LsS ${clang_url} | tar -xJ --strip-components=1
            cd ..
          fi

  "fetch source":
    - command: git.get_project
      params: {directory: realm-core}
    - command: shell.exec
      params:
        working_dir: realm-core
        script: |-
          set -o errexit
          git submodule update --init --recursive

  "compile":
    - command: shell.exec
      params:
        working_dir: realm-core
        shell: bash
        script: |-
          set -o errexit
          set -o verbose

          if [ -d cmake_vars ]; then
              rm cmake_vars/*.txt
          fi
          export CMAKE_VARS_DIR=$(./evergreen/abspath.sh cmake_vars)
          source evergreen/cmake_vars_utils.sh
          export CMAKE=$(./evergreen/abspath.sh ${cmake_bindir}/cmake)

          if [ -n "${xcode_developer_dir}" ]; then
              export DEVELOPER_DIR="${xcode_developer_dir}"
          fi

          if [ -n "${c_compiler}" ]; then
              [ -n "${cxx_compiler}" ] || (echo "C compiler defined as  but C++ compiler is undefined"; exit 1)
              set_cmake_var compiler_vars CMAKE_C_COMPILER PATH $(./evergreen/abspath.sh ${c_compiler})
              set_cmake_var compiler_vars CMAKE_CXX_COMPILER PATH $(./evergreen/abspath.sh ${cxx_compiler})
          fi

          if [ -n "${run_tests_against_baas|}" ]; then
              set_cmake_var baas_vars REALM_ENABLE_AUTH_TESTS BOOL On
              set_cmake_var baas_vars REALM_MONGODB_ENDPOINT STRING "http://localhost:9090"
          fi

          if [ -n "${enable_asan|}" ]; then
              set_cmake_var realm_vars REALM_ASAN BOOL On
          fi

          if [ -n "${enable_tsan|}" ]; then
              set_cmake_var realm_vars REALM_TSAN BOOL On
          fi

          if [ -n "${enable_ubsan|}" ]; then
              set_cmake_var realm_vars REALM_USAN BOOL On
          fi

          if [ -n "${enable_valgrind|}" ]; then
              set_cmake_var realm_vars REALM_VALGRIND BOOL On
              set_cmake_var realm_vars REALM_ENABLE_ALLOC_SET_ZERO BOOL On
          fi

          if [ -n "${enable_fuzzer|}" ]; then
              set_cmake_var realm_vars REALM_LIBFUZZER BOOL On
          fi

          if [ -z "${disable_sync|}" ]; then
              set_cmake_var realm_vars REALM_ENABLE_SYNC BOOL On
          fi

          if [ -n "${use_system_openssl|}" ]; then
              set_cmake_var realm_vars REALM_USE_SYSTEM_OPENSSL BOOL On
          fi

          if [ -n "${long_running_test_duration|}" ]; then
              set_cmake_var realm_vars REALM_TEST_DURATION STRING "${long_running_test_duration}"
          fi

<<<<<<< HEAD
          if [ -n "${disable_sync_multiplexing|}" ]; then
              set_cmake_var realm_vars REALM_DISABLE_SYNC_MULTIPLEXING BOOL On
=======
          if [ -n "${enable_llvm_coverage|}" ]; then
              set_cmake_var realm_vars REALM_LLVM_COVERAGE BOOL On
          fi
           
          if [ -n "${enable_sync_multiplexing|}" ]; then
              set_cmake_var realm_vars REALM_ENABLE_SYNC_MULTIPLEXING BOOL On
>>>>>>> 78175060
          fi

          set_cmake_var realm_vars REALM_BUILD_COMMANDLINE_TOOLS BOOL On
          set_cmake_var realm_vars REALM_ENABLE_ENCRYPTION BOOL On

          if [[ -n "${fetch_missing_dependencies|}" ]]; then
              set_cmake_var realm_vars REALM_FETCH_MISSING_DEPENDENCIES BOOL On
          fi

          if [[ -n "${cmake_toolchain_file|}" ]]; then
              set_cmake_var realm_vars CMAKE_TOOLCHAIN_FILE PATH "${cmake_toolchain_file}"
          fi

          set_cmake_var realm_vars REALM_TEST_LOGGING BOOL On
          set_cmake_var realm_vars REALM_TEST_LOGGING_LEVEL STRING "debug"

          GENERATOR="${cmake_generator}"
          if [ -z "${cmake_generator|}" ]; then
              GENERATOR="Ninja Multi-Config"
              set_cmake_var generator_vars CMAKE_MAKE_PROGRAM PATH "${ninja|ninja}"
          fi

          echo "Running cmake with these vars:"
          cat cmake_vars/*.txt | tee cmake_vars.txt
          echo

          $CMAKE \
            -B build \
            -C cmake_vars.txt ${extra_flags} \
            -G "$GENERATOR"

          if [[ -n "${target_to_build|}" ]]; then
              target="--target ${target_to_build|}"
          fi

          ${cmake_bindir}/cmake \
              --build build \
              --config ${cmake_build_type|Debug} \
              -j ${max_jobs|$(grep -c proc /proc/cpuinfo)} \
              $target

  "run benchmark":
    - command: shell.exec
      params:
        working_dir: realm-core
        shell: bash
        script: |-
          set -o errexit

          if [[ -z "${benchmark_name}" ]]; then
              echo "No benchmark specified."
              exit 1
          fi

          export UNITTEST_THREADS=1

          BENCHMARK=$(./evergreen/abspath.sh ./build/test/benchmark-${benchmark_name}/${cmake_build_type|Debug}/realm-benchmark-${benchmark_name})
          echo "Going to run benchmark $BENCHMARK"

          [[ -d benchmark_results ]] && rm -rf benchmark_results
          mkdir benchmark_results
          cd benchmark_results

          $BENCHMARK "$(pwd)/"
    - command: perf.send
      params:
        file: './realm-core/benchmark_results/results.latest.json'

  "run tests":
    - command: shell.exec
      params:
        working_dir: realm-core
        shell: bash
        script: |-
          set -o errexit
          set -o verbose
          CTEST=$(pwd)/${cmake_bindir}/ctest

          if [ -n "${xcode_developer_dir}" ]; then
              export DEVELOPER_DIR="${xcode_developer_dir}"
          fi

          if [[ -n "${test_filter}" ]]; then
              TEST_FLAGS="-R ${test_filter}"
          fi

          if [[ -n "${verbose_test_output}" ]]; then
              TEST_FLAGS="$TEST_FLAGS -VV"
          else
              TEST_FLAGS="$TEST_FLAGS -V"
          fi

          TEST_FLAGS="--no-tests=error $TEST_FLAGS ${test_flags|}"

          if [[ -n "${llvm_symbolizer}" ]]; then
              export ASAN_SYMBOLIZER_PATH="$(./evergreen/abspath.sh ${llvm_symbolizer})"
          fi
          if [[ -n "${enable_llvm_coverage}" ]]; then
              if [[ -z "${test_executable_name}" ]]; then
                echo "Missing executable name"
                exit 1
              fi
              [[ -d coverage_data ]] || mkdir coverage_data
              [[ -d coverage_binaries ]] || mkdir coverage_binaries
              export LLVM_PROFILE_FILE="$(pwd)/coverage_data/${task_name}-%p.profraw"
              EXECUTABLE_PATH=$(find build -name ${test_executable_name} -type f)
              EXECUTABLE_PATH=$(./evergreen/abspath.sh $EXECUTABLE_PATH)
              if [[ -z "$EXECUTABLE_PATH" || ! -f "$EXECUTABLE_PATH" ]]; then
                echo "Invalid executable path $EXECUTABLE_PATH"
                exit 1
              fi
              ln -s $EXECUTABLE_PATH coverage_binaries/${test_executable_name}
          fi

          export UNITTEST_EVERGREEN_TEST_RESULTS="$(./evergreen/abspath.sh ${task_name}_results.json)"
          export UNITTEST_PROGRESS=1
          if [[ -n "${report_test_progress|}" ]]; then
              export UNITTEST_PROGRESS=${report_test_progress|}
          fi

          if [[ -n "${run_with_encryption}" ]]; then
              export UNITTEST_ENCRYPT_ALL=1
          fi
          export TSAN_OPTIONS="suppressions=$(pwd)/test/tsan.suppress"

          cd build
          $CTEST -C ${cmake_build_type|Debug} $TEST_FLAGS

  "upload test results":
  - command: attach.results
    params:
      file_location: realm-core/${task_name}_results.json
  - command: s3.put
    params:
      aws_key: '${artifacts_aws_access_key}'
      aws_secret: '${artifacts_aws_secret_key}'
      local_file: 'realm-core/baas-work-dir/baas_server.log'
      remote_file: '${project}/${branch_name}/${task_id}/${execution}/baas_server.log'
      bucket: mciuploads
      permissions: public-read
      content_type: text/text
      display_name: baas server logs
      optional: true
  - command: s3.put
    params:
      aws_key: '${artifacts_aws_access_key}'
      aws_secret: '${artifacts_aws_secret_key}'
      local_file: 'realm-core/install_baas_output.log'
      remote_file: '${project}/${branch_name}/${task_id}/${execution}/install_baas_output.log'
      bucket: mciuploads
      permissions: public-read
      content_type: text/text
      display_name: install baas output
      optional: true

  "upload fuzzer results":
  - command: shell.exec
    params:
      working_dir: realm-core/build/test/realm-fuzzer
      script: |-
        if ls crash-*> /dev/null 2>&1; then
          echo "Found crash file"
          mv crash-* realm-fuzzer-crash.txt
        fi

  - command: s3.put
    params:
      working_dir: realm-core/build/test/realm-fuzzer
      aws_key: '${artifacts_aws_access_key}'
      aws_secret: '${artifacts_aws_secret_key}'
      local_file: 'realm-core/build/test/realm-fuzzer/realm-fuzzer-crash.txt'
      remote_file: '${project}/${branch_name}/${task_id}/${execution}/realm-fuzzer-crash.txt'
      bucket: mciuploads
      permissions: public-read
      content_type: text/text
      display_name: Fuzzer crash report
      optional: true

  - command: shell.exec
    params:
      working_dir: realm-core/build/test/realm-fuzzer
      script: |-
        rm realm-fuzzer-crash.txt

  "run hang analyzer":
  - command: shell.exec
    params:
      shell: bash
      script: |-
        set -o errexit
        set -o verbose

        if [[ -z "{run_tests_against_baas|}" ]]; then
          exit 0
        fi

        BAAS_PID=$(pgrep baas_server)
        if [[ -z "$BAAS_PID" ]]; then
          echo "No baas pid found"
          exit 0
        fi

        kill -3 $BAAS_PID

  - command: shell.exec
    params:
      shell: bash
      script: |-
        set -o errexit
        set -o verbose

        if [[ ! -d realm-core ]]; then
          echo "No source directory exists. Not running hang analyzer"
          exit 1
        fi

        TOP_DIR=$(pwd)/realm-core
        mkdir realm-core/hang_analyzer_workdir; cd realm-core/hang_analyzer_workdir
        ${python3|python3} -m venv venv

        # venv creates its Scripts/activate file with CLRF endings, which
        # cygwin bash does not like. dos2unix it
        # (See https://bugs.python.org/issue32451)
        if [ "Windows_NT" = "$OS" ]; then
          dos2unix "venv/Scripts/activate"
        fi

        export VIRTUAL_ENV_DISABLE_PROMPT=yes

        if [ "Windows_NT" = "$OS" ]; then
          # Need to quote the path on Windows to preserve the separator.
          . "venv/Scripts/activate" 2> /tmp/activate_error.log
        else
          . venv/bin/activate 2> /tmp/activate_error.log
        fi
        if [ $? -ne 0 ]; then
          echo "Failed to activate virtualenv: $(cat /tmp/activate_error.log)"
          exit 1
        fi
        python=python

        echo "python set to $(which $python)"

        echo "Upgrading pip to 21.0.1"

        # ref: https://github.com/grpc/grpc/issues/25082#issuecomment-778392661
        if [ "$(uname -m)" = "arm64" ] && [ "$(uname)" == "Darwin" ]; then
          export GRPC_PYTHON_BUILD_SYSTEM_OPENSSL=1
          export GRPC_PYTHON_BUILD_SYSTEM_ZLIB=1
        fi

        python -m pip --disable-pip-version-check install "pip==21.0.1" "wheel==0.37.0" || exit 1

        REQUIREMENTS_PATH=$TOP_DIR/evergreen/hang_analyzer/requirements.txt
        if [ "Windows_NT" = "$OS" ]; then
          REQUIREMENTS_PATH=$(cygpath -w $REQUIREMENTS_PATH)
        fi

        python -m pip install -r $REQUIREMENTS_PATH || exit 1

        echo "Going to run hang analyzer"

        HANG_ANALYZER_PATH=$TOP_DIR/evergreen/hang_analyzer
        if [ "Windows_NT" = "$OS" ]; then
          HANG_ANALYZER_PATH=$(cygpath -w $HANG_ANALYZER_PATH)
        fi

        python $HANG_ANALYZER_PATH

timeout:
  - func: "run hang analyzer"

tasks:
- name: compile
  tags: [ "for_pull_requests" ]
  exec_timeout_secs: 1800
  commands:
  - func: "compile"

- name: package
  exec_timeout_secs: 1800
  commands:
  - func: "compile"
  - command: shell.exec
    params:
      working_dir: realm-core
      script: |-
        set -o errexit
        cpack=$(pwd)/${cmake_bindir}/cpack

        cd build
        $cpack -C ${cmake_build_type|Debug} -G TGZ -D "CPACK_PACKAGE_FILE_NAME=realm-core-artifacts" ${package_flags|}
  - command: s3.put
    params:
      aws_key: '${artifacts_aws_access_key}'
      aws_secret: '${artifacts_aws_secret_key}'
      remote_file: '${project}/${branch_name}/${task_id}/${execution}/realm-core-artifacts-devel.tar.gz'
      bucket: mciuploads
      permissions: public-read
      local_file: 'realm-core/build/realm-core-artifacts-devel.tar.gz'
      content_type: '${content_type|application/x-gzip}'
  - command: s3.put
    params:
      aws_key: '${artifacts_aws_access_key}'
      aws_secret: '${artifacts_aws_secret_key}'
      remote_file: '${project}/${branch_name}/${task_id}/${execution}/realm-core-artifacts-runtime.tar.gz'
      bucket: mciuploads
      permissions: public-read
      local_file: 'realm-core/build/realm-core-artifacts-runtime.tar.gz'
      content_type: '${content_type|application/x-gzip}'

- name: swift-build-and-test
  exec_timeout_secs: 1800
  commands:
  - func: "fetch source"
  - func: "fetch binaries"
  - command: shell.exec
    params:
      working_dir: realm-core
      shell: /bin/bash
      script: |-
        #!/bin/bash
        set -o errexit
        set -o pipefail
        set -o verbose

        if [ -n "${xcode_developer_dir}" ]; then
            export DEVELOPER_DIR="${xcode_developer_dir}"
        fi

        xcrun swift build
        xcrun swift run ObjectStoreTests

- name: test-on-exfat
  exec_timeout_secs: 2700
  commands:
  - func: "fetch source"
  - func: "fetch binaries"
  - func: "compile"
  - command: shell.exec
    params:
      working_dir: realm-core/build
      shell: /bin/bash
      script: ../tools/run-tests-on-exfat.sh

- name: valgrind
  exec_timeout_secs: 18000
  commands:
  - func: "fetch source"
  - func: "fetch binaries"
  - func: "compile"
    vars:
      target_to_build: "CoreTests"
  - command: shell.exec
    params:
      working_dir: realm-core/build/test
      shell: /bin/bash
      script: |-
        export UNITTEST_PROGRESS=1
        export UNITTEST_THREADS=1
        valgrind --tool=memcheck --leak-check=full --undef-value-errors=yes --track-origins=yes --child-silent-after-fork=no --trace-children=yes --suppressions=$(pwd)/../../test/valgrind.suppress --error-exitcode=1 ./RelWithDebInfo/realm-tests

- name: bloaty
  exec_timeout_secs: 1800
  commands:
  - func: "fetch source"
  - func: "fetch binaries"
  - func: "compile"
    vars:
      target_to_build: RealmFFI
  - command: shell.exec
    params:
      working_dir: realm-core
      shell: /bin/bash
      script: |-
        #!/bin/bash
        set -o errexit
        set -o pipefail

        mkdir bloaty-binaries && cd bloaty-binaries
        curl --silent -L ${bloaty_url} | tar -xz --strip-components=1
        BLOATY=$(pwd)/bin/bloaty
        cd ..

        FILES_TO_ANALYZE="./build/src/realm/object-store/c_api/${cmake_build_type|Debug}/librealm-ffi.so"

        mkdir bloaty-results
        for input_path in $FILES_TO_ANALYZE; do
            input_file=$(basename $input_path)
            $BLOATY -d shortsymbols $input_path -n 0 --csv > "bloaty-results/$input_file-shortsymbols.csv"
            $BLOATY -d sections $input_path -n 0 --csv > "bloaty-results/$input_file-sections.csv"
            $BLOATY -d shortsymbols $input_path -n 0 > "bloaty-results/$input_file-shortsymbols.txt"
            $BLOATY -d sections $input_path -n 0 > "bloaty-results/$input_file-sections.txt"
            $BLOATY -d compileunits $input_path -n 0 > "bloaty-results/$input_file-compileunits.txt"
            $BLOATY -d compileunits $input_path -n 0 --csv > "bloaty-results/$input_file-compileunits.csv"

            echo "Bloaty sections output for $input_file"
            head -n 100 "bloaty-results/$input_file-sections.txt"
            echo
            echo "Bloaty compile units output for $input_file"
            head -n 100 "bloaty-results/$input_file-compileunits.txt"
            echo
            echo "Bloaty short symbols output for $input_file"
            head -n 100 "bloaty-results/$input_file-shortsymbols.txt"

            ${python3|} ./evergreen/bloaty_to_json.py \
                --short-symbols-input="bloaty-results/$input_file-shortsymbols.csv" \
                --sections-input="bloaty-results/$input_file-sections.csv" \
                --compileunits-input="bloaty-results/$input_file-compileunits.csv" \
                --analyzed-file=$input_file \
                --output "bloaty-results/$input_file-results.json" \
                --project=${project} \
                --execution=${execution} \
                --is-patch=${is_patch} \
                --build-variant=${build_variant} \
                --branch=${branch_name} \
                --revision=${revision} \
                --task-id=${task_id} \
                --task-name=${task_name} \
                --revision-order-id=${revision_order_id} \
                --version-id=${version_id}

            # TODO(JBR) This is pointing to a test application for now. When we have charts configured we can create
            # a real realm app to house them and this URL will change.
            curl \
                -H "Content-Type: application/json" \
                -d "@bloaty-results/$input_file-results.json" \
                https://us-east-1.aws.webhooks.mongodb-realm.com/api/client/v2.0/app/application-0-htnkr/service/http1/incoming_webhook/upload_bloaty_results?secret=${bloaty_secret}
        done

  - command: s3.put
    params:
      aws_key: '${artifacts_aws_access_key}'
      aws_secret: '${artifacts_aws_secret_key}'
      local_files_include_filter:
        - realm-core/bloaty-results/*.csv
      remote_file: '${project}/${branch_name}/${task_id}/${execution}/bloaty-results-'
      bucket: mciuploads
      permissions: public-read
      content_type: text/csv
      display_name: bloaty-results
  - command: s3.put
    params:
      aws_key: '${artifacts_aws_access_key}'
      aws_secret: '${artifacts_aws_secret_key}'
      local_files_include_filter:
        - realm-core/bloaty-results/*.txt
      remote_file: '${project}/${branch_name}/${task_id}/${execution}/bloaty-results-'
      bucket: mciuploads
      permissions: public-read
      content_type: text/text
      display_name: bloaty-results
  - command: s3.put
    params:
      aws_key: '${artifacts_aws_access_key}'
      aws_secret: '${artifacts_aws_secret_key}'
      local_files_include_filter:
        - realm-core/bloaty-results/*.json
      remote_file: '${project}/${branch_name}/${task_id}/${execution}/bloaty-results-'
      bucket: mciuploads
      permissions: public-read
      content_type: application/json
      display_name: bloaty-results

- name: long-running-core-tests
  commands:
  - func: "run tests"
    # The long-running tests can take a really long time on Windows, so we give the test up to 4
    # hours to complete
    timeout_secs: 14400
    vars:
      test_filter: CoreTests
      report_test_progress: On

- name: core-tests
  tags: [ "test_suite", "for_pull_requests" ]
  exec_timeout_secs: 1800
  commands:
  - func: "compile"
    vars:
      target_to_build: "CoreTests"
  - func: "run tests"
    vars:
      test_filter: CoreTests
      test_executable_name: "realm-tests"

- name: benchmark-common-tasks
  exec_timeout_secs: 1800
  tags: [ "benchmark" ]
  commands:
  - func: "run benchmark"
    vars:
      benchmark_name: common-tasks

- name: benchmark-crud
  exec_timeout_secs: 1800
  tags: [ "benchmark" ]
  commands:
  - func: "run benchmark"
    vars:
      benchmark_name: crud

- name: benchmark-sync
  exec_timeout_secs: 1800
  tags: [ "benchmark" ]
  commands:
  - func: "run benchmark"
    vars:
      benchmark_name: sync

- name: sync-tests
  tags: [ "test_suite", "for_pull_requests" ]
  exec_timeout_secs: 1800
  commands:
  - func: "compile"
    vars:
      target_to_build: "SyncTests"
  - func: "run tests"
    vars:
      test_filter: SyncTests
      test_executable_name: "realm-sync-tests"

- name: object-store-tests
  tags: [ "test_suite", "for_pull_requests" ]
  exec_timeout_secs: 2400
  commands:
  - func: "compile"
    vars:
      target_to_build: "ObjectStoreTests"
      test_executable_name: "realm-object-store-tests"
  # If we need to start a local copy of baas, do it in the background here in a separate script.
  # Evergreen should take care of the lifetime of the processes we start here automatically.
  - command: shell.exec
    params:
      working_dir: realm-core
      shell: bash
      background: true
      script: |-
        set -o errexit
        set -o pipefail

        export CURL=${curl|curl}

        if [[ -n "${run_tests_against_baas|}" ]]; then
            if [[ -z "${baas_secrets_aws_access_key|}" || -z "${baas_secrets_aws_secret_key|}" ]]; then
                echo "Must supply baas secrets AWS key info to start baas server"
                exit 1
            fi

            export AWS_ACCESS_KEY_ID="${baas_secrets_aws_access_key}"
            export AWS_SECRET_ACCESS_KEY="${baas_secrets_aws_secret_key}"

            if [ -n "${xcode_developer_dir}" ]; then
                export DEVELOPER_DIR="${xcode_developer_dir}"
            fi

            ./evergreen/install_baas.sh -w ./baas-work-dir -b 4da4c3b3e9083ea834522bdf67a2e129fd701d86 2>&1 | tee install_baas_output.log
        fi

  - command: shell.exec
    params:
      working_dir: realm-core
      shell: bash
      script: |-
        set -o errexit
        set -o pipefail

        export CURL=${curl|curl}

        if [[ -n "${run_tests_against_baas|}" ]]; then
            # wait for baas to start in the background script started above.
            ./evergreen/wait_for_baas.sh ./baas-work-dir/stitch_server.pid

            WAIT_FOR_BAAS_READY_COUNTER=0
            until [[ -f ./baas-work-dir/baas_ready ]]; do
                WAIT_FOR_BAAS_READY_COUNTER=$(($WAIT_FOR_BAAS_READY_COUNTER + 1))
                if [[ "$WAIT_FOR_BAAS_READY_COUNTER" = 12 ]]; then
                    echo "Timed out waiting for baas to finish starting and import the test app"
                    exit 1
                fi
                sleep 5
            done
        fi
  - func: "run tests"
    vars:
      test_filter: ObjectStoreTests
      verbose_test_output: true

- name: process_coverage_data
  display_name: Process Coverage Data
  tags: [ "for_pull_requests" ]
  exec_timeout_secs: 1800
  commands:
  - command: shell.exec
    params:
      working_dir: realm-core
      shell: bash
      env:
        COVERALLS_TOKEN: "${coveralls_token}"
      script: |-
        set -o errexit
        set -o verbose

        if [[ -n "${xcode_developer_dir}" ]]; then
            export DEVELOPER_DIR="${xcode_developer_dir}"
        fi

        if [[ -z "${enable_llvm_coverage}" ]]; then
          exit 0
        fi

        export LLVM_PROFILE_FILE="$(find ./coverage_data -name "*.profraw")"
        if [[ -z "$LLVM_PROFILE_FILE" ]]; then
          echo "No coverage data found"
          exit 1
        fi

        echo "Found coverage files: "
        find ./coverage_data -name "*.profraw"

        curl -LsS "${grcov_url}" | tar -xj
        chmod +x grcov

        if [[ -d ./clang_binaries/bin ]]; then
          LLVM_PROFDATA_DIR="$(evergreen/abspath.sh ./clang_binaries/bin)"
        elif [[ "$(uname -s)" == "Darwin" ]]; then
          LLVM_PROFDATA_PATH="$(xcrun -f llvm-profdata)"
          LLVM_PROFDATA_DIR="$(dirname $LLVM_PROFDATA_PATH)"
        else
          echo "Missing path to clang binaries."
          exit 1
        fi

        ./grcov ./coverage_data --source-dir . \
            --binary-path ./coverage_binaries \
            --llvm \
            -t coveralls+ \
            --branch \
            --ignore-not-existing \
            --llvm-path="$LLVM_PROFDATA_DIR" \
            --token="$COVERALLS_TOKEN" \
            --service-name="Evergreen" \
            --service-job-id="${task_id}" \
            --service-number="${revision_order_id}" \
            --service-pull-request="${github_pr_number}" \
            --service-flag-name="${coveralls_flag_name}" \
            --commit-sha="${github_commit}" \
            --vcs-branch="${branch_name}" \
            --parallel \
            --output-path=coveralls_${task_name}.json

        curl -X POST https://coveralls.io/api/v1/jobs -F 'json_file=@coveralls_${task_name}.json'

- name: finalize_coverage_data
  display_name: Finalize Coverage Data
  tags: [ "for_pull_requests" ]
  depends_on:
    - name: "process_coverage_data"
      variant: "*"
      status: "*"
  commands:
    - command: shell.exec
      params:
        shell: bash
        env:
          COVERALLS_TOKEN: "${coveralls_token}"
        script: |-
          set -o errexit

          if [[ -z "${enable_llvm_coverage}" ]]; then
            exit 0
          fi

          curl -X POST \
            -H 'Content-Type: application/json' \
            -d '{
                  "payload": {
                  "build_num": "${revision_order_id}",
                  "status": "done"
                  }
                }' \
            "https://coveralls.io/webhook?repo_token=$COVERALLS_TOKEN&carryforward=macos-arm64,ubuntu-x86_64"

- name: lint
  tags: [ "for_pull_requests" ]
  exec_timeout_secs: 1800
  commands:
  - func: "fetch source"
  - func: "fetch binaries"
  - command: shell.exec
    params:
      working_dir: realm-core
      shell: bash
      script: |-
        set -o verbose
        set -o errexit

        export PATH=$(./evergreen/abspath.sh ./clang_binaries/bin):$PATH

        if [[ "${is_patch}" == "true" ]]; then
            format_ref="$(git merge-base origin/${branch_name} HEAD)"
        else
            format_ref="${revision}"
        fi

        readonly out=$(git clang-format -v --diff $format_ref)

        if [[ "$out" == *"no modified files to format"* ]]; then
            exit 0
        fi
        if [[ "$out" == *"clang-format did not modify any files"* ]]; then
            exit 0
        fi

        echo "ERROR: you need to run git clang-format on your commit"
        echo $out
        exit 1

- name: fuzzer
  commands:
  - command: shell.exec
    params:
      working_dir: realm-core/build/test/realm-fuzzer
      shell: /bin/bash
      script: |-
        ${cmake_build_type|Debug}/realm-libfuzz -rss_limit_mb=0 -max_total_time=3600

task_groups:
- name: compile_test_and_package
  max_hosts: 1
  setup_group_can_fail_task: true
  setup_group:
  - func: "fetch source"
  - func: "fetch binaries"
  teardown_task:
  - func: "upload test results"
  timeout:
  - func: "run hang analyzer"
  tasks:
  - compile
  - .test_suite
  - package

- name: compile_test
  max_hosts: 1
  setup_group_can_fail_task: true
  setup_group:
  - func: "fetch source"
  - func: "fetch binaries"
  teardown_task:
  - func: "upload test results"
  timeout:
  - func: "run hang analyzer"
  tasks:
  - compile
  - .test_suite

- name: compile_test_coverage
  max_hosts: 1
  setup_group_can_fail_task: true
  setup_group:
  - func: "fetch source"
  - func: "fetch binaries"
  teardown_task:
  - func: "upload test results"
  timeout:
  - func: "run hang analyzer"
  tasks:
  - compile
  - .test_suite
  - process_coverage_data

- name: core_tests_group
  setup_group_can_fail_task: true
  setup_group:
  - func: "fetch source"
  - func: "fetch binaries"
  teardown_task:
  - func: "upload test results"
  timeout:
  - func: "run hang analyzer"
  tasks:
  - core-tests

- name: benchmarks
  setup_group_can_fail_task: true
  setup_group:
  - func: "fetch source"
  - func: "fetch binaries"
  - func: "compile"
    vars:
      target_to_build: "benchmarks"
  timeout:
  - func: "run hang analyzer"
  tasks:
  - .benchmark

- name: long-running-tests
  setup_group_can_fail_task: true
  setup_group:
  - func: "fetch source"
  - func: "fetch binaries"
  - func: "compile"
    vars:
      long_running_test_duration: 2
      target_to_build: CoreTests
  teardown_task:
  - func: "upload test results"
  timeout:
  - func: "run hang analyzer"
  tasks:
  - long-running-core-tests

- name: fuzzer-tests
  setup_group_can_fail_task: true
  setup_group:
  - func: "fetch source"
  - func: "fetch binaries"
  - func: "compile"
    vars:
      target_to_build: realm-libfuzz
  teardown_task:
  - func: "upload fuzzer results"
  tasks:
  - fuzzer

- name: object-store-tests-v8
  setup_group_can_fail_task: true
  setup_group:
  - func: "fetch source"
  - func: "fetch binaries"
  - func: "compile"
    vars:
      long_running_test_duration: 2
      target_to_build: ObjectStoreTests
  teardown_task:
  - func: "upload test results"
  timeout:
  - func: "run hang analyzer"
  tasks:
  - object-store-tests

buildvariants:
- name: ubuntu2004
  display_name: "Ubuntu 20.04 x86_64 (Clang 11)"
  run_on: ubuntu2004-small
  expansions:
    clang_url: "https://s3.amazonaws.com/static.realm.io/evergreen-assets/clang%2Bllvm-11.0.0-x86_64-linux-gnu-ubuntu-20.04.tar.xz"
    cmake_url: "https://s3.amazonaws.com/static.realm.io/evergreen-assets/cmake-3.20.3-linux-x86_64.tar.gz"
    cmake_bindir: "./cmake_binaries/bin"
    fetch_missing_dependencies: On
    run_tests_against_baas: On
    c_compiler: "./clang_binaries/bin/clang"
    cxx_compiler: "./clang_binaries/bin/clang++"
  tasks:
  - name: lint
  - name: compile_test
    distros:
    - ubuntu2004-large

- name: ubuntu2004-no-session-multiplexing
  display_name: "Ubuntu 20.04 x86_64 (Sync Multiplexing Disabled)"
  run_on: ubuntu2004-large
  expansions:
    clang_url: "https://s3.amazonaws.com/static.realm.io/evergreen-assets/clang%2Bllvm-11.0.0-x86_64-linux-gnu-ubuntu-20.04.tar.xz"
    cmake_url: "https://s3.amazonaws.com/static.realm.io/evergreen-assets/cmake-3.20.3-linux-x86_64.tar.gz"
    cmake_bindir: "./cmake_binaries/bin"
    fetch_missing_dependencies: On
    run_tests_against_baas: On
    c_compiler: "./clang_binaries/bin/clang"
    cxx_compiler: "./clang_binaries/bin/clang++"
    disable_sync_multiplexing: On
  tasks:
  - name: compile_test

- name: ubuntu2004-encryption-tsan
  display_name: "Ubuntu 20.04 x86_64 (Clang 11 Encryption Enabled w/TSAN)"
  run_on: ubuntu2004-small
  expansions:
    clang_url: "https://s3.amazonaws.com/static.realm.io/evergreen-assets/clang%2Bllvm-11.0.0-x86_64-linux-gnu-ubuntu-20.04.tar.xz"
    cmake_url: "https://s3.amazonaws.com/static.realm.io/evergreen-assets/cmake-3.20.3-linux-x86_64.tar.gz"
    cmake_bindir: "./cmake_binaries/bin"
    fetch_missing_dependencies: On
    run_tests_against_baas: On
    c_compiler: "./clang_binaries/bin/clang"
    cxx_compiler: "./clang_binaries/bin/clang++"
    run_with_encryption: On
    enable_tsan: On
  tasks:
  - name: core_tests_group
    distros:
    - ubuntu2004-large

- name: ubuntu2004-encryption-asan
  display_name: "Ubuntu 20.04 x86_64 (Clang 11 Encryption Enabled w/ASAN)"
  run_on: ubuntu2004-small
  expansions:
    clang_url: "https://s3.amazonaws.com/static.realm.io/evergreen-assets/clang%2Bllvm-11.0.0-x86_64-linux-gnu-ubuntu-20.04.tar.xz"
    cmake_url: "https://s3.amazonaws.com/static.realm.io/evergreen-assets/cmake-3.20.3-linux-x86_64.tar.gz"
    cmake_bindir: "./cmake_binaries/bin"
    fetch_missing_dependencies: On
    run_tests_against_baas: On
    c_compiler: "./clang_binaries/bin/clang"
    cxx_compiler: "./clang_binaries/bin/clang++"
    llvm_symbolizer: "./clang_binaries/bin/llvm-symbolizer"
    run_with_encryption: On
    enable_asan: On
  tasks:
  - name: core_tests_group
    distros:
    - ubuntu2004-large

- name: ubuntu2004-release
  display_name: "Ubuntu 20.04 x86_64 (Clang 11 Release build)"
  run_on: ubuntu2004-small
  expansions:
    clang_url: "https://s3.amazonaws.com/static.realm.io/evergreen-assets/clang%2Bllvm-11.0.0-x86_64-linux-gnu-ubuntu-20.04.tar.xz"
    cmake_url: "https://s3.amazonaws.com/static.realm.io/evergreen-assets/cmake-3.20.3-linux-x86_64.tar.gz"
    bloaty_url: "https://s3.amazonaws.com/static.realm.io/evergreen-assets/bloaty-v1.1-39-gefc1c61-ubuntu2004-x86_64.tar.gz"
    cmake_bindir: "./cmake_binaries/bin"
    cmake_build_type: RelWithDebInfo
    fetch_missing_dependencies: On
    run_tests_against_baas: On
    c_compiler: "./clang_binaries/bin/clang"
    cxx_compiler: "./clang_binaries/bin/clang++"
    python3: /opt/mongodbtoolchain/v3/bin/python3
  tasks:
  - name: compile_test_and_package
    distros:
    - ubuntu2004-large
  - name: benchmarks
    distros:
    - ubuntu2004-large
  - name: long-running-tests
  - name: bloaty

- name: ubuntu2004-asan
  display_name: "Ubuntu 20.04 x86_64 (Clang 11 ASAN)"
  run_on: ubuntu2004-small
  expansions:
    clang_url: "https://s3.amazonaws.com/static.realm.io/evergreen-assets/clang%2Bllvm-11.0.0-x86_64-linux-gnu-ubuntu-20.04.tar.xz"
    cmake_url: "https://s3.amazonaws.com/static.realm.io/evergreen-assets/cmake-3.20.3-linux-x86_64.tar.gz"
    cmake_bindir: "./cmake_binaries/bin"
    fetch_missing_dependencies: On
    run_tests_against_baas: On
    enable_asan: On
    c_compiler: "./clang_binaries/bin/clang"
    cxx_compiler: "./clang_binaries/bin/clang++"
    llvm_symbolizer: "./clang_binaries/bin/llvm-symbolizer"
  tasks:
  - name: compile_test
    distros:
    - ubuntu2004-large
  - name: long-running-tests

- name: ubuntu2004-tsan
  display_name: "Ubuntu 20.04 x86_64 (Clang 11 TSAN)"
  run_on: ubuntu2004-small
  expansions:
    clang_url: "https://s3.amazonaws.com/static.realm.io/evergreen-assets/clang%2Bllvm-11.0.0-x86_64-linux-gnu-ubuntu-20.04.tar.xz"
    cmake_url: "https://s3.amazonaws.com/static.realm.io/evergreen-assets/cmake-3.20.3-linux-x86_64.tar.gz"
    cmake_bindir: "./cmake_binaries/bin"
    fetch_missing_dependencies: On
    run_tests_against_baas: On
    enable_tsan: On
    c_compiler: "./clang_binaries/bin/clang"
    cxx_compiler: "./clang_binaries/bin/clang++"
  tasks:
  - name: compile_test
    distros:
    - ubuntu2004-large

- name: ubuntu2004-ubsan
  display_name: "Ubuntu 20.04 x86_64 (Clang 11 UBSAN)"
  run_on: ubuntu2004-small
  expansions:
    clang_url: "https://s3.amazonaws.com/static.realm.io/evergreen-assets/clang%2Bllvm-11.0.0-x86_64-linux-gnu-ubuntu-20.04.tar.xz"
    cmake_url: "https://s3.amazonaws.com/static.realm.io/evergreen-assets/cmake-3.20.3-linux-x86_64.tar.gz"
    cmake_bindir: "./cmake_binaries/bin"
    fetch_missing_dependencies: On
    run_tests_against_baas: On
    enable_ubsan: On
    c_compiler: "./clang_binaries/bin/clang"
    cxx_compiler: "./clang_binaries/bin/clang++"
  tasks:
  - name: compile_test
    distros:
    - ubuntu2004-large

- name: ubuntu2004-fuzzer
  display_name: "Ubuntu 20.04 x86_64 (Clang 11 Fuzzer)"
  run_on: ubuntu2004-large
  expansions:
    clang_url: "https://s3.amazonaws.com/static.realm.io/evergreen-assets/clang%2Bllvm-11.0.0-x86_64-linux-gnu-ubuntu-20.04.tar.xz"
    cmake_url: "https://s3.amazonaws.com/static.realm.io/evergreen-assets/cmake-3.20.3-linux-x86_64.tar.gz"
    cmake_bindir: "./cmake_binaries/bin"
    fetch_missing_dependencies: On
    run_tests_against_baas: On
    enable_ubsan: On
    c_compiler: "./clang_binaries/bin/clang"
    cxx_compiler: "./clang_binaries/bin/clang++"
    cmake_build_type: RelWithDebInfo
    run_with_encryption: On
    enable_fuzzer: On
  tasks:
  - name: fuzzer-tests
    cron: "@daily"
    patchable: true

- name: rhel70
  display_name: "RHEL 7 x86_64"
  run_on: rhel70-small
  expansions:
    c_compiler: /opt/mongodbtoolchain/v3/bin/gcc
    cxx_compiler: /opt/mongodbtoolchain/v3/bin/g++
    cmake_url: "https://s3.amazonaws.com/static.realm.io/evergreen-assets/cmake-3.20.3-linux-x86_64.tar.gz"
    cmake_bindir: "./cmake_binaries/bin"
    fetch_missing_dependencies: On
    curl: "/opt/mongodbtoolchain/v3/bin/curl"
    run_tests_against_baas: On
    python3: "/opt/mongodbtoolchain/v3/bin/python3"
    ninja: "/opt/mongodbtoolchain/v4/bin/ninja"
  tasks:
  - name: compile_test_and_package
    distros:
    - rhel70-large

- name: ubuntu-valgrind
  display_name: "Ubuntu 2204 Valgrind"
  run_on: ubuntu2204-large
  expansions:
    cmake_url: "https://s3.amazonaws.com/static.realm.io/evergreen-assets/cmake-3.20.3-linux-x86_64.tar.gz"
    cmake_bindir: "./cmake_binaries/bin"
    fetch_missing_dependencies: On
    enable_valgrind: On
    cmake_build_type: RelWithDebInfo
  tasks:
  - name: valgrind

- name: ubuntu2004-arm64
  display_name: "Ubuntu 20.04 ARM64"
  run_on: ubuntu2004-arm64-small
  expansions:
    cmake_url: "https://s3.amazonaws.com/static.realm.io/evergreen-assets/cmake-3.20.3-linux-aarch64.tar.gz"
    cmake_bindir: "./cmake_binaries/bin"
    python3: "/opt/mongodbtoolchain/v3/bin/python3"
    use_system_openssl: On
    fetch_missing_dependencies: On
  tasks:
  - name: compile_test_and_package
    distros:
    - ubuntu2004-arm64-large
  - name: benchmarks
    distros:
    - ubuntu2004-arm64-large

- name: macos
  display_name: "MacOS 11.0 x86_64"
  run_on: macos-1100
  expansions:
    cmake_url: "https://s3.amazonaws.com/static.realm.io/evergreen-assets/cmake-3.20.3-macos-universal.tar.gz"
    cmake_bindir: "./cmake_binaries/CMake.app/Contents/bin"
    cmake_toolchain_file: "./tools/cmake/xcode.toolchain.cmake"
    cmake_generator: Xcode
    max_jobs: $(sysctl -n hw.logicalcpu)
    run_tests_against_baas: On
    xcode_developer_dir: /Applications/Xcode13.1.app/Contents/Developer
    extra_flags: -DCMAKE_SYSTEM_NAME=Darwin -DCMAKE_OSX_ARCHITECTURES=x86_64
  tasks:
  - name: compile_test
  - name: swift-build-and-test

- name: macos-encrypted
  display_name: "MacOS 11.0 x86_64 (Encryption enabled)"
  run_on: macos-1100
  expansions:
    cmake_url: "https://s3.amazonaws.com/static.realm.io/evergreen-assets/cmake-3.20.3-macos-universal.tar.gz"
    cmake_bindir: "./cmake_binaries/CMake.app/Contents/bin"
    cmake_toolchain_file: "./tools/cmake/xcode.toolchain.cmake"
    cmake_generator: Xcode
    max_jobs: $(sysctl -n hw.logicalcpu)
    run_tests_against_baas: On
    xcode_developer_dir: /Applications/Xcode13.1.app/Contents/Developer
    extra_flags: -DCMAKE_SYSTEM_NAME=Darwin -DCMAKE_OSX_ARCHITECTURES=x86_64
    run_with_encryption: On
  tasks:
  - name: core_tests_group

- name: macos-release
  display_name: "MacOS 11.0 x86_64 (Release build)"
  run_on: macos-1100
  expansions:
    cmake_url: "https://s3.amazonaws.com/static.realm.io/evergreen-assets/cmake-3.20.3-macos-universal.tar.gz"
    cmake_bindir: "./cmake_binaries/CMake.app/Contents/bin"
    cmake_toolchain_file: "./tools/cmake/xcode.toolchain.cmake"
    cmake_generator: Xcode
    max_jobs: $(sysctl -n hw.logicalcpu)
    run_tests_against_baas: On
    cmake_build_type: Release
    xcode_developer_dir: /Applications/Xcode13.1.app/Contents/Developer
    extra_flags: -DCMAKE_SYSTEM_NAME=Darwin -DCMAKE_OSX_ARCHITECTURES=x86_64
  tasks:
  - name: compile_test_and_package
  - name: benchmarks
  - name: long-running-tests
  - name: swift-build-and-test
  - name: test-on-exfat

- name: macos-1100-arm64
  display_name: "MacOS 11 arm64"
  run_on: macos-1100-arm64
  expansions:
    cmake_url: "https://s3.amazonaws.com/static.realm.io/evergreen-assets/cmake-3.20.3-macos-universal.tar.gz"
    cmake_bindir: "./cmake_binaries/CMake.app/Contents/bin"
    cmake_toolchain_file: "./tools/cmake/xcode.toolchain.cmake"
    cmake_generator: Xcode
    max_jobs: $(sysctl -n hw.logicalcpu)
    run_tests_against_baas: On
    xcode_developer_dir: /Applications/Xcode13.1.app/Contents/Developer
    extra_flags: -DCMAKE_SYSTEM_NAME=Darwin -DCMAKE_OSX_ARCHITECTURES=arm64
  tasks:
  - name: compile_test
    distros:
    - macos-1100-arm64
  - name: swift-build-and-test

- name: macos-1100-arm64-release
  display_name: "MacOS 11 arm64 (Release build)"
  run_on: macos-1100-arm64
  expansions:
    cmake_url: "https://s3.amazonaws.com/static.realm.io/evergreen-assets/cmake-3.20.3-macos-universal.tar.gz"
    cmake_bindir: "./cmake_binaries/CMake.app/Contents/bin"
    cmake_toolchain_file: "./tools/cmake/xcode.toolchain.cmake"
    cmake_generator: Xcode
    max_jobs: $(sysctl -n hw.logicalcpu)
    cmake_build_type: Release
    run_tests_against_baas: On
    xcode_developer_dir: /Applications/Xcode13.1.app/Contents/Developer
    extra_flags: -DCMAKE_SYSTEM_NAME=Darwin -DCMAKE_OSX_ARCHITECTURES=arm64
  tasks:
  - name: compile_test_and_package
  - name: benchmarks
  - name: long-running-tests
  - name: swift-build-and-test

- name: macos-coverage
  display_name: "MacOS 11 arm64 (Code Coverage)"
  run_on: macos-1100-arm64
  expansions:
    cmake_url: "https://s3.amazonaws.com/static.realm.io/evergreen-assets/cmake-3.20.3-macos-universal.tar.gz"
    cmake_bindir: "./cmake_binaries/CMake.app/Contents/bin"
    cmake_toolchain_file: "./tools/cmake/xcode.toolchain.cmake"
    cmake_generator: Xcode
    max_jobs: $(sysctl -n hw.logicalcpu)
    run_tests_against_baas: On
    xcode_developer_dir: /Applications/Xcode13.1.app/Contents/Developer
    extra_flags: -DCMAKE_SYSTEM_NAME=Darwin -DCMAKE_OSX_ARCHITECTURES=arm64
    enable_llvm_coverage: On
    coveralls_flag_name: "macos-arm64"
    grcov_url: "https://s3.amazonaws.com/static.realm.io/evergreen-assets/grcov-aarch64-apple-darwin.tar.bz2"
  tasks:
  - name: compile_test_coverage

- name: ubuntu-coverage
  display_name: "Ubuntu (Code Coverage)"
  run_on: ubuntu2004-large
  expansions:
    clang_url: "https://s3.amazonaws.com/static.realm.io/evergreen-assets/clang%2Bllvm-11.0.0-x86_64-linux-gnu-ubuntu-20.04.tar.xz"
    cmake_url: "https://s3.amazonaws.com/static.realm.io/evergreen-assets/cmake-3.20.3-linux-x86_64.tar.gz"
    cmake_bindir: "./cmake_binaries/bin"
    fetch_missing_dependencies: On
    run_tests_against_baas: On
    c_compiler: "./clang_binaries/bin/clang"
    cxx_compiler: "./clang_binaries/bin/clang++"
    enable_llvm_coverage: On
    coveralls_flag_name: "ubuntu-x86_64"
    grcov_url: "https://s3.amazonaws.com/static.realm.io/evergreen-assets/grcov-x86_64-unknown-linux-gnu.tar.bz2"
  tasks:
  - name: compile_test_coverage
  - name: finalize_coverage_data

- name: windows-64-vs2019
  display_name: "Windows x86_64 (VS 2019)"
  run_on: windows-vsCurrent-large
  expansions:
    cmake_url: "https://s3.amazonaws.com/static.realm.io/evergreen-assets/cmake-3.20.3-windows-x86_64.zip"
    cmake_bindir: "./cmake-3.20.3-windows-x86_64/bin"
    cmake_generator: "Visual Studio 16 2019"
    extra_flags: "-A x64"
    max_jobs: $(($(grep -c proc /proc/cpuinfo) / 2))
    fetch_missing_dependencies: On
    python3: "/cygdrive/c/python/python37/python.exe"
  tasks:
  - name: compile_test_and_package
  - name: long-running-tests

- name: windows-64-encryption
  display_name: "Windows x86_64 (Encryption enabled)"
  run_on: windows-vsCurrent-large
  expansions:
    cmake_url: "https://s3.amazonaws.com/static.realm.io/evergreen-assets/cmake-3.20.3-windows-x86_64.zip"
    cmake_bindir: "./cmake-3.20.3-windows-x86_64/bin"
    cmake_generator: "Visual Studio 16 2019"
    extra_flags: "-A x64"
    max_jobs: $(($(grep -c proc /proc/cpuinfo) / 2))
    fetch_missing_dependencies: On
    python3: "/cygdrive/c/python/python37/python.exe"
    run_with_encryption: On
  tasks:
  - name: core_tests_group

- name: windows-64-vs2019-release
  display_name: "Windows x86_64 (VS 2019 Release build)"
  run_on: windows-vsCurrent-large
  expansions:
    cmake_url: "https://s3.amazonaws.com/static.realm.io/evergreen-assets/cmake-3.20.3-windows-x86_64.zip"
    cmake_bindir: "./cmake-3.20.3-windows-x86_64/bin"
    cmake_generator: "Visual Studio 16 2019"
    extra_flags: "-A x64"
    cmake_build_type: "Release"
    max_jobs: $(($(grep -c proc /proc/cpuinfo) / 2))
    fetch_missing_dependencies: On
    python3: "/cygdrive/c/python/python37/python.exe"
  tasks:
  - name: compile_test<|MERGE_RESOLUTION|>--- conflicted
+++ resolved
@@ -97,19 +97,14 @@
               set_cmake_var realm_vars REALM_TEST_DURATION STRING "${long_running_test_duration}"
           fi
 
-<<<<<<< HEAD
           if [ -n "${disable_sync_multiplexing|}" ]; then
               set_cmake_var realm_vars REALM_DISABLE_SYNC_MULTIPLEXING BOOL On
-=======
+          fi
+
           if [ -n "${enable_llvm_coverage|}" ]; then
               set_cmake_var realm_vars REALM_LLVM_COVERAGE BOOL On
           fi
            
-          if [ -n "${enable_sync_multiplexing|}" ]; then
-              set_cmake_var realm_vars REALM_ENABLE_SYNC_MULTIPLEXING BOOL On
->>>>>>> 78175060
-          fi
-
           set_cmake_var realm_vars REALM_BUILD_COMMANDLINE_TOOLS BOOL On
           set_cmake_var realm_vars REALM_ENABLE_ENCRYPTION BOOL On
 
