--- conflicted
+++ resolved
@@ -670,11 +670,7 @@
                 export DEVELOPER_DIR="${xcode_developer_dir}"
             fi
 
-<<<<<<< HEAD
-            ./evergreen/install_baas.sh -w ./baas-work-dir -b df5aafd817ba377744d32976c15b175c9b68685a 2>&1 | tee install_baas_output.log
-=======
             ./evergreen/install_baas.sh -w ./baas-work-dir -b 2e23bf2f77d85f3e2fbe07e1c448e4d1cafa3a10 2>&1 | tee install_baas_output.log
->>>>>>> f1434caa
         fi
 
   - command: shell.exec
