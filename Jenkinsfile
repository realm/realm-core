--- conflicted
+++ resolved
@@ -120,14 +120,6 @@
         ]
         if (releaseTesting) {
             extendedChecks = [
-<<<<<<< HEAD
-                checkLinuxRelease       : doCheckInDocker('Release'),
-                checkRaspberryPiRelease : doLinuxCrossCompile('armhf', 'Release', 'qemu-arm -cpu cortex-a7'),
-                checkMacOsDebug         : doBuildMacOs('Debug', true),
-                buildUwpx64Debug        : doBuildWindows('Debug', true, 'x64', false),
-                androidArmeabiRelease   : doAndroidBuildInDocker('armeabi-v7a', 'Release', true),
-                coverage                : doBuildCoverage(),
-=======
                 checkLinuxRelease             : doCheckInDocker('Release'),
                 checkRaspberryPiQemuRelease   : doLinuxCrossCompile('armhf', 'Release', armhfQemuTestOptions),
                 checkRaspberryPiNativeRelease : doLinuxCrossCompile('armhf', 'Release', armhfNativeTestOptions),
@@ -135,8 +127,6 @@
                 buildUwpx64Debug              : doBuildWindows('Debug', true, 'x64', false),
                 androidArmeabiRelease         : doAndroidBuildInDocker('armeabi-v7a', 'Release', true),
                 coverage                      : doBuildCoverage(),
-                performance                   : buildPerformance(),
->>>>>>> d2d8017e
                 // valgrind                : doCheckValgrind()
             ]
             parallelExecutors.putAll(extendedChecks)
