--- conflicted
+++ resolved
@@ -655,6 +655,7 @@
         CMAKE_BUILD_TYPE: options.buildType,
         CMAKE_TOOLCHAIN_FILE: "../tools/cmake/macosx.toolchain.cmake",
         REALM_ENABLE_SYNC: options.enableSync,
+        OSX_ARM64: 'ON',
     ]
     if (!options.runTests) {
         cmakeOptions << [
@@ -681,19 +682,9 @@
                     retry(3) {
                         timeout(time: 2, unit: 'MINUTES') {
                             sh """
-<<<<<<< HEAD
                                 rm -rf *
                                 cmake ${cmakeDefinitions} -D REALM_VERSION=${gitDescribeVersion} -G Ninja ..
                             """
-=======
-                                    rm -rf *
-                                    cmake -D CMAKE_TOOLCHAIN_FILE=../tools/cmake/macosx.toolchain.cmake \\
-                                          -D CMAKE_BUILD_TYPE=${buildType} \\
-                                          -D REALM_VERSION=${gitDescribeVersion} \\
-                                          -D OSX_ARM64=1 \\
-                                          ${buildTests}${cxx_flags} -G Ninja ..
-                                """
->>>>>>> aad29156
                         }
                     }
 
