////////////////////////////////////////////////////////////////////////////
//
// Copyright 2017 Realm Inc.
//
// Licensed under the Apache License, Version 2.0 (the "License");
// you may not use this file except in compliance with the License.
// You may obtain a copy of the License at
//
// http://www.apache.org/licenses/LICENSE-2.0
//
// Unless required by applicable law or agreed to in writing, software
// distributed under the License is distributed on an "AS IS" BASIS,
// WITHOUT WARRANTIES OR CONDITIONS OF ANY KIND, either express or implied.
// See the License for the specific language governing permissions and
// limitations under the License.
//
////////////////////////////////////////////////////////////////////////////

#include "feature_checks.hpp"

#include "sync_test_utils.hpp"

#include "keypath_helpers.hpp"
#include "object.hpp"
#include "object_schema.hpp"
#include "object_store.hpp"
#include "results.hpp"
#include "schema.hpp"
#include "shared_realm.hpp"

#include "impl/object_accessor_impl.hpp"
#include "sync/partial_sync.hpp"
#include "sync/subscription_state.hpp"
#include "sync/sync_config.hpp"
#include "sync/sync_manager.hpp"
#include "sync/sync_session.hpp"

#include "util/event_loop.hpp"
#include "util/test_file.hpp"
#include "util/test_utils.hpp"

#include <realm/parser/parser.hpp>
#include <realm/parser/query_builder.hpp>
#include <realm/util/optional.hpp>

using namespace realm;
using namespace std::string_literals;

struct TypeA {
    size_t number;
    size_t second_number;
    std::string string;
    size_t link_id = realm::npos;
};

struct TypeB {
    size_t number;
    std::string string;
    std::string second_string;
};

struct TypeC {
    size_t number;
};

enum class PartialSyncTestObjects { A, B };

// Test helpers.
namespace {

// Creates a timestamp representing `now` as defined by the system clock.
Timestamp now()
{
    auto now = std::chrono::system_clock::now();
    int64_t ns_since_epoch = std::chrono::duration_cast<std::chrono::nanoseconds>(now.time_since_epoch()).count();
    int64_t s_arg = ns_since_epoch / static_cast<int64_t>(realm::Timestamp::nanoseconds_per_second);
    int32_t ns_arg = ns_since_epoch % Timestamp::nanoseconds_per_second;
    return Timestamp(s_arg, ns_arg);
}

// Creates lowest possible date expressible.
Timestamp min()
{
    return Timestamp(INT64_MIN, -Timestamp::nanoseconds_per_second + 1);
}

// Creates highest possible date expressible.
Timestamp max()
{
    return Timestamp(INT64_MAX, Timestamp::nanoseconds_per_second - 1);
}

// Return a copy of this timestamp that has been adjusted by the given number of seconds. If the Timestamp
// overflows in a positive direction it clamps to Timestamp::max(). If it overflows in negative direction it clamps
// to Timestamp::min().
Timestamp add_seconds(Timestamp& ts, int64_t s)
{
    int64_t seconds = ts.get_seconds();
    if (util::int_add_with_overflow_detect(seconds, s)) {
        return (s < 0) ? min() : max();
    }
    else {
        return Timestamp(seconds, ts.get_nanoseconds());
    }
}

Schema partial_sync_schema()
{
    return Schema{
        {"object_a", {
            {"number", PropertyType::Int},
            {"second_number", PropertyType::Int},
            {"string", PropertyType::String},
            {"link", PropertyType::Object|PropertyType::Nullable, "link_target"},
        }},
        {"object_b", {
            {"number", PropertyType::Int},
            {"string", PropertyType::String},
            {"second_string", PropertyType::String},
        }},
        {"link_target", {
                {"id", PropertyType::Int}
            },{
                {"parents", PropertyType::LinkingObjects|PropertyType::Array, "object_a", "link"},
            }
        }
    };
}

void populate_realm(Realm::Config& config, std::vector<TypeA> a={}, std::vector<TypeB> b={}, std::vector<TypeC> c={})
{
    auto r = Realm::get_shared_realm(config);
    r->begin_transaction();
    {
        const auto& object_schema = *r->schema().find("link_target");
        const auto& id_prop = *object_schema.property_for_name("id");
        TableRef table = ObjectStore::table_for_object_type(r->read_group(), "link_target");
        for (auto& current : c) {
            size_t row_idx = sync::create_object(r->read_group(), *table);
            table->set_int(id_prop.table_column, row_idx, current.number);
        }
    }
    {
        auto find_row_ndx_for_link = [&r](int64_t link_id) {
            const auto& object_schema = *r->schema().find("link_target");
            const auto& id_prop = *object_schema.property_for_name("id");
            TableRef table = ObjectStore::table_for_object_type(r->read_group(), "link_target");
            size_t row_ndx = table->find_first_int(id_prop.table_column, link_id);
            if (row_ndx == realm::not_found) {
                throw std::runtime_error(util::format("Invalid test schema, cannot find 'link_target' with id %1", link_id));
            }
            return row_ndx;
        };
        const auto& object_schema = *r->schema().find("object_a");
        const auto& number_prop = *object_schema.property_for_name("number");
        const auto& second_number_prop = *object_schema.property_for_name("second_number");
        const auto& string_prop = *object_schema.property_for_name("string");
        const auto& link_prop = *object_schema.property_for_name("link");
        TableRef table = ObjectStore::table_for_object_type(r->read_group(), "object_a");
        for (auto& current : a) {
<<<<<<< HEAD
            auto obj = table->create_object();
            obj.set<int64_t>(number_prop.column_key, current.number);
            obj.set<int64_t>(second_number_prop.column_key, current.second_number);
            obj.set(string_prop.column_key, current.string);
=======
            size_t row_idx = sync::create_object(r->read_group(), *table);
            table->set_int(number_prop.table_column, row_idx, current.number);
            table->set_int(second_number_prop.table_column, row_idx, current.second_number);
            table->set_string(string_prop.table_column, row_idx, current.string);
            if (current.link_id != realm::npos) {
                table->set_link(link_prop.table_column, row_idx, find_row_ndx_for_link(current.link_id));
            }
>>>>>>> 3e48b697
        }
    }
    {
        const auto& object_schema = *r->schema().find("object_b");
        const auto& number_prop = *object_schema.property_for_name("number");
        const auto& string_prop = *object_schema.property_for_name("string");
        const auto& second_string_prop = *object_schema.property_for_name("second_string");
        TableRef table = ObjectStore::table_for_object_type(r->read_group(), "object_b");
        for (auto& current : b) {
            auto obj = table->create_object();
            obj.set<int64_t>(number_prop.column_key, current.number);
            obj.set(string_prop.column_key, current.string);
            obj.set(second_string_prop.column_key, current.second_string);
        }
    }
<<<<<<< HEAD
    {
        const auto& object_schema = *r->schema().find("link_target");
        const auto& id_prop = *object_schema.property_for_name("id");
        TableRef table = ObjectStore::table_for_object_type(r->read_group(), "link_target");

        table->create_object().set(id_prop.column_key, 0);
        table->create_object().set(id_prop.column_key, 2);
    }
=======
>>>>>>> 3e48b697
    r->commit_transaction();
    // Wait for uploads
    std::atomic<bool> upload_done(false);
    auto session = SyncManager::shared().get_existing_active_session(config.path);
    session->wait_for_upload_completion([&](auto) { upload_done = true; });
    EventLoop::main().run_until([&] { return upload_done.load(); });
}

auto results_for_query(std::string const& query_string, Realm::Config const& config, std::string const& object_type)
{
    auto realm = Realm::get_shared_realm(config);
    auto table = ObjectStore::table_for_object_type(realm->read_group(), object_type);
    Query query = table->where();
    auto parser_result = realm::parser::parse(query_string);
    query_builder::NoArguments no_args;
    query_builder::apply_predicate(query, parser_result.predicate, no_args);

    DescriptorOrdering ordering;
    query_builder::apply_ordering(ordering, table, parser_result.ordering);
    return Results(std::move(realm), std::move(query), std::move(ordering));
}

<<<<<<< HEAD
auto results_for_query(std::string const& query_string, SharedRealm& realm, std::string const& object_type)
{
    auto table = ObjectStore::table_for_object_type(realm->read_group(), object_type);
    Query query = table->where();
    auto parser_result = realm::parser::parse(query_string);
    query_builder::NoArguments no_args;
    query_builder::apply_predicate(query, parser_result.predicate, no_args);

    DescriptorOrdering ordering;
    query_builder::apply_ordering(ordering, table, parser_result.ordering);
    return Results(realm, std::move(query), std::move(ordering));
}

partial_sync::Subscription subscribe_and_wait(Results results, util::Optional<std::string> name, util::Optional<int64_t> ttl,
                                              bool update, std::function<void(Results, std::exception_ptr)> check)
=======
partial_sync::Subscription subscribe_and_wait(Results results, partial_sync::SubscriptionOptions options, std::function<void(Results, std::exception_ptr)> check)
>>>>>>> 3e48b697
{
    auto subscription = partial_sync::subscribe(results, options);

    bool partial_sync_done = false;
    std::exception_ptr exception;
    auto token = subscription.add_notification_callback([&] {
        switch (subscription.state()) {
            case partial_sync::SubscriptionState::Creating:
            case partial_sync::SubscriptionState::Pending:
                // Ignore these. They're temporary states.
                break;
            case partial_sync::SubscriptionState::Error:
                exception = subscription.error();
                partial_sync_done = true;
                break;
            case partial_sync::SubscriptionState::Complete:
            case partial_sync::SubscriptionState::Invalidated:
                partial_sync_done = true;
                break;
            default:
                throw std::logic_error(util::format("Unexpected state: %1", static_cast<uint8_t>(subscription.state())));
        }
    });
    EventLoop::main().run_until([&] { return partial_sync_done; });
    check(std::move(results), std::move(exception));
    return subscription;
}

partial_sync::Subscription subscribe_and_wait(Results results, util::Optional<std::string> name, util::Optional<int64_t> ttl,
                                              bool update, std::function<void(Results, std::exception_ptr)> check)
{
    partial_sync::SubscriptionOptions options{name, ttl, update};
    return subscribe_and_wait(results, options, check);

}

partial_sync::Subscription subscribe_and_wait(Results results, util::Optional<std::string> name, std::function<void(Results, std::exception_ptr)> check)
{
    return subscribe_and_wait(results, name, none, false, check);
}

partial_sync::Subscription subscribe_and_wait(std::string const& query, Realm::Config const& partial_config,
                                              std::string const& object_type, util::Optional<std::string> name,
                                              util::Optional<int64_t> ttl, bool update,
                                              std::function<void(Results, std::exception_ptr)> check)
{
    auto results = results_for_query(query, partial_config, object_type);
    return subscribe_and_wait(std::move(results), std::move(name), std::move(ttl), update, std::move(check));
}

/// Run a Query-based Sync query, wait for the results, and then perform checks.
partial_sync::Subscription subscribe_and_wait(std::string const& query, Realm::Config const& partial_config,
                        std::string const& object_type, util::Optional<std::string> name,
                        std::function<void(Results, std::exception_ptr)> check)
{
    return subscribe_and_wait(query, partial_config, object_type, name, none, false, check);
}

partial_sync::Subscription subscribe_and_wait(std::string const& query, Realm::Config const& partial_config,
                                              std::string const& object_type, partial_sync::SubscriptionOptions options,
                                              std::function<void(Results, std::exception_ptr)> check)
{
    auto results = results_for_query(query, partial_config, object_type);
    return subscribe_and_wait(results, options, check);
}

partial_sync::Subscription subscription_with_query(std::string const& query, Realm::Config const& partial_config,
                             std::string const& object_type, util::Optional<std::string> name)
{
    auto results = results_for_query(query, partial_config, object_type);
    return partial_sync::subscribe(std::move(results), {name});
}

bool results_contains(Results& r, TypeA a)
{
    CppContext ctx;
    SharedRealm realm = r.get_realm();
    const ObjectSchema os = *realm->schema().find("object_a");
    for (size_t i = 0; i < r.size(); ++i) {
        Object obj(realm, os, r.get(i));
        size_t first = any_cast<int64_t>(obj.get_property_value<util::Any>(ctx, "number"));
        size_t second = any_cast<int64_t>(obj.get_property_value<util::Any>(ctx, "second_number"));
        auto str = any_cast<std::string>(obj.get_property_value<util::Any>(ctx, "string"));
        if (first == a.number && second == a.second_number && str == a.string)
            return true;
    }
    return false;
}

bool results_contains(Results& r, TypeB b)
{
    CppContext ctx;
    SharedRealm realm = r.get_realm();
    const ObjectSchema os = *realm->schema().find("object_b");
    for (size_t i = 0;  i < r.size(); ++i) {
        Object obj(realm, os, r.get(i));
        size_t number = any_cast<int64_t>(obj.get_property_value<util::Any>(ctx, "number"));
        auto first_str = any_cast<std::string>(obj.get_property_value<util::Any>(ctx, "string"));
        auto second_str = any_cast<std::string>(obj.get_property_value<util::Any>(ctx, "second_string"));
        if (number == b.number && first_str == b.string && second_str == b.second_string)
            return true;
    }
    return false;
}

bool verify_results(SharedRealm realm, std::vector<TypeA> a_results, std::vector<TypeB> b_results, std::vector<TypeC> c_results)
{
    CppContext ctx;
    const ObjectSchema os_a = *realm->schema().find("object_a");
    const ObjectSchema os_b = *realm->schema().find("object_b");
    const ObjectSchema os_c = *realm->schema().find("link_target");
    TableRef table_a = ObjectStore::table_for_object_type(realm->read_group(), "object_a");
    TableRef table_b = ObjectStore::table_for_object_type(realm->read_group(), "object_b");
    TableRef table_c = ObjectStore::table_for_object_type(realm->read_group(), "link_target");
    {
        if (table_a->size() != a_results.size()) {
            return false;
        }
        const auto& number_prop = *os_a.property_for_name("number");
        const auto& second_number_prop = *os_a.property_for_name("second_number");
        const auto& string_prop = *os_a.property_for_name("string");
        const auto& link_prop = *os_a.property_for_name("link");

        for (auto& a : a_results) {
            size_t a_ndx = table_a->find_first_int(number_prop.table_column, a.number);
            if (a_ndx == realm::not_found ||
                table_a->get_int(second_number_prop.table_column, a_ndx) != int64_t(a.second_number) ||
                table_a->get_string(string_prop.table_column, a_ndx) != a.string) {
                return false;
            }
            const auto& c_id_prop = *os_c.property_for_name("id");
            if (table_a->is_null_link(link_prop.table_column, a_ndx)) {
                if (a.link_id != realm::npos) {
                    return false;
                }
            } else {
                if (table_c->get_int(c_id_prop.table_column, table_a->get_link(link_prop.table_column, a_ndx))
                    != int64_t(a.link_id)) {
                    return false;
                }
            }
        }
    }
    {
        if (table_b->size() != b_results.size()) {
            return false;
        }
        const auto& number_prop = *os_b.property_for_name("number");
        const auto& string_prop = *os_b.property_for_name("string");
        const auto& second_string_prop = *os_b.property_for_name("second_string");

        for (auto& b : b_results) {
            size_t b_ndx = table_b->find_first_int(number_prop.table_column, b.number);
            if (b_ndx == realm::not_found ||
                table_b->get_string(string_prop.table_column, b_ndx) != b.string ||
                table_b->get_string(second_string_prop.table_column, b_ndx) != b.second_string) {
                return false;
            }
        }
    }
    {
        if (table_c->size() != c_results.size()) {
            return false;
        }
        const auto& id_prop = *os_c.property_for_name("id");
        for (auto& c : c_results) {
            if (table_c->find_first_int(id_prop.table_column, c.number) == realm::not_found) {
                return false;
            }
        }
    }

    return true;
}

}

TEST_CASE("Query-based Sync", "[sync]") {
    if (!EventLoop::has_implementation())
        return;

    SyncManager::shared().configure(tmp_dir(), SyncManager::MetadataMode::NoEncryption);

    SyncServer server;
    SyncTestFile config(server, "test");
    config.schema = partial_sync_schema();
    SyncTestFile partial_config(server, "test", true);
    partial_config.schema = partial_sync_schema();
    // Add some objects for test purposes.
    populate_realm(config,
        {{1, 10, "partial"}, {2, 2, "partial"}, {3, 8, "sync"}},
        {{3, "meela", "orange"}, {4, "jyaku", "kiwi"}, {5, "meela", "cherry"}, {6, "meela", "kiwi"}, {7, "jyaku", "orange"}}
        );

    SECTION("works in the most basic case") {
        // Open the partially synced Realm and run a query.
        auto subscription = subscribe_and_wait("string = \"partial\"", partial_config, "object_a", util::none, [](Results results, std::exception_ptr) {
            REQUIRE(results.size() == 2);
            REQUIRE(results_contains(results, {1, 10, "partial"}));
            REQUIRE(results_contains(results, {2, 2, "partial"}));
        });
    }

    SECTION("works when multiple queries are made on the same property") {
        subscribe_and_wait("number > 1", partial_config, "object_a", util::none, [](Results results, std::exception_ptr) {
            REQUIRE(results.size() == 2);
            REQUIRE(results_contains(results, {2, 2, "partial"}));
            REQUIRE(results_contains(results, {3, 8, "sync"}));
        });

        subscribe_and_wait("number = 1", partial_config, "object_a", util::none, [](Results results, std::exception_ptr) {
            REQUIRE(results.size() == 1);
            REQUIRE(results_contains(results, {1, 10, "partial"}));
        });
    }

    SECTION("works when sort ascending and distinct are applied") {
        auto realm = Realm::get_shared_realm(partial_config);
        auto table = ObjectStore::table_for_object_type(realm->read_group(), "object_b");
        bool ascending = true;
        Results partial_conditions(realm, *table);
        partial_conditions = partial_conditions.sort({{"number", ascending}}).distinct({"string"});
        partial_sync::Subscription subscription = subscribe_and_wait(partial_conditions, util::none, [](Results results, std::exception_ptr) {
                REQUIRE(results.size() == 2);
                REQUIRE(results_contains(results, {3, "meela", "orange"}));
                REQUIRE(results_contains(results, {4, "jyaku", "kiwi"}));
        });
        auto partial_realm = Realm::get_shared_realm(partial_config);
        auto partial_table = ObjectStore::table_for_object_type(partial_realm->read_group(), "object_b");
        REQUIRE(partial_table);
        REQUIRE(partial_table->size() == 2);
        Results partial_results(partial_realm, *partial_table);
        REQUIRE(partial_results.size() == 2);
        REQUIRE(results_contains(partial_results, {3, "meela", "orange"}));
        REQUIRE(results_contains(partial_results, {4, "jyaku", "kiwi"}));
    }

    SECTION("works when sort descending and distinct are applied") {
        auto realm = Realm::get_shared_realm(partial_config);
        auto table = ObjectStore::table_for_object_type(realm->read_group(), "object_b");
        bool ascending = false;
        Results partial_conditions(realm, *table);
        partial_conditions = partial_conditions.sort({{"number", ascending}}).distinct({"string"});
        subscribe_and_wait(partial_conditions, util::none, [](Results results, std::exception_ptr) {
            REQUIRE(results.size() == 2);
            REQUIRE(results_contains(results, {6, "meela", "kiwi"}));
            REQUIRE(results_contains(results, {7, "jyaku", "orange"}));
        });
        auto partial_realm = Realm::get_shared_realm(partial_config);
        auto partial_table = ObjectStore::table_for_object_type(partial_realm->read_group(), "object_b");
        REQUIRE(partial_table);
        REQUIRE(partial_table->size() == 2);
        Results partial_results(partial_realm, *partial_table);
        REQUIRE(partial_results.size() == 2);
        REQUIRE(results_contains(partial_results, {6, "meela", "kiwi"}));
        REQUIRE(results_contains(partial_results, {7, "jyaku", "orange"}));
    }

    SECTION("works when queries are made on different properties") {
        subscribe_and_wait("string = \"jyaku\"", partial_config, "object_b", util::none, [](Results results, std::exception_ptr) {
            REQUIRE(results.size() == 2);
            REQUIRE(results_contains(results, {4, "jyaku", "kiwi"}));
            REQUIRE(results_contains(results, {7, "jyaku", "orange"}));
        });

        subscribe_and_wait("second_string = \"cherry\"", partial_config, "object_b", util::none, [](Results results, std::exception_ptr) {
            REQUIRE(results.size() == 1);
            REQUIRE(results_contains(results, {5, "meela", "cherry"}));
        });
    }

    SECTION("works when queries are made on different object types") {
        subscribe_and_wait("second_number < 9", partial_config, "object_a", util::none, [](Results results, std::exception_ptr) {
            REQUIRE(results.size() == 2);
            REQUIRE(results_contains(results, {2, 2, "partial"}));
            REQUIRE(results_contains(results, {3, 8, "sync"}));
        });

        subscribe_and_wait("string = \"meela\"", partial_config, "object_b", util::none, [](Results results, std::exception_ptr) {
            REQUIRE(results.size() == 3);
            REQUIRE(results_contains(results, {3, "meela", "orange"}));
            REQUIRE(results_contains(results, {5, "meela", "cherry"}));
            REQUIRE(results_contains(results, {6, "meela", "kiwi"}));
        });
    }

    SECTION("re-registering the same query with no name on the same type should succeed") {
        subscribe_and_wait("number > 1", partial_config, "object_a", util::none, [](Results results, std::exception_ptr error) {
            REQUIRE(!error);
            REQUIRE(results.size() == 2);
            REQUIRE(results_contains(results, {2, 2, "partial"}));
            REQUIRE(results_contains(results, {3, 8, "sync"}));
        });

        subscribe_and_wait("number > 1", partial_config, "object_a", util::none, [](Results results, std::exception_ptr error) {
            REQUIRE(!error);
            REQUIRE(results.size() == 2);
            REQUIRE(results_contains(results, {2, 2, "partial"}));
            REQUIRE(results_contains(results, {3, 8, "sync"}));
        });
    }

    SECTION("re-registering the same query with the same name on the same type should succeed") {
        subscribe_and_wait("number > 1", partial_config, "object_a", "query"s, [](Results results, std::exception_ptr error) {
            REQUIRE(!error);
            REQUIRE(results.size() == 2);
            REQUIRE(results_contains(results, {2, 2, "partial"}));
            REQUIRE(results_contains(results, {3, 8, "sync"}));
        });

        subscribe_and_wait("number > 1", partial_config, "object_a", "query"s, [](Results results, std::exception_ptr error) {
            REQUIRE(!error);
            REQUIRE(results.size() == 2);
            REQUIRE(results_contains(results, {2, 2, "partial"}));
            REQUIRE(results_contains(results, {3, 8, "sync"}));
        });
    }

    SECTION("unnamed query can be unsubscribed while in creating state") {
        auto subscription = subscription_with_query("number > 1", partial_config, "object_a", util::none);

        bool partial_sync_done = false;
        auto token = subscription.add_notification_callback([&] {
            using SubscriptionState = partial_sync::SubscriptionState;

            switch (subscription.state()) {
                case SubscriptionState::Creating:
                    partial_sync::unsubscribe(subscription);
                    break;

                case SubscriptionState::Pending:
                case SubscriptionState::Error:
                case SubscriptionState::Complete:
                    break;

                case SubscriptionState::Invalidated:
                    partial_sync_done = true;
                    break;
            }
        });
        EventLoop::main().run_until([&] { return partial_sync_done; });
    }

    SECTION("unnamed query can be unsubscribed while in pending state") {
        auto subscription = subscription_with_query("number > 1", partial_config, "object_a", util::none);

        bool partial_sync_done = false;
        auto token = subscription.add_notification_callback([&] {
            using SubscriptionState = partial_sync::SubscriptionState;

            switch (subscription.state()) {
                case SubscriptionState::Pending:
                    partial_sync::unsubscribe(subscription);
                    break;

                case SubscriptionState::Creating:
                case SubscriptionState::Error:
                case SubscriptionState::Complete:
                    break;

                case SubscriptionState::Invalidated:
                    partial_sync_done = true;
                    break;
            }
        });
        EventLoop::main().run_until([&] { return partial_sync_done; });
    }

    SECTION("unnamed query can be unsubscribed while in complete state") {
        auto subscription = subscription_with_query("number > 1", partial_config, "object_a", util::none);

        bool partial_sync_done = false;
        auto token = subscription.add_notification_callback([&] {
            using SubscriptionState = partial_sync::SubscriptionState;

            switch (subscription.state()) {
                case SubscriptionState::Complete:
                    partial_sync::unsubscribe(subscription);
                    break;

                case SubscriptionState::Creating:
                case SubscriptionState::Pending:
                case SubscriptionState::Error:
                    break;

                case SubscriptionState::Invalidated:
                    partial_sync_done = true;
                    break;
            }
        });
        EventLoop::main().run_until([&] { return partial_sync_done; });
    }

    SECTION("unnamed query can be unsubscribed while in invalidated state") {
        auto subscription = subscription_with_query("number > 1", partial_config, "object_a", util::none);
        partial_sync::unsubscribe(subscription);

        bool partial_sync_done = false;
        auto token = subscription.add_notification_callback([&] {
            using SubscriptionState = partial_sync::SubscriptionState;

            switch (subscription.state()) {
                case SubscriptionState::Creating:
                case SubscriptionState::Pending:
                case SubscriptionState::Complete:
                case SubscriptionState::Error:
                    break;

                case SubscriptionState::Invalidated:
                    // We're only testing that this doesn't blow up since it should have no effect.
                    partial_sync::unsubscribe(subscription);
                    partial_sync_done = true;
                    break;
            }
        });
        EventLoop::main().run_until([&] { return partial_sync_done; });
    }

    SECTION("unnamed query can be unsubscribed while in error state") {
        auto subscription_1 = subscription_with_query("number != 1", partial_config, "object_a", "query"s);
        auto subscription_2 = subscription_with_query("number > 1", partial_config, "object_a", "query"s);

        bool partial_sync_done = false;
        auto token = subscription_2.add_notification_callback([&] {
            using SubscriptionState = partial_sync::SubscriptionState;

            switch (subscription_2.state()) {
                case SubscriptionState::Error:
                    partial_sync::unsubscribe(subscription_2);
                    break;

                case SubscriptionState::Creating:
                case SubscriptionState::Pending:
                case SubscriptionState::Complete:
                    break;

                case SubscriptionState::Invalidated:
                    partial_sync_done = true;
                    break;
            }
        });
        EventLoop::main().run_until([&] { return partial_sync_done; });
    }

    SECTION("named query can be unsubscribed while in creating state without holding a strong reference to the subscription") {
        // Hold the write lock on the Realm so that the subscription can't actually be created
        auto config2 = partial_config;
        auto realm = Realm::get_shared_realm(config2);
        realm->begin_transaction();
        {
            // Create and immediately unsubscribe from the query
            auto subscription = subscription_with_query("number > 1", partial_config, "object_a", "subscription"s);
            partial_sync::unsubscribe(subscription);
        }
        realm->cancel_transaction();

        // Create another subscription with the same name but a different query
        // to verify that the first subscription was actually removed
        auto subscription2 = subscription_with_query("number > 2", partial_config, "object_a", "subscription"s);
        bool partial_sync_done = false;
        auto token = subscription2.add_notification_callback([&] {
            if (subscription2.state() != partial_sync::SubscriptionState::Creating)
                partial_sync_done = true;
        });
        EventLoop::main().run_until([&] { return partial_sync_done; });
    }

    SECTION("named query can be unsubscribed by looking up the object in the Realm") {
        auto subscription = subscription_with_query("number != 1", partial_config, "object_a", "query"s);
        EventLoop::main().run_until([&] { return subscription.state() == partial_sync::SubscriptionState::Complete; });

        auto realm = Realm::get_shared_realm(partial_config);
        auto table = ObjectStore::table_for_object_type(realm->read_group(), partial_sync::result_sets_type_name);
        ObjectSchema object_schema(realm->read_group(), partial_sync::result_sets_type_name, TableKey());
        auto row = table->find_first(table->get_column_key("name"), StringData("query"));
        Object subscription_object(realm, object_schema, table->get_object(row));

        partial_sync::unsubscribe(std::move(subscription_object));
        EventLoop::main().run_until([&] { return subscription.state() != partial_sync::SubscriptionState::Complete; });
    }

    SECTION("clearing a `Results` backed by a table works with Query-based sync") {
        // The `ClearTable` instruction emitted by `Table::clear` won't be supported on partially-synced Realms
        // going forwards. Currently it gives incorrect results. Verify that `Results::clear` backed by a table
        // uses something other than `Table::clear` and gives the results we expect.

        // Subscribe to a subset of `object_a` objects.
        auto subscription = subscribe_and_wait("number > 1", partial_config, "object_a", util::none, [&](Results results, std::exception_ptr error) {
            REQUIRE(!error);
            REQUIRE(results.size() == 2);

            // Remove all objects that matched our subscription.
            auto realm = results.get_realm();
            auto table = ObjectStore::table_for_object_type(realm->read_group(), "object_a");
            realm->begin_transaction();
            Results(realm, *table).clear();
            realm->commit_transaction();

            std::atomic<bool> upload_done(false);
            auto session = SyncManager::shared().get_existing_active_session(partial_config.path);
            session->wait_for_upload_completion([&](auto) { upload_done = true; });
            EventLoop::main().run_until([&] { return upload_done.load(); });
        });
        partial_sync::unsubscribe(subscription);

        // Ensure that all objects that matched our subscription above were removed, and that
        // the non-matching objects remain.
        subscribe_and_wait("TRUEPREDICATE", partial_config, "object_a", util::none, [](Results results, std::exception_ptr error) {
            REQUIRE(!error);
            REQUIRE(results.size() == 1);
        });
    }

    SECTION("works with Realm opened using `asyncOpen`") {
        // Perform an asynchronous open like bindings do by first opening the Realm without any schema,
        // waiting for the initial download to complete, and then re-opening the Realm with the correct schema.
        {
            Realm::Config async_partial_config(partial_config);
            async_partial_config.schema = {};

            auto async_realm = Realm::get_shared_realm(async_partial_config);
            std::atomic<bool> download_done(false);
            auto session = SyncManager::shared().get_existing_active_session(partial_config.path);
            session->wait_for_download_completion([&](auto) {
                download_done = true;
            });
            EventLoop::main().run_until([&] { return download_done.load(); });
        }

        subscribe_and_wait("string = \"partial\"", partial_config, "object_a", util::none, [](Results results, std::exception_ptr) {
            REQUIRE(results.size() == 2);
            REQUIRE(results_contains(results, {1, 10, "partial"}));
            REQUIRE(results_contains(results, {2, 2, "partial"}));
        });
    }

    SECTION("Updating a subscriptions query will download new data and remove old data") {
        auto realm = Realm::get_shared_realm(partial_config);
        subscribe_and_wait("truepredicate", partial_config, "object_a", "query"s, [&](Results, std::exception_ptr error) {
           REQUIRE(!error);
           auto table = ObjectStore::table_for_object_type(realm->read_group(), "object_a");
           REQUIRE(table->size() == 3);
        });

        subscribe_and_wait("number = 3", partial_config, "object_a", "query"s, none, true, [&](Results, std::exception_ptr error) {
            REQUIRE(!error);
            auto table = ObjectStore::table_for_object_type(realm->read_group(), "object_a");
            REQUIRE(table->size() == 1);
        });
    }

    SECTION("The same subscription state should not be reported twice until the Complete state ") {
        auto results = results_for_query("number > 1", partial_config, "object_a");
        auto subscription = partial_sync::subscribe(results, {"sub"s});
        bool partial_sync_done = false;
        std::exception_ptr exception;
        util::Optional<partial_sync::SubscriptionState> last_state = none;
        auto token = subscription.add_notification_callback([&] {
            auto new_state = subscription.state();
            if (last_state) {
                REQUIRE(last_state.value() != new_state);
            }
            last_state = new_state;
            switch (new_state) {
                case partial_sync::SubscriptionState::Creating:
                case partial_sync::SubscriptionState::Pending:
                case partial_sync::SubscriptionState::Error:
                case partial_sync::SubscriptionState::Invalidated:
                    break;
                case partial_sync::SubscriptionState::Complete:
                    partial_sync_done = true;
                    break;
                default:
                    throw std::logic_error(util::format("Unexpected state: %1", static_cast<uint8_t>(subscription.state())));
            }
        });

        // Also create the same subscription on the UI thread to force the subscription notifications to run.
        // This could potentially trigger the Pending state twice if this isn't prevented by the notification
        // handling.
        auto realm = results.get_realm();
        realm->begin_transaction();
        partial_sync::subscribe_blocking(results, "sub"s);
        realm->commit_transaction();

        EventLoop::main().run_until([&] { return partial_sync_done; });
    }

    SECTION("Manually deleting a Subscription also triggers the Invalidated state") {
        auto results = results_for_query("number > 1", partial_config, "object_a");
        auto subscription = partial_sync::subscribe(results, {"sub"s});
        bool subscription_created = false;
        bool subscription_deleted = false;
        std::exception_ptr exception;
        util::Optional<partial_sync::SubscriptionState> last_state = none;
        auto token = subscription.add_notification_callback([&] {
            if (subscription_created)
                // Next state after creating the subscription should be that it is deleted
                REQUIRE(subscription.state() == partial_sync::SubscriptionState::Invalidated);

            switch (subscription.state()) {
                case partial_sync::SubscriptionState::Creating:
                case partial_sync::SubscriptionState::Pending:
                case partial_sync::SubscriptionState::Error:
                    break;
                case partial_sync::SubscriptionState::Complete:
                    subscription_created = true;
                    break;
                case partial_sync::SubscriptionState::Invalidated:
                    subscription_deleted = true;
                    break;
                default:
                    throw std::logic_error(util::format("Unexpected state: %1", static_cast<uint8_t>(subscription.state())));
            }
        });

        EventLoop::main().run_until([&] { return subscription_created; });

        Results subs = results_for_query("name = 'sub'", partial_config, partial_sync::result_sets_type_name);
        auto realm = subs.get_realm();
        realm->begin_transaction();
        subs.clear();
        realm->commit_transaction();

        EventLoop::main().run_until([&] { return subscription_deleted; });
    }

    SECTION("Updating a subscription will not report Complete from a previous subscription") {
        // Due to the asynchronous nature of updating subscriptions and listening to changes
        // in the query that returns the subscription there is a small chance that the query
        // returns before the update does. In that case, the previous state of the subscription
        // will be returned, i.e you might see `Complete` before it goes into `Pending`.
        // This test
        auto realm = Realm::get_shared_realm(partial_config);

        // Create initial subscription
        subscribe_and_wait("number > 1", partial_config, "object_a", "query"s, [&](Results, std::exception_ptr error) {
            REQUIRE(!error);
            auto table = ObjectStore::table_for_object_type(realm->read_group(), "object_a");
            REQUIRE(table->size() == 2);
        });

        // Start an update and verify that Complete is not called before Pending
        // Note: This is racy, so not 100% reproducible
        for (size_t i = 0; i < 100; ++i) {
            auto results = results_for_query((i % 2 == 0) ? "truepredicate" : "falsepredicate", partial_config, "object_a");
            auto subscription = partial_sync::subscribe(results, {"query"s, none, true});
            bool seen_completed_state = false;
            bool seen_pending_state = false;
            bool seen_complete_before_pending = false;
            auto token = subscription.add_notification_callback([&] {
                switch (subscription.state()) {
                    case partial_sync::SubscriptionState::Creating:
                    case partial_sync::SubscriptionState::Error:
                    case partial_sync::SubscriptionState::Invalidated:
                        break;
                    case partial_sync::SubscriptionState::Pending:
                        seen_complete_before_pending = seen_completed_state;
                        seen_pending_state = true;
                        break;
                    case partial_sync::SubscriptionState::Complete:
                        seen_completed_state = true;
                        break;
                    default:
                        throw std::logic_error(util::format("Unexpected state: %1", static_cast<uint8_t>(subscription.state())));
                }
            });
            EventLoop::main().run_until([&] { return seen_pending_state; });
            REQUIRE(!seen_complete_before_pending);
            EventLoop::main().run_until([&] { return seen_completed_state; });
            REQUIRE(results.size() == ((i % 2 == 0) ? 3 : 0));
        }
    }
}

TEST_CASE("Query-based Sync link behaviour", "[sync]") {
    if (!EventLoop::has_implementation())
        return;

    SyncManager::shared().configure(tmp_dir(), SyncManager::MetadataMode::NoEncryption);

    SyncServer server;
    SyncTestFile config(server, "test");
    config.schema = partial_sync_schema();
    SyncTestFile partial_config(server, "test", true);
    partial_config.schema = partial_sync_schema();
    // Add some objects for test purposes.
    std::vector<TypeA> a_objects = {{1, 10, "alpha", 1}, {2, 2, "bravo", 1}, {3, 8, "delta", 3}, {4, 10, "gamma"}};
    std::vector<TypeB> b_objects = {{100, "meela", "orange"}};
    std::vector<TypeC> c_objects = {{1}, {2}, {3}};
    populate_realm(config, a_objects, b_objects, c_objects);

    SECTION("subscribe to objects with no links") {
        auto subscription = subscribe_and_wait("TRUEPREDICATE", partial_config, "object_b", util::none, [&b_objects](Results results, std::exception_ptr) {
            // no a objects, all b objects, no c objects
            REQUIRE(verify_results(results.get_realm(), {}, b_objects, {}));
        });
    }
    SECTION("basic forward link closure") {
        auto subscription = subscribe_and_wait("TRUEPREDICATE", partial_config, "object_a", util::none, [&a_objects](Results results, std::exception_ptr) {
            // all a objects, no b objects, only c objects with a parent
            REQUIRE(verify_results(results.get_realm(), a_objects, {}, {{1}, {3}}));
        });
    }
    SECTION("link targets do not bring in backlinked parents by default") {
        auto subscription = subscribe_and_wait("TRUEPREDICATE", partial_config, "link_target", util::none, [&c_objects](Results results, std::exception_ptr) {
            // no a objects, no b objects, all c objects
            REQUIRE(verify_results(results.get_realm(), {}, {}, c_objects));
        });
    }
    SECTION("link targets bring in backlinked parents if requested") {
        auto realm = Realm::get_shared_realm(config);
        const ObjectSchema os_a = *realm->schema().find("object_a");
        TableRef table_a = ObjectStore::table_for_object_type(realm->read_group(), "object_a");
        TableRef table_c = ObjectStore::table_for_object_type(realm->read_group(), "link_target");
        const auto& link_prop = *os_a.property_for_name("link");
        partial_sync::SubscriptionOptions options;
        options.inclusions = IncludeDescriptor(*table_c, {{LinkPathPart(link_prop.table_column, table_a)}});
        auto subscription = subscribe_and_wait("TRUEPREDICATE", partial_config, "link_target", options, [&c_objects](Results results, std::exception_ptr) {
            // all a objects that have a valid link, no b objects, all c objects
            REQUIRE(verify_results(results.get_realm(),
                                   {{1, 10, "alpha", 1}, {2, 2, "bravo", 1}, {3, 8, "delta", 3}}, {}, c_objects));
        });
    }
    SECTION("link targets bring in backlinked parents if requested via verbose string property names") {
        auto realm = Realm::get_shared_realm(config);
        const ObjectSchema os_a = *realm->schema().find("object_a");
        const ObjectSchema os_c = *realm->schema().find("link_target");
        TableRef table_a = ObjectStore::table_for_object_type(realm->read_group(), "object_a");
        TableRef table_c = ObjectStore::table_for_object_type(realm->read_group(), "link_target");
        const auto& link_prop = *os_a.property_for_name("link");
        partial_sync::SubscriptionOptions options;
        std::vector<StringData> keypaths = { "@links.class_object_a.link" };
        parser::KeyPathMapping mapping;
        options.inclusions = generate_include_from_keypaths(keypaths, *realm, os_c, mapping);
        auto subscription = subscribe_and_wait("TRUEPREDICATE", partial_config, "link_target", options, [&c_objects](Results results, std::exception_ptr) {
            // all a objects that have a valid link, no b objects, all c objects
            REQUIRE(verify_results(results.get_realm(),
                                   {{1, 10, "alpha", 1}, {2, 2, "bravo", 1}, {3, 8, "delta", 3}}, {}, c_objects));
        });
    }
    SECTION("link targets bring in backlinked parents if requested via user defined string property names") {
        auto realm = Realm::get_shared_realm(config);
        const ObjectSchema os_a = *realm->schema().find("object_a");
        const ObjectSchema os_c = *realm->schema().find("link_target");
        TableRef table_a = ObjectStore::table_for_object_type(realm->read_group(), "object_a");
        TableRef table_c = ObjectStore::table_for_object_type(realm->read_group(), "link_target");
        const auto& link_prop = *os_a.property_for_name("link");
        partial_sync::SubscriptionOptions options;
        std::vector<StringData> keypaths = { "parents" };
        parser::KeyPathMapping mapping;
        alias_backlinks(mapping, *realm);
        options.inclusions = generate_include_from_keypaths(keypaths, *realm, os_c, mapping);
        auto subscription = subscribe_and_wait("TRUEPREDICATE", partial_config, "link_target", options, [&c_objects](Results results, std::exception_ptr) {
            // all a objects that have a valid link, no b objects, all c objects
            REQUIRE(verify_results(results.get_realm(),
                                   {{1, 10, "alpha", 1}, {2, 2, "bravo", 1}, {3, 8, "delta", 3}}, {}, c_objects));
        });
    }
    SECTION("inclusion generation for unaliased link targets are not found and will throw") {
        auto realm = Realm::get_shared_realm(config);
        const ObjectSchema os_a = *realm->schema().find("object_a");
        const ObjectSchema os_c = *realm->schema().find("link_target");
        TableRef table_a = ObjectStore::table_for_object_type(realm->read_group(), "object_a");
        TableRef table_c = ObjectStore::table_for_object_type(realm->read_group(), "link_target");
        const auto& link_prop = *os_a.property_for_name("link");
        partial_sync::SubscriptionOptions options;
        std::vector<StringData> keypaths = { "parents" };
        parser::KeyPathMapping mapping;
        // mapping is not populated by partial_sync::alias_backlinks(mapping, realm);
        REQUIRE_THROWS_WITH(generate_include_from_keypaths(keypaths, *realm, os_c, mapping),
                            "No property 'parents' on object of type 'link_target'");
    }
    SECTION("inclusion generation for link targets which are not a link will throw") {
        auto realm = Realm::get_shared_realm(config);
        const ObjectSchema os_a = *realm->schema().find("object_a");
        const ObjectSchema os_c = *realm->schema().find("link_target");
        TableRef table_a = ObjectStore::table_for_object_type(realm->read_group(), "object_a");
        TableRef table_c = ObjectStore::table_for_object_type(realm->read_group(), "link_target");
        const auto& link_prop = *os_a.property_for_name("link");
        partial_sync::SubscriptionOptions options;
        std::vector<StringData> keypaths = { "id" };
        parser::KeyPathMapping mapping;
        alias_backlinks(mapping, *realm);
        REQUIRE_THROWS_WITH(generate_include_from_keypaths(keypaths, *realm, os_c, mapping),
                            "Property 'id' is not a link in object of type 'link_target' in 'INCLUDE' clause");
    }
    SECTION("inclusion generation for link targets which do not exist will throw") {
        auto realm = Realm::get_shared_realm(config);
        const ObjectSchema os_a = *realm->schema().find("object_a");
        const ObjectSchema os_c = *realm->schema().find("link_target");
        TableRef table_a = ObjectStore::table_for_object_type(realm->read_group(), "object_a");
        TableRef table_c = ObjectStore::table_for_object_type(realm->read_group(), "link_target");
        const auto& link_prop = *os_a.property_for_name("link");
        partial_sync::SubscriptionOptions options;
        std::vector<StringData> keypaths = { "a_property_which_does_not_exist" };
        parser::KeyPathMapping mapping;
        alias_backlinks(mapping, *realm);
        REQUIRE_THROWS_WITH(generate_include_from_keypaths(keypaths, *realm, os_c, mapping),
                            "No property 'a_property_which_does_not_exist' on object of type 'link_target'");
    }
}

TEST_CASE("Query-based Sync error checking", "[sync]") {
    SyncManager::shared().configure(tmp_dir(), SyncManager::MetadataMode::NoEncryption);

    SECTION("API misuse throws an exception from `subscribe`") {
        SECTION("non-synced Realm") {
            TestFile config;
            config.schema = partial_sync_schema();
            auto realm = Realm::get_shared_realm(config);
            auto table = ObjectStore::table_for_object_type(realm->read_group(), "object_a");
            CHECK_THROWS(subscribe_and_wait(Results(realm, *table), util::none, [](Results, std::exception_ptr) { }));
        }

        SECTION("synced, non-partial Realm") {
            SyncServer server;
            SyncTestFile config(server, "test");
            config.schema = partial_sync_schema();
            auto realm = Realm::get_shared_realm(config);
            auto table = ObjectStore::table_for_object_type(realm->read_group(), "object_a");
            CHECK_THROWS(subscribe_and_wait(Results(realm, *table), util::none, [](Results, std::exception_ptr) { }));
        }
    }

    SECTION("subscription error handling") {
        SyncServer server;
        SyncTestFile config(server, "test");
        config.schema = partial_sync_schema();
        SyncTestFile partial_config(server, "test", true);
        partial_config.schema = partial_sync_schema();
        // Add some objects for test purposes.
        populate_realm(config,
            {{1, 10, "partial"}, {2, 2, "partial"}, {3, 8, "sync"}},
            {{3, "meela", "orange"}, {4, "jyaku", "kiwi"}, {5, "meela", "cherry"}, {6, "meela", "kiwi"}, {7, "jyaku", "orange"}},
            {{0}});

        SECTION("reusing the same name for different queries should raise an error") {
            subscribe_and_wait("number > 0", partial_config, "object_a", "query"s, [](Results results, std::exception_ptr error) {
                REQUIRE(!error);
                REQUIRE(results.size() == 3);
            });

            subscribe_and_wait("number <= 0", partial_config, "object_a", "query"s, [](Results, std::exception_ptr error) {
                REQUIRE(error);
            });
        }

        SECTION("reusing the same name for identical queries on different types should raise an error") {
            subscribe_and_wait("number > 0", partial_config, "object_a", "query"s, [](Results results, std::exception_ptr error) {
                REQUIRE(!error);
                REQUIRE(results.size() == 3);
            });

            subscribe_and_wait("number > 0", partial_config, "object_b", "query"s, [](Results, std::exception_ptr error) {
                REQUIRE(error);
            });

            // Trying to update the query will also fail
            subscribe_and_wait("number > 0", partial_config, "object_b", "query"s, none, true, [](Results, std::exception_ptr error) {
                REQUIRE(error);
            });

        }

        SECTION("unsupported queries should raise an error") {
            // To test handling of invalid queries, we rely on the fact that core does not yet support `links_to`
            // queries as it cannot serialize an object reference until we have stable ID support.

            // Ensure that the placeholder object in `link_target` is available.
            subscribe_and_wait("TRUEPREDICATE", partial_config, "link_target", util::none, [](Results results, std::exception_ptr error) {
                REQUIRE(!error);
                REQUIRE(results.size() == 2);
            });

            auto r = Realm::get_shared_realm(partial_config);
            const auto& object_schema = r->schema().find("object_a");
            auto source_table = ObjectStore::table_for_object_type(r->read_group(), "object_a");
            auto target_table = ObjectStore::table_for_object_type(r->read_group(), "link_target");

            // Attempt to subscribe to a `links_to` query.
<<<<<<< HEAD
            ObjKeys keys;
            for (auto& o : *target_table) {
                keys.push_back(o.get_key());
            }

            Query q = source_table->where().links_to(object_schema->property_for_name("link")->column_key, keys);
            CHECK_THROWS(partial_sync::subscribe(Results(r, q), util::none));
=======
            Query q = source_table->where().links_to(object_schema->property_for_name("link")->table_column,
                                                     target_table->get(0));
            CHECK_THROWS(partial_sync::subscribe(Results(r, q), {util::none}));
>>>>>>> 3e48b697
        }
    }
}

TEST_CASE("Creating/Updating subscriptions synchronously", "[sync]") {
    if (!EventLoop::has_implementation())
        return;

    using namespace std::string_literals;

    SyncManager::shared().configure(tmp_dir(), SyncManager::MetadataMode::NoEncryption);

    SyncServer server;
    SyncTestFile config(server, "test");
    config.schema = partial_sync_schema();
    SyncTestFile partial_config(server, "test", true);
    partial_config.schema = partial_sync_schema();

    auto realm = Realm::get_shared_realm(partial_config);
    auto subscription_table = ObjectStore::table_for_object_type(realm->read_group(), "__ResultSets");
    Results subscriptions(realm, *subscription_table);

    // Wait for the server-created subscriptions to be downloaded
    EventLoop::main().run_until([&] { return subscriptions.size() == 5; });

    ColKey query_ndx = subscription_table->get_column_key(partial_sync::property_query);
    ColKey name_ndx = subscription_table->get_column_key(partial_sync::property_name);
    ColKey created_at_ndx = subscription_table->get_column_key(partial_sync::property_created_at);
    ColKey updated_at_ndx = subscription_table->get_column_key(partial_sync::property_updated_at);
    ColKey time_to_live_ndx = subscription_table->get_column_key(partial_sync::property_time_to_live);
    ColKey expires_at_ndx = subscription_table->get_column_key(partial_sync::property_expires_at);

    SECTION("Create new unnamed subscription") {
        realm->begin_transaction();
        auto table = ObjectStore::table_for_object_type(realm->read_group(), "object_a");
        Results user_query(realm, *table);
        Obj sub = partial_sync::subscribe_blocking(user_query, none);
        realm->commit_transaction();

        CHECK(subscriptions.size() == 6);
<<<<<<< HEAD
        CHECK(sub.get<String>(name_ndx) == "[object_a] TRUEPREDICATE "); // Name of subscription
        CHECK(sub.get<Int>(partial_sync::property_status) == static_cast<int64_t>(partial_sync::SubscriptionState::Pending));
        CHECK(sub.get<Timestamp>(created_at_ndx) == sub.get<Timestamp>(updated_at_ndx));
=======
        auto sub = subscriptions.get(5);
        CHECK(sub.get_string(name_ndx) == "[object_a] TRUEPREDICATE"); // Name of subscription
        CHECK(sub.get_int(3) == static_cast<int64_t>(partial_sync::SubscriptionState::Pending));
        CHECK(sub.get_timestamp(created_at_ndx) == sub.get_timestamp(updated_at_ndx));
>>>>>>> 3e48b697
        CHECK(sub.is_null(time_to_live_ndx) == true);
        CHECK(sub.is_null(expires_at_ndx) == true);
    }

    SECTION("Create a new subscription with time-to-live")  {
        realm->begin_transaction();
        auto table = ObjectStore::table_for_object_type(realm->read_group(), "object_a");
        Results user_query(realm, *table);
        Timestamp current_time = now();

        Obj sub = partial_sync::subscribe_blocking(user_query, "ttl-test"s, util::Optional<int64_t>(10000));
        realm->commit_transaction();

        CHECK(subscriptions.size() == 6);
        CHECK(sub.get<String>(name_ndx) == "ttl-test");
        CHECK(sub.get<Timestamp>(created_at_ndx) == sub.get<Timestamp>(updated_at_ndx));
        CHECK(sub.get<util::Optional<Int>>(time_to_live_ndx) == 10000);
        CHECK(sub.get<Timestamp>(expires_at_ndx) < add_seconds(current_time, 11));
        CHECK(add_seconds(current_time, 9) < sub.get<Timestamp>(expires_at_ndx));
    }

    SECTION("Create existing subscription returns old row") {
        subscribe_and_wait("truepredicate", partial_config, "object_a", "sub"s, [](Results, std::exception_ptr error) {
            REQUIRE(!error);
        });

        CHECK(subscriptions.size() == 6);
        Obj old_sub = subscriptions.get(0);
        Timestamp old_updated = old_sub.get<Timestamp>(updated_at_ndx);
        Timestamp old_expires_at = old_sub.get<Timestamp>(expires_at_ndx);

        realm->begin_transaction();
        auto table = ObjectStore::table_for_object_type(realm->read_group(), "object_a");
        Results user_query(realm, *table);
        Obj new_sub = partial_sync::subscribe_blocking(user_query, "sub"s);
        realm->commit_transaction();

        CHECK(subscriptions.size() == 6);
        CHECK(old_sub.get_key() == new_sub.get_key());
        CHECK(old_updated < new_sub.get<Timestamp>(updated_at_ndx));
        CHECK(old_expires_at == new_sub.get<Timestamp>(expires_at_ndx));
    }

    SECTION("Returning existing row updates expires_at") {
        realm->begin_transaction();
        auto table = ObjectStore::table_for_object_type(realm->read_group(), "object_a");
        Results user_query(realm, *table);
        Obj old_sub = partial_sync::subscribe_blocking(user_query, "sub"s, util::Optional<int64_t>(1000));
        Timestamp old_updated = old_sub.get<Timestamp>(updated_at_ndx);
        Timestamp old_expires_at = old_sub.get<Timestamp>(expires_at_ndx);
        Obj new_sub = partial_sync::subscribe_blocking(user_query, "sub"s, util::Optional<int64_t>(1000));
        CHECK(old_sub.get_key() == new_sub.get_key());
        CHECK(old_updated < new_sub.get<Timestamp>(updated_at_ndx));
        CHECK(old_expires_at < new_sub.get<Timestamp>(expires_at_ndx));
    }

    SECTION("Create subscription outside write transaction throws") {
        auto table = ObjectStore::table_for_object_type(realm->read_group(), "object_a");
        Results user_query(realm, *table);
        CHECK_THROWS(partial_sync::subscribe_blocking(user_query, none));
    }

    SECTION("Update subscription") {
        realm->begin_transaction();
        auto user_query = results_for_query("number > 0", realm, "object_a");
        Obj old_sub = partial_sync::subscribe_blocking(user_query, "update-test"s, util::Optional<int64_t>(1000));
        CHECK(subscriptions.size() == 6);
<<<<<<< HEAD
        CHECK(old_sub.get<String>(query_ndx) == "number > 0 ");
        Timestamp old_created_at = old_sub.get<Timestamp>(created_at_ndx);
        Timestamp old_updated_at = old_sub.get<Timestamp>(updated_at_ndx);
        Timestamp old_expires_at = old_sub.get<Timestamp>(expires_at_ndx);
        int64_t old_ttl = *old_sub.get<util::Optional<Int>>(time_to_live_ndx);

        user_query = results_for_query("number > 10", realm, "object_a");
        Obj new_sub = partial_sync::subscribe_blocking(user_query, "update-test"s, util::Optional<int64_t>(5000), true);
        CHECK(subscriptions.size() == 6);
        CHECK(new_sub.get<String>(query_ndx) == "number > 10 ");
        CHECK(old_created_at == new_sub.get<Timestamp>(created_at_ndx));
        CHECK(old_updated_at < new_sub.get<Timestamp>(updated_at_ndx));
        CHECK(old_expires_at < new_sub.get<Timestamp>(expires_at_ndx));
=======
        CHECK(old_sub.get_string(query_ndx) == "number > 0");
        Timestamp old_created_at = old_sub.get_timestamp(created_at_ndx);
        Timestamp old_updated_at = old_sub.get_timestamp(updated_at_ndx);
        Timestamp old_expires_at = old_sub.get_timestamp(expires_at_ndx);
        int64_t old_ttl = old_sub.get_int(time_to_live_ndx);

        user_query = results_for_query("number > 10", partial_config, "object_a");
        RowExpr new_sub = partial_sync::subscribe_blocking(user_query, "update-test"s, util::Optional<int64_t>(5000), true);
        CHECK(subscriptions.size() == 6);
        CHECK(new_sub.get_string(query_ndx) == "number > 10");
        CHECK(old_created_at == new_sub.get_timestamp(created_at_ndx));
        CHECK(old_updated_at < new_sub.get_timestamp(updated_at_ndx));
        CHECK(old_expires_at < new_sub.get_timestamp(expires_at_ndx));
>>>>>>> 3e48b697
        CHECK(old_ttl == 1000);
        CHECK(*new_sub.get<util::Optional<Int>>(time_to_live_ndx) == 5000);
    }

    SECTION("Update subscription with query on different type throws") {
        realm->begin_transaction();
        auto user_query1 = results_for_query("number > 0", realm, "object_a");
        Obj old_sub = partial_sync::subscribe_blocking(user_query1, "update-wrong-typetest"s);
        auto user_query2 = results_for_query("number > 0", realm, "object_b");
        CHECK_THROWS(partial_sync::subscribe_blocking(user_query2, "update-wrong-typetest"s, none, true));
    }

    SECTION("Creating/Updating new subscription cleans up expired subscriptions") {
        realm->begin_transaction();
        auto user_query1 = results_for_query("number > 0", realm, "object_a");
        partial_sync::subscribe_blocking(user_query1, none, util::Optional<int64_t>(0));
        realm->commit_transaction();

        CHECK(subscriptions.size() == 6);
<<<<<<< HEAD
        CHECK(subscriptions.get(0).get<String>(name_ndx) == "[object_a] number > 0 ");
=======
        CHECK(subscriptions.get(5).get_string(name_ndx) == "[object_a] number > 0");
>>>>>>> 3e48b697

        realm->begin_transaction();
        auto user_query2 = results_for_query("number > 0", realm, "object_b");
        partial_sync::subscribe_blocking(user_query2, none, util::Optional<int64_t>(0));
        realm->commit_transaction();

        CHECK(subscriptions.size() == 6);
<<<<<<< HEAD
        CHECK(subscriptions.get(0).get<String>(name_ndx) == "[object_b] number > 0 ");
=======
        CHECK(subscriptions.get(5).get_string(name_ndx) == "[object_b] number > 0");
>>>>>>> 3e48b697
    }
}<|MERGE_RESOLUTION|>--- conflicted
+++ resolved
@@ -136,8 +136,7 @@
         const auto& id_prop = *object_schema.property_for_name("id");
         TableRef table = ObjectStore::table_for_object_type(r->read_group(), "link_target");
         for (auto& current : c) {
-            size_t row_idx = sync::create_object(r->read_group(), *table);
-            table->set_int(id_prop.table_column, row_idx, current.number);
+            table->create_object().set<int64_t>(id_prop.column_key, current.number);
         }
     }
     {
@@ -145,11 +144,11 @@
             const auto& object_schema = *r->schema().find("link_target");
             const auto& id_prop = *object_schema.property_for_name("id");
             TableRef table = ObjectStore::table_for_object_type(r->read_group(), "link_target");
-            size_t row_ndx = table->find_first_int(id_prop.table_column, link_id);
-            if (row_ndx == realm::not_found) {
+            auto obj_key = table->find_first_int(id_prop.column_key, link_id);
+            if (!obj_key) {
                 throw std::runtime_error(util::format("Invalid test schema, cannot find 'link_target' with id %1", link_id));
             }
-            return row_ndx;
+            return obj_key;
         };
         const auto& object_schema = *r->schema().find("object_a");
         const auto& number_prop = *object_schema.property_for_name("number");
@@ -158,20 +157,13 @@
         const auto& link_prop = *object_schema.property_for_name("link");
         TableRef table = ObjectStore::table_for_object_type(r->read_group(), "object_a");
         for (auto& current : a) {
-<<<<<<< HEAD
             auto obj = table->create_object();
             obj.set<int64_t>(number_prop.column_key, current.number);
             obj.set<int64_t>(second_number_prop.column_key, current.second_number);
             obj.set(string_prop.column_key, current.string);
-=======
-            size_t row_idx = sync::create_object(r->read_group(), *table);
-            table->set_int(number_prop.table_column, row_idx, current.number);
-            table->set_int(second_number_prop.table_column, row_idx, current.second_number);
-            table->set_string(string_prop.table_column, row_idx, current.string);
             if (current.link_id != realm::npos) {
-                table->set_link(link_prop.table_column, row_idx, find_row_ndx_for_link(current.link_id));
-            }
->>>>>>> 3e48b697
+                obj.set(link_prop.column_key, find_row_ndx_for_link(current.link_id));
+            }
         }
     }
     {
@@ -187,17 +179,6 @@
             obj.set(second_string_prop.column_key, current.second_string);
         }
     }
-<<<<<<< HEAD
-    {
-        const auto& object_schema = *r->schema().find("link_target");
-        const auto& id_prop = *object_schema.property_for_name("id");
-        TableRef table = ObjectStore::table_for_object_type(r->read_group(), "link_target");
-
-        table->create_object().set(id_prop.column_key, 0);
-        table->create_object().set(id_prop.column_key, 2);
-    }
-=======
->>>>>>> 3e48b697
     r->commit_transaction();
     // Wait for uploads
     std::atomic<bool> upload_done(false);
@@ -220,7 +201,6 @@
     return Results(std::move(realm), std::move(query), std::move(ordering));
 }
 
-<<<<<<< HEAD
 auto results_for_query(std::string const& query_string, SharedRealm& realm, std::string const& object_type)
 {
     auto table = ObjectStore::table_for_object_type(realm->read_group(), object_type);
@@ -234,11 +214,7 @@
     return Results(realm, std::move(query), std::move(ordering));
 }
 
-partial_sync::Subscription subscribe_and_wait(Results results, util::Optional<std::string> name, util::Optional<int64_t> ttl,
-                                              bool update, std::function<void(Results, std::exception_ptr)> check)
-=======
 partial_sync::Subscription subscribe_and_wait(Results results, partial_sync::SubscriptionOptions options, std::function<void(Results, std::exception_ptr)> check)
->>>>>>> 3e48b697
 {
     auto subscription = partial_sync::subscribe(results, options);
 
@@ -363,20 +339,24 @@
         const auto& link_prop = *os_a.property_for_name("link");
 
         for (auto& a : a_results) {
-            size_t a_ndx = table_a->find_first_int(number_prop.table_column, a.number);
-            if (a_ndx == realm::not_found ||
-                table_a->get_int(second_number_prop.table_column, a_ndx) != int64_t(a.second_number) ||
-                table_a->get_string(string_prop.table_column, a_ndx) != a.string) {
+            ObjKey a_key = table_a->find_first_int(number_prop.column_key, a.number);
+            Obj a_obj;
+            if (a_key) {
+                a_obj = table_a->get_object(a_key);
+            }
+            if (!a_key ||
+                a_obj.get<Int>(second_number_prop.column_key) != int64_t(a.second_number) ||
+                a_obj.get<String>(string_prop.column_key) != a.string) {
                 return false;
             }
             const auto& c_id_prop = *os_c.property_for_name("id");
-            if (table_a->is_null_link(link_prop.table_column, a_ndx)) {
+            auto link_key = a_obj.get<ObjKey>(link_prop.column_key);
+            if (!link_key) {
                 if (a.link_id != realm::npos) {
                     return false;
                 }
             } else {
-                if (table_c->get_int(c_id_prop.table_column, table_a->get_link(link_prop.table_column, a_ndx))
-                    != int64_t(a.link_id)) {
+                if (table_c->get_object(link_key).get<Int>(c_id_prop.column_key) != int64_t(a.link_id)) {
                     return false;
                 }
             }
@@ -391,10 +371,14 @@
         const auto& second_string_prop = *os_b.property_for_name("second_string");
 
         for (auto& b : b_results) {
-            size_t b_ndx = table_b->find_first_int(number_prop.table_column, b.number);
-            if (b_ndx == realm::not_found ||
-                table_b->get_string(string_prop.table_column, b_ndx) != b.string ||
-                table_b->get_string(second_string_prop.table_column, b_ndx) != b.second_string) {
+            ObjKey b_key = table_b->find_first_int(number_prop.column_key, b.number);
+            Obj b_obj;
+            if (b_key) {
+                b_obj = table_b->get_object(b_key);
+            }
+            if (!b_key ||
+                b_obj.get<String>(string_prop.column_key) != b.string ||
+                b_obj.get<String>(second_string_prop.column_key) != b.second_string) {
                 return false;
             }
         }
@@ -405,7 +389,7 @@
         }
         const auto& id_prop = *os_c.property_for_name("id");
         for (auto& c : c_results) {
-            if (table_c->find_first_int(id_prop.table_column, c.number) == realm::not_found) {
+            if (!table_c->find_first_int(id_prop.column_key, c.number)) {
                 return false;
             }
         }
@@ -956,7 +940,7 @@
         TableRef table_c = ObjectStore::table_for_object_type(realm->read_group(), "link_target");
         const auto& link_prop = *os_a.property_for_name("link");
         partial_sync::SubscriptionOptions options;
-        options.inclusions = IncludeDescriptor(*table_c, {{LinkPathPart(link_prop.table_column, table_a)}});
+        options.inclusions = IncludeDescriptor(*table_c, {{LinkPathPart(link_prop.column_key, table_a)}});
         auto subscription = subscribe_and_wait("TRUEPREDICATE", partial_config, "link_target", options, [&c_objects](Results results, std::exception_ptr) {
             // all a objects that have a valid link, no b objects, all c objects
             REQUIRE(verify_results(results.get_realm(),
@@ -1074,7 +1058,7 @@
         populate_realm(config,
             {{1, 10, "partial"}, {2, 2, "partial"}, {3, 8, "sync"}},
             {{3, "meela", "orange"}, {4, "jyaku", "kiwi"}, {5, "meela", "cherry"}, {6, "meela", "kiwi"}, {7, "jyaku", "orange"}},
-            {{0}});
+            {{0}, {2}});
 
         SECTION("reusing the same name for different queries should raise an error") {
             subscribe_and_wait("number > 0", partial_config, "object_a", "query"s, [](Results results, std::exception_ptr error) {
@@ -1120,19 +1104,13 @@
             auto target_table = ObjectStore::table_for_object_type(r->read_group(), "link_target");
 
             // Attempt to subscribe to a `links_to` query.
-<<<<<<< HEAD
             ObjKeys keys;
             for (auto& o : *target_table) {
                 keys.push_back(o.get_key());
             }
 
             Query q = source_table->where().links_to(object_schema->property_for_name("link")->column_key, keys);
-            CHECK_THROWS(partial_sync::subscribe(Results(r, q), util::none));
-=======
-            Query q = source_table->where().links_to(object_schema->property_for_name("link")->table_column,
-                                                     target_table->get(0));
             CHECK_THROWS(partial_sync::subscribe(Results(r, q), {util::none}));
->>>>>>> 3e48b697
         }
     }
 }
@@ -1173,16 +1151,9 @@
         realm->commit_transaction();
 
         CHECK(subscriptions.size() == 6);
-<<<<<<< HEAD
-        CHECK(sub.get<String>(name_ndx) == "[object_a] TRUEPREDICATE "); // Name of subscription
+        CHECK(sub.get<String>(name_ndx) == "[object_a] TRUEPREDICATE"); // Name of subscription
         CHECK(sub.get<Int>(partial_sync::property_status) == static_cast<int64_t>(partial_sync::SubscriptionState::Pending));
         CHECK(sub.get<Timestamp>(created_at_ndx) == sub.get<Timestamp>(updated_at_ndx));
-=======
-        auto sub = subscriptions.get(5);
-        CHECK(sub.get_string(name_ndx) == "[object_a] TRUEPREDICATE"); // Name of subscription
-        CHECK(sub.get_int(3) == static_cast<int64_t>(partial_sync::SubscriptionState::Pending));
-        CHECK(sub.get_timestamp(created_at_ndx) == sub.get_timestamp(updated_at_ndx));
->>>>>>> 3e48b697
         CHECK(sub.is_null(time_to_live_ndx) == true);
         CHECK(sub.is_null(expires_at_ndx) == true);
     }
@@ -1250,8 +1221,7 @@
         auto user_query = results_for_query("number > 0", realm, "object_a");
         Obj old_sub = partial_sync::subscribe_blocking(user_query, "update-test"s, util::Optional<int64_t>(1000));
         CHECK(subscriptions.size() == 6);
-<<<<<<< HEAD
-        CHECK(old_sub.get<String>(query_ndx) == "number > 0 ");
+        CHECK(old_sub.get<String>(query_ndx) == "number > 0");
         Timestamp old_created_at = old_sub.get<Timestamp>(created_at_ndx);
         Timestamp old_updated_at = old_sub.get<Timestamp>(updated_at_ndx);
         Timestamp old_expires_at = old_sub.get<Timestamp>(expires_at_ndx);
@@ -1260,25 +1230,10 @@
         user_query = results_for_query("number > 10", realm, "object_a");
         Obj new_sub = partial_sync::subscribe_blocking(user_query, "update-test"s, util::Optional<int64_t>(5000), true);
         CHECK(subscriptions.size() == 6);
-        CHECK(new_sub.get<String>(query_ndx) == "number > 10 ");
+        CHECK(new_sub.get<String>(query_ndx) == "number > 10");
         CHECK(old_created_at == new_sub.get<Timestamp>(created_at_ndx));
         CHECK(old_updated_at < new_sub.get<Timestamp>(updated_at_ndx));
         CHECK(old_expires_at < new_sub.get<Timestamp>(expires_at_ndx));
-=======
-        CHECK(old_sub.get_string(query_ndx) == "number > 0");
-        Timestamp old_created_at = old_sub.get_timestamp(created_at_ndx);
-        Timestamp old_updated_at = old_sub.get_timestamp(updated_at_ndx);
-        Timestamp old_expires_at = old_sub.get_timestamp(expires_at_ndx);
-        int64_t old_ttl = old_sub.get_int(time_to_live_ndx);
-
-        user_query = results_for_query("number > 10", partial_config, "object_a");
-        RowExpr new_sub = partial_sync::subscribe_blocking(user_query, "update-test"s, util::Optional<int64_t>(5000), true);
-        CHECK(subscriptions.size() == 6);
-        CHECK(new_sub.get_string(query_ndx) == "number > 10");
-        CHECK(old_created_at == new_sub.get_timestamp(created_at_ndx));
-        CHECK(old_updated_at < new_sub.get_timestamp(updated_at_ndx));
-        CHECK(old_expires_at < new_sub.get_timestamp(expires_at_ndx));
->>>>>>> 3e48b697
         CHECK(old_ttl == 1000);
         CHECK(*new_sub.get<util::Optional<Int>>(time_to_live_ndx) == 5000);
     }
@@ -1298,11 +1253,7 @@
         realm->commit_transaction();
 
         CHECK(subscriptions.size() == 6);
-<<<<<<< HEAD
-        CHECK(subscriptions.get(0).get<String>(name_ndx) == "[object_a] number > 0 ");
-=======
-        CHECK(subscriptions.get(5).get_string(name_ndx) == "[object_a] number > 0");
->>>>>>> 3e48b697
+        CHECK(subscriptions.get(0).get<String>(name_ndx) == "[object_a] number > 0");
 
         realm->begin_transaction();
         auto user_query2 = results_for_query("number > 0", realm, "object_b");
@@ -1310,10 +1261,6 @@
         realm->commit_transaction();
 
         CHECK(subscriptions.size() == 6);
-<<<<<<< HEAD
-        CHECK(subscriptions.get(0).get<String>(name_ndx) == "[object_b] number > 0 ");
-=======
-        CHECK(subscriptions.get(5).get_string(name_ndx) == "[object_b] number > 0");
->>>>>>> 3e48b697
+        CHECK(subscriptions.get(0).get<String>(name_ndx) == "[object_b] number > 0");
     }
 }