<<<<<<< HEAD
librealm (0.90.0~@CODENAME@-1) UNRELEASED; urgency=low

  * Tracking upstream release.

 -- Kristian Spangsege <kristian.spangsege@gmail.com>  Thu, 16 Apr 2015 15:07:59 +0200
=======
librealm (0.89.1~@CODENAME@-1) UNRELEASED; urgency=low

  * Tracking upstream release.

 -- Kenneth Geisshirt <kg@realm.io>  Tue, 28 Apr 2015 14:28:23 +0200
>>>>>>> f296bf31


librealm (0.89.0~@CODENAME@-1) UNRELEASED; urgency=low

  * Tracking upstream release.

 -- Kristian Spangsege <kristian.spangsege@gmail.com>  Mon, 13 Apr 2015 15:55:16 +0200


librealm (0.88.6~@CODENAME@-1) UNRELEASED; urgency=low

  * Tracking upstream release.

 -- Kristian Spangsege <kristian.spangsege@gmail.com>  Tue, 10 Mar 2015 09:59:10 +0100


librealm (0.88.5~@CODENAME@-1) UNRELEASED; urgency=low

  * Tracking upstream release.

 -- Kristian Spangsege <kristian.spangsege@gmail.com>  Mon, 09 Mar 2015 15:29:57 +0100


librealm (0.88.4~@CODENAME@-1) UNRELEASED; urgency=low

  * Tracking upstream release.

 -- Kristian Spangsege <kristian.spangsege@gmail.com>  Thu, 19 Feb 2015 13:40:07 +0100


librealm (0.88.3~@CODENAME@-1) UNRELEASED; urgency=low

  * Tracking upstream release.

 -- Finn Schiermer Andersen <fsa@realm.io>  Thu, 12 Feb 2015 17:48:15 +0100


librealm (0.88.2~@CODENAME@-1) UNRELEASED; urgency=low

  * Tracking upstream release.

 -- Kristian Spangsege <kristian.spangsege@gmail.com>  Tue, 10 Feb 2015 12:39:57 +0100


librealm (0.88.1~@CODENAME@-1) UNRELEASED; urgency=low

  * Tracking upstream release.

 -- Finn Schiermer Andersen <fsa@realm.io>  Wed, 04 Feb 2015 16:27:38 +0100


librealm (0.88.0~@CODENAME@-1) UNRELEASED; urgency=low

  * Tracking upstream release.

 -- Finn Schiermer Andersen <fsa@realm.io>  Wed, 21 Jan 2015 15:36:43 +0100


librealm (0.87.6~@CODENAME@-1) UNRELEASED; urgency=low

  * Tracking upstream release.

 -- Kristian Spangsege <kristian.spangsege@gmail.com>  Wed, 21 Jan 2015 04:52:20 +0100


librealm (0.87.5~@CODENAME@-1) UNRELEASED; urgency=low

  * Tracking upstream release.

 -- Kristian Spangsege <kristian.spangsege@gmail.com>  Thu, 15 Jan 2015 16:59:26 +0100


librealm (0.87.4~@CODENAME@-1) UNRELEASED; urgency=low

  * Tracking upstream release.

 -- Finn Schiermer Andersen <fsa@realm.io>  Tue, 30 Dec 2014 11:18:00 +0100


librealm (0.87.3~@CODENAME@-1) UNRELEASED; urgency=low

  * Tracking upstream release.

 -- Kristian Spangsege <kristian.spangsege@gmail.com>  Sat, 20 Dec 2014 08:31:33 +0100


librealm (0.87.2~@CODENAME@-1) UNRELEASED; urgency=low

  * Tracking upstream release.

 -- Kristian Spangsege <kristian.spangsege@gmail.com>  Thu, 18 Dec 2014 16:34:17 +0100


librealm (0.87.1~@CODENAME@-1) UNRELEASED; urgency=low

  * Tracking upstream release.

 -- Kristian Spangsege <kristian.spangsege@gmail.com>  Wed, 17 Dec 2014 06:33:58 +0100


librealm (0.87.0~@CODENAME@-1) UNRELEASED; urgency=low

  * Tracking upstream release.

 -- Kristian Spangsege <kristian.spangsege@gmail.com>  Thu, 04 Dec 2014 17:39:32 +0100


librealm (0.86.1~@CODENAME@-1) UNRELEASED; urgency=low

  * Tracking upstream release.

 -- Kristian Spangsege <kristian.spangsege@gmail.com>  Wed, 26 Nov 2014 15:49:24 +0100


librealm (0.86.0~@CODENAME@-1) UNRELEASED; urgency=low

  * Tracking upstream release.

 -- Kristian Spangsege <kristian.spangsege@gmail.com>  Thu, 13 Nov 2014 09:32:52 +0100


librealm (0.85.1~@CODENAME@-1) UNRELEASED; urgency=low

  * Tracking upstream release.

 -- Kristian Spangsege <kristian.spangsege@gmail.com>  Fri, 24 Oct 2014 07:24:11 +0200


librealm (0.85.0~@CODENAME@-1) UNRELEASED; urgency=low

  * Tracking upstream release.

 -- Kristian Spangsege <kristian.spangsege@gmail.com>  Thu, 16 Oct 2014 11:22:09 +0200


librealm (0.84.0~@CODENAME@-1) UNRELEASED; urgency=low

  * Tracking upstream release.

 -- Kristian Spangsege <kristian.spangsege@gmail.com>  Thu, 02 Oct 2014 18:54:33 +0200


librealm (0.83.2~@CODENAME@-1) UNRELEASED; urgency=low

  * Tracking upstream release.

 -- Kristian Spangsege <kristian.spangsege@gmail.com>  Thu, 02 Oct 2014 14:43:22 +0200


librealm (0.83.1~@CODENAME@-1) UNRELEASED; urgency=low

  * Tracking upstream release.

 -- Kristian Spangsege <kristian.spangsege@gmail.com>  Tue, 23 Sep 2014 18:42:04 +0200


librealm (0.83.0~@CODENAME@-1) UNRELEASED; urgency=low

  * Tracking upstream release.

 -- Kristian Spangsege <kristian.spangsege@gmail.com>  Thu, 11 Sep 2014 18:46:31 +0200


librealm (0.82.3~@CODENAME@-1) UNRELEASED; urgency=low

  * Tracking upstream release.

 -- Kristian Spangsege <kristian.spangsege@gmail.com>  Wed, 10 Sep 2014 17:55:55 +0200


librealm (0.82.2~@CODENAME@-1) UNRELEASED; urgency=low

  * Tracking upstream release.

 -- Kristian Spangsege <kristian.spangsege@gmail.com>  Wed, 27 Aug 2014 22:17:30 +0200


librealm (0.82.1~@CODENAME@-1) UNRELEASED; urgency=low

  * Tracking upstream release.

 -- Kristian Spangsege <kristian.spangsege@gmail.com>  Thu, 21 Aug 2014 16:33:22 +0200


librealm (0.82.0~@CODENAME@-1) UNRELEASED; urgency=low

  * Tracking upstream release.

 -- Kristian Spangsege <kristian.spangsege@gmail.com>  Wed, 20 Aug 2014 17:10:05 +0200


librealm (0.81.0~@CODENAME@-1) UNRELEASED; urgency=low

  * Tracking upstream release.

 -- Emanuele Zattin <ez@realm.io>  Tue, 12 Aug 2014 16:03:59 +0200


librealm (0.80.5~@CODENAME@-1) UNRELEASED; urgency=low

  * Tracking upstream release.

 -- Kristian Spangsege <kristian.spangsege@gmail.com>  Tue, 05 Aug 2014 13:29:59 +0200


librealm (0.80.4~@CODENAME@-1) UNRELEASED; urgency=low

  * Tracking upstream release.

 -- Kristian Spangsege <kristian.spangsege@gmail.com>  Fri, 25 Jul 2014 14:57:45 +0200


librealm (0.80.3~@CODENAME@-1) UNRELEASED; urgency=low

  * Tracking upstream release.

 -- Kristian Spangsege <kristian.spangsege@gmail.com>  Tue, 22 Jul 2014 01:55:38 +0200


librealm (0.80.2~@CODENAME@-1) UNRELEASED; urgency=low

  * Tracking upstream release.

 -- Kristian Spangsege <kristian.spangsege@gmail.com>  Fri, 18 Jul 2014 15:50:30 +0200


librealm (0.80.1~@CODENAME@-1) UNRELEASED; urgency=low

  * Tracking upstream release.

 -- Kristian Spangsege <kristian.spangsege@gmail.com>  Thu, 17 Jul 2014 13:53:13 +0200


librealm (0.80.0~@CODENAME@-1) UNRELEASED; urgency=low

  * Tracking upstream release.

 -- Brian Munkholm <bm@realm.io>  Mon, 14 Jul 2014 17:32:48 +0200


librealm (0.23.0~@CODENAME@-1) UNRELEASED; urgency=low

  * Tracking upstream release.

 -- Emanuele Zattin <ez@realm.io>  Mon, 14 Jul 2014 09:42:29 +0200


librealm (0.22.0~@CODENAME@-1) UNRELEASED; urgency=low

  * Tracking upstream release.

 -- Emanuele Zattin <ez@realm.io>  Fri, 13 Jun 2014 13:31:27 +0200


librealm (0.21.0~@CODENAME@-1) UNRELEASED; urgency=low

  * Tracking upstream release.

 -- Emanuele Zattin <emanuele.zattin@switch-gears.dk>  Fri, 06 Jun 2014 22:34:52 +0200


librealm (0.20.0~@CODENAME@-1) UNRELEASED; urgency=low

  * Tracking upstream release.

 -- Emanuele Zattin <ez@realm.io>  Wed, 28 May 2014 14:47:32 +0200


librealm (0.10.0~@CODENAME@-1) UNRELEASED; urgency=low

  * Tracking upstream release.

 -- Emanuele Zattin <ez@realm.com>  Wed, 23 Apr 2014 11:53:55 +0200


librealm (0.6.0~@CODENAME@-1) UNRELEASED; urgency=low

  * Tracking upstream release.

 -- Emanuele Zattin <emanuele.zattin@switch-gears.dk>  Thu, 10 Apr 2014 10:14:57 +0200


librealm (0.5.0~@CODENAME@-1) UNRELEASED; urgency=low

  * Tracking upstream release.

 -- Emanuele Zattin <ez@realm.com>  Tue, 01 Apr 2014 13:52:40 +0200


librealm (0.4.0~@CODENAME@-1) UNRELEASED; urgency=low

  * Tracking upstream release.

 -- Emanuele Zattin <ez@realm.com>  Thu, 20 Mar 2014 10:21:26 +0100


librealm (0.3.0~@CODENAME@-1) UNRELEASED; urgency=low

  * Tracking upstream release.

 -- Emanuele Zattin <ez@realm.com>  Wed, 12 Mar 2014 12:39:15 +0100


librealm (0.2.0~@CODENAME@-1) UNRELEASED; urgency=low

  * Tracking upstream release.

 -- Emanuele Zattin <ez@realm.com>  Fri, 07 Mar 2014 13:21:33 +0100


librealm (0.1.6~@CODENAME@-1) UNRELEASED; urgency=low

  * Tracking upstream release.

 -- Kenneth Geisshirt <kg@realm.com>  Fri, 07 Feb 2014 09:15:12 +0100


librealm (0.1.5~@CODENAME@-1) UNRELEASED; urgency=low

  * Tracking upstream release.

 -- Kenneth Geisshirt <kg@realm.com>  Fri, 20 Dec 2013 14:12:10 +0100


librealm (0.1.3~@CODENAME@-1) UNRELEASED; urgency=low

  * Tracking upstream release. (Closes: #00001)

 -- Kenneth Geisshirt <kg@realm.com>  Mon, 11 Nov 2013 11:36:05 +0100


librealm (0.1.2~@CODENAME@-1) UNRELEASED; urgency=low

  * Tracking upstream release. (Closes: #00001)

 -- Kenneth Geisshirt <kg@realm.com>  Fri,  8 Nov 2013 16:49:24 +0200


librealm (0.1.1~@CODENAME@-1) UNRELEASED; urgency=low

  * Upstream release. (Closes: #00001)

 -- Kenneth Geisshirt <kg@realm.com>  Wed,  9 Oct 2013 17:45:52 +0200


librealm (0.1.0~@CODENAME@-1) UNRELEASED; urgency=low

  * Beta release. (Closes: #00001)

 -- Kenneth Geisshirt <kg@realm.com>  Fri, 29 May 2013 16:51:45 +0200


librealm (0.0.1~@CODENAME@-1) UNRELEASED; urgency=low

  * Initial release. (Closes: #00001)

 -- Kenneth Geisshirt <kg@realm.com>  Fri, 24 May 2013 17:44:23 +0200<|MERGE_RESOLUTION|>--- conflicted
+++ resolved
@@ -1,16 +1,15 @@
-<<<<<<< HEAD
 librealm (0.90.0~@CODENAME@-1) UNRELEASED; urgency=low
 
   * Tracking upstream release.
 
  -- Kristian Spangsege <kristian.spangsege@gmail.com>  Thu, 16 Apr 2015 15:07:59 +0200
-=======
+
+
 librealm (0.89.1~@CODENAME@-1) UNRELEASED; urgency=low
 
   * Tracking upstream release.
 
  -- Kenneth Geisshirt <kg@realm.io>  Tue, 28 Apr 2015 14:28:23 +0200
->>>>>>> f296bf31
 
 
 librealm (0.89.0~@CODENAME@-1) UNRELEASED; urgency=low
