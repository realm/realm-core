--- conflicted
+++ resolved
@@ -130,8 +130,6 @@
     }
     return *prop;
 }
-<<<<<<< HEAD
-=======
 
 void Object::validate_property_for_setter(Property const& property) const
 {
@@ -148,26 +146,4 @@
         // so remove it and then restore it at the end of the migration (which will rebuild the table)
         m_obj.get_table()->set_primary_key_column({});
     }
-}
-
-#if REALM_ENABLE_SYNC
-void Object::ensure_user_in_everyone_role()
-{
-    if (auto role_table = m_realm->read_group().get_table("class___Role")) {
-        if (ObjKey ndx = role_table->find_first_string(role_table->get_column_key("name"), "everyone")) {
-            auto role = role_table->get_object(ndx);
-            auto users = role.get_linklist(role_table->get_column_key("members"));
-            if (users.find_first(m_obj.get_key()) == realm::npos) {
-                users.add(m_obj.get_key());
-            }
-        }
-    }
-}
-
-void Object::ensure_private_role_exists_for_user()
-{
-    auto user_id = m_obj.get<StringData>("id");
-    ObjectStore::ensure_private_role_exists_for_user(static_cast<Transaction&>(m_realm->read_group()), user_id);
-}
-#endif
->>>>>>> 464f9644
+}