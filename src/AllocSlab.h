#ifndef __TDB_ALLOC_SLAB__
#define __TDB_ALLOC_SLAB__

#include "tightdb.h"

#ifdef _MSC_VER
#include "win32/stdint.h"
#else
#include <stdint.h> // unint8_t etc
#endif

class SlabAlloc : public Allocator {
public:
	SlabAlloc();
	~SlabAlloc();

	MemRef Alloc(size_t size);
<<<<<<< HEAD
	MemRef ReAlloc(size_t ref, MemRef::Header* header, size_t size, bool doCopy);
	void Free(size_t ref, MemRef::Header* header);
=======
	MemRef ReAlloc(size_t ref, void* p, size_t size);
	void Free(size_t ref, void* p);
>>>>>>> bba17ca9
	void* Translate(size_t ref) const;

	bool IsReadOnly(size_t ref) const;
	bool SetShared(const char* path);
	size_t GetTopRef() const;

#ifdef _DEBUG
	void EnableDebug(bool enable) {m_debugOut = enable;}
	void Verify() const;
	bool IsAllFree() const;
#endif //_DEBUG

private:
	// Define internal tables
	TDB_TABLE_2(Slabs,
				Int, offset,
				Int, pointer)
	TDB_TABLE_2(FreeSpace,
				Int, ref,
				Int, size)

	// Member variables
	char* m_shared;
	size_t m_baseline;
	Slabs m_slabs;
	FreeSpace m_freeSpace;

#ifndef _MSC_VER
	int m_fd;
#endif

#ifdef _DEBUG
	bool m_debugOut;
#endif //_DEBUG
};

#endif //__TDB_ALLOC_SLAB__<|MERGE_RESOLUTION|>--- conflicted
+++ resolved
@@ -15,13 +15,8 @@
 	~SlabAlloc();
 
 	MemRef Alloc(size_t size);
-<<<<<<< HEAD
-	MemRef ReAlloc(size_t ref, MemRef::Header* header, size_t size, bool doCopy);
-	void Free(size_t ref, MemRef::Header* header);
-=======
 	MemRef ReAlloc(size_t ref, void* p, size_t size);
 	void Free(size_t ref, void* p);
->>>>>>> bba17ca9
 	void* Translate(size_t ref) const;
 
 	bool IsReadOnly(size_t ref) const;
