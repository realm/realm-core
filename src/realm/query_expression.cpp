/*************************************************************************
 *
 * Copyright 2016 Realm Inc.
 *
 * Licensed under the Apache License, Version 2.0 (the "License");
 * you may not use this file except in compliance with the License.
 * You may obtain a copy of the License at
 *
 * http://www.apache.org/licenses/LICENSE-2.0
 *
 * Unless required by applicable law or agreed to in writing, software
 * distributed under the License is distributed on an "AS IS" BASIS,
 * WITHOUT WARRANTIES OR CONDITIONS OF ANY KIND, either express or implied.
 * See the License for the specific language governing permissions and
 * limitations under the License.
 *
 **************************************************************************/

#include <realm/query_expression.hpp>
#include <realm/group.hpp>
#include <realm/dictionary.hpp>

namespace realm {

void LinkMap::set_base_table(ConstTableRef table)
{
    if (table == get_base_table())
        return;

    m_tables.clear();
    m_tables.push_back(table);
    m_link_types.clear();
    m_only_unary_links = true;

    for (size_t i = 0; i < m_link_column_keys.size(); i++) {
        ColKey link_column_key = m_link_column_keys[i];
        // Link column can be either LinkList or single Link
        ColumnType type = link_column_key.get_type();
        REALM_ASSERT(Table::is_link_type(type) || type == col_type_BackLink);
        if (type == col_type_BackLink || (type == col_type_Link && link_column_key.is_collection())) {
            m_only_unary_links = false;
        }

        m_link_types.push_back(type);
        REALM_ASSERT(table->valid_column(link_column_key));
        table = table.unchecked_ptr()->get_opposite_table(link_column_key);
        m_tables.push_back(table);
    }
}

void LinkMap::collect_dependencies(std::vector<TableKey>& tables) const
{
    for (auto& t : m_tables) {
        TableKey k = t->get_key();
        if (find(tables.begin(), tables.end(), k) == tables.end()) {
            tables.push_back(k);
        }
    }
}

std::string LinkMap::description(util::serializer::SerialisationState& state) const
{
    std::string s;
    for (size_t i = 0; i < m_link_column_keys.size(); ++i) {
        if (i < m_tables.size() && m_tables[i]) {
            s += m_link_column_keys[i].get_description(m_tables[i], state);
            if (i != m_link_column_keys.size() - 1) {
                s += util::serializer::value_separator;
            }
        }
    }
    return s;
}

bool LinkMap::map_links(size_t column, ObjKey key, LinkMapFunction lm) const
{
    if (!key || key.is_unresolved())
        return true;
    if (column == m_link_column_keys.size()) {
        return lm(key);
    }

    ColumnType type = m_link_types[column];
    ColKey column_key = m_link_column_keys[column];
    const Obj obj = m_tables[column]->get_object(key);
    if (column_key.is_collection()) {
        auto& pe = m_link_column_keys[column].get_index();
        if (pe.is_all()) {
            auto coll = obj.get_linkcollection_ptr(column_key);
            size_t sz = coll->size();
            for (size_t t = 0; t < sz; t++) {
                if (!map_links(column + 1, coll->get_key(t), lm))
                    return false;
            }
        }
        else if (pe.is_key()) {
            REALM_ASSERT(column_key.is_dictionary());
            auto dict = obj.get_dictionary(column_key);
            if (auto x = dict.try_get(pe.get_key())) {
                if (!map_links(column + 1, x->get<ObjKey>(), lm))
                    return false;
            }
        }
        else if (pe.is_ndx()) {
            REALM_ASSERT(column_key.is_list());
            auto list = obj.get_linklist(column_key);
            if (auto sz = list.size()) {
                auto ndx = pe.get_ndx();
                if (ndx == realm::npos) {
                    ndx = sz - 1;
                }
                if (ndx < sz) {
                    if (!map_links(column + 1, list.get(ndx), lm))
                        return false;
                }
            }
        }
    }
    else if (type == col_type_Link) {
        return map_links(column + 1, obj.get<ObjKey>(column_key), lm);
    }
    else if (type == col_type_BackLink) {
        auto backlinks = obj.get_all_backlinks(column_key);
        for (auto k : backlinks) {
            if (!map_links(column + 1, k, lm))
                return false;
        }
    }
    else {
        REALM_TERMINATE("Invalid column type in LinkMap::map_links()");
    }
    return true;
}

void LinkMap::map_links(size_t column, size_t row, LinkMapFunction lm) const
{
    ColumnType type = m_link_types[column];
    ColKey column_key = m_link_column_keys[column];
    if (column_key.is_collection()) {
        if (column_key.is_dictionary()) {
            auto& leaf = mpark::get<ArrayInteger>(m_leaf);
            if (leaf.get(row)) {
                auto& pe = m_link_column_keys[column].get_index();
                Allocator& alloc = get_base_table()->get_alloc();
                Array top(alloc);
                top.set_parent(const_cast<ArrayInteger*>(&leaf), row);
                top.init_from_parent();
                BPlusTree<Mixed> values(alloc);
                values.set_parent(&top, 1);
                values.init_from_parent();
                size_t start = 0;
                size_t end = values.size();
                if (pe.is_key()) {
                    BPlusTree<StringData> keys(alloc);
                    keys.set_parent(&top, 0);
                    keys.init_from_parent();
                    start = keys.find_first(StringData(pe.get_key()));
                    if (start == realm::not_found) {
                        return;
                    }
                    end = start + 1;
                }
                // Iterate through values and insert all link values
                for (; start < end; start++) {
                    Mixed m = values.get(start);
                    if (m.is_type(type_TypedLink)) {
                        auto link = m.get_link();
                        REALM_ASSERT(link.get_table_key() == this->m_tables[column + 1]->get_key());
                        if (!map_links(column + 1, link.get_obj_key(), lm))
                            break;
                    }
                }
            }
        }
        else {
            ref_type ref;
            if (auto list = mpark::get_if<ArrayList>(&m_leaf)) {
                ref = list->get(row);
            }
            else {
                ref = mpark::get<ArrayKey>(m_leaf).get_as_ref(row);
            }

            if (ref) {
                BPlusTree<ObjKey> links(get_base_table()->get_alloc());
                links.init_from_ref(ref);
                size_t sz = links.size();
                size_t start = 0;
                size_t end = sz;
                auto& pe = m_link_column_keys[column].get_index();
                if (pe.is_ndx()) {
                    start = pe.get_ndx();
                    if (start == realm::npos) {
                        start = sz - 1;
                    }
                    else if (start < sz) {
                        end = start + 1;
                    }
                }
                for (size_t t = start; t < end; t++) {
                    if (!map_links(column + 1, links.get(t), lm))
                        break;
                }
            }
        }
    }
    else if (type == col_type_Link) {
        map_links(column + 1, mpark::get<ArrayKey>(m_leaf).get(row), lm);
    }
    else if (type == col_type_BackLink) {
        auto& back_links = mpark::get<ArrayBacklink>(m_leaf);
        size_t sz = back_links.get_backlink_count(row);
        for (size_t t = 0; t < sz; t++) {
            ObjKey k = back_links.get_backlink(row, t);
            if (!map_links(column + 1, k, lm))
                break;
        }
    }
    else {
        REALM_TERMINATE("Invalid column type in LinkMap::map_links()");
    }
}

std::vector<ObjKey> LinkMap::get_origin_objkeys(ObjKey key, size_t column) const
{
    if (column == m_link_types.size()) {
        return {key};
    }
    std::vector<ObjKey> keys = get_origin_objkeys(key, column + 1);
    std::vector<ObjKey> ret;
    auto origin_col = m_link_column_keys[column];
    auto origin = m_tables[column];
    auto link_type = m_link_types[column];
    if (link_type == col_type_BackLink) {
        auto link_table = origin->get_opposite_table(origin_col);
        ColKey link_col_key = origin->get_opposite_column(origin_col);

        for (auto k : keys) {
            const Obj o = link_table.unchecked_ptr()->get_object(k);
            if (link_col_key.is_collection()) {
                auto coll = o.get_linkcollection_ptr(link_col_key);
                auto sz = coll->size();
                for (size_t i = 0; i < sz; i++) {
                    if (ObjKey x = coll->get_key(i))
                        ret.push_back(x);
                }
            }
            else if (link_col_key.get_type() == col_type_Link) {
                ret.push_back(o.get<ObjKey>(link_col_key));
            }
        }
    }
    else {
        auto target = m_tables[column + 1];
        for (auto k : keys) {
            const Obj o = target->get_object(k);
            auto cnt = o.get_backlink_count(*origin, origin_col);
            for (size_t i = 0; i < cnt; i++) {
                ret.push_back(o.get_backlink(*origin, origin_col, i));
            }
        }
    }
    return ret;
}

ColumnDictionaryKeys Columns<Dictionary>::keys()
{
    return ColumnDictionaryKeys(*this);
}

void Columns<Dictionary>::init_path(const PathElement* begin, const PathElement* end)
{
<<<<<<< HEAD
    m_path.clear();
    m_path_only_unary_keys = true;
    while (begin != end) {
        if (begin->is_all()) {
            m_path_only_unary_keys = false;
        }
        m_path.emplace_back(std::move(*begin));
        ++begin;
    }
    std::move(begin, end, std::back_inserter(m_path));
    if (m_path.empty()) {
        m_path_only_unary_keys = false;
        m_path.push_back(PathElement::AllTag());
=======
    m_ctrl.path.clear();
    m_ctrl.path_only_unary_keys = true;
    while (begin != end) {
        if (begin->is_all()) {
            m_ctrl.path_only_unary_keys = false;
        }
        m_ctrl.path.emplace_back(std::move(*begin));
        ++begin;
    }
    std::move(begin, end, std::back_inserter(m_ctrl.path));
    if (m_ctrl.path.empty()) {
        m_ctrl.path_only_unary_keys = false;
        m_ctrl.path.push_back(PathElement::AllTag());
>>>>>>> edf70641
    }
}

void ColumnDictionaryKeys::set_cluster(const Cluster* cluster)
{
    if (m_link_map.has_links()) {
        m_link_map.set_cluster(cluster);
    }
    else {
        m_leaf.emplace(m_link_map.get_base_table()->get_alloc());
        cluster->init_leaf(m_column_key, &*m_leaf);
    }
}

void ColumnDictionaryKeys::evaluate(Subexpr::Index& index, ValueBase& destination)
{
    if (m_link_map.has_links()) {
        if (index.initialize()) {
            m_links.clear();
            REALM_ASSERT(!m_leaf);
            m_links = m_link_map.get_links(index);
            if (!index.set_size(m_links.size())) {
                destination.init(true, 0);
                return;
            }
        }
        const Obj obj = m_link_map.get_target_table()->get_object(m_links[index.get_and_incr_sub_index()]);
        auto dict = obj.get_dictionary(m_column_key);
        destination.init(true, dict.size());
        // Insert all values
        size_t n = 0;
        dict.for_all_keys<StringData>([&](const Mixed& value) {
            destination.set(n, value);
            n++;
        });
    }
    else {
        // Not a link column
        Allocator& alloc = get_base_table()->get_alloc();

        REALM_ASSERT(m_leaf);
        if (m_leaf->get(index)) {
            Array top(alloc);
            top.set_parent(&*m_leaf, index);
            top.init_from_parent();
            BPlusTree<StringData> keys(alloc);
            keys.set_parent(&top, 0);
            keys.init_from_parent();

            destination.init(true, keys.size());
            size_t n = 0;
            // Iterate through BPlusTree and insert all keys
            keys.for_all([&](StringData str) {
                destination.set(n, str);
                n++;
            });
        }
    }
}

class DictionarySize : public Columns<Dictionary> {
public:
    DictionarySize(const Columns<Dictionary>& other)
        : Columns<Dictionary>(other)
    {
    }
    void evaluate(Subexpr::Index& index, ValueBase& destination) override
    {
        Allocator& alloc = this->m_link_map.get_target_table()->get_alloc();
        Value<int64_t> list_refs;
        this->get_lists(index, list_refs);
        destination.init(list_refs.m_from_list, list_refs.size());
        for (size_t i = 0; i < list_refs.size(); i++) {
            ref_type ref = to_ref(list_refs[i].get_int());
            size_t s = _impl::get_collection_size_from_ref(ref, alloc);
            destination.set(i, int64_t(s));
        }
    }

    std::unique_ptr<Subexpr> clone() const override
    {
        return std::unique_ptr<Subexpr>(new DictionarySize(*this));
    }
};

SizeOperator<int64_t> Columns<Dictionary>::size()
{
    std::unique_ptr<Subexpr> ptr(new DictionarySize(*this));
    return SizeOperator<int64_t>(std::move(ptr));
}

void Columns<Dictionary>::evaluate(Subexpr::Index& index, ValueBase& destination)
{
<<<<<<< HEAD
    Collection::QueryCtrlBlock ctrl(m_path, *m_link_map.get_target_table(), !m_path_only_unary_keys);

    if (links_exist()) {
        REALM_ASSERT(!m_leaf);
        std::vector<ObjKey> links = m_link_map.get_links(index);
        auto sz = links.size();
        if (!m_link_map.only_unary_links())
            ctrl.from_list = true;

        for (size_t t = 0; t < sz; t++) {
            const Obj obj = m_link_map.get_target_table()->get_object(links[t]);
            auto val = obj.get_any(m_column_key);
            if (!val.is_null()) {
                Collection::get_any(ctrl, val, 0);
            }
        }
    }
    else {
        // Not a link column
        REALM_ASSERT(m_leaf);
        if (ref_type ref = to_ref(m_leaf->get(index))) {
            Collection::get_any(ctrl, {ref, CollectionType::Dictionary}, 0);
        }
    }

    // Copy values over
    auto sz = ctrl.matches.size();
    destination.init(ctrl.from_list || sz == 0, sz);
    destination.set(ctrl.matches.begin(), ctrl.matches.end());
=======
    if (index.initialize()) {
        m_ctrl.matches.clear();
        if (links_exist()) {
            REALM_ASSERT(!m_leaf);
            std::vector<ObjKey> links = m_link_map.get_links(index);
            auto sz = links.size();
            if (!m_link_map.only_unary_links())
                m_ctrl.path_only_unary_keys = false;

            for (size_t t = 0; t < sz; t++) {
                const Obj obj = m_link_map.get_target_table()->get_object(links[t]);
                auto val = obj.get_any(m_column_key);
                if (!val.is_null()) {
                    Collection::get_any(m_ctrl, val, 0);
                }
            }
        }
        else {
            // Not a link column
            REALM_ASSERT(m_leaf);
            if (ref_type ref = to_ref(m_leaf->get(index))) {
                Collection::get_any(m_ctrl, {ref, CollectionType::Dictionary}, 0);
            }
        }
        if (!index.set_size(m_ctrl.matches.size())) {
            destination.init(true, 0);
            return;
        }
    }
    // Copy values over
    auto& matches = m_ctrl.matches[index.get_and_incr_sub_index()];
    auto sz = matches.size();
    destination.init(!m_ctrl.path_only_unary_keys || sz == 0, sz);
    destination.set(matches.begin(), matches.end());
>>>>>>> edf70641
}


void Columns<Link>::evaluate(Subexpr::Index& index, ValueBase& destination)
{
    // Destination must be of Key type. It only makes sense to
    // compare keys with keys
    std::vector<ObjKey> links = m_link_map.get_links(index);

    if (m_link_map.only_unary_links()) {
        ObjKey key;
        if (!links.empty()) {
            key = links[0];
        }
        destination.init(false, 1);
        destination.set(0, key);
    }
    else {
        destination.init(true, links.size());
        destination.set(links.begin(), links.end());
    }
}

void ColumnListBase::set_cluster(const Cluster* cluster)
{
    if (m_link_map.has_links()) {
        m_link_map.set_cluster(cluster);
    }
    else {
        m_leaf.emplace(m_link_map.get_base_table()->get_alloc());
        cluster->init_leaf(m_column_key, &*m_leaf);
    }
}

void ColumnListBase::get_lists(size_t index, Value<int64_t>& destination)
{
    if (m_link_map.has_links()) {
        std::vector<ObjKey> links = m_link_map.get_links(index);
        auto sz = links.size();

        if (m_link_map.only_unary_links()) {
            int64_t val = 0;
            if (sz == 1) {
                const Obj obj = m_link_map.get_target_table()->get_object(links[0]);
                val = obj._get<int64_t>(m_column_key.get_index());
            }
            destination.init(false, 1);
            destination.set(0, val);
        }
        else {
            destination.init(true, sz);
            for (size_t t = 0; t < sz; t++) {
                const Obj obj = m_link_map.get_target_table()->get_object(links[t]);
                int64_t val = obj._get<int64_t>(m_column_key.get_index());
                destination.set(t, val);
            }
        }
    }
    else {
        destination.init(false, 1);
        destination.set(0, m_leaf->get(index));
    }
}

void LinkCount::evaluate(Subexpr::Index& index, ValueBase& destination)
{
    if (m_column_key) {
        REALM_ASSERT(m_link_map.has_links());
        std::vector<ObjKey> links = m_link_map.get_links(index);
        auto sz = links.size();

        if (sz == 0) {
            destination.init(true, 0);
        }
        else {
            destination.init(true, sz);
            Allocator& alloc = m_link_map.get_target_table()->get_alloc();
            for (size_t i = 0; i < sz; i++) {
                const Obj obj = m_link_map.get_target_table()->get_object(links[i]);
                auto val = obj._get<int64_t>(m_column_key.get_index());
                size_t s;
                if (m_column_key.get_type() == col_type_Link && !m_column_key.is_collection()) {
                    // It is a single link column
                    s = (val == 0) ? 0 : 1;
                }
                else if (val & 1) {
                    // It is a backlink column with just one value
                    s = 1;
                }
                else {
                    // This is some kind of collection or backlink column
                    s = _impl::get_collection_size_from_ref(to_ref(val), alloc);
                }
                destination.set(i, int64_t(s));
            }
        }
    }
    else {
        destination = Value<int64_t>(m_link_map.count_links(index));
    }
}

std::string LinkCount::description(util::serializer::SerialisationState& state) const
{
    return state.describe_columns(m_link_map, m_column_key) + util::serializer::value_separator + "@count";
}

Query Subexpr2<StringData>::equal(StringData sd, bool case_sensitive)
{
    return string_compare<StringData, Equal, EqualIns>(*this, sd, case_sensitive);
}

Query Subexpr2<StringData>::equal(const Subexpr2<StringData>& col, bool case_sensitive)
{
    return string_compare<Equal, EqualIns>(*this, col, case_sensitive);
}

Query Subexpr2<StringData>::not_equal(StringData sd, bool case_sensitive)
{
    return string_compare<StringData, NotEqual, NotEqualIns>(*this, sd, case_sensitive);
}

Query Subexpr2<StringData>::not_equal(const Subexpr2<StringData>& col, bool case_sensitive)
{
    return string_compare<NotEqual, NotEqualIns>(*this, col, case_sensitive);
}

Query Subexpr2<StringData>::begins_with(StringData sd, bool case_sensitive)
{
    return string_compare<StringData, BeginsWith, BeginsWithIns>(*this, sd, case_sensitive);
}

Query Subexpr2<StringData>::begins_with(const Subexpr2<StringData>& col, bool case_sensitive)
{
    return string_compare<BeginsWith, BeginsWithIns>(*this, col, case_sensitive);
}

Query Subexpr2<StringData>::ends_with(StringData sd, bool case_sensitive)
{
    return string_compare<StringData, EndsWith, EndsWithIns>(*this, sd, case_sensitive);
}

Query Subexpr2<StringData>::ends_with(const Subexpr2<StringData>& col, bool case_sensitive)
{
    return string_compare<EndsWith, EndsWithIns>(*this, col, case_sensitive);
}

Query Subexpr2<StringData>::contains(StringData sd, bool case_sensitive)
{
    return string_compare<StringData, Contains, ContainsIns>(*this, sd, case_sensitive);
}

Query Subexpr2<StringData>::contains(const Subexpr2<StringData>& col, bool case_sensitive)
{
    return string_compare<Contains, ContainsIns>(*this, col, case_sensitive);
}

Query Subexpr2<StringData>::like(StringData sd, bool case_sensitive)
{
    return string_compare<StringData, Like, LikeIns>(*this, sd, case_sensitive);
}

Query Subexpr2<StringData>::like(const Subexpr2<StringData>& col, bool case_sensitive)
{
    return string_compare<Like, LikeIns>(*this, col, case_sensitive);
}

Query Columns<StringData>::fulltext(StringData text) const
{
    const LinkMap& link_map = get_link_map();
    return link_map.get_base_table()->where().fulltext(column_key(), text, link_map);
}


// BinaryData

Query Subexpr2<BinaryData>::equal(BinaryData sd, bool case_sensitive)
{
    return binary_compare<BinaryData, Equal, EqualIns>(*this, sd, case_sensitive);
}

Query Subexpr2<BinaryData>::equal(const Subexpr2<BinaryData>& col, bool case_sensitive)
{
    return binary_compare<Equal, EqualIns>(*this, col, case_sensitive);
}

Query Subexpr2<BinaryData>::not_equal(BinaryData sd, bool case_sensitive)
{
    return binary_compare<BinaryData, NotEqual, NotEqualIns>(*this, sd, case_sensitive);
}

Query Subexpr2<BinaryData>::not_equal(const Subexpr2<BinaryData>& col, bool case_sensitive)
{
    return binary_compare<NotEqual, NotEqualIns>(*this, col, case_sensitive);
}

Query Subexpr2<BinaryData>::begins_with(BinaryData sd, bool case_sensitive)
{
    return binary_compare<BinaryData, BeginsWith, BeginsWithIns>(*this, sd, case_sensitive);
}

Query Subexpr2<BinaryData>::begins_with(const Subexpr2<BinaryData>& col, bool case_sensitive)
{
    return binary_compare<BeginsWith, BeginsWithIns>(*this, col, case_sensitive);
}

Query Subexpr2<BinaryData>::ends_with(BinaryData sd, bool case_sensitive)
{
    return binary_compare<BinaryData, EndsWith, EndsWithIns>(*this, sd, case_sensitive);
}

Query Subexpr2<BinaryData>::ends_with(const Subexpr2<BinaryData>& col, bool case_sensitive)
{
    return binary_compare<EndsWith, EndsWithIns>(*this, col, case_sensitive);
}

Query Subexpr2<BinaryData>::contains(BinaryData sd, bool case_sensitive)
{
    return binary_compare<BinaryData, Contains, ContainsIns>(*this, sd, case_sensitive);
}

Query Subexpr2<BinaryData>::contains(const Subexpr2<BinaryData>& col, bool case_sensitive)
{
    return binary_compare<Contains, ContainsIns>(*this, col, case_sensitive);
}

Query Subexpr2<BinaryData>::like(BinaryData sd, bool case_sensitive)
{
    return binary_compare<BinaryData, Like, LikeIns>(*this, sd, case_sensitive);
}

Query Subexpr2<BinaryData>::like(const Subexpr2<BinaryData>& col, bool case_sensitive)
{
    return binary_compare<Like, LikeIns>(*this, col, case_sensitive);
}

// Mixed

Query Subexpr2<Mixed>::equal(Mixed sd, bool case_sensitive)
{
    return mixed_compare<Mixed, Equal, EqualIns>(*this, sd, case_sensitive);
}

Query Subexpr2<Mixed>::equal(const Subexpr2<Mixed>& col, bool case_sensitive)
{
    return mixed_compare<Equal, EqualIns>(*this, col, case_sensitive);
}

Query Subexpr2<Mixed>::not_equal(Mixed sd, bool case_sensitive)
{
    return mixed_compare<Mixed, NotEqual, NotEqualIns>(*this, sd, case_sensitive);
}

Query Subexpr2<Mixed>::not_equal(const Subexpr2<Mixed>& col, bool case_sensitive)
{
    return mixed_compare<NotEqual, NotEqualIns>(*this, col, case_sensitive);
}

Query Subexpr2<Mixed>::begins_with(Mixed sd, bool case_sensitive)
{
    return mixed_compare<Mixed, BeginsWith, BeginsWithIns>(*this, sd, case_sensitive);
}

Query Subexpr2<Mixed>::begins_with(const Subexpr2<Mixed>& col, bool case_sensitive)
{
    return mixed_compare<BeginsWith, BeginsWithIns>(*this, col, case_sensitive);
}

Query Subexpr2<Mixed>::ends_with(Mixed sd, bool case_sensitive)
{
    return mixed_compare<Mixed, EndsWith, EndsWithIns>(*this, sd, case_sensitive);
}

Query Subexpr2<Mixed>::ends_with(const Subexpr2<Mixed>& col, bool case_sensitive)
{
    return mixed_compare<EndsWith, EndsWithIns>(*this, col, case_sensitive);
}

Query Subexpr2<Mixed>::contains(Mixed sd, bool case_sensitive)
{
    return mixed_compare<Mixed, Contains, ContainsIns>(*this, sd, case_sensitive);
}

Query Subexpr2<Mixed>::contains(const Subexpr2<Mixed>& col, bool case_sensitive)
{
    return mixed_compare<Contains, ContainsIns>(*this, col, case_sensitive);
}

Query Subexpr2<Mixed>::like(Mixed sd, bool case_sensitive)
{
    return mixed_compare<Mixed, Like, LikeIns>(*this, sd, case_sensitive);
}

Query Subexpr2<Mixed>::like(const Subexpr2<Mixed>& col, bool case_sensitive)
{
    return mixed_compare<Like, LikeIns>(*this, col, case_sensitive);
}

} // namespace realm<|MERGE_RESOLUTION|>--- conflicted
+++ resolved
@@ -270,21 +270,6 @@
 
 void Columns<Dictionary>::init_path(const PathElement* begin, const PathElement* end)
 {
-<<<<<<< HEAD
-    m_path.clear();
-    m_path_only_unary_keys = true;
-    while (begin != end) {
-        if (begin->is_all()) {
-            m_path_only_unary_keys = false;
-        }
-        m_path.emplace_back(std::move(*begin));
-        ++begin;
-    }
-    std::move(begin, end, std::back_inserter(m_path));
-    if (m_path.empty()) {
-        m_path_only_unary_keys = false;
-        m_path.push_back(PathElement::AllTag());
-=======
     m_ctrl.path.clear();
     m_ctrl.path_only_unary_keys = true;
     while (begin != end) {
@@ -298,7 +283,6 @@
     if (m_ctrl.path.empty()) {
         m_ctrl.path_only_unary_keys = false;
         m_ctrl.path.push_back(PathElement::AllTag());
->>>>>>> edf70641
     }
 }
 
@@ -392,37 +376,6 @@
 
 void Columns<Dictionary>::evaluate(Subexpr::Index& index, ValueBase& destination)
 {
-<<<<<<< HEAD
-    Collection::QueryCtrlBlock ctrl(m_path, *m_link_map.get_target_table(), !m_path_only_unary_keys);
-
-    if (links_exist()) {
-        REALM_ASSERT(!m_leaf);
-        std::vector<ObjKey> links = m_link_map.get_links(index);
-        auto sz = links.size();
-        if (!m_link_map.only_unary_links())
-            ctrl.from_list = true;
-
-        for (size_t t = 0; t < sz; t++) {
-            const Obj obj = m_link_map.get_target_table()->get_object(links[t]);
-            auto val = obj.get_any(m_column_key);
-            if (!val.is_null()) {
-                Collection::get_any(ctrl, val, 0);
-            }
-        }
-    }
-    else {
-        // Not a link column
-        REALM_ASSERT(m_leaf);
-        if (ref_type ref = to_ref(m_leaf->get(index))) {
-            Collection::get_any(ctrl, {ref, CollectionType::Dictionary}, 0);
-        }
-    }
-
-    // Copy values over
-    auto sz = ctrl.matches.size();
-    destination.init(ctrl.from_list || sz == 0, sz);
-    destination.set(ctrl.matches.begin(), ctrl.matches.end());
-=======
     if (index.initialize()) {
         m_ctrl.matches.clear();
         if (links_exist()) {
@@ -457,7 +410,6 @@
     auto sz = matches.size();
     destination.init(!m_ctrl.path_only_unary_keys || sz == 0, sz);
     destination.set(matches.begin(), matches.end());
->>>>>>> edf70641
 }
 
 
