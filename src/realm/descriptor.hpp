/*************************************************************************
 *
 * Copyright 2016 Realm Inc.
 *
 * Licensed under the Apache License, Version 2.0 (the "License");
 * you may not use this file except in compliance with the License.
 * You may obtain a copy of the License at
 *
 * http://www.apache.org/licenses/LICENSE-2.0
 *
 * Unless required by applicable law or agreed to in writing, software
 * distributed under the License is distributed on an "AS IS" BASIS,
 * WITHOUT WARRANTIES OR CONDITIONS OF ANY KIND, either express or implied.
 * See the License for the specific language governing permissions and
 * limitations under the License.
 *
 **************************************************************************/

#ifndef REALM_DESCRIPTOR_HPP
#define REALM_DESCRIPTOR_HPP

#include <cstddef>

#include <realm/util/assert.hpp>
#include <realm/descriptor_fwd.hpp>
#include <realm/table.hpp>


namespace realm {

namespace _impl {
class DescriptorFriend;
}


/// Accessor for table type descriptors.
///
/// A table type descriptor is an entity that specifies the dynamic
/// type of a Realm table. Objects of this class are accessors
/// through which the descriptor can be inspected and
/// changed. Accessors can become detached, see is_attached() for more
/// on this. The descriptor itself is stored inside the database file,
/// or elsewhere in case of a free-standing table or a table in a
/// free-standing group.
///
/// The dynamic type consists first, and foremost of an ordered list
/// of column descriptors. Each column descriptor specifies the name
/// and type of the column.
///
/// When a table has a subtable column, every cell in than column
/// contains a subtable. All those subtables have the same dynamic
/// type, and therefore have a shared descriptor. See is_root() for
/// more on this.
///
/// The Table class contains convenience methods, such as
/// Table::get_column_count() and Table::add_column(), that allow you
/// to inspect and change the dynamic type of simple tables without
/// resorting to use of descriptors. For example, the following two
/// statements have the same effect:
///
///     table->add_column(type, name);
///     table->get_descriptor()->add_column(type, name);
///
/// Note, however, that this equivalence holds only as long as no
/// shared subtable descriptors are involved.
///
/// \sa Table::get_descriptor()
class Descriptor : public std::enable_shared_from_this<Descriptor> {
public:
    /// Get the number of columns in the associated tables.
    size_t get_column_count() const noexcept;

    /// Get the type of the column at the specified index.
    ///
    /// The consequences of specifying a column index that is out of
    /// range, are undefined.
    DataType get_column_type(size_t column_ndx) const noexcept;

    /// Get the name of the column at the specified index.
    ///
    /// The consequences of specifying a column index that is out of
    /// range, are undefined.
    StringData get_column_name(size_t column_ndx) const noexcept;

    /// Search for a column with the specified name.
    ///
    /// This function finds the first column with the specified name,
    /// and returns its index. If there are no such columns, it
    /// returns `not_found`.
    size_t get_column_index(StringData name) const noexcept;

    /// Get the index of the column to which links in the column at the
    /// specified index refer.
    ///
    /// The consequences of specifying a column index that is out of
    /// range, are undefined.
    ///
    /// The consequences of specifying a column index that does not refer
    /// to a link column, are undefined.
    size_t get_column_link_target(size_t column_ndx) const noexcept;

    /// Get whether or not the specified column is nullable.
    ///
    /// The consequences of specifying a column index that is out of
    /// range, are undefined.
    bool is_nullable(size_t column_ndx) const noexcept;

    /// \defgroup descriptor_column_accessors Accessing Columns Via A Descriptor
    ///
    /// add_column() and add_column_link() are a shorthands for calling
    /// insert_column() and insert_column_link(), respectively, with a column
    /// index equal to the original number of columns. The returned value is
    /// that column index.
    ///
    /// insert_column() inserts a new column into all the tables associated with
    /// this descriptor. If any of the tables are not empty, the new column will
    /// be filled with the default value associated with the specified data
    /// type. This function cannot be used to insert link-type columns. For
    /// that, you have to use insert_column_link() instead.
    ///
    /// This function modifies the dynamic type of all the tables that
    /// share this descriptor. It does this by inserting a new column
    /// with the specified name and type into the descriptor at the
    /// specified index, and into each of the tables that share this
    /// descriptor.
    ///
    /// insert_column_link() is like insert_column(), but inserts a link-type
    /// column to a group-level table. It is not possible to add link-type
    /// columns to tables that are not group-level tables. This functions must
    /// be used in place of insert_column() when the column type is `type_Link`
    /// or `type_LinkList`. A link-type column is associated with a particular
    /// target table. All links in a link-type column refer to rows in the
    /// target table of that column. The target table must also be a group-level
    /// table, and it must belong to the same group as the origin table.
    ///
    /// \param name Name of new column. All strings are valid column names as
    /// long as they are valid UTF-8 encodings and the number of bytes does not
    /// exceed `max_column_name_length`. An attempt to add a column with a name
    /// that is longer than `max_column_name_length` will cause an exception to
    /// be thrown.
    ///
    /// \param subdesc If a non-null pointer is passed, and the
    /// specified type is `type_Table`, then this function
    /// automatically retrieves the descriptor associated with the new
    /// subtable column, and stores a reference to its accessor in
    /// `*subdesc`.
    ///
    /// \param col_ndx Insert the new column at this index. Preexisting columns
    /// at indexes equal to, or greater than `col_ndx` will be shifted to the
    /// next higher index. It is an error to specify an index that is greater
    /// than the number of columns prior to the insertion.
    ///
    /// \param link_type See set_link_type().
    ///
    /// \sa Table::add_column()
    /// \sa Table::insert_column()
    /// \sa Table::add_column_link()
    /// \sa Table::insert_column_link()
    /// \sa is_root()
    //@{

    static const size_t max_column_name_length = 63;

    size_t add_column(DataType type, StringData name, DescriptorRef* subdesc = nullptr, bool nullable = false);

    void insert_column(size_t col_ndx, DataType type, StringData name, DescriptorRef* subdesc = nullptr,
                       bool nullable = false);

    size_t add_column_link(DataType type, StringData name, Table& target, LinkType = link_Weak);
    void insert_column_link(size_t col_ndx, DataType type, StringData name, Table& target, LinkType = link_Weak);
    //@}

    /// Remove the specified column from each of the associated
    /// tables. If the removed column is the only column in the
    /// descriptor, then the table size will drop to zero for all
    /// tables that were not already empty.
    ///
    /// This function modifies the dynamic type of all the tables that
    /// share this descriptor. It does this by removing the column at
    /// the specified index from the descriptor, and from each of the
    /// tables that share this descriptor. The consequences of
    /// specifying a column index that is out of range, are undefined.
    ///
    /// If the removed column was a subtable column, then the
    /// associated descriptor accessor will be detached, if it
    /// exists. This function will also detach all accessors of
    /// subtables of the root table. Only the accessor of the root
    /// table will remain attached. The root table is the table
    /// associated with the root descriptor.
    ///
    /// \param col_ndx The index of the column to be removed. It is an error to
    /// specify an index that is greater than, or equal to the number of
    /// columns.
    ///
    /// \sa is_root()
    /// \sa Table::remove_column()
    void remove_column(size_t col_ndx);

    /// Rename the specified column.
    ///
    /// This function modifies the dynamic type of all the tables that
    /// share this descriptor. The consequences of specifying a column
    /// index that is out of range, are undefined.
    ///
    /// This function will detach all accessors of subtables of the
    /// root table. Only the accessor of the root table will remain
    /// attached. The root table is the table associated with the root
    /// descriptor.
    ///
    /// \param col_ndx The index of the column to be renamed. It is an error to
    /// specify an index that is greater than, or equal to the number of
    /// columns.
    ///
    /// \param new_name The new name of the column.
    ///
    /// \sa is_root()
    /// \sa Table::rename_column()
    void rename_column(size_t col_ndx, StringData new_name);

    /// There are two kinds of links, 'weak' and 'strong'. A strong link is one
    /// that implies ownership, i.e., that the origin row (parent) owns the
    /// target row (child). Simply stated, this means that when the origin row
    /// (parent) is removed, so is the target row (child). If there are multiple
    /// strong links to a target row, the origin rows share ownership, and the
    /// target row is removed when the last owner disappears. Weak links do not
    /// imply ownership, and will be nullified or removed when the target row
    /// disappears.
    ///
    /// To put this in precise terms; when a strong link is broken, and the
    /// target row has no other strong links to it, the target row is removed. A
    /// row that is implicitly removed in this way, is said to be
    /// *cascade-removed*. When a weak link is broken, nothing is
    /// cascade-removed.
    ///
    /// A link is considered broken if
    ///
    ///  - the link is nullified, removed, or replaced by a different link
    ///    (Row::nullify_link(), Row::set_link(), LinkView::remove_link(),
    ///    LinkView::set_link(), LinkView::clear()), or if
    ///
    ///  - the origin row is explicitly removed (Row::move_last_over(),
    ///    Table::clear()), or if
    ///
    ///  - the origin row is cascade-removed, or if
    ///
    ///  - the origin column is removed from the table (Table::remove_column()),
    ///    or if
    ///
    ///  - the origin table is removed from the group.
    ///
    /// Note that a link is *not* considered broken when it is replaced by a
    /// link to the same target row. I.e., no no rows will be cascade-removed
    /// due to such an operation.
    ///
    /// When a row is explicitly removed (such as by Table::move_last_over()),
    /// all links to it are automatically removed or nullified. For single link
    /// columns (type_Link), links to the removed row are nullified. For link
    /// list columns (type_LinkList), links to the removed row are removed from
    /// the list.
    ///
    /// When a row is cascade-removed there can no longer be any strong links to
    /// it, but if there are any weak links, they will be removed or nullified.
    ///
    /// It is important to understand that this cascade-removal scheme is too
    /// simplistic to enable detection and removal of orphaned link-cycles. In
    /// this respect, it suffers from the same limitations as a reference
    /// counting scheme generally does.
    ///
    /// It is also important to understand, that the possible presence of a link
    /// cycle can cause a row to be cascade-removed as a consequence of being
    /// modified. This happens, for example, if two rows, A and B, have strong
    /// links to each other, and there are no other strong links to either of
    /// them. In this case, if A->B is changed to A->C, then both A and B will
    /// be cascade-removed. This can lead to obscure bugs in some applications,
    /// such as in the following case:
    ///
    ///     table.set_link(col_ndx_1, row_ndx, ...);
    ///     table.set_int(col_ndx_2, row_ndx, ...); // Oops, `row_ndx` may no longer refer to the same row
    ///
    /// To be safe, applications, that may encounter cycles, are advised to
    /// adopt the following pattern:
    ///
    ///     Row row = table[row_ndx];
    ///     row.set_link(col_ndx_1, ...);
    ///     if (row)
    ///         row.set_int(col_ndx_2, ...); // Ok, because we check whether the row has disappeared
    ///
    /// \param col_ndx The index of the link column (`type_Link` or
    /// `type_LinkList`) to be modified. It is an error to specify an index that
    /// is greater than, or equal to the number of columns, or to specify the
    /// index of a non-link column.
    ///
    /// \param link_type The type of links the column should store.
    void set_link_type(size_t col_ndx, LinkType link_type);

    //@{
    /// Get the descriptor for the specified subtable column.
    ///
    /// This function provides access to the shared subtable
    /// descriptor for the subtables in the specified column. The
    /// specified column must be a column whose type is 'table'. The
    /// consequences of specifying a column of a different type, or
    /// specifying an index that is out of range, are undefined.
    ///
    /// Note that this function cannot be used with 'mixed' columns,
    /// since subtables of that kind have independent dynamic types,
    /// and therefore, have independent descriptors. You can only get
    /// access to the descriptor of a subtable in a mixed column by
    /// first getting access to the subtable itself.
    ///
    /// \sa is_root()
    DescriptorRef get_subdescriptor(size_t column_ndx);
    ConstDescriptorRef get_subdescriptor(size_t column_ndx) const;
    //@}

    //@{
    /// Returns the parent table descriptor, if any.
    ///
    /// If this descriptor is the *root descriptor*, then this
    /// function returns null. Otherwise it returns the accessor of
    /// the parent descriptor.
    ///
    /// \sa is_root()
    DescriptorRef get_parent() noexcept;
    ConstDescriptorRef get_parent() const noexcept;
    //@}

    //@{
    /// Get the table associated with the root descriptor.
    ///
    /// \sa get_parent()
    /// \sa is_root()
    TableRef get_root_table() noexcept;
    ConstTableRef get_root_table() const noexcept;
    //@}

    //@{
    /// Get the target table associated with the specified link column. This
    /// descriptor must be a root descriptor (is_root()), and the specified
    /// column must be a link column (`type_Link` or `type_LinkList`).
    TableRef get_link_target(size_t col_ndx) noexcept;
    ConstTableRef get_link_target(size_t col_ndx) const noexcept;
    //@}

    /// Is this a root descriptor?
    ///
    /// Descriptors of tables with independent dynamic type are root
    /// descriptors. Root descriptors are never shared. Tables that
    /// are direct members of groups have independent dynamic
    /// types. The same is true for free-standing tables and subtables
    /// in columns of type 'mixed'.
    ///
    /// When a table has a column of type 'table', the cells in that
    /// column contain subtables. All those subtables have the same
    /// dynamic type, and they share a single dynamic type
    /// descriptor. Such shared descriptors are never root
    /// descriptors.
    ///
    /// A type descriptor can even be shared by subtables with
    /// different parent tables, but only if the parent tables
    /// themselves have a shared type descriptor. For example, if a
    /// table has a column `foo` of type 'table', and each of the
    /// subtables in `foo` has a column `bar` of type 'table', then
    /// all the subtables in all the `bar` columns share the same
    /// dynamic type descriptor.
    ///
    /// \sa Table::has_shared_type()
    bool is_root() const noexcept;

    /// Determine whether this accessor is still attached.
    ///
    /// A table descriptor accessor may get detached from the
    /// underlying descriptor for various reasons (see below). When it
    /// does, it no longer refers to that descriptor, and can no
    /// longer be used, except for calling is_attached(). The
    /// consequences of calling other methods on a detached accessor
    /// are undefined. Descriptor accessors obtained by calling
    /// functions in the Realm API are always in the 'attached'
    /// state immediately upon return from those functions.
    ///
    /// A descriptor accessor that is obtained directly from a table
    /// becomes detached if the table becomes detached. A shared
    /// subtable descriptor accessor that is obtained by a call to
    /// get_subdescriptor() becomes detached if the parent descriptor
    /// accessor becomes detached, or if the corresponding subtable
    /// column is removed. A descriptor accessor does not get detached
    /// under any other circumstances.
    bool is_attached() const noexcept;

    //@{
    /// \brief Compare two table descriptors.
    ///
    /// Two table descriptors are equal if they have the same number of columns,
    /// and for each column index, the two columns have the same name, data
    /// type, and set of attributes.
    ///
    /// For link columns (`type_Link` and `type_LinkList`), the target table
    /// (get_link_target()) of the two columns must be the same.
    ///
    /// For subtable columns (`type_Table`), the two corresponding
    /// subdescriptors must themselves be equal, as if by a recursive call to
    /// operator==().
    ///
    /// The consequences of comparing a detached descriptor are
    /// undefined.
    bool operator==(const Descriptor&) const noexcept;
    bool operator!=(const Descriptor&) const noexcept;
    //@}

    /// If the specified column is optimized to store only unique values, then
    /// this function returns the number of unique values currently
    /// stored. Otherwise it returns zero. This function is mainly intended for
    /// debugging purposes.
    size_t get_num_unique_values(size_t column_ndx) const;

    ~Descriptor() noexcept;

private:
    // for initialization through make_shared
    struct PrivateTag {
    };

public:
    Descriptor(const PrivateTag&)
        : Descriptor()
    {
    }

private:
<<<<<<< HEAD
    TableRef m_root_table;  // Table associated with root descriptor. Detached iff null.
=======
    // Table associated with root descriptor. Detached iff null.
    TableRef m_root_table;
>>>>>>> c95bb6a2
    DescriptorRef m_parent; // Null iff detached or root descriptor.
    Spec* m_spec;           // Valid if attached. Owned iff valid and `m_parent`.

    // Whenever a subtable descriptor accessor is created, it is
    // stored in this map. This ensures that when get_subdescriptor()
    // is called to created multiple DescriptorRef objects that
    // overlap in time, then they will all refer to the same
    // descriptor object.
    //
    // It also enables the necessary recursive detaching of descriptor
    // objects.
    struct subdesc_entry {
        size_t m_column_ndx;
        std::weak_ptr<Descriptor> m_subdesc;
        subdesc_entry(size_t column_ndx, DescriptorRef);
    };
    typedef std::vector<subdesc_entry> subdesc_map;
    mutable subdesc_map m_subdesc_map;

    Descriptor() noexcept;

    // Called by the root table if this becomes the root
    // descriptor. Otherwise it is called by the descriptor that
    // becomes its parent.
    //
    // Puts this descriptor accessor into the attached state. This
    // attaches it to the underlying structure of array nodes. It does
    // not establish the parents reference to this descriptor, that is
    // the job of the parent. When this function returns,
    // is_attached() will return true.
    //
    // Not idempotent.
    //
    // The specified table is not allowed to be a subtable with a
    // shareable spec. That is, Table::has_shared_spec() must return
    // false.
    //
    // The specified spec must be the spec of the specified table or
    // of one of its direct or indirect subtable columns.
    //
    // When the specified spec is the spec of the root table, the
    // parent must be specified as null. When the specified spec is
    // not the root spec, a proper parent must be specified.
    void attach(Table*, DescriptorRef parent, Spec*) noexcept;

    // Detach accessor from underlying descriptor. Caller must ensure
    // that a reference count exists upon return, for example by
    // obtaining an extra reference count before the call.
    //
    // This function is called either by the root table if this is the
    // root descriptor, or by the parent descriptor, if it is not.
    //
    // Puts this descriptor accessor into the detached state. This
    // detaches it from the underlying structure of array nodes. It
    // also calls detach_subdesc_accessors(). When this function
    // returns, is_attached() will return false.
    //
    // Not idempotent.
    void detach() noexcept;

    // Recursively detach all subtable descriptor accessors that
    // exist, that is, all subtable descriptor accessors that have
    // this descriptor as ancestor.
    void detach_subdesc_accessors() noexcept;

    // Record the path in terms of subtable column indexes from the
    // root descriptor to this descriptor. If this descriptor is a
    // root descriptor, the path is empty. Returns zero if the path is
    // too long to fit in the specified buffer. Otherwise the path
    // indexes will be stored between `begin_2`and `end`, where
    // `begin_2` is the returned pointer.
    size_t* record_subdesc_path(size_t* begin, size_t* end) const noexcept;

    // Returns a pointer to the accessor of the specified
    // subdescriptor if that accessor exists, otherwise this function
    // return null.
    DescriptorRef get_subdesc_accessor(size_t column_ndx) noexcept;

    void move_column(size_t from_ndx, size_t to_ndx);

    void adj_insert_column(size_t col_ndx) noexcept;
    void adj_erase_column(size_t col_ndx) noexcept;
    void adj_move_column(size_t col_ndx_1, size_t col_ndx_2) noexcept;

    friend class util::bind_ptr<Descriptor>;
    friend class util::bind_ptr<const Descriptor>;
    friend class _impl::DescriptorFriend;
};


// Implementation:

inline size_t Descriptor::get_column_count() const noexcept
{
    REALM_ASSERT(is_attached());
    return m_spec->get_public_column_count();
}

inline StringData Descriptor::get_column_name(size_t ndx) const noexcept
{
    REALM_ASSERT(is_attached());
    return m_spec->get_column_name(ndx);
}

inline DataType Descriptor::get_column_type(size_t ndx) const noexcept
{
    REALM_ASSERT(is_attached());
    return m_spec->get_public_column_type(ndx);
}

inline bool Descriptor::is_nullable(size_t ndx) const noexcept
{
    REALM_ASSERT(is_attached());
    return m_spec->get_column_attr(ndx) & col_attr_Nullable;
}

inline size_t Descriptor::get_column_index(StringData name) const noexcept
{
    REALM_ASSERT(is_attached());
    return m_spec->get_column_index(name);
}

inline size_t Descriptor::get_column_link_target(size_t column_ndx) const noexcept
{
    REALM_ASSERT(is_attached());
    return m_spec->get_opposite_link_table_ndx(column_ndx);
}

inline size_t Descriptor::add_column(DataType type, StringData name, DescriptorRef* subdesc, bool nullable)
{
    size_t col_ndx = m_spec->get_public_column_count();
    insert_column(col_ndx, type, name, subdesc, nullable); // Throws
    return col_ndx;
}

inline void Descriptor::insert_column(size_t col_ndx, DataType type, StringData name, DescriptorRef* subdesc,
                                      bool nullable)
{
    typedef _impl::TableFriend tf;

    if (REALM_UNLIKELY(!is_attached()))
        throw LogicError(LogicError::detached_accessor);
    if (REALM_UNLIKELY(col_ndx > get_column_count()))
        throw LogicError(LogicError::column_index_out_of_range);
    if (REALM_UNLIKELY(tf::is_link_type(ColumnType(type))))
        throw LogicError(LogicError::illegal_type);

    LinkTargetInfo invalid_link;
    tf::insert_column(*this, col_ndx, type, name, invalid_link, nullable); // Throws
    adj_insert_column(col_ndx);
    if (subdesc && type == type_Table)
        *subdesc = get_subdescriptor(col_ndx);
}

inline size_t Descriptor::add_column_link(DataType type, StringData name, Table& target, LinkType link_type)
{
    size_t col_ndx = m_spec->get_public_column_count();
    insert_column_link(col_ndx, type, name, target, link_type); // Throws
    return col_ndx;
}

inline void Descriptor::insert_column_link(size_t col_ndx, DataType type, StringData name, Table& target,
                                           LinkType link_type)
{
    typedef _impl::TableFriend tf;

    if (REALM_UNLIKELY(!is_attached() || !target.is_attached()))
        throw LogicError(LogicError::detached_accessor);
    if (REALM_UNLIKELY(col_ndx > get_column_count()))
        throw LogicError(LogicError::column_index_out_of_range);
    if (REALM_UNLIKELY(!tf::is_link_type(ColumnType(type))))
        throw LogicError(LogicError::illegal_type);
    if (REALM_UNLIKELY(!is_root()))
        throw LogicError(LogicError::wrong_kind_of_descriptor);
    // Both origin and target must be group-level tables, and in the same group.
    Group* origin_group = tf::get_parent_group(*get_root_table());
    Group* target_group = tf::get_parent_group(target);
    if (!origin_group || !target_group)
        throw LogicError(LogicError::wrong_kind_of_table);
    if (origin_group != target_group)
        throw LogicError(LogicError::group_mismatch);

    LinkTargetInfo link(&target);
    tf::insert_column(*this, col_ndx, type, name, link); // Throws
    adj_insert_column(col_ndx);

    tf::set_link_type(*get_root_table(), col_ndx, link_type); // Throws
}

inline void Descriptor::remove_column(size_t col_ndx)
{
    typedef _impl::TableFriend tf;

    if (REALM_UNLIKELY(!is_attached()))
        throw LogicError(LogicError::detached_accessor);
    if (REALM_UNLIKELY(col_ndx >= get_column_count()))
        throw LogicError(LogicError::column_index_out_of_range);

    tf::erase_column(*this, col_ndx); // Throws
    adj_erase_column(col_ndx);
}

inline void Descriptor::rename_column(size_t col_ndx, StringData name)
{
    typedef _impl::TableFriend tf;

    if (REALM_UNLIKELY(!is_attached()))
        throw LogicError(LogicError::detached_accessor);
    if (REALM_UNLIKELY(col_ndx >= get_column_count()))
        throw LogicError(LogicError::column_index_out_of_range);

    tf::rename_column(*this, col_ndx, name); // Throws
}

inline void Descriptor::move_column(size_t from_ndx, size_t to_ndx)
{
    REALM_ASSERT(is_attached());
    typedef _impl::TableFriend tf;
    tf::move_column(*this, from_ndx, to_ndx); // Throws
    adj_move_column(from_ndx, to_ndx);
}

inline void Descriptor::set_link_type(size_t col_ndx, LinkType link_type)
{
    typedef _impl::TableFriend tf;

    if (REALM_UNLIKELY(!is_attached()))
        throw LogicError(LogicError::detached_accessor);
    if (REALM_UNLIKELY(col_ndx >= get_column_count()))
        throw LogicError(LogicError::column_index_out_of_range);
    if (REALM_UNLIKELY(!tf::is_link_type(ColumnType(get_column_type(col_ndx)))))
        throw LogicError(LogicError::illegal_type);

    tf::set_link_type(*get_root_table(), col_ndx, link_type); // Throws
}

inline ConstDescriptorRef Descriptor::get_subdescriptor(size_t column_ndx) const
{
    return const_cast<Descriptor*>(this)->get_subdescriptor(column_ndx);
}

inline DescriptorRef Descriptor::get_parent() noexcept
{
    return m_parent;
}

inline ConstDescriptorRef Descriptor::get_parent() const noexcept
{
    return const_cast<Descriptor*>(this)->get_parent();
}

inline TableRef Descriptor::get_root_table() noexcept
{
    return m_root_table;
}

inline ConstTableRef Descriptor::get_root_table() const noexcept
{
    return const_cast<Descriptor*>(this)->get_root_table();
}

inline TableRef Descriptor::get_link_target(size_t col_ndx) noexcept
{
    REALM_ASSERT(is_attached());
    REALM_ASSERT(is_root());
    return get_root_table()->get_link_target(col_ndx);
}

inline ConstTableRef Descriptor::get_link_target(size_t col_ndx) const noexcept
{
    REALM_ASSERT(is_attached());
    REALM_ASSERT(is_root());
    return get_root_table()->get_link_target(col_ndx);
}

inline bool Descriptor::is_root() const noexcept
{
    return !m_parent;
}

inline Descriptor::Descriptor() noexcept
{
}

inline void Descriptor::attach(Table* table, DescriptorRef parent, Spec* spec) noexcept
{
    REALM_ASSERT(!is_attached());
    REALM_ASSERT(!table->has_shared_type());
    m_root_table.reset(table);
    m_parent = parent;
    m_spec = spec;
}

inline bool Descriptor::is_attached() const noexcept
{
    return bool(m_root_table);
}

inline Descriptor::subdesc_entry::subdesc_entry(size_t n, DescriptorRef d)
    : m_column_ndx(n)
    , m_subdesc(d)
{
}

inline bool Descriptor::operator==(const Descriptor& d) const noexcept
{
    REALM_ASSERT(is_attached());
    REALM_ASSERT(d.is_attached());
    return *m_spec == *d.m_spec;
}

inline bool Descriptor::operator!=(const Descriptor& d) const noexcept
{
    return !(*this == d);
}

// The purpose of this class is to give internal access to some, but
// not all of the non-public parts of the Descriptor class.
class _impl::DescriptorFriend {
public:
    static DescriptorRef create()
    {
        return std::make_shared<Descriptor>(Descriptor::PrivateTag()); // Throws
    }

    static void attach(Descriptor& desc, Table* table, DescriptorRef parent, Spec* spec) noexcept
    {
        desc.attach(table, parent, spec);
    }

    static void detach(Descriptor& desc) noexcept
    {
        desc.detach();
    }

    static Table& get_root_table(Descriptor& desc) noexcept
    {
        return *desc.m_root_table;
    }

    static const Table& get_root_table(const Descriptor& desc) noexcept
    {
        return *desc.m_root_table;
    }

    static Spec& get_spec(Descriptor& desc) noexcept
    {
        return *desc.m_spec;
    }

    static const Spec& get_spec(const Descriptor& desc) noexcept
    {
        return *desc.m_spec;
    }

    static size_t* record_subdesc_path(const Descriptor& desc, size_t* begin, size_t* end) noexcept
    {
        return desc.record_subdesc_path(begin, end);
    }

    static DescriptorRef get_subdesc_accessor(Descriptor& desc, size_t column_ndx) noexcept
    {
        return desc.get_subdesc_accessor(column_ndx);
    }

    static void move_column(Descriptor& desc, size_t from_ndx, size_t to_ndx)
    {
        return desc.move_column(from_ndx, to_ndx);
    }

    static void adj_insert_column(Descriptor& desc, size_t col_ndx) noexcept
    {
        desc.adj_insert_column(col_ndx);
    }

    static void adj_erase_column(Descriptor& desc, size_t col_ndx) noexcept
    {
        desc.adj_erase_column(col_ndx);
    }

    static void adj_move_column(Descriptor& desc, size_t col_ndx_1, size_t col_ndx_2) noexcept
    {
        desc.adj_move_column(col_ndx_1, col_ndx_2);
    }
};

} // namespace realm

#endif // REALM_DESCRIPTOR_HPP<|MERGE_RESOLUTION|>--- conflicted
+++ resolved
@@ -427,12 +427,8 @@
     }
 
 private:
-<<<<<<< HEAD
-    TableRef m_root_table;  // Table associated with root descriptor. Detached iff null.
-=======
     // Table associated with root descriptor. Detached iff null.
     TableRef m_root_table;
->>>>>>> c95bb6a2
     DescriptorRef m_parent; // Null iff detached or root descriptor.
     Spec* m_spec;           // Valid if attached. Owned iff valid and `m_parent`.
 
