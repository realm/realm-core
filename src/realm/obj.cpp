/*************************************************************************
 *
 * Copyright 2016 Realm Inc.
 *
 * Licensed under the Apache License, Version 2.0 (the "License");
 * you may not use this file except in compliance with the License.
 * You may obtain a copy of the License at
 *
 * http://www.apache.org/licenses/LICENSE-2.0
 *
 * Unless required by applicable law or agreed to in writing, software
 * distributed under the License is distributed on an "AS IS" BASIS,
 * WITHOUT WARRANTIES OR CONDITIONS OF ANY KIND, either express or implied.
 * See the License for the specific language governing permissions and
 * limitations under the License.
 *
 **************************************************************************/

#include "realm/obj.hpp"
#include "realm/array_basic.hpp"
#include "realm/array_integer.hpp"
#include "realm/array_bool.hpp"
#include "realm/array_string.hpp"
#include "realm/array_binary.hpp"
#include "realm/array_mixed.hpp"
#include "realm/array_timestamp.hpp"
#include "realm/array_decimal128.hpp"
#include "realm/array_key.hpp"
#include "realm/array_fixed_bytes.hpp"
#include "realm/array_backlink.hpp"
#include "realm/array_typed_link.hpp"
#include "realm/cluster_tree.hpp"
#include "realm/list.hpp"
#include "realm/set.hpp"
#include "realm/dictionary.hpp"
#if REALM_ENABLE_GEOSPATIAL
#include "realm/geospatial.hpp"
#endif
#include "realm/link_translator.hpp"
#include "realm/index_string.hpp"
#include "realm/object_converter.hpp"
#include "realm/replication.hpp"
#include "realm/spec.hpp"
#include "realm/table_view.hpp"
#include "realm/util/base64.hpp"
#include "realm/util/overload.hpp"

#include <ostream>

namespace realm {
namespace {

template <class T, class U>
size_t find_link_value_in_collection(T& coll, Obj& obj, ColKey origin_col_key, U link)
{
    coll.set_owner(obj, origin_col_key);
    return coll.find_first(link);
}

template <class T>
inline void nullify_linklist(Obj& obj, ColKey origin_col_key, T target)
{
    Lst<T> link_list(origin_col_key);
    size_t ndx = find_link_value_in_collection(link_list, obj, origin_col_key, target);

    REALM_ASSERT(ndx != realm::npos); // There has to be one

    if (Replication* repl = obj.get_replication()) {
        if constexpr (std::is_same_v<T, ObjKey>) {
            repl->link_list_nullify(link_list, ndx); // Throws
        }
        else {
            repl->list_erase(link_list, ndx); // Throws
        }
    }

    // We cannot just call 'remove' on link_list as it would produce the wrong
    // replication instruction and also attempt an update on the backlinks from
    // the object that we in the process of removing.
    BPlusTree<T>& tree = const_cast<BPlusTree<T>&>(link_list.get_tree());
    tree.erase(ndx);
}

template <class T>
inline void nullify_set(Obj& obj, ColKey origin_col_key, T target)
{
    Set<T> link_set(origin_col_key);
    size_t ndx = find_link_value_in_collection(link_set, obj, origin_col_key, target);

    REALM_ASSERT(ndx != realm::npos); // There has to be one

    if (Replication* repl = obj.get_replication()) {
        repl->set_erase(link_set, ndx, target); // Throws
    }

    // We cannot just call 'remove' on set as it would produce the wrong
    // replication instruction and also attempt an update on the backlinks from
    // the object that we in the process of removing.
    BPlusTree<T>& tree = const_cast<BPlusTree<T>&>(link_set.get_tree());
    tree.erase(ndx);
}

} // namespace

/*********************************** Obj *************************************/

Obj::Obj(TableRef table, MemRef mem, ObjKey key, size_t row_ndx)
    : m_table(table)
    , m_key(key)
    , m_mem(mem)
    , m_row_ndx(row_ndx)
    , m_valid(true)
{
    m_storage_version = get_alloc().get_storage_version();
}

GlobalKey Obj::get_object_id() const
{
    return m_table->get_object_id(m_key);
}

ObjLink Obj::get_link() const
{
    return ObjLink(m_table->get_key(), m_key);
}

const ClusterTree* Obj::get_tree_top() const
{
    if (m_key.is_unresolved()) {
        return m_table.unchecked_ptr()->m_tombstones.get();
    }
    else {
        return &m_table.unchecked_ptr()->m_clusters;
    }
}

Allocator& Obj::get_alloc() const
{
    // Do a "checked" deref to table to ensure the instance_version is correct.
    // Even if removed from the public API, this should *not* be optimized away,
    // because it is used internally in situations, where we want stale table refs
    // to be detected.
    return m_table->m_alloc;
}

Allocator& Obj::_get_alloc() const noexcept
{
    // Bypass check of table instance version. To be used only in contexts,
    // where instance version match has already been established (e.g _get<>)
    return m_table.unchecked_ptr()->m_alloc;
}

const Spec& Obj::get_spec() const
{
    return m_table.unchecked_ptr()->m_spec;
}

StableIndex Obj::build_index(ColKey col_key) const
{
    if (col_key.is_collection()) {
        return {col_key, 0};
    }
    REALM_ASSERT(col_key.get_type() == col_type_Mixed);
    _update_if_needed();
    ArrayMixed values(_get_alloc());
    ref_type ref = to_ref(Array::get(m_mem.get_addr(), col_key.get_index().val + 1));
    values.init_from_ref(ref);
    auto key = values.get_key(m_row_ndx);
    return {col_key, key};
}

bool Obj::check_index(StableIndex index) const
{
    if (index.is_collection()) {
        return true;
    }
    _update_if_needed();
    ArrayMixed values(_get_alloc());
    ref_type ref = to_ref(Array::get(m_mem.get_addr(), index.get_index().val + 1));
    values.init_from_ref(ref);
    auto key = values.get_key(m_row_ndx);
    return key == index.get_salt();
}

Replication* Obj::get_replication() const
{
    return m_table->get_repl();
}

bool Obj::compare_values(Mixed val1, Mixed val2, ColKey ck, Obj other, StringData col_name) const
{
    if (val1.is_null()) {
        if (!val2.is_null())
            return false;
    }
    else {
        if (val1.get_type() != val2.get_type())
            return false;
        if (val1.is_type(type_Link, type_TypedLink)) {
            auto o1 = _get_linked_object(ck, val1);
            auto o2 = other._get_linked_object(col_name, val2);
            if (o1.m_table->is_embedded()) {
                return o1 == o2;
            }
            else {
                return o1.get_primary_key() == o2.get_primary_key();
            }
        }
        else {
            const auto type = val1.get_type();
            if (type == type_List) {
                Lst<Mixed> lst1(*this, ck);
                Lst<Mixed> lst2(other, other.get_column_key(col_name));
                return compare_list_in_mixed(lst1, lst2, ck, other, col_name);
            }
            else if (type == type_Set) {
                Set<Mixed> set1(*this, ck);
                Set<Mixed> set2(other, other.get_column_key(col_name));
                return set1 == set2;
            }
            else if (type == type_Dictionary) {
                Dictionary dict1(*this, ck);
                Dictionary dict2(other, other.get_column_key(col_name));
                return compare_dict_in_mixed(dict1, dict2, ck, other, col_name);
            }
            return val1 == val2;
        }
    }
    return true;
}

bool Obj::compare_list_in_mixed(Lst<Mixed>& val1, Lst<Mixed>& val2, ColKey ck, Obj other, StringData col_name) const
{
    if (val1.size() != val2.size())
        return false;

    for (size_t i = 0; i < val1.size(); ++i) {

        auto m1 = val1.get_any(i);
        auto m2 = val2.get_any(i);

        if (m1.is_type(type_List) && m2.is_type(type_List)) {
            DummyParent parent(other.get_table(), m2.get_ref());
            Lst<Mixed> list(parent, 0);
            return compare_list_in_mixed(*val1.get_list(i), list, ck, other, col_name);
        }
        else if (m1.is_type(type_Dictionary) && m2.is_type(type_Dictionary)) {
            DummyParent parent(other.get_table(), m2.get_ref());
            Dictionary dict(parent, 0);
            return compare_dict_in_mixed(*val1.get_dictionary(i), dict, ck, other, col_name);
        }
        else if (!compare_values(m1, m2, ck, other, col_name)) {
            return false;
        }
    }
    return true;
}

bool Obj::compare_dict_in_mixed(Dictionary& val1, Dictionary& val2, ColKey ck, Obj other, StringData col_name) const
{
    if (val1.size() != val2.size())
        return false;

    for (size_t i = 0; i < val1.size(); ++i) {

        auto [k1, m1] = val1.get_pair(i);
        auto [k2, m2] = val2.get_pair(i);
        if (k1 != k2)
            return false;

        if (m1.is_type(type_List) && m2.is_type(type_List)) {
            DummyParent parent(other.get_table(), m2.get_ref());
            Lst<Mixed> list(parent, 0);
            return compare_list_in_mixed(*val1.get_list(k1.get_string()), list, ck, other, col_name);
        }
        else if (m1.is_type(type_Dictionary) && m2.is_type(type_Dictionary)) {
            DummyParent parent(other.get_table(), m2.get_ref());
            Dictionary dict(parent, 0);
            return compare_dict_in_mixed(*val1.get_dictionary(k1.get_string()), dict, ck, other, col_name);
        }
        else if (!compare_values(m1, m2, ck, other, col_name)) {
            return false;
        }
    }
    return true;
}

bool Obj::operator==(const Obj& other) const
{
    for (auto ck : m_table->get_column_keys()) {
        StringData col_name = m_table->get_column_name(ck);
        auto compare = [&](Mixed m1, Mixed m2) {
            return compare_values(m1, m2, ck, other, col_name);
        };

        if (!ck.is_collection()) {
            if (!compare(get_any(ck), other.get_any(col_name)))
                return false;
        }
        else {
            auto coll1 = get_collection_ptr(ck);
            auto coll2 = other.get_collection_ptr(col_name);
            size_t sz = coll1->size();
            if (coll2->size() != sz)
                return false;
            if (ck.is_list() || ck.is_set()) {
                for (size_t i = 0; i < sz; i++) {
                    if (!compare(coll1->get_any(i), coll2->get_any(i)))
                        return false;
                }
            }
            if (ck.is_dictionary()) {
                auto dict1 = dynamic_cast<Dictionary*>(coll1.get());
                auto dict2 = dynamic_cast<Dictionary*>(coll2.get());
                for (size_t i = 0; i < sz; i++) {
                    auto [key, value] = dict1->get_pair(i);
                    auto val2 = dict2->try_get(key);
                    if (!val2)
                        return false;
                    if (!compare(value, *val2))
                        return false;
                }
            }
        }
    }
    return true;
}

bool Obj::is_valid() const noexcept
{
    // Cache valid state. If once invalid, it can never become valid again
    if (m_valid)
        m_valid = bool(m_table) && (m_table.unchecked_ptr()->get_storage_version() == m_storage_version ||
                                    m_table.unchecked_ptr()->is_valid(m_key));

    return m_valid;
}

void Obj::remove()
{
    m_table.cast_away_const()->remove_object(m_key);
}

void Obj::invalidate()
{
    m_key = m_table.cast_away_const()->invalidate_object(m_key);
}

ColKey Obj::get_column_key(StringData col_name) const
{
    return get_table()->get_column_key(col_name);
}

TableKey Obj::get_table_key() const
{
    return get_table()->get_key();
}

TableRef Obj::get_target_table(ColKey col_key) const
{
    if (m_table) {
        return _impl::TableFriend::get_opposite_link_table(*m_table.unchecked_ptr(), col_key);
    }
    else {
        return TableRef();
    }
}

TableRef Obj::get_target_table(ObjLink link) const
{
    if (m_table) {
        return m_table.unchecked_ptr()->get_parent_group()->get_table(link.get_table_key());
    }
    else {
        return TableRef();
    }
}

bool Obj::update() const
{
    // Get a new object from key
    Obj new_obj = get_tree_top()->get(m_key); // Throws `KeyNotFound`

    bool changes = (m_mem.get_addr() != new_obj.m_mem.get_addr()) || (m_row_ndx != new_obj.m_row_ndx);
    if (changes) {
        m_mem = new_obj.m_mem;
        m_row_ndx = new_obj.m_row_ndx;
        ++m_version_counter;
    }
    // Always update versions
    m_storage_version = new_obj.m_storage_version;
    m_table = new_obj.m_table;
    return changes;
}

inline bool Obj::_update_if_needed() const
{
    auto current_version = _get_alloc().get_storage_version();
    if (current_version != m_storage_version) {
        return update();
    }
    return false;
}

UpdateStatus Obj::update_if_needed() const
{
    if (!m_table) {
        // Table deleted
        return UpdateStatus::Detached;
    }

    auto current_version = _get_alloc().get_storage_version();
    if (current_version != m_storage_version) {
        ClusterNode::State state = get_tree_top()->try_get(m_key);

        if (!state) {
            // Object deleted
            return UpdateStatus::Detached;
        }

        // Always update versions
        m_storage_version = current_version;
        if ((m_mem.get_addr() != state.mem.get_addr()) || (m_row_ndx != state.index)) {
            m_mem = state.mem;
            m_row_ndx = state.index;
            ++m_version_counter;
            return UpdateStatus::Updated;
        }
    }
    return UpdateStatus::NoChange;
}

void Obj::checked_update_if_needed() const
{
    if (update_if_needed() == UpdateStatus::Detached) {
        m_table.check();
        get_tree_top()->get(m_key); // should always throw
    }
}

template <class T>
T Obj::get(ColKey col_key) const
{
    m_table->check_column(col_key);
    ColumnType type = col_key.get_type();
    REALM_ASSERT(type == ColumnTypeTraits<T>::column_id);

    return _get<T>(col_key.get_index());
}

template UUID Obj::_get(ColKey::Idx col_ndx) const;
template util::Optional<UUID> Obj::_get(ColKey::Idx col_ndx) const;

#if REALM_ENABLE_GEOSPATIAL

template <>
Geospatial Obj::get(ColKey col_key) const
{
    m_table->check_column(col_key);
    ColumnType type = col_key.get_type();
    REALM_ASSERT(type == ColumnTypeTraits<Link>::column_id);
    return Geospatial::from_link(get_linked_object(col_key));
}

template <>
std::optional<Geospatial> Obj::get(ColKey col_key) const
{
    m_table->check_column(col_key);
    ColumnType type = col_key.get_type();
    REALM_ASSERT(type == ColumnTypeTraits<Link>::column_id);

    auto geo = get_linked_object(col_key);
    if (!geo) {
        return {};
    }
    return Geospatial::from_link(geo);
}

#endif

template <class T>
T Obj::_get(ColKey::Idx col_ndx) const
{
    _update_if_needed();

    typename ColumnTypeTraits<T>::cluster_leaf_type values(_get_alloc());
    ref_type ref = to_ref(Array::get(m_mem.get_addr(), col_ndx.val + 1));
    values.init_from_ref(ref);

    return values.get(m_row_ndx);
}

Mixed Obj::get_unfiltered_mixed(ColKey::Idx col_ndx) const
{
    ArrayMixed values(get_alloc());
    ref_type ref = to_ref(Array::get(m_mem.get_addr(), col_ndx.val + 1));
    values.init_from_ref(ref);

    return values.get(m_row_ndx);
}

template <>
Mixed Obj::_get<Mixed>(ColKey::Idx col_ndx) const
{
    _update_if_needed();
    Mixed m = get_unfiltered_mixed(col_ndx);
    return m.is_unresolved_link() ? Mixed{} : m;
}

template <>
ObjKey Obj::_get<ObjKey>(ColKey::Idx col_ndx) const
{
    _update_if_needed();

    ArrayKey values(_get_alloc());
    ref_type ref = to_ref(Array::get(m_mem.get_addr(), col_ndx.val + 1));
    values.init_from_ref(ref);

    ObjKey k = values.get(m_row_ndx);
    return k.is_unresolved() ? ObjKey{} : k;
}

bool Obj::is_unresolved(ColKey col_key) const
{
    m_table->check_column(col_key);
    ColumnType type = col_key.get_type();
    REALM_ASSERT(type == col_type_Link);

    _update_if_needed();

    return get_unfiltered_link(col_key).is_unresolved();
}

ObjKey Obj::get_unfiltered_link(ColKey col_key) const
{
    ArrayKey values(get_alloc());
    ref_type ref = to_ref(Array::get(m_mem.get_addr(), col_key.get_index().val + 1));
    values.init_from_ref(ref);

    return values.get(m_row_ndx);
}

template <>
int64_t Obj::_get<int64_t>(ColKey::Idx col_ndx) const
{
    // manual inline of _update_if_needed():
    auto& alloc = _get_alloc();
    auto current_version = alloc.get_storage_version();
    if (current_version != m_storage_version) {
        update();
    }
    ref_type ref = to_ref(Array::get(m_mem.get_addr(), col_ndx.val + 1));
<<<<<<< HEAD
    // Possible future optimization: replace the full construction of an Array,
    // with whatever is needed to get at the value (like we once did in the
    // commented out section below)
    Array a(alloc);
    a.init_from_ref(ref);
    return a.get(m_row_ndx);
    //
    // char* header = alloc.translate(ref);
    // int width = Array::get_width_from_header(header);
    // char* data = Array::get_data_from_header(header);
    // REALM_TEMPEX(return get_direct, width, (data, m_row_ndx));
=======
    char* header = alloc.translate(ref);
    return Array::get(header, m_row_ndx);
>>>>>>> 8f1d4722
}

template <>
int64_t Obj::get<int64_t>(ColKey col_key) const
{
    m_table->check_column(col_key);
    ColumnType type = col_key.get_type();
    REALM_ASSERT(type == col_type_Int);

    if (col_key.get_attrs().test(col_attr_Nullable)) {
        auto val = _get<util::Optional<int64_t>>(col_key.get_index());
        if (!val) {
            throw IllegalOperation("Obj::get<int64_t> cannot return null");
        }
        return *val;
    }
    else {
        return _get<int64_t>(col_key.get_index());
    }
}

template <>
bool Obj::get<bool>(ColKey col_key) const
{
    m_table->check_column(col_key);
    ColumnType type = col_key.get_type();
    REALM_ASSERT(type == col_type_Bool);

    if (col_key.get_attrs().test(col_attr_Nullable)) {
        auto val = _get<util::Optional<bool>>(col_key.get_index());
        if (!val) {
            throw IllegalOperation("Obj::get<int64_t> cannot return null");
        }
        return *val;
    }
    else {
        return _get<bool>(col_key.get_index());
    }
}

template <>
StringData Obj::_get<StringData>(ColKey::Idx col_ndx) const
{
    // manual inline of _update_if_needed():
    auto& alloc = _get_alloc();
    auto current_version = alloc.get_storage_version();
    if (current_version != m_storage_version) {
        update();
    }

    ref_type ref = to_ref(Array::get(m_mem.get_addr(), col_ndx.val + 1));
    auto spec_ndx = m_table->leaf_ndx2spec_ndx(col_ndx);
    auto& spec = get_spec();
    if (spec.is_string_enum_type(spec_ndx)) {
        ArrayString values(get_alloc());
        values.set_spec(const_cast<Spec*>(&spec), spec_ndx);
        values.init_from_ref(ref);

        return values.get(m_row_ndx);
    }
    else {
        ArrayString values(get_alloc());
        auto col_key = m_table->leaf_ndx2colkey(col_ndx);
        values.set_string_interner(m_table->get_string_interner(col_key));
        values.init_from_ref(ref);
        return values.get(m_row_ndx);
    }
}

template <>
BinaryData Obj::_get<BinaryData>(ColKey::Idx col_ndx) const
{
    // manual inline of _update_if_needed():
    auto& alloc = _get_alloc();
    auto current_version = alloc.get_storage_version();
    if (current_version != m_storage_version) {
        update();
    }

    ref_type ref = to_ref(Array::get(m_mem.get_addr(), col_ndx.val + 1));
    return ArrayBinary::get(alloc.translate(ref), m_row_ndx, alloc);
}

Mixed Obj::get_any(ColKey col_key) const
{
    m_table->check_column(col_key);
    auto col_ndx = col_key.get_index();
    if (col_key.is_collection()) {
        ref_type ref = to_ref(_get<int64_t>(col_ndx));
        return Mixed(ref, get_table()->get_collection_type(col_key));
    }
    switch (col_key.get_type()) {
        case col_type_Int:
            if (col_key.get_attrs().test(col_attr_Nullable)) {
                return Mixed{_get<util::Optional<int64_t>>(col_ndx)};
            }
            else {
                return Mixed{_get<int64_t>(col_ndx)};
            }
        case col_type_Bool:
            return Mixed{_get<util::Optional<bool>>(col_ndx)};
        case col_type_Float:
            return Mixed{_get<util::Optional<float>>(col_ndx)};
        case col_type_Double:
            return Mixed{_get<util::Optional<double>>(col_ndx)};
        case col_type_String:
            return Mixed{_get<String>(col_ndx)};
        case col_type_Binary:
            return Mixed{_get<Binary>(col_ndx)};
        case col_type_Mixed:
            return _get<Mixed>(col_ndx);
        case col_type_Timestamp:
            return Mixed{_get<Timestamp>(col_ndx)};
        case col_type_Decimal:
            return Mixed{_get<Decimal128>(col_ndx)};
        case col_type_ObjectId:
            return Mixed{_get<util::Optional<ObjectId>>(col_ndx)};
        case col_type_UUID:
            return Mixed{_get<util::Optional<UUID>>(col_ndx)};
        case col_type_Link:
            return Mixed{_get<ObjKey>(col_ndx)};
        default:
            REALM_UNREACHABLE();
            break;
    }
    return {};
}

Mixed Obj::get_primary_key() const
{
    auto col = m_table->get_primary_key_column();
    return col ? get_any(col) : Mixed{get_key()};
}

/* FIXME: Make this one fast too!
template <>
ObjKey Obj::_get(size_t col_ndx) const
{
    return ObjKey(_get<int64_t>(col_ndx));
}
*/

Obj Obj::_get_linked_object(ColKey link_col_key, Mixed link) const
{
    Obj obj;
    if (!link.is_null()) {
        TableRef target_table;
        if (link.is_type(type_TypedLink)) {
            target_table = m_table->get_parent_group()->get_table(link.get_link().get_table_key());
        }
        else {
            target_table = get_target_table(link_col_key);
        }
        obj = target_table->get_object(link.get<ObjKey>());
    }
    return obj;
}

Obj Obj::get_parent_object() const
{
    Obj obj;
    checked_update_if_needed();

    if (!m_table->is_embedded()) {
        throw LogicError(ErrorCodes::TopLevelObject, "Object is not embedded");
    }
    m_table->for_each_backlink_column([&](ColKey backlink_col_key) {
        if (get_backlink_cnt(backlink_col_key) == 1) {
            auto obj_key = get_backlink(backlink_col_key, 0);
            obj = m_table->get_opposite_table(backlink_col_key)->get_object(obj_key);
            return IteratorControl::Stop;
        }
        return IteratorControl::AdvanceToNext;
    });

    return obj;
}

template <class T>
inline bool Obj::do_is_null(ColKey::Idx col_ndx) const
{
    T values(get_alloc());
    ref_type ref = to_ref(Array::get(m_mem.get_addr(), col_ndx.val + 1));
    values.init_from_ref(ref);
    return values.is_null(m_row_ndx);
}

template <>
inline bool Obj::do_is_null<ArrayString>(ColKey::Idx col_ndx) const
{
    REALM_ASSERT(false); // Don't come here, you're falling from a cliff....
    ArrayString values(get_alloc());
    ref_type ref = to_ref(Array::get(m_mem.get_addr(), col_ndx.val + 1));
    values.set_spec(const_cast<Spec*>(&get_spec()), m_table->leaf_ndx2spec_ndx(col_ndx));
    // TODO: Set string interner if needed
    // values.set_string_interner(m_table->get_string_interner(col_key));
    values.init_from_ref(ref);
    return values.is_null(m_row_ndx);
}

size_t Obj::get_link_count(ColKey col_key) const
{
    return get_list<ObjKey>(col_key).size();
}

bool Obj::is_null(ColKey col_key) const
{
    checked_update_if_needed();
    ColumnAttrMask attr = col_key.get_attrs();
    ColKey::Idx col_ndx = col_key.get_index();
    if (attr.test(col_attr_Nullable) && !attr.test(col_attr_Collection)) {
        switch (col_key.get_type()) {
            case col_type_Int:
                return do_is_null<ArrayIntNull>(col_ndx);
            case col_type_Bool:
                return do_is_null<ArrayBoolNull>(col_ndx);
            case col_type_Float:
                return do_is_null<ArrayFloatNull>(col_ndx);
            case col_type_Double:
                return do_is_null<ArrayDoubleNull>(col_ndx);
            case col_type_String: {
                ArrayString values(get_alloc());
                ref_type ref = to_ref(Array::get(m_mem.get_addr(), col_ndx.val + 1));
                values.set_spec(const_cast<Spec*>(&get_spec()), m_table->leaf_ndx2spec_ndx(col_ndx));
                // TODO: Set string interner if needed
                values.set_string_interner(m_table->get_string_interner(col_key));
                values.init_from_ref(ref);
                return values.is_null(m_row_ndx);
            }
                // return do_is_null<ArrayString>(col_ndx);
            case col_type_Binary:
                return do_is_null<ArrayBinary>(col_ndx);
            case col_type_Mixed:
                return do_is_null<ArrayMixed>(col_ndx);
            case col_type_Timestamp:
                return do_is_null<ArrayTimestamp>(col_ndx);
            case col_type_Link:
                return do_is_null<ArrayKey>(col_ndx);
            case col_type_ObjectId:
                return do_is_null<ArrayObjectIdNull>(col_ndx);
            case col_type_Decimal:
                return do_is_null<ArrayDecimal128>(col_ndx);
            case col_type_UUID:
                return do_is_null<ArrayUUIDNull>(col_ndx);
            default:
                REALM_UNREACHABLE();
        }
    }
    return false;
}


// Figure out if this object has any remaining backlinkss
bool Obj::has_backlinks(bool only_strong_links) const
{
    const Table& target_table = *m_table;

    // If we only look for strong links and the table is not embedded,
    // then there is no relevant backlinks to find.
    if (only_strong_links && !target_table.is_embedded()) {
        return false;
    }

    return m_table->for_each_backlink_column([&](ColKey backlink_col_key) {
        return get_backlink_cnt(backlink_col_key) != 0 ? IteratorControl::Stop : IteratorControl::AdvanceToNext;
    });
}

size_t Obj::get_backlink_count() const
{
    checked_update_if_needed();

    size_t cnt = 0;
    m_table->for_each_backlink_column([&](ColKey backlink_col_key) {
        cnt += get_backlink_cnt(backlink_col_key);
        return IteratorControl::AdvanceToNext;
    });
    return cnt;
}

size_t Obj::get_backlink_count(const Table& origin, ColKey origin_col_key) const
{
    checked_update_if_needed();

    size_t cnt = 0;
    if (TableKey origin_table_key = origin.get_key()) {
        ColKey backlink_col_key;
        auto type = origin_col_key.get_type();
        if (type == col_type_TypedLink || type == col_type_Mixed || origin_col_key.is_dictionary()) {
            backlink_col_key = get_table()->find_backlink_column(origin_col_key, origin_table_key);
        }
        else {
            backlink_col_key = origin.get_opposite_column(origin_col_key);
        }

        cnt = get_backlink_cnt(backlink_col_key);
    }
    return cnt;
}

ObjKey Obj::get_backlink(const Table& origin, ColKey origin_col_key, size_t backlink_ndx) const
{
    ColKey backlink_col_key;
    auto type = origin_col_key.get_type();
    if (type == col_type_TypedLink || type == col_type_Mixed || origin_col_key.is_dictionary()) {
        backlink_col_key = get_table()->find_backlink_column(origin_col_key, origin.get_key());
    }
    else {
        backlink_col_key = origin.get_opposite_column(origin_col_key);
    }
    return get_backlink(backlink_col_key, backlink_ndx);
}

TableView Obj::get_backlink_view(TableRef src_table, ColKey src_col_key) const
{
    TableView tv(src_table, src_col_key, *this);
    tv.do_sync();
    return tv;
}

ObjKey Obj::get_backlink(ColKey backlink_col, size_t backlink_ndx) const
{
    get_table()->check_column(backlink_col);
    Allocator& alloc = get_alloc();
    Array fields(alloc);
    fields.init_from_mem(m_mem);

    ArrayBacklink backlinks(alloc);
    backlinks.set_parent(&fields, backlink_col.get_index().val + 1);
    backlinks.init_from_parent();
    return backlinks.get_backlink(m_row_ndx, backlink_ndx);
}

std::vector<ObjKey> Obj::get_all_backlinks(ColKey backlink_col) const
{
    checked_update_if_needed();

    get_table()->check_column(backlink_col);
    Allocator& alloc = get_alloc();
    Array fields(alloc);
    fields.init_from_mem(m_mem);

    ArrayBacklink backlinks(alloc);
    backlinks.set_parent(&fields, backlink_col.get_index().val + 1);
    backlinks.init_from_parent();

    auto cnt = backlinks.get_backlink_count(m_row_ndx);
    std::vector<ObjKey> vec;
    vec.reserve(cnt);
    for (size_t i = 0; i < cnt; i++) {
        vec.push_back(backlinks.get_backlink(m_row_ndx, i));
    }
    return vec;
}

size_t Obj::get_backlink_cnt(ColKey backlink_col) const
{
    Allocator& alloc = get_alloc();
    Array fields(alloc);
    fields.init_from_mem(m_mem);

    ArrayBacklink backlinks(alloc);
    backlinks.set_parent(&fields, backlink_col.get_index().val + 1);
    backlinks.init_from_parent();

    return backlinks.get_backlink_count(m_row_ndx);
}

void Obj::verify_backlink(const Table& origin, ColKey origin_col_key, ObjKey origin_key) const
{
#ifdef REALM_DEBUG
    ColKey backlink_col_key;
    auto type = origin_col_key.get_type();
    if (type == col_type_TypedLink || type == col_type_Mixed || origin_col_key.is_dictionary()) {
        backlink_col_key = get_table()->find_backlink_column(origin_col_key, origin.get_key());
    }
    else {
        backlink_col_key = origin.get_opposite_column(origin_col_key);
    }

    Allocator& alloc = get_alloc();
    Array fields(alloc);
    fields.init_from_mem(m_mem);

    ArrayBacklink backlinks(alloc);
    backlinks.set_parent(&fields, backlink_col_key.get_index().val + 1);
    backlinks.init_from_parent();

    REALM_ASSERT(backlinks.verify_backlink(m_row_ndx, origin_key.value));
#else
    static_cast<void>(origin);
    static_cast<void>(origin_col_key);
    static_cast<void>(origin_key);
#endif
}

void Obj::traverse_path(Visitor v, PathSizer ps, size_t path_length) const
{
    struct BacklinkTraverser : public LinkTranslator {
        BacklinkTraverser(Obj origin, ColKey origin_col_key, Obj dest)
            : LinkTranslator(origin, origin_col_key)
            , m_dest_obj(dest)
        {
        }
        void on_list_of_links(LnkLst& ll) final
        {
            auto i = ll.find_first(m_dest_obj.get_key());
            REALM_ASSERT(i != realm::npos);
            m_index = Mixed(int64_t(i));
        }
        void on_dictionary(Dictionary& dict) final
        {
            for (auto it : dict) {
                if (it.second.is_type(type_TypedLink) && it.second.get_link() == m_dest_obj.get_link()) {
                    m_index = it.first;
                    break;
                }
            }
            REALM_ASSERT(!m_index.is_null());
        }
        void on_list_of_mixed(Lst<Mixed>&) final
        {
            REALM_UNREACHABLE(); // we don't support Mixed link to embedded object yet
        }
        void on_set_of_links(LnkSet&) final
        {
            REALM_UNREACHABLE(); // sets of embedded objects are not allowed at the schema level
        }
        void on_set_of_mixed(Set<Mixed>&) final
        {
            REALM_UNREACHABLE(); // we don't support Mixed link to embedded object yet
        }
        void on_link_property(ColKey) final {}
        void on_mixed_property(ColKey) final {}
        Mixed result()
        {
            return m_index;
        }

    private:
        Mixed m_index;
        Obj m_dest_obj;
    };

    if (m_table->is_embedded()) {
        REALM_ASSERT(get_backlink_count() == 1);
        m_table->for_each_backlink_column([&](ColKey col_key) {
            std::vector<ObjKey> backlinks = get_all_backlinks(col_key);
            if (backlinks.size() == 1) {
                TableRef tr = m_table->get_opposite_table(col_key);
                Obj obj = tr->get_object(backlinks[0]); // always the first (and only)
                auto next_col_key = m_table->get_opposite_column(col_key);
                BacklinkTraverser traverser{obj, next_col_key, *this};
                traverser.run();
                Mixed index = traverser.result();
                obj.traverse_path(v, ps, path_length + 1);
                v(obj, next_col_key, index);
                return IteratorControl::Stop; // early out
            }
            return IteratorControl::AdvanceToNext; // try next column
        });
    }
    else {
        ps(path_length);
    }
}

Obj::FatPath Obj::get_fat_path() const
{
    FatPath result;
    auto sizer = [&](size_t size) {
        result.reserve(size);
    };
    auto step = [&](const Obj& o2, ColKey col, Mixed idx) -> void {
        result.push_back({o2, col, idx});
    };
    traverse_path(step, sizer);
    return result;
}

FullPath Obj::get_path() const
{
    FullPath result;
    if (m_table->is_embedded()) {
        REALM_ASSERT(get_backlink_count() == 1);
        m_table->for_each_backlink_column([&](ColKey col_key) {
            std::vector<ObjKey> backlinks = get_all_backlinks(col_key);
            if (backlinks.size() == 1) {
                TableRef origin_table = m_table->get_opposite_table(col_key);
                Obj obj = origin_table->get_object(backlinks[0]); // always the first (and only)
                auto next_col_key = m_table->get_opposite_column(col_key);

                ColumnAttrMask attr = next_col_key.get_attrs();
                Mixed index;
                if (attr.test(col_attr_List)) {
                    REALM_ASSERT(next_col_key.get_type() == col_type_Link);
                    Lst<ObjKey> link_list(next_col_key);
                    size_t i = find_link_value_in_collection(link_list, obj, next_col_key, get_key());
                    REALM_ASSERT(i != realm::not_found);
                    result = link_list.get_path();
                    result.path_from_top.emplace_back(i);
                }
                else if (attr.test(col_attr_Dictionary)) {
                    Dictionary dict(next_col_key);
                    size_t ndx = find_link_value_in_collection(dict, obj, next_col_key, get_link());
                    REALM_ASSERT(ndx != realm::not_found);
                    result = dict.get_path();
                    result.path_from_top.push_back(dict.get_key(ndx).get_string());
                }
                else {
                    result = obj.get_path();
                    if (result.path_from_top.empty()) {
                        result.path_from_top.push_back(next_col_key);
                    }
                    else {
                        result.path_from_top.push_back(obj.get_table()->get_column_name(next_col_key));
                    }
                }

                return IteratorControl::Stop; // early out
            }
            return IteratorControl::AdvanceToNext; // try next column
        });
    }
    else {
        result.top_objkey = get_key();
        result.top_table = get_table()->get_key();
    }
    return result;
}

std::string Obj::get_id() const
{
    std::ostringstream ostr;
    auto path = get_path();
    auto top_table = m_table->get_parent_group()->get_table(path.top_table);
    ostr << top_table->get_class_name() << '[';
    if (top_table->get_primary_key_column()) {
        ostr << top_table->get_primary_key(path.top_objkey);
    }
    else {
        ostr << path.top_objkey;
    }
    ostr << ']';
    if (!path.path_from_top.empty()) {
        auto prop_name = top_table->get_column_name(path.path_from_top[0].get_col_key());
        path.path_from_top[0] = PathElement(prop_name);
        ostr << path.path_from_top;
    }
    return ostr.str();
}

Path Obj::get_short_path() const noexcept
{
    return {};
}

ColKey Obj::get_col_key() const noexcept
{
    return {};
}

StablePath Obj::get_stable_path() const noexcept
{
    return {};
}

void Obj::add_index(Path& path, const CollectionParent::Index& index) const
{
    if (path.empty()) {
        path.emplace_back(get_table()->get_column_key(index));
    }
    else {
        StringData col_name = get_table()->get_column_name(index);
        path.emplace_back(col_name);
    }
}

std::string Obj::to_string() const
{
    std::ostringstream ostr;
    to_json(ostr);
    return ostr.str();
}

std::ostream& operator<<(std::ostream& ostr, const Obj& obj)
{
    obj.to_json(ostr);
    return ostr;
}

/*********************************** Obj *************************************/

bool Obj::ensure_writeable()
{
    Allocator& alloc = get_alloc();
    if (alloc.is_read_only(m_mem.get_ref())) {
        m_mem = const_cast<ClusterTree*>(get_tree_top())->ensure_writeable(m_key);
        m_storage_version = alloc.get_storage_version();
        return true;
    }
    return false;
}

REALM_FORCEINLINE void Obj::sync(Node& arr)
{
    auto ref = arr.get_ref();
    if (arr.has_missing_parent_update()) {
        const_cast<ClusterTree*>(get_tree_top())->update_ref_in_parent(m_key, ref);
    }
    if (m_mem.get_ref() != ref) {
        m_mem = arr.get_mem();
        m_storage_version = arr.get_alloc().get_storage_version();
    }
}

template <>
Obj& Obj::set<Mixed>(ColKey col_key, Mixed value, bool is_default)
{
    checked_update_if_needed();
    get_table()->check_column(col_key);
    auto type = col_key.get_type();
    auto col_ndx = col_key.get_index();
    bool recurse = false;
    CascadeState state;

    if (type != col_type_Mixed)
        throw InvalidArgument(ErrorCodes::TypeMismatch, "Property not a Mixed");
    if (value_is_null(value) && !col_key.is_nullable()) {
        throw NotNullable(Group::table_name_to_class_name(m_table->get_name()), m_table->get_column_name(col_key));
    }
    if (value.is_type(type_Link)) {
        throw InvalidArgument(ErrorCodes::TypeMismatch, "Link must be fully qualified");
    }

    Mixed old_value = get_unfiltered_mixed(col_ndx);
    if (!value.is_same_type(old_value) || value != old_value) {
        if (old_value.is_type(type_TypedLink)) {
            auto old_link = old_value.get<ObjLink>();
            recurse = remove_backlink(col_key, old_link, state);
        }
        else if (old_value.is_type(type_Dictionary)) {
            Dictionary dict(*this, col_key);
            recurse = dict.remove_backlinks(state);
        }
        else if (old_value.is_type(type_List)) {
            Lst<Mixed> list(*this, col_key);
            recurse = list.remove_backlinks(state);
        }

        if (value.is_type(type_TypedLink)) {
            if (m_table->is_asymmetric()) {
                throw IllegalOperation("Links not allowed in asymmetric tables");
            }
            auto new_link = value.get<ObjLink>();
            m_table->get_parent_group()->validate(new_link);
            set_backlink(col_key, new_link);
        }

        SearchIndex* index = m_table->get_search_index(col_key);
        // The following check on unresolved is just a precaution as it should not
        // be possible to hit that while Mixed is not a supported primary key type.
        if (index && !m_key.is_unresolved()) {
            index->set(m_key, value.is_unresolved_link() ? Mixed() : value);
        }

        Allocator& alloc = get_alloc();
        alloc.bump_content_version();
        Array fallback(alloc);
        Array& fields = get_tree_top()->get_fields_accessor(fallback, m_mem);
        REALM_ASSERT(col_ndx.val + 1 < fields.size());
        ArrayMixed values(alloc);
        values.set_parent(&fields, col_ndx.val + 1);
        values.init_from_parent();
        values.set(m_row_ndx, value);
        if (value.is_type(type_Dictionary, type_List)) {
            values.set_key(m_row_ndx, CollectionParent::generate_key(0x10));
        }

        sync(fields);
    }

    if (Replication* repl = get_replication())
        repl->set(m_table.unchecked_ptr(), col_key, m_key, value,
                  is_default ? _impl::instr_SetDefault : _impl::instr_Set); // Throws

    if (recurse)
        const_cast<Table*>(m_table.unchecked_ptr())->remove_recursive(state);

    return *this;
}

Obj& Obj::set_any(ColKey col_key, Mixed value, bool is_default)
{
    if (value.is_null()) {
        REALM_ASSERT(col_key.get_attrs().test(col_attr_Nullable));
        set_null(col_key, is_default);
    }
    else {
        switch (col_key.get_type()) {
            case col_type_Int:
                if (col_key.get_attrs().test(col_attr_Nullable)) {
                    set(col_key, util::Optional<Int>(value.get_int()), is_default);
                }
                else {
                    set(col_key, value.get_int(), is_default);
                }
                break;
            case col_type_Bool:
                set(col_key, value.get_bool(), is_default);
                break;
            case col_type_Float:
                set(col_key, value.get_float(), is_default);
                break;
            case col_type_Double:
                set(col_key, value.get_double(), is_default);
                break;
            case col_type_String:
                set(col_key, value.get_string(), is_default);
                break;
            case col_type_Binary:
                set(col_key, value.get<Binary>(), is_default);
                break;
            case col_type_Mixed:
                set(col_key, value, is_default);
                break;
            case col_type_Timestamp:
                set(col_key, value.get<Timestamp>(), is_default);
                break;
            case col_type_ObjectId:
                set(col_key, value.get<ObjectId>(), is_default);
                break;
            case col_type_Decimal:
                set(col_key, value.get<Decimal128>(), is_default);
                break;
            case col_type_UUID:
                set(col_key, value.get<UUID>(), is_default);
                break;
            case col_type_Link:
                set(col_key, value.get<ObjKey>(), is_default);
                break;
            case col_type_TypedLink:
                set(col_key, value.get<ObjLink>(), is_default);
                break;
            default:
                break;
        }
    }
    return *this;
}

template <>
Obj& Obj::set<int64_t>(ColKey col_key, int64_t value, bool is_default)
{
    checked_update_if_needed();
    get_table()->check_column(col_key);
    auto col_ndx = col_key.get_index();

    if (col_key.get_type() != ColumnTypeTraits<int64_t>::column_id)
        throw InvalidArgument(ErrorCodes::TypeMismatch,
                              util::format("Property not a %1", ColumnTypeTraits<int64_t>::column_id));

    SearchIndex* index = m_table->get_search_index(col_key);
    if (index && !m_key.is_unresolved()) {
        index->set(m_key, value);
    }

    Allocator& alloc = get_alloc();
    alloc.bump_content_version();
    Array fallback(alloc);
    Array& fields = get_tree_top()->get_fields_accessor(fallback, m_mem);
    REALM_ASSERT(col_ndx.val + 1 < fields.size());
    auto attr = col_key.get_attrs();
    if (attr.test(col_attr_Nullable)) {
        ArrayIntNull values(alloc);
        values.set_parent(&fields, col_ndx.val + 1);
        values.init_from_parent();
        values.set(m_row_ndx, value);
    }
    else {
        ArrayInteger values(alloc);
        values.set_parent(&fields, col_ndx.val + 1);
        values.init_from_parent();
        values.set(m_row_ndx, value);
    }

    sync(fields);

    if (Replication* repl = get_replication()) {
        repl->set(m_table.unchecked_ptr(), col_key, m_key, value,
                  is_default ? _impl::instr_SetDefault : _impl::instr_Set); // Throws
    }

    return *this;
}

Obj& Obj::add_int(ColKey col_key, int64_t value)
{
    checked_update_if_needed();
    get_table()->check_column(col_key);
    auto col_ndx = col_key.get_index();

    auto add_wrap = [](int64_t a, int64_t b) -> int64_t {
        uint64_t ua = uint64_t(a);
        uint64_t ub = uint64_t(b);
        return int64_t(ua + ub);
    };

    Allocator& alloc = get_alloc();
    alloc.bump_content_version();
    Array fallback(alloc);
    Array& fields = get_tree_top()->get_fields_accessor(fallback, m_mem);
    REALM_ASSERT(col_ndx.val + 1 < fields.size());

    if (col_key.get_type() == col_type_Mixed) {
        ArrayMixed values(alloc);
        values.set_parent(&fields, col_ndx.val + 1);
        values.init_from_parent();
        Mixed old = values.get(m_row_ndx);
        if (old.is_type(type_Int)) {
            Mixed new_val = Mixed(add_wrap(old.get_int(), value));
            if (SearchIndex* index = m_table->get_search_index(col_key)) {
                index->set(m_key, new_val);
            }
            values.set(m_row_ndx, Mixed(new_val));
        }
        else {
            throw IllegalOperation("Value not an int");
        }
    }
    else {
        if (col_key.get_type() != col_type_Int)
            throw IllegalOperation("Property not an int");

        auto attr = col_key.get_attrs();
        if (attr.test(col_attr_Nullable)) {
            ArrayIntNull values(alloc);
            values.set_parent(&fields, col_ndx.val + 1);
            values.init_from_parent();
            util::Optional<int64_t> old = values.get(m_row_ndx);
            if (old) {
                auto new_val = add_wrap(*old, value);
                if (SearchIndex* index = m_table->get_search_index(col_key)) {
                    index->set(m_key, new_val);
                }
                values.set(m_row_ndx, new_val);
            }
            else {
                throw IllegalOperation("No prior value");
            }
        }
        else {
            ArrayInteger values(alloc);
            values.set_parent(&fields, col_ndx.val + 1);
            values.init_from_parent();
            int64_t old = values.get(m_row_ndx);
            auto new_val = add_wrap(old, value);
            if (SearchIndex* index = m_table->get_search_index(col_key)) {
                index->set(m_key, new_val);
            }
            values.set(m_row_ndx, new_val);
        }
    }

    sync(fields);

    if (Replication* repl = get_replication()) {
        repl->add_int(m_table.unchecked_ptr(), col_key, m_key, value); // Throws
    }

    return *this;
}

template <>
Obj& Obj::set<ObjKey>(ColKey col_key, ObjKey target_key, bool is_default)
{
    checked_update_if_needed();
    get_table()->check_column(col_key);
    ColKey::Idx col_ndx = col_key.get_index();
    ColumnType type = col_key.get_type();
    if (type != col_type_Link)
        throw InvalidArgument(ErrorCodes::TypeMismatch, "Property not a link");
    TableRef target_table = get_target_table(col_key);
    TableKey target_table_key = target_table->get_key();
    if (target_key) {
        ClusterTree* ct = target_key.is_unresolved() ? target_table->m_tombstones.get() : &target_table->m_clusters;
        if (!ct->is_valid(target_key)) {
            InvalidArgument(ErrorCodes::KeyNotFound, "Invalid object key");
        }
        if (target_table->is_embedded()) {
            throw IllegalOperation(
                util::format("Setting not allowed on embedded object: %1", m_table->get_column_name(col_key)));
        }
    }
    ObjKey old_key = get_unfiltered_link(col_key); // Will update if needed
    CascadeState state(CascadeState::Mode::Strong);
    bool recurse = false;

    if (target_key != old_key) {
        recurse = replace_backlink(col_key, {target_table_key, old_key}, {target_table_key, target_key}, state);
        _update_if_needed();

        Allocator& alloc = get_alloc();
        alloc.bump_content_version();
        Array fallback(alloc);
        Array& fields = get_tree_top()->get_fields_accessor(fallback, m_mem);
        REALM_ASSERT(col_ndx.val + 1 < fields.size());
        ArrayKey values(alloc);
        values.set_parent(&fields, col_ndx.val + 1);
        values.init_from_parent();

        values.set(m_row_ndx, target_key);

        sync(fields);
    }

    if (Replication* repl = get_replication()) {
        repl->set(m_table.unchecked_ptr(), col_key, m_key, target_key,
                  is_default ? _impl::instr_SetDefault : _impl::instr_Set); // Throws
    }

    if (recurse)
        target_table->remove_recursive(state);

    return *this;
}

template <>
Obj& Obj::set<ObjLink>(ColKey col_key, ObjLink target_link, bool is_default)
{
    checked_update_if_needed();
    get_table()->check_column(col_key);
    ColKey::Idx col_ndx = col_key.get_index();
    ColumnType type = col_key.get_type();
    if (type != col_type_TypedLink)
        throw InvalidArgument(ErrorCodes::TypeMismatch, "Property not a typed link");
    m_table->get_parent_group()->validate(target_link);

    ObjLink old_link = get<ObjLink>(col_key); // Will update if needed
    CascadeState state(old_link.get_obj_key().is_unresolved() ? CascadeState::Mode::All : CascadeState::Mode::Strong);
    bool recurse = false;

    if (target_link != old_link) {
        recurse = replace_backlink(col_key, old_link, target_link, state);
        _update_if_needed();

        Allocator& alloc = get_alloc();
        alloc.bump_content_version();
        Array fallback(alloc);
        Array& fields = get_tree_top()->get_fields_accessor(fallback, m_mem);
        REALM_ASSERT(col_ndx.val + 1 < fields.size());
        ArrayTypedLink values(alloc);
        values.set_parent(&fields, col_ndx.val + 1);
        values.init_from_parent();

        values.set(m_row_ndx, target_link);

        sync(fields);
    }

    if (Replication* repl = get_replication()) {
        repl->set(m_table.unchecked_ptr(), col_key, m_key, target_link,
                  is_default ? _impl::instr_SetDefault : _impl::instr_Set); // Throws
    }

    if (recurse)
        const_cast<Table*>(m_table.unchecked_ptr())->remove_recursive(state);

    return *this;
}

Obj Obj::create_and_set_linked_object(ColKey col_key, bool is_default)
{
    checked_update_if_needed();
    get_table()->check_column(col_key);
    ColKey::Idx col_ndx = col_key.get_index();
    ColumnType type = col_key.get_type();
    if (type != col_type_Link)
        throw InvalidArgument(ErrorCodes::TypeMismatch, "Property not a link type");
    TableRef target_table = get_target_table(col_key);
    Table& t = *target_table;
    // Only links to embedded objects are allowed.
    REALM_ASSERT(t.is_embedded() || !get_table()->is_asymmetric());
    // Incoming links to asymmetric objects are disallowed.
    REALM_ASSERT(!t.is_asymmetric());
    TableKey target_table_key = t.get_key();
    auto result = t.is_embedded() ? t.create_linked_object() : t.create_object();
    auto target_key = result.get_key();
    ObjKey old_key = get<ObjKey>(col_key); // Will update if needed
    if (old_key != ObjKey()) {
        if (t.is_embedded()) {
            // If this is an embedded object and there was already an embedded object here, then we need to
            // emit an instruction to set the old embedded object to null to clear the old object on other
            // sync clients. Without this, you'll only see the Set ObjectValue instruction, which is idempotent,
            // and then array operations will have a corrupted prior_size.
            if (Replication* repl = get_replication()) {
                repl->set(m_table.unchecked_ptr(), col_key, m_key, util::none,
                          is_default ? _impl::instr_SetDefault : _impl::instr_Set); // Throws
            }
        }
    }

    REALM_ASSERT(target_key != old_key); // We will always create a new object
    CascadeState state;

    bool recurse = replace_backlink(col_key, {target_table_key, old_key}, {target_table_key, target_key}, state);
    _update_if_needed();

    Allocator& alloc = get_alloc();
    alloc.bump_content_version();
    Array fallback(alloc);
    Array& fields = get_tree_top()->get_fields_accessor(fallback, m_mem);
    REALM_ASSERT(col_ndx.val + 1 < fields.size());
    ArrayKey values(alloc);
    values.set_parent(&fields, col_ndx.val + 1);
    values.init_from_parent();

    values.set(m_row_ndx, target_key);

    sync(fields);

    if (Replication* repl = get_replication()) {
        repl->set(m_table.unchecked_ptr(), col_key, m_key, target_key,
                  is_default ? _impl::instr_SetDefault : _impl::instr_Set); // Throws
    }

    if (recurse)
        target_table->remove_recursive(state);

    return result;
}

namespace {
template <class T>
inline void check_range(const T&)
{
}
template <>
inline void check_range(const StringData& val)
{
    if (REALM_UNLIKELY(val.size() > Table::max_string_size))
        throw LogicError(ErrorCodes::LimitExceeded, "String too big");
}
template <>
inline void check_range(const BinaryData& val)
{
    if (REALM_UNLIKELY(val.size() > ArrayBlob::max_binary_size))
        throw LogicError(ErrorCodes::LimitExceeded, "Binary too big");
}
} // namespace

// helper functions for filtering out calls to set_string_interner()
template <class T>
inline void Obj::set_string_interner(T&, ColKey)
{
}
template <>
inline void Obj::set_string_interner<ArrayString>(ArrayString& values, ColKey col_key)
{
    values.set_string_interner(m_table->get_string_interner(col_key));
}

// helper functions for filtering out calls to set_spec()
template <class T>
inline void Obj::set_spec(T&, ColKey)
{
}
template <>
inline void Obj::set_spec<ArrayString>(ArrayString& values, ColKey col_key)
{
    size_t spec_ndx = m_table->colkey2spec_ndx(col_key);
    Spec* spec = const_cast<Spec*>(&get_spec());
    values.set_spec(spec, spec_ndx);
}

#if REALM_ENABLE_GEOSPATIAL

template <>
Obj& Obj::set(ColKey col_key, Geospatial value, bool is_default)
{
    checked_update_if_needed();
    get_table()->check_column(col_key);
    auto type = col_key.get_type();

    if (type != ColumnTypeTraits<Link>::column_id)
        throw InvalidArgument(ErrorCodes::TypeMismatch,
                              util::format("Property '%1' must be a link to set a Geospatial value",
                                           get_table()->get_column_name(col_key)));

    Obj geo = get_linked_object(col_key);
    if (!geo) {
        geo = create_and_set_linked_object(col_key, is_default);
    }
    value.assign_to(geo);
    return *this;
}

template <>
Obj& Obj::set(ColKey col_key, std::optional<Geospatial> value, bool is_default)
{
    checked_update_if_needed();
    auto table = get_table();
    table->check_column(col_key);
    auto type = col_key.get_type();
    auto attrs = col_key.get_attrs();

    if (type != ColumnTypeTraits<Link>::column_id)
        throw InvalidArgument(ErrorCodes::TypeMismatch,
                              util::format("Property '%1' must be a link to set a Geospatial value",
                                           get_table()->get_column_name(col_key)));
    if (!value && !attrs.test(col_attr_Nullable))
        throw NotNullable(Group::table_name_to_class_name(table->get_name()), table->get_column_name(col_key));

    if (!value) {
        set_null(col_key, is_default);
    }
    else {
        Obj geo = get_linked_object(col_key);
        if (!geo) {
            geo = create_and_set_linked_object(col_key, is_default);
        }
        value->assign_to(geo);
    }
    return *this;
}

#endif

template <class T>
Obj& Obj::set(ColKey col_key, T value, bool is_default)
{
    checked_update_if_needed();
    get_table()->check_column(col_key);
    auto type = col_key.get_type();
    auto attrs = col_key.get_attrs();
    auto col_ndx = col_key.get_index();

    if (type != ColumnTypeTraits<T>::column_id)
        throw InvalidArgument(ErrorCodes::TypeMismatch,
                              util::format("Property not a %1", ColumnTypeTraits<T>::column_id));
    if (value_is_null(value) && !attrs.test(col_attr_Nullable))
        throw NotNullable(Group::table_name_to_class_name(m_table->get_name()), m_table->get_column_name(col_key));

    check_range(value);

    SearchIndex* index = m_table->get_search_index(col_key);
    if (index && !m_key.is_unresolved()) {
        index->set(m_key, value);
    }

    Allocator& alloc = get_alloc();
    alloc.bump_content_version();
    Array fallback(alloc);
    Array& fields = get_tree_top()->get_fields_accessor(fallback, m_mem);
    REALM_ASSERT(col_ndx.val + 1 < fields.size());
    using LeafType = typename ColumnTypeTraits<T>::cluster_leaf_type;
    LeafType values(alloc);
    values.set_parent(&fields, col_ndx.val + 1);
    set_spec<LeafType>(values, col_key);
    set_string_interner<LeafType>(values, col_key);
    values.init_from_parent();
    values.set(m_row_ndx, value);

    sync(fields);

    if (Replication* repl = get_replication())
        repl->set(m_table.unchecked_ptr(), col_key, m_key, value,
                  is_default ? _impl::instr_SetDefault : _impl::instr_Set); // Throws

    return *this;
}

#define INSTANTIATE_OBJ_SET(T) template Obj& Obj::set<T>(ColKey, T, bool)
INSTANTIATE_OBJ_SET(bool);
INSTANTIATE_OBJ_SET(StringData);
INSTANTIATE_OBJ_SET(float);
INSTANTIATE_OBJ_SET(double);
INSTANTIATE_OBJ_SET(Decimal128);
INSTANTIATE_OBJ_SET(Timestamp);
INSTANTIATE_OBJ_SET(BinaryData);
INSTANTIATE_OBJ_SET(ObjectId);
INSTANTIATE_OBJ_SET(UUID);

void Obj::set_int(ColKey::Idx col_ndx, int64_t value)
{
    checked_update_if_needed();

    Allocator& alloc = get_alloc();
    alloc.bump_content_version();
    Array fallback(alloc);
    Array& fields = get_tree_top()->get_fields_accessor(fallback, m_mem);
    REALM_ASSERT(col_ndx.val + 1 < fields.size());
    Array values(alloc);
    values.set_parent(&fields, col_ndx.val + 1);
    values.init_from_parent();
    values.set(m_row_ndx, value);

    sync(fields);
}

void Obj::set_ref(ColKey::Idx col_ndx, ref_type value, CollectionType type)
{
    checked_update_if_needed();

    Allocator& alloc = get_alloc();
    alloc.bump_content_version();
    Array fallback(alloc);
    Array& fields = get_tree_top()->get_fields_accessor(fallback, m_mem);
    REALM_ASSERT(col_ndx.val + 1 < fields.size());
    ArrayMixed values(alloc);
    values.set_parent(&fields, col_ndx.val + 1);
    values.init_from_parent();
    values.set(m_row_ndx, Mixed(value, type));

    sync(fields);
}

void Obj::add_backlink(ColKey backlink_col_key, ObjKey origin_key)
{
    ColKey::Idx backlink_col_ndx = backlink_col_key.get_index();
    Allocator& alloc = get_alloc();
    alloc.bump_content_version();
    Array fallback(alloc);
    Array& fields = get_tree_top()->get_fields_accessor(fallback, m_mem);

    ArrayBacklink backlinks(alloc);
    backlinks.set_parent(&fields, backlink_col_ndx.val + 1);
    backlinks.init_from_parent();

    backlinks.add(m_row_ndx, origin_key);

    sync(fields);
}

bool Obj::remove_one_backlink(ColKey backlink_col_key, ObjKey origin_key)
{
    ColKey::Idx backlink_col_ndx = backlink_col_key.get_index();
    Allocator& alloc = get_alloc();
    alloc.bump_content_version();
    Array fallback(alloc);
    Array& fields = get_tree_top()->get_fields_accessor(fallback, m_mem);

    ArrayBacklink backlinks(alloc);
    backlinks.set_parent(&fields, backlink_col_ndx.val + 1);
    backlinks.init_from_parent();

    bool ret = backlinks.remove(m_row_ndx, origin_key);

    sync(fields);

    return ret;
}

template <class ValueType>
inline void Obj::nullify_single_link(ColKey col, ValueType target)
{
    ColKey::Idx origin_col_ndx = col.get_index();
    Allocator& alloc = get_alloc();
    Array fallback(alloc);
    Array& fields = get_tree_top()->get_fields_accessor(fallback, m_mem);
    using ArrayType = typename ColumnTypeTraits<ValueType>::cluster_leaf_type;
    ArrayType links(alloc);
    links.set_parent(&fields, origin_col_ndx.val + 1);
    links.init_from_parent();
    // Ensure we are nullifying correct link
    REALM_ASSERT(links.get(m_row_ndx) == target);
    links.set(m_row_ndx, ValueType{});
    sync(fields);

    if (Replication* repl = get_replication())
        repl->nullify_link(m_table.unchecked_ptr(), col,
                           m_key); // Throws
}

template <>
inline void Obj::nullify_single_link<Mixed>(ColKey col, Mixed target)
{
    ColKey::Idx origin_col_ndx = col.get_index();
    Allocator& alloc = get_alloc();
    Array fallback(alloc);
    Array& fields = get_tree_top()->get_fields_accessor(fallback, m_mem);
    ArrayMixed mixed(alloc);
    mixed.set_parent(&fields, origin_col_ndx.val + 1);
    mixed.init_from_parent();
    auto val = mixed.get(m_row_ndx);
    bool result = false;
    if (val.is_type(type_TypedLink)) {
        // Ensure we are nullifying correct link
        result = (val == target);
        mixed.set(m_row_ndx, Mixed{});
        sync(fields);

        if (Replication* repl = get_replication())
            repl->nullify_link(m_table.unchecked_ptr(), col,
                               m_key); // Throws
    }
    else if (val.is_type(type_Dictionary)) {
        Dictionary dict(*this, col);
        result = dict.nullify(target.get_link());
    }
    else if (val.is_type(type_List)) {
        Lst<Mixed> list(*this, col);
        result = list.nullify(target.get_link());
    }
    REALM_ASSERT(result);
    static_cast<void>(result);
}

void Obj::nullify_link(ColKey origin_col_key, ObjLink target_link) &&
{
    REALM_ASSERT(get_alloc().get_storage_version() == m_storage_version);

    struct LinkNullifier : public LinkTranslator {
        LinkNullifier(Obj origin_obj, ColKey origin_col, ObjLink target)
            : LinkTranslator(origin_obj, origin_col)
            , m_target_link(target)
        {
        }
        void on_list_of_links(LnkLst&) final
        {
            nullify_linklist(m_origin_obj, m_origin_col_key, m_target_link.get_obj_key());
        }
        void on_list_of_mixed(Lst<Mixed>& list) final
        {
            list.nullify(m_target_link);
        }
        void on_set_of_links(LnkSet&) final
        {
            nullify_set(m_origin_obj, m_origin_col_key, m_target_link.get_obj_key());
        }
        void on_set_of_mixed(Set<Mixed>&) final
        {
            nullify_set(m_origin_obj, m_origin_col_key, Mixed(m_target_link));
        }
        void on_dictionary(Dictionary& dict) final
        {
            dict.nullify(m_target_link);
        }
        void on_link_property(ColKey origin_col_key) final
        {
            m_origin_obj.nullify_single_link<ObjKey>(origin_col_key, m_target_link.get_obj_key());
        }
        void on_mixed_property(ColKey origin_col_key) final
        {
            m_origin_obj.nullify_single_link<Mixed>(origin_col_key, Mixed{m_target_link});
        }

    private:
        ObjLink m_target_link;
    } nullifier{*this, origin_col_key, target_link};

    nullifier.run();

    get_alloc().bump_content_version();
}


struct EmbeddedObjectLinkMigrator : public LinkTranslator {
    EmbeddedObjectLinkMigrator(Obj origin, ColKey origin_col, Obj dest_orig, Obj dest_replace)
        : LinkTranslator(origin, origin_col)
        , m_dest_orig(dest_orig)
        , m_dest_replace(dest_replace)
    {
    }
    void on_list_of_links(LnkLst& list) final
    {
        auto n = list.find_first(m_dest_orig.get_key());
        REALM_ASSERT(n != realm::npos);
        list.set(n, m_dest_replace.get_key());
    }
    void on_dictionary(Dictionary& dict) final
    {
        auto pos = dict.find_any(m_dest_orig.get_link());
        REALM_ASSERT(pos != realm::npos);
        Mixed key = dict.get_key(pos);
        dict.insert(key, m_dest_replace.get_link());
    }
    void on_link_property(ColKey col) final
    {
        REALM_ASSERT(!m_origin_obj.get<ObjKey>(col) || m_origin_obj.get<ObjKey>(col) == m_dest_orig.get_key());
        m_origin_obj.set(col, m_dest_replace.get_key());
    }
    void on_set_of_links(LnkSet&) final
    {
        // this should never happen because sets of embedded objects are not allowed at the schema level
        REALM_UNREACHABLE();
    }
    // The following cases have support here but are expected to fail later on in the
    // migration due to core not yet supporting untyped Mixed links to embedded objects.
    void on_set_of_mixed(Set<Mixed>& set) final
    {
        auto did_erase_pair = set.erase(m_dest_orig.get_link());
        REALM_ASSERT(did_erase_pair.second);
        set.insert(m_dest_replace.get_link());
    }
    void on_list_of_mixed(Lst<Mixed>& list) final
    {
        auto n = list.find_any(m_dest_orig.get_link());
        REALM_ASSERT(n != realm::npos);
        list.insert_any(n, m_dest_replace.get_link());
    }
    void on_mixed_property(ColKey col) final
    {
        REALM_ASSERT(m_origin_obj.get<Mixed>(col).is_null() ||
                     m_origin_obj.get<Mixed>(col) == m_dest_orig.get_link());
        m_origin_obj.set_any(col, m_dest_replace.get_link());
    }

private:
    Obj m_dest_orig;
    Obj m_dest_replace;
};

void Obj::handle_multiple_backlinks_during_schema_migration()
{
    REALM_ASSERT(!m_table->get_primary_key_column());
    converters::EmbeddedObjectConverter embedded_obj_tracker;
    auto copy_links = [&](ColKey col) {
        auto opposite_table = m_table->get_opposite_table(col);
        auto opposite_column = m_table->get_opposite_column(col);
        auto backlinks = get_all_backlinks(col);
        for (auto backlink : backlinks) {
            // create a new obj
            auto obj = m_table->create_object();
            embedded_obj_tracker.track(*this, obj);
            auto linking_obj = opposite_table->get_object(backlink);
            // change incoming links to point to the newly created object
            EmbeddedObjectLinkMigrator{linking_obj, opposite_column, *this, obj}.run();
        }
        embedded_obj_tracker.process_pending();
        return IteratorControl::AdvanceToNext;
    };
    m_table->for_each_backlink_column(copy_links);
}

LstBasePtr Obj::get_listbase_ptr(ColKey col_key) const
{
    auto list = CollectionParent::get_listbase_ptr(col_key, 0);
    list->set_owner(*this, col_key);
    return list;
}

SetBasePtr Obj::get_setbase_ptr(ColKey col_key) const
{
    auto set = CollectionParent::get_setbase_ptr(col_key, 0);
    set->set_owner(*this, col_key);
    return set;
}

Dictionary Obj::get_dictionary(ColKey col_key) const
{
    REALM_ASSERT(col_key.is_dictionary() || col_key.get_type() == col_type_Mixed);
    checked_update_if_needed();
    return Dictionary(Obj(*this), col_key);
}

Obj& Obj::set_collection(ColKey col_key, CollectionType type)
{
    REALM_ASSERT(col_key.get_type() == col_type_Mixed);
    if ((col_key.is_dictionary() && type == CollectionType::Dictionary) ||
        (col_key.is_list() && type == CollectionType::List)) {
        return *this;
    }
    if (type == CollectionType::Set) {
        throw IllegalOperation("Set nested in Mixed is not supported");
    }
    set(col_key, Mixed(0, type));

    return *this;
}

DictionaryPtr Obj::get_dictionary_ptr(ColKey col_key) const
{
    return std::make_shared<Dictionary>(get_dictionary(col_key));
}

DictionaryPtr Obj::get_dictionary_ptr(const Path& path) const
{
    return std::dynamic_pointer_cast<Dictionary>(get_collection_ptr(path));
}

Dictionary Obj::get_dictionary(StringData col_name) const
{
    return get_dictionary(get_column_key(col_name));
}

CollectionPtr Obj::get_collection_ptr(const Path& path) const
{
    REALM_ASSERT(path.size() > 0);
    // First element in path must be column name
    auto col_key = path[0].is_col_key() ? path[0].get_col_key() : m_table->get_column_key(path[0].get_key());
    REALM_ASSERT(col_key);
    size_t level = 1;
    CollectionBasePtr collection = get_collection_ptr(col_key);

    while (level < path.size()) {
        auto& path_elem = path[level];
        Mixed ref;
        if (collection->get_collection_type() == CollectionType::List) {
            ref = collection->get_any(path_elem.get_ndx());
        }
        else {
            ref = dynamic_cast<Dictionary*>(collection.get())->get(path_elem.get_key());
        }
        if (ref.is_type(type_List)) {
            collection = collection->get_list(path_elem);
        }
        else if (ref.is_type(type_Dictionary)) {
            collection = collection->get_dictionary(path_elem);
        }
        else {
            throw InvalidArgument("Wrong path");
        }
        level++;
    }

    return collection;
}

CollectionPtr Obj::get_collection_by_stable_path(const StablePath& path) const
{
    // First element in path is phony column key
    ColKey col_key = m_table->get_column_key(path[0]);
    size_t level = 1;
    CollectionBasePtr collection = get_collection_ptr(col_key);

    while (level < path.size()) {
        auto& index = path[level];
        auto get_ref = [&]() -> std::pair<Mixed, PathElement> {
            Mixed ref;
            PathElement path_elem;
            if (collection->get_collection_type() == CollectionType::List) {
                auto list_of_mixed = dynamic_cast<Lst<Mixed>*>(collection.get());
                size_t ndx = list_of_mixed->find_index(index);
                if (ndx != realm::not_found) {
                    ref = list_of_mixed->get(ndx);
                    path_elem = ndx;
                }
            }
            else {
                auto dict = dynamic_cast<Dictionary*>(collection.get());
                size_t ndx = dict->find_index(index);
                if (ndx != realm::not_found) {
                    ref = dict->get_any(ndx);
                    path_elem = dict->get_key(ndx).get_string();
                }
            }
            return {ref, path_elem};
        };
        auto [ref, path_elem] = get_ref();
        if (ref.is_type(type_List)) {
            collection = collection->get_list(path_elem);
        }
        else if (ref.is_type(type_Dictionary)) {
            collection = collection->get_dictionary(path_elem);
        }
        else {
            return nullptr;
        }
        level++;
    }

    return collection;
}

CollectionBasePtr Obj::get_collection_ptr(ColKey col_key) const
{
    if (col_key.is_collection()) {
        auto collection = CollectionParent::get_collection_ptr(col_key, 0);
        collection->set_owner(*this, col_key);
        return collection;
    }
    REALM_ASSERT(col_key.get_type() == col_type_Mixed);
    auto val = get<Mixed>(col_key);
    if (val.is_type(type_List)) {
        return std::make_shared<Lst<Mixed>>(*this, col_key);
    }
    REALM_ASSERT(val.is_type(type_Dictionary));
    return std::make_shared<Dictionary>(*this, col_key);
}

CollectionBasePtr Obj::get_collection_ptr(StringData col_name) const
{
    return get_collection_ptr(get_column_key(col_name));
}

LinkCollectionPtr Obj::get_linkcollection_ptr(ColKey col_key) const
{
    if (col_key.is_list()) {
        return get_linklist_ptr(col_key);
    }
    else if (col_key.is_set()) {
        return get_linkset_ptr(col_key);
    }
    else if (col_key.is_dictionary()) {
        auto dict = get_dictionary(col_key);
        return std::make_unique<DictionaryLinkValues>(dict);
    }
    return {};
}

template <class T>
inline void replace_in_linkset(Obj& obj, ColKey origin_col_key, T target, T replacement)
{
    Set<T> link_set(origin_col_key);
    size_t ndx = find_link_value_in_collection(link_set, obj, origin_col_key, target);

    REALM_ASSERT(ndx != realm::npos); // There has to be one

    link_set.erase(target);
    link_set.insert(replacement);
}

inline void replace_in_dictionary(Obj& obj, ColKey origin_col_key, Mixed target, Mixed replacement)
{
    Dictionary dict(origin_col_key);
    size_t ndx = find_link_value_in_collection(dict, obj, origin_col_key, target);

    REALM_ASSERT(ndx != realm::npos); // There has to be one

    auto key = dict.get_key(ndx);
    dict.insert(key, replacement);
}

void Obj::assign_pk_and_backlinks(Obj& other)
{
    struct LinkReplacer : LinkTranslator {
        LinkReplacer(Obj origin, ColKey origin_col_key, const Obj& dest_orig, const Obj& dest_replace)
            : LinkTranslator(origin, origin_col_key)
            , m_dest_orig(dest_orig)
            , m_dest_replace(dest_replace)
        {
        }
        void on_list_of_links(LnkLst&) final
        {
            auto linklist = m_origin_obj.get_linklist(m_origin_col_key);
            linklist.replace_link(m_dest_orig.get_key(), m_dest_replace.get_key());
        }
        void on_list_of_mixed(Lst<Mixed>& list) final
        {
            list.replace_link(m_dest_orig.get_link(), m_dest_replace.get_link());
        }
        void on_set_of_links(LnkSet&) final
        {
            replace_in_linkset(m_origin_obj, m_origin_col_key, m_dest_orig.get_key(), m_dest_replace.get_key());
        }
        void on_set_of_mixed(Set<Mixed>&) final
        {
            replace_in_linkset<Mixed>(m_origin_obj, m_origin_col_key, m_dest_orig.get_link(),
                                      m_dest_replace.get_link());
        }
        void on_dictionary(Dictionary& dict) final
        {
            dict.replace_link(m_dest_orig.get_link(), m_dest_replace.get_link());
        }
        void on_link_property(ColKey col) final
        {
            REALM_ASSERT(!m_origin_obj.get<ObjKey>(col) || m_origin_obj.get<ObjKey>(col) == m_dest_orig.get_key());
            // Handle links as plain integers. Backlinks has been taken care of.
            // Be careful here - links are stored as value + 1 so that null link (-1) will be 0
            auto new_key = m_dest_replace.get_key();
            m_origin_obj.set_int(col.get_index(), new_key.value + 1);
            if (Replication* repl = m_origin_obj.get_replication())
                repl->set(m_origin_obj.get_table().unchecked_ptr(), col, m_origin_obj.get_key(), new_key);
        }
        void on_mixed_property(ColKey col) final
        {
            auto val = m_origin_obj.get_any(col);
            if (val.is_type(type_Dictionary)) {
                Dictionary dict(m_origin_obj, m_origin_col_key);
                dict.replace_link(m_dest_orig.get_link(), m_dest_replace.get_link());
            }
            else if (val.is_type(type_List)) {
                Lst<Mixed> list(m_origin_obj, m_origin_col_key);
                list.replace_link(m_dest_orig.get_link(), m_dest_replace.get_link());
            }
            else {
                REALM_ASSERT(val.is_null() || val.get_link().get_obj_key() == m_dest_orig.get_key());
                m_origin_obj.set(col, Mixed{m_dest_replace.get_link()});
            }
        }

    private:
        const Obj& m_dest_orig;
        const Obj& m_dest_replace;
    };

    REALM_ASSERT(get_table() == other.get_table());
    if (auto col_pk = m_table->get_primary_key_column()) {
        Mixed val = other.get_any(col_pk);
        this->set_any(col_pk, val);
    }
    auto nb_tombstones = m_table->m_tombstones->size();

    auto copy_links = [this, &other, nb_tombstones](ColKey col) {
        if (nb_tombstones != m_table->m_tombstones->size()) {
            // Object has been deleted - we are done
            return IteratorControl::Stop;
        }

        auto t = m_table->get_opposite_table(col);
        auto c = m_table->get_opposite_column(col);
        auto backlinks = other.get_all_backlinks(col);

        if (c.get_type() == col_type_Link && !(c.is_dictionary() || c.is_set())) {
            auto idx = col.get_index();
            // Transfer the backlinks from tombstone to live object
            REALM_ASSERT(_get<int64_t>(idx) == 0);
            auto other_val = other._get<int64_t>(idx);
            set_int(idx, other_val);
            other.set_int(idx, 0);
        }

        for (auto bl : backlinks) {
            auto linking_obj = t->get_object(bl);
            LinkReplacer replacer{linking_obj, c, other, *this};
            replacer.run();
        }
        return IteratorControl::AdvanceToNext;
    };
    m_table->for_each_backlink_column(copy_links);
}

template util::Optional<int64_t> Obj::get<util::Optional<int64_t>>(ColKey col_key) const;
template util::Optional<Bool> Obj::get<util::Optional<Bool>>(ColKey col_key) const;
template float Obj::get<float>(ColKey col_key) const;
template util::Optional<float> Obj::get<util::Optional<float>>(ColKey col_key) const;
template double Obj::get<double>(ColKey col_key) const;
template util::Optional<double> Obj::get<util::Optional<double>>(ColKey col_key) const;
template StringData Obj::get<StringData>(ColKey col_key) const;
template BinaryData Obj::get<BinaryData>(ColKey col_key) const;
template Timestamp Obj::get<Timestamp>(ColKey col_key) const;
template ObjectId Obj::get<ObjectId>(ColKey col_key) const;
template util::Optional<ObjectId> Obj::get<util::Optional<ObjectId>>(ColKey col_key) const;
template ObjKey Obj::get<ObjKey>(ColKey col_key) const;
template Decimal128 Obj::get<Decimal128>(ColKey col_key) const;
template ObjLink Obj::get<ObjLink>(ColKey col_key) const;
template Mixed Obj::get<Mixed>(realm::ColKey) const;
template UUID Obj::get<UUID>(realm::ColKey) const;
template util::Optional<UUID> Obj::get<util::Optional<UUID>>(ColKey col_key) const;

template <class T>
inline void Obj::do_set_null(ColKey col_key)
{
    ColKey::Idx col_ndx = col_key.get_index();
    Allocator& alloc = get_alloc();
    alloc.bump_content_version();
    Array fallback(alloc);
    Array& fields = get_tree_top()->get_fields_accessor(fallback, m_mem);

    T values(alloc);
    values.set_parent(&fields, col_ndx.val + 1);
    values.init_from_parent();
    values.set_null(m_row_ndx);

    sync(fields);
}

template <>
inline void Obj::do_set_null<ArrayString>(ColKey col_key)
{
    ColKey::Idx col_ndx = col_key.get_index();
    size_t spec_ndx = m_table->leaf_ndx2spec_ndx(col_ndx);
    Allocator& alloc = get_alloc();
    alloc.bump_content_version();
    Array fallback(alloc);
    Array& fields = get_tree_top()->get_fields_accessor(fallback, m_mem);

    ArrayString values(alloc);
    values.set_parent(&fields, col_ndx.val + 1);
    values.set_spec(const_cast<Spec*>(&get_spec()), spec_ndx);
    values.set_string_interner(m_table->get_string_interner(col_key));
    values.init_from_parent();
    values.set_null(m_row_ndx);

    sync(fields);
}

Obj& Obj::set_null(ColKey col_key, bool is_default)
{
    ColumnType col_type = col_key.get_type();
    // Links need special handling
    if (col_type == col_type_Link) {
        return set(col_key, null_key, is_default);
    }
    if (col_type == col_type_Mixed) {
        return set(col_key, Mixed{}, is_default);
    }

    auto attrs = col_key.get_attrs();
    if (REALM_UNLIKELY(!attrs.test(col_attr_Nullable))) {
        throw NotNullable(Group::table_name_to_class_name(m_table->get_name()), m_table->get_column_name(col_key));
    }

    checked_update_if_needed();

    SearchIndex* index = m_table->get_search_index(col_key);
    if (index && !m_key.is_unresolved()) {
        index->set(m_key, null{});
    }

    switch (col_type) {
        case col_type_Int:
            do_set_null<ArrayIntNull>(col_key);
            break;
        case col_type_Bool:
            do_set_null<ArrayBoolNull>(col_key);
            break;
        case col_type_Float:
            do_set_null<ArrayFloatNull>(col_key);
            break;
        case col_type_Double:
            do_set_null<ArrayDoubleNull>(col_key);
            break;
        case col_type_ObjectId:
            do_set_null<ArrayObjectIdNull>(col_key);
            break;
        case col_type_String:
            do_set_null<ArrayString>(col_key);
            break;
        case col_type_Binary:
            do_set_null<ArrayBinary>(col_key);
            break;
        case col_type_Timestamp:
            do_set_null<ArrayTimestamp>(col_key);
            break;
        case col_type_Decimal:
            do_set_null<ArrayDecimal128>(col_key);
            break;
        case col_type_UUID:
            do_set_null<ArrayUUIDNull>(col_key);
            break;
        case col_type_Mixed:
        case col_type_Link:
        case col_type_BackLink:
        case col_type_TypedLink:
            REALM_UNREACHABLE();
    }

    if (Replication* repl = get_replication())
        repl->set(m_table.unchecked_ptr(), col_key, m_key, util::none,
                  is_default ? _impl::instr_SetDefault : _impl::instr_Set); // Throws

    return *this;
}


ColKey Obj::spec_ndx2colkey(size_t col_ndx)
{
    return get_table()->spec_ndx2colkey(col_ndx);
}

size_t Obj::colkey2spec_ndx(ColKey key)
{
    return get_table()->colkey2spec_ndx(key);
}

ColKey Obj::get_primary_key_column() const
{
    return m_table->get_primary_key_column();
}

ref_type Obj::Internal::get_ref(const Obj& obj, ColKey col_key)
{
    return to_ref(obj._get<int64_t>(col_key.get_index()));
}

ref_type Obj::get_collection_ref(StableIndex index, CollectionType type) const
{
    if (index.is_collection()) {
        return to_ref(_get<int64_t>(index.get_index()));
    }
    if (check_index(index)) {
        auto val = _get<Mixed>(index.get_index());
        if (val.is_type(DataType(int(type)))) {
            return val.get_ref();
        }
        throw realm::IllegalOperation(util::format("Not a %1", type));
    }
    throw StaleAccessor("This collection is no more");
}

bool Obj::check_collection_ref(StableIndex index, CollectionType type) const noexcept
{
    if (index.is_collection()) {
        return true;
    }
    if (check_index(index)) {
        return _get<Mixed>(index.get_index()).is_type(DataType(int(type)));
    }
    return false;
}

void Obj::set_collection_ref(StableIndex index, ref_type ref, CollectionType type)
{
    if (index.is_collection()) {
        set_int(index.get_index(), from_ref(ref));
        return;
    }
    set_ref(index.get_index(), ref, type);
}

void Obj::set_backlink(ColKey col_key, ObjLink new_link) const
{
    if (!new_link) {
        return;
    }

    auto target_table = m_table->get_parent_group()->get_table(new_link.get_table_key());
    ColKey backlink_col_key;
    auto type = col_key.get_type();
    if (type == col_type_TypedLink || type == col_type_Mixed || col_key.is_dictionary()) {
        // This may modify the target table
        backlink_col_key = target_table->find_or_add_backlink_column(col_key, m_table->get_key());
        // it is possible that this was a link to the same table and that adding a backlink column has
        // caused the need to update this object as well.
        update_if_needed();
    }
    else {
        backlink_col_key = m_table->get_opposite_column(col_key);
    }
    auto obj_key = new_link.get_obj_key();
    auto target_obj =
        obj_key.is_unresolved() ? target_table->try_get_tombstone(obj_key) : target_table->try_get_object(obj_key);
    if (!target_obj) {
        throw InvalidArgument(ErrorCodes::KeyNotFound, "Target object not found");
    }
    target_obj.add_backlink(backlink_col_key, m_key);
}

bool Obj::replace_backlink(ColKey col_key, ObjLink old_link, ObjLink new_link, CascadeState& state) const
{
    bool recurse = remove_backlink(col_key, old_link, state);
    set_backlink(col_key, new_link);
    return recurse;
}

bool Obj::remove_backlink(ColKey col_key, ObjLink old_link, CascadeState& state) const
{
    if (!old_link) {
        return false;
    }

    REALM_ASSERT(m_table->valid_column(col_key));
    ObjKey old_key = old_link.get_obj_key();
    auto target_obj = m_table->get_parent_group()->get_object(old_link);
    TableRef target_table = target_obj.get_table();
    ColKey backlink_col_key;
    auto type = col_key.get_type();
    if (type == col_type_TypedLink || type == col_type_Mixed || col_key.is_dictionary()) {
        backlink_col_key = target_table->find_or_add_backlink_column(col_key, m_table->get_key());
    }
    else {
        backlink_col_key = m_table->get_opposite_column(col_key);
    }

    bool strong_links = target_table->is_embedded();
    bool is_unres = old_key.is_unresolved();

    bool last_removed = target_obj.remove_one_backlink(backlink_col_key, m_key); // Throws
    if (is_unres) {
        if (last_removed) {
            // Check is there are more backlinks
            if (!target_obj.has_backlinks(false)) {
                // Tombstones can be erased right away - there is no cascading effect
                target_table->m_tombstones->erase(old_key, state);
            }
        }
    }
    else {
        return state.enqueue_for_cascade(target_obj, strong_links, last_removed);
    }

    return false;
}

} // namespace realm<|MERGE_RESOLUTION|>--- conflicted
+++ resolved
@@ -550,22 +550,8 @@
         update();
     }
     ref_type ref = to_ref(Array::get(m_mem.get_addr(), col_ndx.val + 1));
-<<<<<<< HEAD
-    // Possible future optimization: replace the full construction of an Array,
-    // with whatever is needed to get at the value (like we once did in the
-    // commented out section below)
-    Array a(alloc);
-    a.init_from_ref(ref);
-    return a.get(m_row_ndx);
-    //
-    // char* header = alloc.translate(ref);
-    // int width = Array::get_width_from_header(header);
-    // char* data = Array::get_data_from_header(header);
-    // REALM_TEMPEX(return get_direct, width, (data, m_row_ndx));
-=======
     char* header = alloc.translate(ref);
     return Array::get(header, m_row_ndx);
->>>>>>> 8f1d4722
 }
 
 template <>
