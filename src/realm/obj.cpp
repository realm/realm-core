--- conflicted
+++ resolved
@@ -2006,27 +2006,16 @@
         auto get_ref = [&]() -> std::pair<Mixed, PathElement> {
             if (collection->get_collection_type() == CollectionType::List) {
                 auto list_of_mixed = dynamic_cast<Lst<Mixed>*>(collection.get());
-<<<<<<< HEAD
-                size_t ndx = list_of_mixed->find_key(mpark::get<int64_t>(index));
+                size_t ndx = list_of_mixed->find_index(index);
                 if (ndx == realm::not_found) {
                     return {Mixed{}, PathElement{}}; // FIXME: test this
                 }
-=======
-                size_t ndx = list_of_mixed->find_index(index);
->>>>>>> 596fc2b7
                 return {list_of_mixed->get(ndx), PathElement(ndx)};
             }
             else {
-<<<<<<< HEAD
-                std::string key = mpark::get<std::string>(index);
-                auto ref = dynamic_cast<Dictionary*>(collection.get())->get(key);
-                // FIXME: what happens if Dictionary::get(key) is not found and throws?
-                return {ref, key};
-=======
                 auto dict = dynamic_cast<Dictionary*>(collection.get());
                 size_t ndx = dict->find_index(index);
                 return {dict->get_any(ndx), PathElement(dict->get_key(ndx).get_string())};
->>>>>>> 596fc2b7
             }
         };
         auto [ref, path_elem] = get_ref();
