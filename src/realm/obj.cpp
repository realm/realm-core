--- conflicted
+++ resolved
@@ -1191,11 +1191,7 @@
     // The following check on unresolved is just a precaution as it should not
     // be possible to hit that while Mixed is not a supported primary key type.
     if (index && !m_key.is_unresolved()) {
-<<<<<<< HEAD
-        index->set(m_key, value);
-=======
-        index->set<Mixed>(m_key, value.is_unresolved_link() ? Mixed() : value);
->>>>>>> 7227d6a4
+        index->set(m_key, value.is_unresolved_link() ? Mixed() : value);
     }
 
     Allocator& alloc = get_alloc();
@@ -2154,18 +2150,6 @@
     return {};
 }
 
-<<<<<<< HEAD
-template <class T>
-inline void replace_in_linklist(Obj& obj, ColKey origin_col_key, T target, T replacement)
-{
-    Lst<T> link_list(origin_col_key);
-    size_t ndx = find_link_value_in_collection(link_list, obj, origin_col_key, target);
-
-    REALM_ASSERT(ndx != realm::npos); // There has to be one
-
-    link_list.set(ndx, replacement);
-}
-
 template <class T>
 inline void replace_in_linkset(Obj& obj, ColKey origin_col_key, T target, T replacement)
 {
@@ -2189,11 +2173,7 @@
     dict.insert(key, replacement);
 }
 
-
-void Obj::assign_pk_and_backlinks(const Obj& other)
-=======
 void Obj::assign_pk_and_backlinks(Obj& other)
->>>>>>> 7227d6a4
 {
     struct LinkReplacer : LinkTranslator {
         LinkReplacer(Obj origin, ColKey origin_col_key, const Obj& dest_orig, const Obj& dest_replace)
@@ -2204,12 +2184,8 @@
         }
         void on_list_of_links(LnkLst&) final
         {
-<<<<<<< HEAD
-            replace_in_linklist(m_origin_obj, m_origin_col_key, m_dest_orig.get_key(), m_dest_replace.get_key());
-=======
             auto linklist = m_origin_obj.get_linklist(m_origin_col_key);
             linklist.replace_link(m_dest_orig.get_key(), m_dest_replace.get_key());
->>>>>>> 7227d6a4
         }
         void on_list_of_mixed(Lst<Mixed>& list) final
         {
@@ -2234,18 +2210,14 @@
             // Handle links as plain integers. Backlinks has been taken care of.
             // Be careful here - links are stored as value + 1 so that null link (-1) will be 0
             auto new_key = m_dest_replace.get_key();
-            m_origin_obj.set_int(col, new_key.value + 1);
+            m_origin_obj.set_int(col.get_index(), new_key.value + 1);
             if (Replication* repl = m_origin_obj.get_replication())
                 repl->set(m_origin_obj.get_table().unchecked_ptr(), col, m_origin_obj.get_key(), new_key);
         }
         void on_mixed_property(ColKey col) final
         {
             auto val = m_origin_obj.get_any(col);
-            if (val.is_type(type_TypedLink)) {
-                REALM_ASSERT(val.get_link() == m_dest_orig.get_link());
-                m_origin_obj.set(col, Mixed{m_dest_replace.get_link()});
-            }
-            else if (val.is_type(type_Dictionary)) {
+            if (val.is_type(type_Dictionary)) {
                 Dictionary dict(m_origin_obj, m_origin_col_key);
                 dict.replace_link(m_dest_orig.get_link(), m_dest_replace.get_link());
             }
@@ -2254,7 +2226,8 @@
                 list.replace_link(m_dest_orig.get_link(), m_dest_replace.get_link());
             }
             else {
-                REALM_UNREACHABLE();
+                REALM_ASSERT(val.is_null() || val.get_link().get_obj_key() == m_dest_orig.get_key());
+                m_origin_obj.set(col, Mixed{m_dest_replace.get_link()});
             }
         }
 
@@ -2280,12 +2253,13 @@
         auto c = m_table->get_opposite_column(col);
         auto backlinks = other.get_all_backlinks(col);
 
-        if ((!c.is_collection() && c.get_type() == col_type_Link) || c.get_type() == col_type_LinkList) {
+        if (c.get_type() == col_type_Link && !(c.is_dictionary() || c.is_set())) {
+            auto idx = col.get_index();
             // Transfer the backlinks from tombstone to live object
-            REALM_ASSERT(_get<int64_t>(col.get_index()) == 0);
-            auto other_val = other._get<int64_t>(col.get_index());
-            set_int(col, other_val);
-            other.set_int(col, 0);
+            REALM_ASSERT(_get<int64_t>(idx) == 0);
+            auto other_val = other._get<int64_t>(idx);
+            set_int(idx, other_val);
+            other.set_int(idx, 0);
         }
 
         for (auto bl : backlinks) {
