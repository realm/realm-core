/*************************************************************************
 *
 * REALM CONFIDENTIAL
 * __________________
 *
 *  [2011] - [2012] Realm Inc
 *  All Rights Reserved.
 *
 * NOTICE:  All information contained herein is, and remains
 * the property of Realm Incorporated and its suppliers,
 * if any.  The intellectual and technical concepts contained
 * herein are proprietary to Realm Incorporated
 * and its suppliers and may be covered by U.S. and Foreign Patents,
 * patents in process, and are protected by trade secret or copyright law.
 * Dissemination of this information or reproduction of this material
 * is strictly forbidden unless prior written permission is obtained
 * from Realm Incorporated.
 *
 **************************************************************************/
#ifndef REALM_TABLE_HPP
#define REALM_TABLE_HPP

#include <algorithm>
#include <map>
#include <utility>
#include <typeinfo>
#include <memory>

#include <realm/util/features.h>
#include <realm/util/thread.hpp>
#include <realm/util/tuple.hpp>
#include <realm/column_fwd.hpp>
#include <realm/table_ref.hpp>
#include <realm/link_view_fwd.hpp>
#include <realm/row.hpp>
#include <realm/descriptor_fwd.hpp>
#include <realm/spec.hpp>
#include <realm/mixed.hpp>
#include <realm/query.hpp>
#include <realm/column.hpp>

namespace realm {

class TableView;
class LinkView;
class TableViewBase;
class ConstTableView;
class StringIndex;
class Group;
class LinkColumnBase;
class LinkColumn;
class LinkListColumn;
class BacklinkColumn;
template<class> class Columns;

struct Link {};
typedef Link LinkList;

namespace _impl { class TableFriend; }

class Replication;


/// The Table class is non-polymorphic, that is, it has no virtual
/// functions. This is important because it ensures that there is no run-time
/// distinction between a Table instance and an instance of any variation of
/// BasicTable<T>, and this, in turn, makes it valid to cast a pointer from
/// Table to BasicTable<T> even when the instance is constructed as a Table. Of
/// course, this also assumes that BasicTable<> is non-polymorphic, has no
/// destructor, and adds no extra data members.
///
/// FIXME: Table assignment (from any group to any group) could be made aliasing
/// safe as follows: Start by cloning source table into target allocator. On
/// success, assign, and then deallocate any previous structure at the target.
///
/// FIXME: It might be desirable to have a 'table move' feature between two
/// places inside the same group (say from a subtable or a mixed column to group
/// level). This could be done in a very efficient manner.
///
/// FIXME: When compiling in debug mode, all public non-static table functions
/// should REALM_ASSERT(is_attached()).
class Table {
public:
    /// Construct a new freestanding top-level table with static
    /// lifetime.
    ///
    /// This constructor should be used only when placing a table
    /// instance on the stack, and it is then the responsibility of
    /// the application that there are no objects of type TableRef or
    /// ConstTableRef that refer to it, or to any of its subtables,
    /// when it goes out of scope. To create a top-level table with
    /// dynamic lifetime, use Table::create() instead.
    Table(Allocator& = Allocator::get_default());

    /// Construct a copy of the specified table as a new freestanding
    /// top-level table with static lifetime.
    ///
    /// This constructor should be used only when placing a table
    /// instance on the stack, and it is then the responsibility of
    /// the application that there are no objects of type TableRef or
    /// ConstTableRef that refer to it, or to any of its subtables,
    /// when it goes out of scope. To create a top-level table with
    /// dynamic lifetime, use Table::copy() instead.
    Table(const Table&, Allocator& = Allocator::get_default());

    ~Table() noexcept;

    Allocator& get_alloc() const;

    /// Construct a new freestanding top-level table with dynamic lifetime.
    static TableRef create(Allocator& = Allocator::get_default());

    /// Construct a copy of the specified table as a new freestanding top-level
    /// table with dynamic lifetime.
    TableRef copy(Allocator& = Allocator::get_default()) const;

    /// Returns true if, and only if this accessor is currently attached to an
    /// underlying table.
    ///
    /// A table accessor may get detached from the underlying row for various
    /// reasons (see below). When it does, it no longer refers to anything, and
    /// can no longer be used, except for calling is_attached(). The
    /// consequences of calling other non-static functions on a detached table
    /// accessor are unspecified. Table accessors obtained by calling functions in
    /// the Realm API are always in the 'attached' state immediately upon
    /// return from those functions.
    ///
    /// A table accessor of a free-standing table never becomes detached (except
    /// during its eventual destruction). A group-level table accessor becomes
    /// detached if the underlying table is removed from the group (not
    /// currently possible), or when the group accessor is destroyed. A subtable
    /// accessor becomes detached if the underlying subtable is removed, or if
    /// the parent table accessor is detached. A table accessor does not become
    /// detached for any other reason than those mentioned here.
    ///
    /// FIXME: High level language bindings will probably want to be able to
    /// explicitely detach a group and all tables of that group if any modifying
    /// operation fails (e.g. memory allocation failure) (and something similar
    /// for freestanding tables) since that leaves the group in state where any
    /// further access is disallowed. This way they will be able to reliably
    /// intercept any attempt at accessing such a failed group.
    ///
    /// FIXME: The C++ documentation must state that if any modifying operation
    /// on a group (incl. tables, subtables, and specs) or on a free standing
    /// table (incl. subtables and specs) fails, then any further access to that
    /// group (except ~Group()) or freestanding table (except ~Table()) has
    /// undefined behaviour and is considered an error on behalf of the
    /// application. Note that even Table::is_attached() is disallowed in this
    /// case.
    bool is_attached() const noexcept;

    /// Get the name of this table, if it has one. Only group-level tables have
    /// names. For a table of any other kind, this function returns the empty
    /// string.
    StringData get_name() const noexcept;

    // Whether or not elements can be null.
    bool is_nullable(size_t col_ndx) const;

    //@{
    /// Conventience functions for inspecting the dynamic table type.
    ///
    /// These functions behave as if they were called on the descriptor returned
    /// by get_descriptor().
    std::size_t get_column_count() const noexcept;
    DataType    get_column_type(std::size_t column_ndx) const noexcept;
    StringData  get_column_name(std::size_t column_ndx) const noexcept;
    std::size_t get_column_index(StringData name) const noexcept;
    //@}

    //@{
    /// Convenience functions for manipulating the dynamic table type.
    ///
    /// These function must be called only for tables with independent dynamic
    /// type. A table has independent dynamic type if the function
    /// has_shared_type() returns false. A table that is a direct member of a
    /// group has independent dynamic type. So does a free-standing table, and a
    /// subtable in a column of type 'mixed'. All other tables have shared
    /// dynamic type. The consequences of calling any of these functions for a
    /// table with shared dynamic type are undefined.
    ///
    /// Apart from that, these functions behave as if they were called on the
    /// descriptor returned by get_descriptor(). Note especially that the
    /// `_link` suffixed functions must be used when inserting link-type
    /// columns.
    ///
    /// If you need to change the shared dynamic type of the subtables in a
    /// subtable column, consider using the API offered by the Descriptor class.
    ///
    /// \sa has_shared_type()
    /// \sa get_descriptor()

    std::size_t add_column(DataType type, StringData name, bool nullable = false, DescriptorRef* subdesc = 0);
    void insert_column(std::size_t column_ndx, DataType type, StringData name, bool nullable = false,
                       DescriptorRef* subdesc = 0);

    // Todo, these prototypes only exist for backwards compatibility. We should remove them because they are error
    // prone (optional arguments and implicit bool to null-ptr conversion)
    std::size_t add_column(DataType type, StringData name, DescriptorRef* subdesc)
    {
        return add_column(type, name, false, subdesc);
    }
    void insert_column(std::size_t column_ndx, DataType type, StringData name, DescriptorRef* subdesc)
    {
        insert_column(column_ndx, type, name, false, subdesc);
    }

    std::size_t add_column_link(DataType type, StringData name, Table& target, LinkType link_type = link_Weak);
    void insert_column_link(std::size_t column_ndx, DataType type, StringData name, Table& target,
                            LinkType link_type = link_Weak);
    void remove_column(std::size_t column_ndx);
    void rename_column(std::size_t column_ndx, StringData new_name);
    //@}

    //@{

    /// has_search_index() returns true if, and only if a search index has been
    /// added to the specified column. Rather than throwing, it returns false if
    /// the table accessor is detached or the specified index is out of range.
    ///
    /// add_search_index() adds a search index to the specified column of this
    /// table. It has no effect if a search index has already been added to the
    /// specified column (idempotency).
    ///
    /// remove_search_index() removes the search index from the specified column
    /// of this table. It has no effect if the specified column has no search
    /// index. The search index cannot be removed from the primary key of a
    /// table.
    ///
    /// has_primary_key() returns true if, and only if a primary key has been
    /// added to this table. Rather than throwing, it returns false if the table
    /// accessor is detached.
    ///
    /// try_add_primary_key() tries to add a primary key to this table, by
    /// forming it from the specified column. It fails and returns false if the
    /// specified column has duplicate values, otherwise it returns true. The
    /// specified column must already have a search index. This table must have
    /// no preexisting primary key.
    ///
    /// remove_primary_key() removes a previously added primary key. It is an
    /// error if this table has no primary key.
    ///
    /// This table must be a root table; that is, it must have an independent
    /// descriptor. Freestanding tables, group-level tables, and subtables in a
    /// column of type 'mixed' are all examples of root tables. See add_column()
    /// for more on this.
    ///
    /// \param column_ndx The index of a column of this table.

    bool has_search_index(std::size_t column_ndx) const noexcept;
//    void remove_search_index(size_t col_ndx);
    void add_search_index(std::size_t column_ndx);
    void remove_search_index(std::size_t column_ndx);
    bool has_primary_key() const noexcept;
    bool try_add_primary_key(std::size_t column_ndx);
    void remove_primary_key();

    //@}

    //@{
    /// Get the dynamic type descriptor for this table.
    ///
    /// Every table has an associated descriptor that specifies its dynamic
    /// type. For simple tables, that is, tables without subtable columns, the
    /// dynamic type can be inspected and modified directly using member
    /// functions such as get_column_count() and add_column(). For more complex
    /// tables, the type is best managed through the associated descriptor
    /// object which is returned by this function.
    ///
    /// \sa has_shared_type()
    DescriptorRef get_descriptor();
    ConstDescriptorRef get_descriptor() const;
    //@}

    //@{
    /// Get the dynamic type descriptor for the column with the
    /// specified index. That column must have type 'table'.
    ///
    /// This is merely a shorthand for calling `get_subdescriptor(column_ndx)`
    /// on the descriptor returned by `get_descriptor()`.
    DescriptorRef get_subdescriptor(std::size_t column_ndx);
    ConstDescriptorRef get_subdescriptor(std::size_t column_ndx) const;
    //@}

    //@{
    /// Get access to an arbitrarily nested dynamic type descriptor.
    ///
    /// The returned descriptor is the one you would get by calling
    /// Descriptor::get_subdescriptor() once for each entry in the specified
    /// path, starting with the descriptor returned by get_descriptor(). The
    /// path is allowed to be empty.
    typedef std::vector<std::size_t> path_vec;
    DescriptorRef get_subdescriptor(const path_vec& path);
    ConstDescriptorRef get_subdescriptor(const path_vec& path) const;
    //@}

    //@{
    /// Convenience functions for manipulating nested table types.
    ///
    /// These functions behave as if they were called on the descriptor returned
    /// by `get_subdescriptor(path)`. These function must be called only on
    /// tables with independent dynamic type.
    ///
    /// \return The value returned by add_subcolumn(), is the index of
    /// the added column within the descriptor referenced by the
    /// specified path.
    ///
    /// \sa Descriptor::add_column()
    /// \sa has_shared_type()
    std::size_t add_subcolumn(const path_vec& path, DataType type, StringData name);
    void insert_subcolumn(const path_vec& path, std::size_t column_ndx,
                          DataType type, StringData name);
    void remove_subcolumn(const path_vec& path, std::size_t column_ndx);
    void rename_subcolumn(const path_vec& path, std::size_t column_ndx, StringData new_name);
    //@}

    /// Does this table share its type with other tables?
    ///
    /// Tables that are direct members of groups have independent
    /// dynamic types. The same is true for free-standing tables and
    /// subtables in coulmns of type 'mixed'. For such tables, this
    /// function returns false.
    ///
    /// When a table has a column of type 'table', the cells in that
    /// column contain subtables. All those subtables have the same
    /// dynamic type, and they share a single type descriptor. For all
    /// such subtables, this function returns true. See
    /// Descriptor::is_root() for more on this.
    ///
    /// Please note that Table functions that modify the dynamic type
    /// directly, such as add_column(), are only allowed to be used on
    /// tables with non-shared type. If you need to modify a shared
    /// type, you will have to do that through the descriptor returned
    /// by get_descriptor(), but note that it will then affect all the
    /// tables sharing that descriptor.
    ///
    /// \sa get_descriptor()
    /// \sa Descriptor::is_root()
    bool has_shared_type() const noexcept;


    template<class T> Columns<T> column(std::size_t column); // FIXME: Should this one have been declared noexcept?

    // Table size and deletion
    bool is_empty() const noexcept;
    std::size_t size() const noexcept;

    typedef BasicRowExpr<Table> RowExpr;
    typedef BasicRowExpr<const Table> ConstRowExpr;

    RowExpr get(std::size_t row_ndx) noexcept;
    ConstRowExpr get(std::size_t row_ndx) const noexcept;

    RowExpr front() noexcept;
    ConstRowExpr front() const noexcept;

    RowExpr back() noexcept;
    ConstRowExpr back() const noexcept;

    RowExpr operator[](std::size_t row_ndx) noexcept;
    ConstRowExpr operator[](std::size_t row_ndx) const noexcept;


    //@{

    /// Row handling.
    ///
    /// remove() removes the specified row from the table and shifts all rows at
    /// higher index to fill the vacated slot. This operation assumes that the
    /// table is ordered, and it is therefore allowed only on tables **without**
    /// link columns, as link columns are only allowed in unordered tables.
    ///
    /// move_last_over() removes the specified row from the table, and if it is
    /// not the last row in the table, it then moves the last row into the
    /// vacated slot. This operation assumes that the table is unordered, and it
    /// may therfore be used on tables with link columns.
    ///
    /// The removal of a row from an unordered table (move_last_over()) may
    /// cause other linked rows to be cascade-removed. The clearing of a table
    /// may also cause linked rows to be cascade-removed, but in this respect,
    /// the effect is exactly as if each row had been removed individually. See
    /// Descriptor::set_link_type() for details.
    ///
    /// It is an error to call add_empty_row() or insert_empty_row() on a table
    /// with a primary key, if that would result in a violation the implied
    /// *unique constraint* of the primary key. The consequenses of doing so are
    /// unspecified.

    std::size_t add_empty_row(std::size_t num_rows = 1);
    void insert_empty_row(std::size_t row_ndx, std::size_t num_rows = 1);
    void remove(std::size_t row_ndx);
    void remove_last();
    void move_last_over(std::size_t row_ndx);
    void clear();

    //@}

    // Get cell values
    int64_t     get_int(std::size_t column_ndx, std::size_t row_ndx) const noexcept;
    bool        get_bool(std::size_t column_ndx, std::size_t row_ndx) const noexcept;
    DateTime    get_datetime(std::size_t column_ndx, std::size_t row_ndx) const noexcept;
    float       get_float(std::size_t column_ndx, std::size_t row_ndx) const noexcept;
    double      get_double(std::size_t column_ndx, std::size_t row_ndx) const noexcept;
    StringData  get_string(std::size_t column_ndx, std::size_t row_ndx) const noexcept;
    BinaryData  get_binary(std::size_t column_ndx, std::size_t row_ndx) const noexcept;
    Mixed       get_mixed(std::size_t column_ndx, std::size_t row_ndx) const noexcept;
    DataType    get_mixed_type(std::size_t column_ndx, std::size_t row_ndx) const noexcept;
    std::size_t get_link(std::size_t column_ndx, std::size_t row_ndx) const noexcept;
    bool is_null_link(std::size_t column_ndx, std::size_t row_ndx) const noexcept;
    LinkViewRef get_linklist(std::size_t column_ndx, std::size_t row_ndx);
    ConstLinkViewRef get_linklist(std::size_t column_ndx, std::size_t row_ndx) const;
    std::size_t get_link_count(std::size_t column_ndx, std::size_t row_ndx) const noexcept;
    bool linklist_is_empty(std::size_t column_ndx, std::size_t row_ndx) const noexcept;
    bool is_null(std::size_t column_ndx, std::size_t row_ndx) const noexcept;

    TableRef get_link_target(std::size_t column_ndx) noexcept;
    ConstTableRef get_link_target(std::size_t column_ndx) const noexcept;

    template<class T>
    typename T::RowAccessor get_link_accessor(std::size_t column_ndx, std::size_t row_ndx);

    //@{

    /// Set cell values.
    ///
    /// The number of bytes in a string value must not exceed `max_string_size`,
    /// and the number of bytes in a binary data value must not exceed
    /// `max_binary_size`. String must also be valid UTF-8 encodings. These
    /// requirements also apply when calling set_mixed(). Passing an oversized
    /// string or binary data value will cause an exception to be thrown.
    ///
    /// It is an error to assign a value to a column that is part of a primary
    /// key, if that would result in a violation the implied *unique constraint*
    /// of that primary key. The consequenses of doing so are unspecified.

    static const std::size_t max_string_size = 0xFFFFF8 - Array::header_size - 1;
    static const std::size_t max_binary_size = 0xFFFFF8 - Array::header_size;

    void set_int(std::size_t column_ndx, std::size_t row_ndx, int_fast64_t value);
    void set_bool(std::size_t column_ndx, std::size_t row_ndx, bool value);
    void set_datetime(std::size_t column_ndx, std::size_t row_ndx, DateTime value);
    template<class E> void set_enum(std::size_t column_ndx, std::size_t row_ndx, E value);
    void set_float(std::size_t column_ndx, std::size_t row_ndx, float value);
    void set_double(std::size_t column_ndx, std::size_t row_ndx, double value);
    void set_string(std::size_t column_ndx, std::size_t row_ndx, StringData value);
    void set_binary(std::size_t column_ndx, std::size_t row_ndx, BinaryData value);
    void set_mixed(std::size_t column_ndx, std::size_t row_ndx, Mixed value);
    void set_link(std::size_t column_ndx, std::size_t row_ndx, std::size_t target_row_ndx);
    void nullify_link(std::size_t column_ndx, std::size_t row_ndx);
    void set_null(std::size_t column_ndx, std::size_t row_ndx);

    //@}

    /// Assumes that the specified column is a subtable column (in
    /// particular, not a mixed column) and that the specified table
    /// has a spec that is compatible with that column, that is, the
    /// number of columns must be the same, and corresponding columns
    /// must have identical data types (as returned by
    /// get_column_type()).
    void set_subtable(std::size_t col_ndx, std::size_t row_ndx, const Table*);
    void set_mixed_subtable(std::size_t col_ndx, std::size_t row_ndx, const Table*);


    // Sub-tables (works on columns whose type is either 'subtable' or
    // 'mixed', for a value in a mixed column that is not a subtable,
    // get_subtable() returns null, get_subtable_size() returns zero,
    // and clear_subtable() replaces the value with an empty table.)
    TableRef get_subtable(std::size_t column_ndx, std::size_t row_ndx);
    ConstTableRef get_subtable(std::size_t column_ndx, std::size_t row_ndx) const;
    std::size_t get_subtable_size(std::size_t column_ndx, std::size_t row_ndx)
        const noexcept;
    void clear_subtable(std::size_t column_ndx, std::size_t row_ndx);

    // Backlinks
    std::size_t get_backlink_count(std::size_t row_ndx, const Table& origin,
                                   std::size_t origin_col_ndx) const noexcept;
    std::size_t get_backlink(std::size_t row_ndx, const Table& origin,
                             std::size_t origin_col_ndx, std::size_t backlink_ndx) const
        noexcept;


    //@{

    /// If this accessor is attached to a subtable, then that subtable has a
    /// parent table, and the subtable either resides in a column of type
    /// `table` or of type `mixed` in that parent. In that case
    /// get_parent_table() returns a reference to the accessor associated with
    /// the parent, and get_parent_row_index() returns the index of the row in
    /// which the subtable resides. In all other cases (free-standing and
    /// group-level tables), get_parent_table() returns null and
    /// get_parent_row_index() returns realm::npos.
    ///
    /// If this accessor is attached to a subtable, and \a column_ndx_out is
    /// specified, then `*column_ndx_out` is set to the index of the column of
    /// the parent table in which the subtable resides. If this accessor is not
    /// attached to a subtable, then `*column_ndx_out` will retain its original
    /// value upon return.

    TableRef get_parent_table(std::size_t* column_ndx_out = 0) noexcept;
    ConstTableRef get_parent_table(std::size_t* column_ndx_out = 0) const noexcept;
    std::size_t get_parent_row_index() const noexcept;

    //@}


    /// Only group-level unordered tables can be used as origins or targets of
    /// links.
    bool is_group_level() const noexcept;

    /// If this table is a group-level table, then this function returns the
    /// index of this table within the group. Otherwise it returns realm::npos.
    std::size_t get_index_in_group() const noexcept;

    // Aggregate functions
    std::size_t count_int(std::size_t column_ndx, int64_t value) const;
    std::size_t count_string(std::size_t column_ndx, StringData value) const;
    std::size_t count_float(std::size_t column_ndx, float value) const;
    std::size_t count_double(std::size_t column_ndx, double value) const;

    int64_t sum_int(std::size_t column_ndx) const;
    double  sum_float(std::size_t column_ndx) const;
    double  sum_double(std::size_t column_ndx) const;
    int64_t maximum_int(std::size_t column_ndx, std::size_t* return_ndx = nullptr) const;
    float   maximum_float(std::size_t column_ndx, std::size_t* return_ndx = nullptr) const;
    double  maximum_double(std::size_t column_ndx, std::size_t* return_ndx = nullptr) const;
    DateTime maximum_datetime(size_t column_ndx, size_t* return_ndx = nullptr) const;
    int64_t minimum_int(std::size_t column_ndx, std::size_t* return_ndx = nullptr) const;
    float   minimum_float(std::size_t column_ndx, std::size_t* return_ndx = nullptr) const;
    double  minimum_double(std::size_t column_ndx, std::size_t* return_ndx = nullptr) const;
    DateTime minimum_datetime(size_t column_ndx, size_t* return_ndx = 0) const;
    double  average_int(std::size_t column_ndx, size_t* value_count = nullptr) const;
    double  average_float(std::size_t column_ndx, size_t* value_count = nullptr) const;
    double  average_double(std::size_t column_ndx, size_t* value_count = nullptr) const;

    // Searching
    std::size_t    find_first_link(std::size_t target_row_index) const;
    std::size_t    find_first_int(std::size_t column_ndx, int64_t value) const;
    std::size_t    find_first_bool(std::size_t column_ndx, bool value) const;
    std::size_t    find_first_datetime(std::size_t column_ndx, DateTime value) const;
    std::size_t    find_first_float(std::size_t column_ndx, float value) const;
    std::size_t    find_first_double(std::size_t column_ndx, double value) const;
    std::size_t    find_first_string(std::size_t column_ndx, StringData value) const;
    std::size_t    find_first_binary(std::size_t column_ndx, BinaryData value) const;
    std::size_t    find_first_null(std::size_t column_ndx) const;

    TableView      find_all_link(size_t target_row_index);
    ConstTableView find_all_link(size_t target_row_index) const;
    TableView      find_all_int(std::size_t column_ndx, int64_t value);
    ConstTableView find_all_int(std::size_t column_ndx, int64_t value) const;
    TableView      find_all_bool(std::size_t column_ndx, bool value);
    ConstTableView find_all_bool(std::size_t column_ndx, bool value) const;
    TableView      find_all_datetime(std::size_t column_ndx, DateTime value);
    ConstTableView find_all_datetime(std::size_t column_ndx, DateTime value) const;
    TableView      find_all_float(std::size_t column_ndx, float value);
    ConstTableView find_all_float(std::size_t column_ndx, float value) const;
    TableView      find_all_double(std::size_t column_ndx, double value);
    ConstTableView find_all_double(std::size_t column_ndx, double value) const;
    TableView      find_all_string(std::size_t column_ndx, StringData value);
    ConstTableView find_all_string(std::size_t column_ndx, StringData value) const;
    TableView      find_all_binary(std::size_t column_ndx, BinaryData value);
    ConstTableView find_all_binary(std::size_t column_ndx, BinaryData value) const;
    TableView      find_all_null(std::size_t column_ndx);
    ConstTableView find_all_null(std::size_t column_ndx) const;

    /// The following column types are supported: String, Integer, DateTime, Bool
    TableView      get_distinct_view(std::size_t column_ndx);
    ConstTableView get_distinct_view(std::size_t column_ndx) const;

    TableView      get_sorted_view(std::size_t column_ndx, bool ascending = true);
    ConstTableView get_sorted_view(std::size_t column_ndx, bool ascending = true) const;

    TableView      get_sorted_view(std::vector<size_t> column_ndx, std::vector<bool> ascending);
    ConstTableView get_sorted_view(std::vector<size_t> column_ndx, std::vector<bool> ascending) const;

    TableView      get_range_view(std::size_t begin, std::size_t end);
    ConstTableView get_range_view(std::size_t begin, std::size_t end) const;

    TableView      get_backlink_view(std::size_t row_ndx, Table *src_table,
                                     std::size_t src_col_ndx);

    //@{

    /// Find the row with the specified primary key.
    ///
    /// It is an error to call any of these function on a table that has no
    /// primary key, or to call one of them for a column with a mismatching
    /// type.

    RowExpr find_pkey_int(int_fast64_t pkey_value);
    ConstRowExpr find_pkey_int(int_fast64_t pkey_value) const;

    RowExpr find_pkey_string(StringData pkey_value);
    ConstRowExpr find_pkey_string(StringData pkey_value) const;

    //@}


    // Pivot / aggregate operation types. Experimental! Please do not document method publicly.
    enum AggrType {
        aggr_count,
        aggr_sum,
        aggr_avg,
        aggr_min,
        aggr_max
    };

    // Simple pivot aggregate method. Experimental! Please do not document method publicly.
    void aggregate(size_t group_by_column, size_t aggr_column, AggrType op, Table& result, const IntegerColumn* viewrefs = nullptr) const;


private:
    template <class T, bool Nullable> std::size_t find_first(std::size_t column_ndx, T value) const; // called by above methods
    template <class T> TableView find_all(size_t column_ndx, T value);
public:


    //@{
    /// Find the lower/upper bound according to a column that is
    /// already sorted in ascending order.
    ///
    /// For an integer column at index 0, and an integer value '`v`',
    /// lower_bound_int(0,v) returns the index '`l`' of the first row
    /// such that `get_int(0,l) &ge; v`, and upper_bound_int(0,v)
    /// returns the index '`u`' of the first row such that
    /// `get_int(0,u) &gt; v`. In both cases, if no such row is found,
    /// the returned value is the number of rows in the table.
    ///
    ///     3 3 3 4 4 4 5 6 7 9 9 9
    ///     ^     ^     ^     ^     ^
    ///     |     |     |     |     |
    ///     |     |     |     |      -- Lower and upper bound of 15
    ///     |     |     |     |
    ///     |     |     |      -- Lower and upper bound of 8
    ///     |     |     |
    ///     |     |      -- Upper bound of 4
    ///     |     |
    ///     |      -- Lower bound of 4
    ///     |
    ///      -- Lower and upper bound of 1
    ///
    /// These functions are similar to std::lower_bound() and
    /// std::upper_bound().
    ///
    /// The string versions assume that the column is sorted according
    /// to StringData::operator<().
    std::size_t lower_bound_int(std::size_t column_ndx, int64_t value) const noexcept;
    std::size_t upper_bound_int(std::size_t column_ndx, int64_t value) const noexcept;
    std::size_t lower_bound_bool(std::size_t column_ndx, bool value) const noexcept;
    std::size_t upper_bound_bool(std::size_t column_ndx, bool value) const noexcept;
    std::size_t lower_bound_float(std::size_t column_ndx, float value) const noexcept;
    std::size_t upper_bound_float(std::size_t column_ndx, float value) const noexcept;
    std::size_t lower_bound_double(std::size_t column_ndx, double value) const noexcept;
    std::size_t upper_bound_double(std::size_t column_ndx, double value) const noexcept;
    std::size_t lower_bound_string(std::size_t column_ndx, StringData value) const noexcept;
    std::size_t upper_bound_string(std::size_t column_ndx, StringData value) const noexcept;
    //@}

    // Queries
    // Using where(tv) is the new method to perform queries on TableView. The 'tv' can have any order; it does not
    // need to be sorted, and, resulting view retains its order.
    Query where(TableViewBase* tv = nullptr) { return Query(*this, tv); }

    // FIXME: We need a ConstQuery class or runtime check against modifications in read transaction.
    Query where(TableViewBase* tv = nullptr) const { return Query(*this, tv); }

    // Perform queries on a LinkView. The returned Query holds a reference to lv.
    Query where(const LinkViewRef& lv) { return Query(*this, lv); }

    Table& link(size_t link_column);

    // Optimizing. enforce == true will enforce enumeration of all string columns;
    // enforce == false will auto-evaluate if they should be enumerated or not
    void optimize(bool enforce = false);

    /// Write this table (or a slice of this table) to the specified
    /// output stream.
    ///
    /// The output will have the same format as any other Realm
    /// database file, such as those produced by Group::write(). In
    /// this case, however, the resulting database file will contain
    /// exactly one table, and that table will contain only the
    /// specified slice of the source table (this table).
    ///
    /// The new table will always have the same dynamic type (see
    /// Descriptor) as the source table (this table), and unless it is
    /// overridden (\a override_table_name), the new table will have
    /// the same name as the source table (see get_name()). Indexes
    /// (see add_search_index()) will not be carried over to the new
    /// table.
    ///
    /// \param offset Index of first row to include (if `size >
    /// 0`). Must be less than, or equal to size().
    ///
    /// \param size Number of rows to include. May be zero. If `size >
    /// size() - offset`, then the effective size of the written slice
    /// will be `size() - offset`.
    ///
    /// \throw std::out_of_range If `offset > size()`.
    ///
    /// FIXME: While this function does provided a maximally efficient
    /// way of serializing part of a table, it offers little in terms
    /// of general utility. This is unfortunate, because it pulls
    /// quite a large amount of code into the core library to support
    /// it.
    void write(std::ostream&, std::size_t offset = 0, std::size_t size = npos,
               StringData override_table_name = StringData()) const;

    // Conversion
    void to_json(std::ostream& out, size_t link_depth = 0, std::map<std::string,
                 std::string>* renames = 0) const;
    void to_string(std::ostream& out, std::size_t limit = 500) const;
    void row_to_string(std::size_t row_ndx, std::ostream& out) const;

    // Get a reference to this table
    TableRef get_table_ref() { return TableRef(this); }
    ConstTableRef get_table_ref() const { return ConstTableRef(this); }

    /// \brief Compare two tables for equality.
    ///
    /// Two tables are equal if they have equal descriptors
    /// (`Descriptor::operator==()`) and equal contents. Equal descriptors imply
    /// that the two tables have the same columns in the same order. Equal
    /// contents means that the two tables must have the same number of rows,
    /// and that for each row index, the two rows must have the same values in
    /// each column.
    ///
    /// In mixed columns, both the value types and the values are required to be
    /// equal.
    ///
    /// For a particular row and column, if the two values are themselves tables
    /// (subtable and mixed columns) value equality implies a recursive
    /// invocation of `Table::operator==()`.
    bool operator==(const Table&) const;

    /// \brief Compare two tables for inequality.
    ///
    /// See operator==().
    bool operator!=(const Table& t) const;

    /// A subtable in a column of type 'table' (which shares descriptor with
    /// other subtables in the same column) is initially in a degenerate state
    /// where it takes up a minimal amout of space. This function returns true
    /// if, and only if the table accessor is attached to such a subtable. This
    /// function is mainly intended for debugging purposes.
    bool is_degenerate() const noexcept;

    // Debug
#ifdef REALM_DEBUG
    void verify() const; // Must be upper case to avoid conflict with macro in ObjC
    void to_dot(std::ostream&, StringData title = StringData()) const;
    void print() const;
    MemStats stats() const;
    void dump_node_structure() const; // To std::cerr (for GDB)
    void dump_node_structure(std::ostream&, int level) const;
#else
    void verify() const {}
#endif

    class Parent;

protected:
    /// Get a pointer to the accessor of the specified subtable. The
    /// accessor will be created if it does not already exist.
    ///
    /// The returned table pointer must **always** end up being
    /// wrapped in some instantiation of BasicTableRef<>.
    Table* get_subtable_ptr(std::size_t col_ndx, std::size_t row_ndx);

    /// See non-const get_subtable_ptr().
    const Table* get_subtable_ptr(std::size_t col_ndx, std::size_t row_ndx) const;

    /// Compare the rows of two tables under the assumption that the two tables
    /// have the same number of columns, and the same data type at each column
    /// index (as expressed through the DataType enum).
    bool compare_rows(const Table&) const;

    void set_into_mixed(Table* parent, std::size_t col_ndx, std::size_t row_ndx) const;

private:
    class SliceWriter;

    // Number of rows in this table
    std::size_t m_size;

    // Underlying array structure. `m_top` is in use only for root tables; that
    // is, for tables with independent descriptor. `m_columns` contains a ref
    // for each column and search index in order of the columns. A search index
    // ref always occurs immediately after the ref of the column to which the
    // search index belongs.
    //
    // A subtable column (a column of type `type_table`) is essentially just a
    // column of 'refs' pointing to the root node of each subtable.
    //
    // To save space in the database file, a subtable in such a column always
    // starts out in a degenerate form where nothing is allocated on its behalf,
    // and a null 'ref' is stored in the corresponding slot of the column. A
    // subtable remains in this degenerate state until the first row is added to
    // the subtable.
    //
    // For this scheme to work, it must be (and is) possible to create a table
    // accessor that refers to a degenerate subtable. A table accessor (instance
    // of `Table`) refers to a degenerate subtable if, and only if `m_columns`
    // is unattached.
    //
    // FIXME: The fact that `m_columns` may be detached means that many
    // functions (even non-modifying functions) need to check for that before
    // accessing the contents of the table. This incurs a runtime
    // overhead. Consider whether this overhead can be eliminated by having
    // `Table::m_columns` always attached to something, and then detect the
    // degenerate state in a different way.
    Array m_top;
    Array m_columns; // 2nd slot in m_top (for root tables)
    Spec m_spec;     // 1st slot in m_top (for root tables)

    // Is guaranteed to be empty for a detached accessor. Otherwise it is empty
    // when the table accessor is attached to a degenerate subtable (unattached
    // `m_columns`), otherwise it contains precisely one column accessor for
    // each column in the table, in order.
    //
    // In some cases an entry may be null. This is currently possible only in
    // connection with Group::advance_transact(), but it means that several
    // member functions must be prepared to handle these null entries; in
    // particular, detach(), ~Table(), functions called on behalf of detach()
    // and ~Table(), and functiones called on behalf of
    // Group::advance_transact().
    typedef std::vector<ColumnBase*> column_accessors;
    column_accessors m_cols;

    mutable std::size_t m_ref_count;
    mutable const StringIndex* m_primary_key;

    // If this table is a root table (has independent descriptor),
    // then Table::m_descriptor refers to the accessor of its
    // descriptor when, and only when the descriptor accessor
    // exists. This is used to ensure that at most one descriptor
    // accessor exists for each underlying descriptor at any given
    // point in time. Subdescriptors are kept unique by means of a
    // registry in the parent descriptor. Table::m_descriptor is
    // always null for tables with shared descriptor.
    mutable Descriptor* m_descriptor;

    // Table view instances
    typedef std::vector<TableViewBase*> views;
    mutable views m_views;

    // Points to first bound row accessor, or is null if there are none.
    mutable RowBase* m_row_accessors = nullptr;

    // Mutex which must be locked any time the row accessor chain or m_views is used
    mutable util::Mutex m_accessor_mutex;

    // Used for queries: Items are added with link() method during buildup of query
    mutable std::vector<size_t> m_link_chain;

    /// Used only in connection with Group::advance_transact() and
    /// Table::refresh_accessor_tree().
    mutable bool m_mark;

    mutable uint_fast64_t m_version;

    void erase_row(size_t row_ndx, bool is_move_last_over);
    void batch_erase_rows(const IntegerColumn& row_indexes, bool is_move_last_over);
    void do_remove(size_t row_ndx, bool broken_reciprocal_backlinks);
    void do_move_last_over(size_t row_ndx, bool broken_reciprocal_backlinks);
    void do_swap_rows(size_t row_ndx_1, size_t row_ndx_2);
    void do_clear(bool broken_reciprocal_backlinks);
    std::size_t do_set_link(std::size_t col_ndx, std::size_t row_ndx, std::size_t target_row_ndx);

    void upgrade_file_format();

    /// Update the version of this table and all tables which have links to it.
    /// This causes all views referring to those tables to go out of sync, so that
    /// calls to sync_if_needed() will bring the view up to date by reexecuting the
    /// query.
    ///
    /// \param bump_global chooses whether the global versioning counter must be
    /// bumped first as part of the update. This is the normal mode of operation,
    /// when a change is made to the table. When calling recursively (following links
    /// or going to the parent table), the parameter should be set to false to correctly
    /// prune traversal.
    void bump_version(bool bump_global = true) const noexcept;

    /// Disable copying assignment.
    ///
    /// It could easily be implemented by calling assign(), but the
    /// non-checking nature of the low-level dynamically typed API
    /// makes it too risky to offer this feature as an
    /// operator.
    ///
    /// FIXME: assign() has not yet been implemented, but the
    /// intention is that it will copy the rows of the argument table
    /// into this table after clearing the original contents, and for
    /// target tables without a shared spec, it would also copy the
    /// spec. For target tables with shared spec, it would be an error
    /// to pass an argument table with an incompatible spec, but
    /// assign() would not check for spec compatibility. This would
    /// make it ideal as a basis for implementing operator=() for
    /// typed tables.
    Table& operator=(const Table&);

    /// Used when constructing an accessor whose lifetime is going to be managed
    /// by reference counting. The lifetime of accessors of free-standing tables
    /// allocated on the stack by the application is not managed by reference
    /// counting, so that is a case where this tag must **not** be specified.
    class ref_count_tag {};

    /// Create an uninitialized accessor whose lifetime is managed by reference
    /// counting.
    Table(ref_count_tag, Allocator&);

    void init(ref_type top_ref, ArrayParent*, std::size_t ndx_in_parent,
              bool skip_create_column_accessors = false);
    void init(ConstSubspecRef shared_spec, ArrayParent* parent_column,
              std::size_t parent_row_ndx);

    void reveal_primary_key() const;
    std::size_t do_find_pkey_int(int_fast64_t) const;
    std::size_t do_find_pkey_string(StringData) const;

    static void do_insert_column(Descriptor&, std::size_t col_ndx, DataType type,
                                 StringData name, Table* link_target_table, bool nullable = false);
    static void do_erase_column(Descriptor&, std::size_t col_ndx);
    static void do_rename_column(Descriptor&, std::size_t col_ndx, StringData name);

    struct InsertSubtableColumns;
    struct EraseSubtableColumns;
    struct RenameSubtableColumns;

    void insert_root_column(std::size_t col_ndx, DataType type, StringData name,
                            Table* link_target_table, bool nullable = false);
    void erase_root_column(std::size_t col_ndx);
    void do_insert_root_column(std::size_t col_ndx, ColumnType, StringData name, bool nullable = false);
    void do_erase_root_column(std::size_t col_ndx);
    void do_set_link_type(std::size_t col_ndx, LinkType);
    void insert_backlink_column(std::size_t origin_table_ndx, std::size_t origin_col_ndx);
    void erase_backlink_column(std::size_t origin_table_ndx, std::size_t origin_col_ndx);
    void update_link_target_tables(std::size_t old_col_ndx_begin, std::size_t new_col_ndx_begin);

    struct SubtableUpdater {
        virtual void update(const SubtableColumn&, Array& subcolumns) = 0;
        virtual void update_accessor(Table&) = 0;
        virtual ~SubtableUpdater() {}
    };
    static void update_subtables(Descriptor&, SubtableUpdater*);
    void update_subtables(const std::size_t* col_path_begin, const std::size_t* col_path_end,
                          SubtableUpdater*);

    struct AccessorUpdater {
        virtual void update(Table&) = 0;
        virtual void update_parent(Table&) = 0;
        virtual ~AccessorUpdater() {}
    };
    void update_accessors(const std::size_t* col_path_begin, const std::size_t* col_path_end,
                          AccessorUpdater&);

    void create_degen_subtab_columns();
    ColumnBase* create_column_accessor(ColumnType, std::size_t col_ndx, std::size_t ndx_in_parent);
    void destroy_column_accessors() noexcept;

    /// Called in the context of Group::commit() to ensure that
    /// attached table accessors stay valid across a commit. Please
    /// note that this works only for non-transactional commits. Table
    /// accessors obtained during a transaction are always detached
    /// when the transaction ends.
    void update_from_parent(std::size_t old_baseline) noexcept;

    // Support function for conversions
    void to_string_header(std::ostream& out, std::vector<std::size_t>& widths) const;
    void to_string_row(std::size_t row_ndx, std::ostream& out,
                       const std::vector<std::size_t>& widths) const;

    // recursive methods called by to_json, to follow links
    void to_json(std::ostream& out, size_t link_depth, std::map<std::string, std::string>& renames,
        std::vector<ref_type>& followed) const;
    void to_json_row(std::size_t row_ndx, std::ostream& out, size_t link_depth,
        std::map<std::string, std::string>& renames, std::vector<ref_type>& followed) const;
    void to_json_row(std::size_t row_ndx, std::ostream& out, size_t link_depth = 0,
        std::map<std::string, std::string>* renames = nullptr) const;

    // Detach accessor from underlying table. Caller must ensure that
    // a reference count exists upon return, for example by obtaining
    // an extra reference count before the call.
    //
    // This function puts this table accessor into the detached
    // state. This detaches it from the underlying structure of array
    // nodes. It also recursively detaches accessors for subtables,
    // and the type descriptor accessor. When this function returns,
    // is_attached() will return false.
    //
    // This function may be called for a table accessor that is
    // already in the detached state (idempotency).
    //
    // It is also valid to call this function for a table accessor
    // that has not yet been detached, but whose underlying structure
    // of arrays have changed in an unpredictable/unknown way. This
    // kind of change generally happens when a modifying table
    // operation fails, and also when one transaction is ended and a
    // new one is started.
    void detach() noexcept;

    /// Detach and remove all attached row, link list, and subtable
    /// accessors. This function does not discard the descriptor accessor, if
    /// any, and it does not discard column accessors either.
    void discard_child_accessors() noexcept;

    void discard_row_accessors() noexcept;

    // Detach the type descriptor accessor if it exists.
    void discard_desc_accessor() noexcept;

    void bind_ref() const noexcept { ++m_ref_count; }
    void unbind_ref() const noexcept { if (--m_ref_count == 0) delete this; }

    void register_view(const TableViewBase* view);
    void unregister_view(const TableViewBase* view) noexcept;
    void move_registered_view(const TableViewBase* old_addr,
                              const TableViewBase* new_addr) noexcept;
    void discard_views() noexcept;

    void register_row_accessor(RowBase*) const noexcept;
    void unregister_row_accessor(RowBase*) const noexcept;
    void do_unregister_row_accessor(RowBase*) const noexcept;

    class UnbindGuard;

    ColumnType get_real_column_type(std::size_t column_ndx) const noexcept;

    /// If this table is a group-level table, the parent group is returned,
    /// otherwise null is returned.
    Group* get_parent_group() const noexcept;

    const ColumnBase& get_column_base(std::size_t column_ndx) const noexcept;
    ColumnBase& get_column_base(std::size_t column_ndx);
    template <class T, ColumnType col_type> T& get_column(std::size_t ndx);
    template <class T, ColumnType col_type> const T& get_column(std::size_t ndx) const noexcept;
    IntegerColumn& get_column(std::size_t column_ndx);
    const IntegerColumn& get_column(std::size_t column_ndx) const noexcept;
    IntNullColumn& get_column_int_null(std::size_t column_ndx);
    const IntNullColumn& get_column_int_null(std::size_t column_ndx) const noexcept;
    FloatColumn& get_column_float(std::size_t column_ndx);
    const FloatColumn& get_column_float(std::size_t column_ndx) const noexcept;
    DoubleColumn& get_column_double(std::size_t column_ndx);
    const DoubleColumn& get_column_double(std::size_t column_ndx) const noexcept;
    StringColumn& get_column_string(std::size_t column_ndx);
    const StringColumn& get_column_string(std::size_t column_ndx) const noexcept;
    BinaryColumn& get_column_binary(std::size_t column_ndx);
    const BinaryColumn& get_column_binary(std::size_t column_ndx) const noexcept;
    StringEnumColumn& get_column_string_enum(std::size_t column_ndx);
    const StringEnumColumn& get_column_string_enum(std::size_t column_ndx) const noexcept;
    SubtableColumn& get_column_table(std::size_t column_ndx);
    const SubtableColumn& get_column_table(std::size_t column_ndx) const noexcept;
    MixedColumn& get_column_mixed(std::size_t column_ndx);
    const MixedColumn& get_column_mixed(std::size_t column_ndx) const noexcept;
    const LinkColumnBase& get_column_link_base(std::size_t ndx) const noexcept;
    LinkColumnBase& get_column_link_base(std::size_t ndx);
    const LinkColumn& get_column_link(std::size_t ndx) const noexcept;
    LinkColumn& get_column_link(std::size_t ndx);
    const LinkListColumn& get_column_link_list(std::size_t ndx) const noexcept;
    LinkListColumn& get_column_link_list(std::size_t ndx);
    const BacklinkColumn& get_column_backlink(std::size_t ndx) const noexcept;
    BacklinkColumn& get_column_backlink(std::size_t ndx);

    void instantiate_before_change();
    void validate_column_type(const ColumnBase& column, ColumnType expected_type,
                              std::size_t ndx) const;

    static std::size_t get_size_from_ref(ref_type top_ref, Allocator&) noexcept;
    static std::size_t get_size_from_ref(ref_type spec_ref, ref_type columns_ref,
                                         Allocator&) noexcept;

    const Table* get_parent_table_ptr(std::size_t* column_ndx_out = 0) const noexcept;
    Table* get_parent_table_ptr(std::size_t* column_ndx_out = 0) noexcept;

    /// Create an empty table with independent spec and return just
    /// the reference to the underlying memory.
    static ref_type create_empty_table(Allocator&);

    /// Create a column of the specified type, fill it with the
    /// specified number of default values, and return just the
    /// reference to the underlying memory.
    static ref_type create_column(ColumnType column_type, size_t num_default_values, bool nullable, Allocator&);

    /// Construct a copy of the columns array of this table using the
    /// specified allocator and return just the ref to that array.
    ///
    /// In the clone, no string column will be of the enumeration
    /// type.
    ref_type clone_columns(Allocator&) const;

    /// Construct a complete copy of this table (including its spec)
    /// using the specified allocator and return just the ref to the
    /// new top array.
    ref_type clone(Allocator&) const;

    /// True for `col_type_Link` and `col_type_LinkList`.
    static bool is_link_type(ColumnType) noexcept;

    void connect_opposite_link_columns(std::size_t link_col_ndx, Table& target_table,
                                       std::size_t backlink_col_ndx) noexcept;

    std::size_t get_num_strong_backlinks(std::size_t row_ndx) const noexcept;

    //@{

    /// Cascading removal of strong links.
    ///
    /// cascade_break_backlinks_to() removes all backlinks pointing to the row
    /// at \a row_ndx. Additionally, if this causes the number of **strong**
    /// backlinks originating from a particular opposite row (target row of
    /// corresponding forward link) to drop to zero, and that row is not already
    /// in \a state.rows, then that row is added to \a state.rows, and
    /// cascade_break_backlinks_to() is called recursively for it. This
    /// operation is the first half of the cascading row removal operation. The
    /// second half is performed by passing the resulting contents of \a
    /// state.rows to remove_backlink_broken_rows().
    ///
    /// Operations that trigger cascading row removal due to explicit removal of
    /// one or more rows (the *initiating rows*), should add those rows to \a
    /// rows initially, and then call cascade_break_backlinks_to() once for each
    /// of them in turn. This is opposed to carrying out the explicit row
    /// removals independently, which is also possible, but does require that
    /// any initiating rows, that end up in \a state.rows due to link cycles,
    /// are removed before passing \a state.rows to
    /// remove_backlink_broken_rows(). In the case of clear(), where all rows of
    /// a table are explicitly removed, it is better to use
    /// cascade_break_backlinks_to_all_rows(), and then carry out the table
    /// clearing as an independent step. For operations that trigger cascading
    /// row removal for other reasons than explicit row removal, \a state.rows
    /// must be empty initially, but cascade_break_backlinks_to() must still be
    /// called for each of the initiating rows.
    ///
    /// When the last non-recursive invocation of cascade_break_backlinks_to()
    /// returns, all forward links originating from a row in \a state.rows have
    /// had their reciprocal backlinks removed, so remove_backlink_broken_rows()
    /// does not perform reciprocal backlink removal at all. Additionally, all
    /// remaining backlinks originating from rows in \a state.rows are
    /// guaranteed to point to rows that are **not** in \a state.rows. This is
    /// true because any backlink that was pointing to a row in \a state.rows
    /// has been removed by one of the invocations of
    /// cascade_break_backlinks_to(). The set of forward links, that correspond
    /// to these remaining backlinks, is precisely the set of forward links that
    /// need to be removed/nullified by remove_backlink_broken_rows(), which it
    /// does by way of reciprocal forward link removal. Note also, that while
    /// all the rows in \a state.rows can have remaining **weak** backlinks
    /// originating from them, only the initiating rows in \a state.rows can
    /// have remaining **strong** backlinks originating from them. This is true
    /// because a non-initiating row is added to \a state.rows only when the
    /// last backlink originating from it is lost.
    ///
    /// Each row removal is replicated individually (as opposed to one
    /// replication instruction for the entire cascading operation). This is
    /// done because it provides an easy way for Group::advance_transact() to
    /// know which tables are affected by the cascade. Note that this has
    /// several important consequences: First of all, the replication log
    /// receiver must execute the row removal instructions in a non-cascading
    /// fashion, meaning that there will be an asymmetry between the two sides
    /// in how the effect of the cascade is brought about. While this is fine
    /// for simple 1-to-1 replication, it may end up interfering badly with
    /// *transaction merging*, when that feature is introduced. Imagine for
    /// example that the cascade initiating operation gets canceled during
    /// conflict resolution, but some, or all of the induced row removals get to
    /// stay. That would break causal consistency. It is important, however, for
    /// transaction merging that the cascaded row removals are explicitly
    /// mentioned in the replication log, such that they can be used to adjust
    /// row indexes during the *operational transform*.
    ///
    /// cascade_break_backlinks_to_all_rows() has the same affect as calling
    /// cascade_break_backlinks_to() once for each row in the table. When
    /// calling this function, \a state.stop_on_table must be set to the origin
    /// table (origin table of corresponding forward links), and \a
    /// state.stop_on_link_list_column must be null.
    ///
    /// It is immaterial which table remove_backlink_broken_rows() is called on,
    /// as long it that table is in the same group as the removed rows.

    void cascade_break_backlinks_to(size_t row_ndx, CascadeState& state);
    void cascade_break_backlinks_to_all_rows(CascadeState& state);
    void remove_backlink_broken_rows(const CascadeState&);

    //@}

    /// Used by query. Follows chain of link columns and returns final target table
    const Table* get_link_chain_target(const std::vector<size_t>& link_chain) const;

    /// Remove the specified row by the 'move last over' method.
    void do_move_last_over(std::size_t row_ndx);

    // Precondition: 1 <= end - begin
    std::size_t* record_subtable_path(std::size_t* begin,
                                      std::size_t* end) const noexcept;

    /// Check if an accessor exists for the specified subtable. If it does,
    /// return a pointer to it, otherwise return null. This function assumes
    /// that the specified column index in a valid index into `m_cols` but does
    /// not otherwise assume more than minimal accessor consistency (see
    /// AccessorConsistencyLevels.)
    Table* get_subtable_accessor(std::size_t col_ndx, std::size_t row_ndx) noexcept;

    /// Unless the column accessor is missing, this function returns the
    /// accessor for the target table of the specified link-type column. The
    /// column accessor is said to be missing if `m_cols[col_ndx]` is null, and
    /// this can happen only during certain operations such as the updating of
    /// the accessor tree when a read transaction is advanced. Note that for
    /// link type columns, the target table accessor exists when, and only when
    /// the origin table accessor exists. This function assumes that the
    /// specified column index in a valid index into `m_cols` and that the
    /// column is a link-type column. Beyond that, it assume nothing more than
    /// minimal accessor consistency (see AccessorConsistencyLevels.)
    Table* get_link_target_table_accessor(std::size_t col_ndx) noexcept;

    void discard_subtable_accessor(std::size_t col_ndx, std::size_t row_ndx) noexcept;

<<<<<<< HEAD
    void adj_acc_insert_rows(std::size_t row_ndx, std::size_t num_rows) REALM_NOEXCEPT;
    void adj_acc_erase_row(std::size_t row_ndx) REALM_NOEXCEPT;
    void adj_acc_swap_rows(std::size_t row_ndx_1, std::size_t row_ndx_2) REALM_NOEXCEPT;
=======
    void adj_acc_insert_rows(std::size_t row_ndx, std::size_t num_rows) noexcept;
    void adj_acc_erase_row(std::size_t row_ndx) noexcept;
>>>>>>> e715a818

    /// Adjust this table accessor and its subordinates after move_last_over()
    /// (or its inverse).
    ///
    /// First, any row, subtable, or link list accessors registered as being at
    /// \a to_row_ndx will be detached, as that row is assumed to have been
    /// replaced. Next, any row, subtable, or link list accessors registered as
    /// being at \a from_row_ndx, will be reregistered as being at \a
    /// to_row_ndx, as the row at \a from_row_ndx is assumed to have been moved
    /// to \a to_row_ndx.
    ///
    /// Crucially, if \a to_row_ndx is equal to \a from_row_ndx, then row,
    /// subtable, or link list accessors at that row are **still detached**.
    ///
    /// Additionally, this function causes all link-adjacent tables to be marked
    /// (dirty). Two tables are link-adjacent if one is the target table of a
    /// link column of the other table. Note that this marking follows these
    /// relations in both directions, but only to a depth of one.
    ///
    /// When this function is used in connection with move_last_over(), set \a
    /// to_row_ndx to the index of the row to be removed, and set \a
    /// from_row_ndx to the index of the last row in the table. As mentioned
    /// earlier, this function can also be used in connection with the **inverse
    /// of** move_last_over(), which is an operation that vacates a row by
    /// moving its contents into a new last row of the table. In that case, set
    /// \a to_row_ndx to one plus the index of the last row in the table, and
    /// set \a from_row_ndx to the index of the row to be vacated.
    ///
    /// This function is used as part of Table::refresh_accessor_tree() to
    /// promote the state of the accessors from Minimal Consistency into
    /// Structural Correspondence, so it must be able to execute without
    /// accessing the underlying array nodes.
    void adj_acc_move_over(std::size_t from_row_ndx, std::size_t to_row_ndx) noexcept;

<<<<<<< HEAD
    void adj_acc_clear_root_table() REALM_NOEXCEPT;
    void adj_acc_clear_nonroot_table() REALM_NOEXCEPT;
    void adj_row_acc_insert_rows(std::size_t row_ndx, std::size_t num_rows) REALM_NOEXCEPT;
    void adj_row_acc_erase_row(std::size_t row_ndx) REALM_NOEXCEPT;
    void adj_row_acc_swap_rows(std::size_t row_ndx_1, std::size_t row_ndx_2) REALM_NOEXCEPT;
=======
    void adj_acc_clear_root_table() noexcept;
    void adj_acc_clear_nonroot_table() noexcept;
    void adj_row_acc_insert_rows(std::size_t row_ndx, std::size_t num_rows) noexcept;
    void adj_row_acc_erase_row(std::size_t row_ndx) noexcept;
>>>>>>> e715a818

    /// Called by adj_acc_move_over() to adjust row accessors.
    void adj_row_acc_move_over(std::size_t from_row_ndx, std::size_t to_row_ndx) noexcept;

    void adj_insert_column(std::size_t col_ndx);
    void adj_erase_column(std::size_t col_ndx) noexcept;

    bool is_marked() const noexcept;
    void mark() noexcept;
    void unmark() noexcept;
    void recursive_mark() noexcept;
    void mark_link_target_tables(std::size_t col_ndx_begin) noexcept;
    void mark_opposite_link_tables() noexcept;

    Replication* get_repl() noexcept;

    void set_ndx_in_parent(std::size_t ndx_in_parent) noexcept;

    /// Refresh the part of the accessor tree that is rooted at this
    /// table. Subtable accessors will be refreshed only if they are marked
    /// (Table::m_mark), and this applies recursively to subtables of
    /// subtables. All refreshed table accessors (including this one) will be
    /// unmarked upon return.
    ///
    /// The following conditions are necessary and sufficient for the proper
    /// operation of this function:
    ///
    ///  - This table must be a group-level table, or a subtable. It must not be
    ///    a free-standing table (because a free-standing table has no parent).
    ///
    ///  - The `index in parent` property is correct. The `index in parent`
    ///    property of the table is the `index in parent` property of
    ///    `m_columns` for subtables with shared descriptor, and the `index in
    ///    parent` property of `m_top` for all other tables.
    ///
    ///  - If this table has shared descriptor, then the `index in parent`
    ///    property of the contained spec accessor is correct.
    ///
    ///  - The parent accessor is in a valid state (already refreshed). If the
    ///    parent is a group, then the group accessor (excluding its table
    ///    accessors) must be in a valid state. If the parent is a table, then
    ///    the table accessor (excluding its subtable accessors) must be in a
    ///    valid state.
    ///
    ///  - Every descendant subtable accessor is marked if it needs to be
    ///    refreshed, or if it has a descendant accessor that needs to be
    ///    refreshed.
    ///
    ///  - This table accessor, as well as all its descendant accessors, are in
    ///    structural correspondence with the underlying node hierarchy whose
    ///    root ref is stored in the parent (see AccessorConsistencyLevels).
    void refresh_accessor_tree();

    void refresh_column_accessors(std::size_t col_ndx_begin = 0);

    bool is_cross_table_link_target() const noexcept;

#ifdef REALM_DEBUG
    void to_dot_internal(std::ostream&) const;
#endif

    friend class SubtableNode;
    friend class _impl::TableFriend;
    friend class Query;
    template<class> friend class util::bind_ptr;
    friend class LangBindHelper;
    friend class TableViewBase;
    template<class T> friend class Columns;
    friend class Columns<StringData>;
    friend class ParentNode;
    template<class> friend class SequentialGetter;
    friend class RowBase;
    friend class LinksToNode;
    friend class LinkMap;
    friend class LinkView;
    friend class Group;
};



class Table::Parent: public ArrayParent {
public:
    ~Parent() noexcept override {}

protected:
    virtual StringData get_child_name(std::size_t child_ndx) const noexcept;

    /// If children are group-level tables, then this function returns the
    /// group. Otherwise it returns null.
    virtual Group* get_parent_group() noexcept;

    /// If children are subtables, then this function returns the
    /// parent table. Otherwise it returns null.
    ///
    /// If \a column_ndx_out is not null, this function must assign the index of
    /// the column within the parent table to `*column_ndx_out` when , and only
    /// when this table parent is a column in a parent table.
    virtual Table* get_parent_table(std::size_t* column_ndx_out = 0) noexcept;

    /// Must be called whenever a child table accessor is about to be destroyed.
    ///
    /// Note that the argument is a pointer to the child Table rather than its
    /// `ndx_in_parent` property. This is because only minimal accessor
    /// consistency can be assumed by this function.
    virtual void child_accessor_destroyed(Table* child) noexcept = 0;

    virtual std::size_t* record_subtable_path(std::size_t* begin,
                                              std::size_t* end) noexcept;

    friend class Table;
};





// Implementation:


inline void Table::bump_version(bool bump_global) const noexcept
{
    if (bump_global) {
        // This is only set on initial entry through an operation on the same
        // table.  recursive calls (via parent or via backlinks) must be done
        // with bump_global=false.
        m_top.get_alloc().bump_global_version();
    }
    if (m_top.get_alloc().should_propagate_version(m_version)) {
        if (const Table* parent = get_parent_table_ptr())
            parent->bump_version(false);
        // Recurse through linked tables, use m_mark to avoid infinite recursion
        std::size_t limit = m_cols.size();
        for (std::size_t i = 0; i < limit; ++i) {
            // We may meet a null pointer in place of a backlink column, pending
            // replacement with a new one. This can happen ONLY when creation of
            // the corresponding forward link column in the origin table is
            // pending as well. In this case it is ok to just ignore the zeroed
            // backlink column, because the origin table is guaranteed to also
            // be refreshed/marked dirty and hence have it's version bumped.
            if (ColumnBase* col = m_cols[i])
                col->bump_link_origin_table_version();
        }
    }
}

inline void Table::remove(size_t row_ndx)
{
    bool is_move_last_over = false;
    erase_row(row_ndx, is_move_last_over); // Throws
}

inline void Table::move_last_over(size_t row_ndx)
{
    bool is_move_last_over = true;
    erase_row(row_ndx, is_move_last_over); // Throws
}

inline void Table::remove_last()
{
    if (!is_empty())
        remove(size()-1);
}

inline void Table::register_view(const TableViewBase* view)
{
    // Casting away constness here - operations done on tableviews
    // through m_views are all internal and preserving "some" kind
    // of logical constness.
    m_views.push_back(const_cast<TableViewBase*>(view));
}

inline bool Table::is_attached() const noexcept
{
    // Note that it is not possible to tie the state of attachment of a table to
    // the state of attachment of m_top, because tables with shared spec do not
    // have a 'top' array. Neither is it possible to tie it to the state of
    // attachment of m_columns, because subtables with shared spec start out in
    // a degenerate form where they do not have a 'columns' array. For these
    // reasons, it is neccessary to define the notion of attachment for a table
    // as follows: A table is attached if, and ony if m_column stores a non-null
    // parent pointer. This works because even for degenerate subtables,
    // m_columns is initialized with the correct parent pointer.
    return m_columns.has_parent();
}

inline StringData Table::get_name() const noexcept
{
    REALM_ASSERT(is_attached());
    const Array& real_top = m_top.is_attached() ? m_top : m_columns;
    ArrayParent* parent = real_top.get_parent();
    if (!parent)
        return StringData("");
    std::size_t index_in_parent = real_top.get_ndx_in_parent();
    REALM_ASSERT(dynamic_cast<Parent*>(parent));
    return static_cast<Parent*>(parent)->get_child_name(index_in_parent);
}

inline std::size_t Table::get_column_count() const noexcept
{
    REALM_ASSERT(is_attached());
    return m_spec.get_public_column_count();
}

inline StringData Table::get_column_name(std::size_t ndx) const noexcept
{
    REALM_ASSERT_3(ndx, <, get_column_count());
    return m_spec.get_column_name(ndx);
}

inline std::size_t Table::get_column_index(StringData name) const noexcept
{
    REALM_ASSERT(is_attached());
    return m_spec.get_column_index(name);
}

inline ColumnType Table::get_real_column_type(std::size_t ndx) const noexcept
{
    REALM_ASSERT_3(ndx, <, m_spec.get_column_count());
    return m_spec.get_column_type(ndx);
}

inline DataType Table::get_column_type(std::size_t ndx) const noexcept
{
    REALM_ASSERT_3(ndx, <, m_spec.get_column_count());
    return m_spec.get_public_column_type(ndx);
}

template<class Col, ColumnType col_type> inline Col& Table::get_column(std::size_t ndx)
{
    ColumnBase& col = get_column_base(ndx);
#ifdef REALM_DEBUG
    validate_column_type(col, col_type, ndx);
#endif
    REALM_ASSERT(typeid(Col) == typeid(col));
    return static_cast<Col&>(col);
}

template<class Col, ColumnType col_type>
inline const Col& Table::get_column(std::size_t ndx) const noexcept
{
    const ColumnBase& col = get_column_base(ndx);
#ifdef REALM_DEBUG
    validate_column_type(col, col_type, ndx);
#endif
    REALM_ASSERT(typeid(Col) == typeid(col));
    return static_cast<const Col&>(col);
}

inline bool Table::has_shared_type() const noexcept
{
    REALM_ASSERT(is_attached());
    return !m_top.is_attached();
}


class Table::UnbindGuard {
public:
    UnbindGuard(Table* table) noexcept: m_table(table)
    {
    }

    ~UnbindGuard() noexcept
    {
        if (m_table)
            m_table->unbind_ref();
    }

    Table& operator*() const noexcept
    {
        return *m_table;
    }

    Table* operator->() const noexcept
    {
        return m_table;
    }

    Table* get() const noexcept
    {
        return m_table;
    }

    Table* release() noexcept
    {
        Table* table = m_table;
        m_table = 0;
        return table;
    }

private:
    Table* m_table;
};


inline Table::Table(Allocator& alloc):
    m_top(alloc),
    m_columns(alloc),
    m_spec(alloc)
{
    m_ref_count = 1; // Explicitely managed lifetime
    m_descriptor = nullptr;

    ref_type ref = create_empty_table(alloc); // Throws
    Parent* parent = nullptr;
    std::size_t ndx_in_parent = 0;
    init(ref, parent, ndx_in_parent);
}

inline Table::Table(const Table& t, Allocator& alloc):
    m_top(alloc),
    m_columns(alloc),
    m_spec(alloc)
{
    m_ref_count = 1; // Explicitely managed lifetime
    m_descriptor = nullptr;

    ref_type ref = t.clone(alloc); // Throws
    Parent* parent = nullptr;
    std::size_t ndx_in_parent = 0;
    init(ref, parent, ndx_in_parent);
}

inline Table::Table(ref_count_tag, Allocator& alloc):
    m_top(alloc),
    m_columns(alloc),
    m_spec(alloc)
{
    m_ref_count = 0; // Lifetime managed by reference counting
    m_descriptor = nullptr;
}

inline Allocator& Table::get_alloc() const
{
    return m_top.get_alloc();
}

inline TableRef Table::create(Allocator& alloc)
{
    std::unique_ptr<Table> table(new Table(ref_count_tag(), alloc)); // Throws
    ref_type ref = create_empty_table(alloc); // Throws
    Parent* parent = nullptr;
    std::size_t ndx_in_parent = 0;
    table->init(ref, parent, ndx_in_parent); // Throws
    return table.release()->get_table_ref();
}

inline TableRef Table::copy(Allocator& alloc) const
{
    std::unique_ptr<Table> table(new Table(ref_count_tag(), alloc)); // Throws
    ref_type ref = clone(alloc); // Throws
    Parent* parent = nullptr;
    std::size_t ndx_in_parent = 0;
    table->init(ref, parent, ndx_in_parent); // Throws
    return table.release()->get_table_ref();
}

// For use by queries
template<class T> inline Columns<T> Table::column(std::size_t column)
{
    std::vector<size_t> tmp = m_link_chain;
    if (std::is_same<T, Link>::value || std::is_same<T, LinkList>::value) {
        tmp.push_back(column);
    }

    // Check if user-given template type equals Realm type. Todo, we should clean up and reuse all our 
    // type traits (all the is_same() cases below).
    const Table* table = get_link_chain_target(m_link_chain);

    realm::DataType ct = table->get_column_type(column);
    if (std::is_same<T, int64_t>::value && ct != type_Int)
        throw(LogicError::type_mismatch);
    else if (std::is_same<T, bool>::value && ct != type_Bool)
        throw(LogicError::type_mismatch);
    else if (std::is_same<T, realm::DateTime>::value && ct != type_DateTime)
        throw(LogicError::type_mismatch);
    else if (std::is_same<T, float>::value && ct != type_Float)
        throw(LogicError::type_mismatch);
    else if (std::is_same<T, double>::value && ct != type_Double)
        throw(LogicError::type_mismatch);


    m_link_chain.clear();
    return Columns<T>(column, this, tmp);
}

// For use by queries
inline Table& Table::link(size_t link_column)
{
    m_link_chain.push_back(link_column);
    return *this;
}

inline bool Table::is_empty() const noexcept
{
    return m_size == 0;
}

inline std::size_t Table::size() const noexcept
{
    return m_size;
}

inline Table::RowExpr Table::get(std::size_t row_ndx) noexcept
{
    REALM_ASSERT_3(row_ndx, <, size());
    return RowExpr(this, row_ndx);
}

inline Table::ConstRowExpr Table::get(std::size_t row_ndx) const noexcept
{
    REALM_ASSERT_3(row_ndx, <, size());
    return ConstRowExpr(this, row_ndx);
}

inline Table::RowExpr Table::front() noexcept
{
    return get(0);
}

inline Table::ConstRowExpr Table::front() const noexcept
{
    return get(0);
}

inline Table::RowExpr Table::back() noexcept
{
    return get(m_size-1);
}

inline Table::ConstRowExpr Table::back() const noexcept
{
    return get(m_size-1);
}

inline Table::RowExpr Table::operator[](std::size_t row_ndx) noexcept
{
    return get(row_ndx);
}

inline Table::ConstRowExpr Table::operator[](std::size_t row_ndx) const noexcept
{
    return get(row_ndx);
}

inline std::size_t Table::add_empty_row(std::size_t num_rows)
{
    std::size_t row_ndx = m_size;
    insert_empty_row(row_ndx, num_rows); // Throws
    return row_ndx; // Return index of first new row
}

inline const Table* Table::get_subtable_ptr(std::size_t col_ndx, std::size_t row_ndx) const
{
    return const_cast<Table*>(this)->get_subtable_ptr(col_ndx, row_ndx); // Throws
}

inline bool Table::is_null_link(std::size_t col_ndx, std::size_t row_ndx) const noexcept
{
    return get_link(col_ndx, row_ndx) == realm::npos;
}

inline ConstTableRef Table::get_link_target(std::size_t col_ndx) const noexcept
{
    return const_cast<Table*>(this)->get_link_target(col_ndx);
}

template<class E>
inline void Table::set_enum(std::size_t column_ndx, std::size_t row_ndx, E value)
{
    set_int(column_ndx, row_ndx, value);
}

inline void Table::nullify_link(std::size_t col_ndx, std::size_t row_ndx)
{
    set_link(col_ndx, row_ndx, realm::npos);
}

inline TableRef Table::get_subtable(std::size_t column_ndx, std::size_t row_ndx)
{
    return TableRef(get_subtable_ptr(column_ndx, row_ndx));
}

inline ConstTableRef Table::get_subtable(std::size_t column_ndx, std::size_t row_ndx) const
{
    return ConstTableRef(get_subtable_ptr(column_ndx, row_ndx));
}

inline ConstTableRef Table::get_parent_table(std::size_t* column_ndx_out) const noexcept
{
    return ConstTableRef(get_parent_table_ptr(column_ndx_out));
}

inline TableRef Table::get_parent_table(std::size_t* column_ndx_out) noexcept
{
    return TableRef(get_parent_table_ptr(column_ndx_out));
}

inline bool Table::is_group_level() const noexcept
{
    return bool(get_parent_group());
}

inline Table::RowExpr Table::find_pkey_int(int_fast64_t value)
{
    Table* table = nullptr;
    std::size_t row_ndx = do_find_pkey_int(value); // Throws
    if (row_ndx != realm::not_found)
        table = this;
    return RowExpr(table, row_ndx);
}

inline Table::ConstRowExpr Table::find_pkey_int(int_fast64_t value) const
{
    const Table* table = nullptr;
    std::size_t row_ndx = do_find_pkey_int(value); // Throws
    if (row_ndx != realm::not_found)
        table = this;
    return ConstRowExpr(table, row_ndx);
}

inline Table::RowExpr Table::find_pkey_string(StringData value)
{
    Table* table = nullptr;
    std::size_t row_ndx = do_find_pkey_string(value); // Throws
    if (row_ndx != realm::not_found)
        table = this;
    return RowExpr(table, row_ndx);
}

inline Table::ConstRowExpr Table::find_pkey_string(StringData value) const
{
    const Table* table = nullptr;
    std::size_t row_ndx = do_find_pkey_string(value); // Throws
    if (row_ndx != realm::not_found)
        table = this;
    return ConstRowExpr(table, row_ndx);
}

inline bool Table::operator==(const Table& t) const
{
    return m_spec == t.m_spec && compare_rows(t); // Throws
}

inline bool Table::operator!=(const Table& t) const
{
    return !(*this == t); // Throws
}

inline bool Table::is_degenerate() const noexcept
{
    return !m_columns.is_attached();
}

inline void Table::set_into_mixed(Table* parent, std::size_t col_ndx, std::size_t row_ndx) const
{
    parent->set_mixed_subtable(col_ndx, row_ndx, this);
}

inline std::size_t Table::get_size_from_ref(ref_type top_ref, Allocator& alloc) noexcept
{
    const char* top_header = alloc.translate(top_ref);
    std::pair<int_least64_t, int_least64_t> p = Array::get_two(top_header, 0);
    ref_type spec_ref = to_ref(p.first), columns_ref = to_ref(p.second);
    return get_size_from_ref(spec_ref, columns_ref, alloc);
}

inline Table* Table::get_parent_table_ptr(std::size_t* column_ndx_out) noexcept
{
    const Table* parent = const_cast<const Table*>(this)->get_parent_table_ptr(column_ndx_out);
    return const_cast<Table*>(parent);
}

inline bool Table::is_link_type(ColumnType col_type) noexcept
{
    return col_type == col_type_Link || col_type == col_type_LinkList;
}

inline std::size_t* Table::record_subtable_path(std::size_t* begin,
                                                std::size_t* end) const noexcept
{
    const Array& real_top = m_top.is_attached() ? m_top : m_columns;
    std::size_t index_in_parent = real_top.get_ndx_in_parent();
    REALM_ASSERT_3(begin, <, end);
    *begin++ = index_in_parent;
    ArrayParent* parent = real_top.get_parent();
    REALM_ASSERT(parent);
    REALM_ASSERT(dynamic_cast<Parent*>(parent));
    return static_cast<Parent*>(parent)->record_subtable_path(begin, end);
}

inline std::size_t* Table::Parent::record_subtable_path(std::size_t* begin,
                                                        std::size_t*) noexcept
{
    return begin;
}

template<class T>
typename T::RowAccessor Table::get_link_accessor(std::size_t column_ndx, std::size_t row_ndx)
{
    size_t row_pos_in_target = get_link(column_ndx, row_ndx);
    TableRef target_table = get_link_target(column_ndx);

    Table* table = &*target_table;
    T* typed_table = reinterpret_cast<T*>(table);
    return (*typed_table)[row_pos_in_target];
}

inline bool Table::is_marked() const noexcept
{
    return m_mark;
}

inline void Table::mark() noexcept
{
    m_mark = true;
}

inline void Table::unmark() noexcept
{
    m_mark = false;
}

inline Replication* Table::get_repl() noexcept
{
    return m_top.get_alloc().get_replication();
}

inline void Table::set_ndx_in_parent(std::size_t ndx_in_parent) noexcept
{
    if (m_top.is_attached()) {
        // Root table (independent descriptor)
        m_top.set_ndx_in_parent(ndx_in_parent);
    }
    else {
        // Subtable with shared descriptor
        m_columns.set_ndx_in_parent(ndx_in_parent);
    }
}


// The purpose of this class is to give internal access to some, but
// not all of the non-public parts of the Table class.
class _impl::TableFriend {
public:
    typedef Table::UnbindGuard UnbindGuard;

    static ref_type create_empty_table(Allocator& alloc)
    {
        return Table::create_empty_table(alloc); // Throws
    }

    static ref_type clone(const Table& table, Allocator& alloc)
    {
        return table.clone(alloc); // Throws
    }

    static ref_type clone_columns(const Table& table, Allocator& alloc)
    {
        return table.clone_columns(alloc); // Throws
    }

    static Table* create_accessor(Allocator& alloc, ref_type top_ref,
                                  Table::Parent* parent, std::size_t ndx_in_parent)
    {
        std::unique_ptr<Table> table(new Table(Table::ref_count_tag(), alloc)); // Throws
        table->init(top_ref, parent, ndx_in_parent); // Throws
        return table.release();
    }

    static Table* create_accessor(ConstSubspecRef shared_spec, Table::Parent* parent_column,
                                  std::size_t parent_row_ndx)
    {
        Allocator& alloc = shared_spec.get_alloc();
        std::unique_ptr<Table> table(new Table(Table::ref_count_tag(), alloc)); // Throws
        table->init(shared_spec, parent_column, parent_row_ndx); // Throws
        return table.release();
    }

    // Intended to be used only by Group::create_table_accessor()
    static Table* create_incomplete_accessor(Allocator& alloc, ref_type top_ref,
                                             Table::Parent* parent, std::size_t ndx_in_parent)
    {
        std::unique_ptr<Table> table(new Table(Table::ref_count_tag(), alloc)); // Throws
        bool skip_create_column_accessors = true;
        table->init(top_ref, parent, ndx_in_parent, skip_create_column_accessors); // Throws
        return table.release();
    }

    // Intended to be used only by Group::create_table_accessor()
    static void complete_accessor(Table& table)
    {
        table.refresh_column_accessors(); // Throws
    }

    static void set_top_parent(Table& table, ArrayParent* parent,
                               std::size_t ndx_in_parent) noexcept
    {
        table.m_top.set_parent(parent, ndx_in_parent);
    }

    static void update_from_parent(Table& table, std::size_t old_baseline) noexcept
    {
        table.update_from_parent(old_baseline);
    }

    static void detach(Table& table) noexcept
    {
        table.detach();
    }

    static void discard_row_accessors(Table& table) noexcept
    {
        table.discard_row_accessors();
    }

    static void discard_child_accessors(Table& table) noexcept
    {
        table.discard_child_accessors();
    }

    static void discard_subtable_accessor(Table& table, std::size_t col_ndx, std::size_t row_ndx)
        noexcept
    {
        table.discard_subtable_accessor(col_ndx, row_ndx);
    }

    static void bind_ref(Table& table) noexcept
    {
        table.bind_ref();
    }

    static void unbind_ref(Table& table) noexcept
    {
        table.unbind_ref();
    }

    static bool compare_rows(const Table& a, const Table& b)
    {
        return a.compare_rows(b); // Throws
    }

    static std::size_t get_size_from_ref(ref_type ref, Allocator& alloc) noexcept
    {
        return Table::get_size_from_ref(ref, alloc);
    }

    static std::size_t get_size_from_ref(ref_type spec_ref, ref_type columns_ref,
                                         Allocator& alloc) noexcept
    {
        return Table::get_size_from_ref(spec_ref, columns_ref, alloc);
    }

    static Spec& get_spec(Table& table) noexcept
    {
        return table.m_spec;
    }

    static const Spec& get_spec(const Table& table) noexcept
    {
        return table.m_spec;
    }

    static ColumnBase& get_column(const Table& table, std::size_t col_ndx)
    {
        return *table.m_cols[col_ndx];
    }

    static void do_remove(Table& table, std::size_t row_ndx)
    {
        bool broken_reciprocal_backlinks = false;
        table.do_remove(row_ndx, broken_reciprocal_backlinks); // Throws
    }

    static void do_move_last_over(Table& table, std::size_t row_ndx)
    {
        bool broken_reciprocal_backlinks = false;
        table.do_move_last_over(row_ndx, broken_reciprocal_backlinks); // Throws
    }

    static void do_swap_rows(Table& table, std::size_t row_ndx_1, std::size_t row_ndx_2)
    {
        table.do_swap_rows(row_ndx_1, row_ndx_2); // Throws
    }

    static void do_clear(Table& table)
    {
        bool broken_reciprocal_backlinks = false;
        table.do_clear(broken_reciprocal_backlinks); // Throws
    }

    static void do_set_link(Table& table, std::size_t col_ndx, std::size_t row_ndx,
                            std::size_t target_row_ndx)
    {
        table.do_set_link(col_ndx, row_ndx, target_row_ndx); // Throws
    }

    static std::size_t get_num_strong_backlinks(const Table& table,
                                                std::size_t row_ndx) noexcept
    {
        return table.get_num_strong_backlinks(row_ndx);
    }

    static void cascade_break_backlinks_to(Table& table, std::size_t row_ndx,
                                           CascadeState& state)
    {
        table.cascade_break_backlinks_to(row_ndx, state); // Throws
    }

    static void remove_backlink_broken_rows(Table& table, const CascadeState& rows)
    {
        table.remove_backlink_broken_rows(rows); // Throws
    }

    static std::size_t* record_subtable_path(const Table& table, std::size_t* begin,
                                             std::size_t* end) noexcept
    {
        return table.record_subtable_path(begin, end);
    }

    static void insert_column(Descriptor& desc, std::size_t column_ndx, DataType type,
                              StringData name, Table* link_target_table, bool nullable = false)
    {
        Table::do_insert_column(desc, column_ndx, type, name, link_target_table, nullable); // Throws
    }

    static void erase_column(Descriptor& desc, std::size_t column_ndx)
    {
        Table::do_erase_column(desc, column_ndx); // Throws
    }

    static void rename_column(Descriptor& desc, std::size_t column_ndx, StringData name)
    {
        Table::do_rename_column(desc, column_ndx, name); // Throws
    }

    static void set_link_type(Table& table, std::size_t column_ndx, LinkType link_type)
    {
        table.do_set_link_type(column_ndx, link_type); // Throws
    }

    static void erase_row(Table& table, size_t row_ndx, bool is_move_last_over)
    {
        table.erase_row(row_ndx, is_move_last_over); // Throws
    }

    static void batch_erase_rows(Table& table, const IntegerColumn& row_indexes,
                                 bool is_move_last_over)
    {
        table.batch_erase_rows(row_indexes, is_move_last_over); // Throws
    }

    static void clear_root_table_desc(const Table& root_table) noexcept
    {
        REALM_ASSERT(!root_table.has_shared_type());
        root_table.m_descriptor = nullptr;
    }

    static Table* get_subtable_accessor(Table& table, std::size_t col_ndx,
                                        std::size_t row_ndx) noexcept
    {
        return table.get_subtable_accessor(col_ndx, row_ndx);
    }

    static const Table* get_link_target_table_accessor(const Table& table,
                                                       std::size_t col_ndx) noexcept
    {
        return const_cast<Table&>(table).get_link_target_table_accessor(col_ndx);
    }

    static Table* get_link_target_table_accessor(Table& table, std::size_t col_ndx) noexcept
    {
        return table.get_link_target_table_accessor(col_ndx);
    }

    static void adj_acc_insert_rows(Table& table, std::size_t row_ndx,
                                    std::size_t num_rows) noexcept
    {
        table.adj_acc_insert_rows(row_ndx, num_rows);
    }

    static void adj_acc_erase_row(Table& table, std::size_t row_ndx) noexcept
    {
        table.adj_acc_erase_row(row_ndx);
    }

    static void adj_acc_swap_rows(Table& table, std::size_t row_ndx_1, std::size_t row_ndx_2) REALM_NOEXCEPT
    {
        table.adj_acc_swap_rows(row_ndx_1, row_ndx_2);
    }

    static void adj_acc_move_over(Table& table, std::size_t from_row_ndx,
                                  std::size_t to_row_ndx) noexcept
    {
        table.adj_acc_move_over(from_row_ndx, to_row_ndx);
    }

    static void adj_acc_clear_root_table(Table& table) noexcept
    {
        table.adj_acc_clear_root_table();
    }

    static void adj_acc_clear_nonroot_table(Table& table) noexcept
    {
        table.adj_acc_clear_nonroot_table();
    }

    static void adj_insert_column(Table& table, std::size_t col_ndx)
    {
        table.adj_insert_column(col_ndx); // Throws
    }

    static void adj_add_column(Table& table)
    {
        std::size_t num_cols = table.m_cols.size();
        table.adj_insert_column(num_cols); // Throws
    }

    static void adj_erase_column(Table& table, std::size_t col_ndx) noexcept
    {
        table.adj_erase_column(col_ndx);
    }

    static bool is_marked(const Table& table) noexcept
    {
        return table.is_marked();
    }

    static void mark(Table& table) noexcept
    {
        table.mark();
    }

    static void unmark(Table& table) noexcept
    {
        table.unmark();
    }

    static void recursive_mark(Table& table) noexcept
    {
        table.recursive_mark();
    }

    static void mark_link_target_tables(Table& table, std::size_t col_ndx_begin) noexcept
    {
        table.mark_link_target_tables(col_ndx_begin);
    }

    static void mark_opposite_link_tables(Table& table) noexcept
    {
        table.mark_opposite_link_tables();
    }

    static Descriptor* get_root_table_desc_accessor(Table& root_table) noexcept
    {
        return root_table.m_descriptor;
    }

    typedef Table::AccessorUpdater AccessorUpdater;
    static void update_accessors(Table& table, const std::size_t* col_path_begin,
                                 const std::size_t* col_path_end, AccessorUpdater& updatder)
    {
        table.update_accessors(col_path_begin, col_path_end, updatder); // Throws
    }

    static void refresh_accessor_tree(Table& table)
    {
        table.refresh_accessor_tree(); // Throws
    }

    static void set_ndx_in_parent(Table& table, std::size_t ndx_in_parent) noexcept
    {
        table.set_ndx_in_parent(ndx_in_parent);
    }

    static void set_shared_subspec_ndx_in_parent(Table& table, std::size_t spec_ndx_in_parent)
        noexcept
    {
        table.m_spec.set_ndx_in_parent(spec_ndx_in_parent);
    }

    static bool is_link_type(ColumnType type) noexcept
    {
        return Table::is_link_type(type);
    }

    static void bump_version(Table& table, bool bump_global = true) noexcept
    {
        table.bump_version(bump_global);
    }

    static bool is_cross_table_link_target(const Table& table)
    {
        return table.is_cross_table_link_target();
    }

    static Group* get_parent_group(const Table& table) noexcept
    {
        return table.get_parent_group();
    }

    static Replication* get_repl(Table& table) noexcept
    {
        return table.get_repl();
    }

    static void register_view(Table& table, const TableViewBase* view)
    {
        table.register_view(view); // Throws
    }

    static void unregister_view(Table& table, const TableViewBase* view) noexcept
    {
        table.unregister_view(view);
    }
};


} // namespace realm

#endif // REALM_TABLE_HPP<|MERGE_RESOLUTION|>--- conflicted
+++ resolved
@@ -1210,14 +1210,9 @@
 
     void discard_subtable_accessor(std::size_t col_ndx, std::size_t row_ndx) noexcept;
 
-<<<<<<< HEAD
-    void adj_acc_insert_rows(std::size_t row_ndx, std::size_t num_rows) REALM_NOEXCEPT;
-    void adj_acc_erase_row(std::size_t row_ndx) REALM_NOEXCEPT;
-    void adj_acc_swap_rows(std::size_t row_ndx_1, std::size_t row_ndx_2) REALM_NOEXCEPT;
-=======
     void adj_acc_insert_rows(std::size_t row_ndx, std::size_t num_rows) noexcept;
     void adj_acc_erase_row(std::size_t row_ndx) noexcept;
->>>>>>> e715a818
+    void adj_acc_swap_rows(std::size_t row_ndx_1, std::size_t row_ndx_2) noexcept;
 
     /// Adjust this table accessor and its subordinates after move_last_over()
     /// (or its inverse).
@@ -1252,18 +1247,11 @@
     /// accessing the underlying array nodes.
     void adj_acc_move_over(std::size_t from_row_ndx, std::size_t to_row_ndx) noexcept;
 
-<<<<<<< HEAD
-    void adj_acc_clear_root_table() REALM_NOEXCEPT;
-    void adj_acc_clear_nonroot_table() REALM_NOEXCEPT;
-    void adj_row_acc_insert_rows(std::size_t row_ndx, std::size_t num_rows) REALM_NOEXCEPT;
-    void adj_row_acc_erase_row(std::size_t row_ndx) REALM_NOEXCEPT;
-    void adj_row_acc_swap_rows(std::size_t row_ndx_1, std::size_t row_ndx_2) REALM_NOEXCEPT;
-=======
     void adj_acc_clear_root_table() noexcept;
     void adj_acc_clear_nonroot_table() noexcept;
     void adj_row_acc_insert_rows(std::size_t row_ndx, std::size_t num_rows) noexcept;
     void adj_row_acc_erase_row(std::size_t row_ndx) noexcept;
->>>>>>> e715a818
+    void adj_row_acc_swap_rows(std::size_t row_ndx_1, std::size_t row_ndx_2) noexcept;
 
     /// Called by adj_acc_move_over() to adjust row accessors.
     void adj_row_acc_move_over(std::size_t from_row_ndx, std::size_t to_row_ndx) noexcept;
@@ -2149,7 +2137,7 @@
         table.adj_acc_erase_row(row_ndx);
     }
 
-    static void adj_acc_swap_rows(Table& table, std::size_t row_ndx_1, std::size_t row_ndx_2) REALM_NOEXCEPT
+    static void adj_acc_swap_rows(Table& table, std::size_t row_ndx_1, std::size_t row_ndx_2) noexcept
     {
         table.adj_acc_swap_rows(row_ndx_1, row_ndx_2);
     }
