/*************************************************************************
 *
 * Copyright 2016 Realm Inc.
 *
 * Licensed under the Apache License, Version 2.0 (the "License");
 * you may not use this file except in compliance with the License.
 * You may obtain a copy of the License at
 *
 * http://www.apache.org/licenses/LICENSE-2.0
 *
 * Unless required by applicable law or agreed to in writing, software
 * distributed under the License is distributed on an "AS IS" BASIS,
 * WITHOUT WARRANTIES OR CONDITIONS OF ANY KIND, either express or implied.
 * See the License for the specific language governing permissions and
 * limitations under the License.
 *
 **************************************************************************/

#include <cinttypes>
#include <type_traits>
#include <exception>
#include <algorithm>
#include <memory>
#include <mutex>
#include <map>
#include <set>
#include <atomic>
#include <cstring>

#if REALM_DEBUG
#include <iostream>
#endif

#ifdef REALM_SLAB_ALLOC_DEBUG
#include <cstdlib>
#endif

<<<<<<< HEAD
#include <realm/db.hpp>
=======
#include <realm/util/errno.hpp>
>>>>>>> 09381ba2
#include <realm/util/encrypted_file_mapping.hpp>
#include <realm/util/miscellaneous.hpp>
#include <realm/util/terminate.hpp>
#include <realm/util/thread.hpp>
#include <realm/util/scope_exit.hpp>
#include <realm/array.hpp>
#include <realm/alloc_slab.hpp>
#include <realm/group.hpp>

using namespace realm;
using namespace realm::util;


namespace {

#ifdef REALM_SLAB_ALLOC_DEBUG
std::map<ref_type, void*> malloc_debug_map;
#endif

class InvalidFreeSpace : std::exception {
public:
    const char* what() const noexcept override
    {
        return "Free space tracking was lost due to out-of-memory. The Realm file must be closed and reopened before "
               "further writes can be performed.";
    }
};

std::atomic<size_t> total_slab_allocated(0);

} // anonymous namespace

size_t SlabAlloc::get_total_slab_size() noexcept
{
    return total_slab_allocated;
}

SlabAlloc::SlabAlloc()
{
    m_initial_section_size = 1UL << section_shift; // page_size();
    m_free_space_state = free_space_Clean;
    m_baseline = 0;
}

util::File& SlabAlloc::get_file()
{
    return m_file;
}


const SlabAlloc::Header SlabAlloc::empty_file_header = {
    {0, 0}, // top-refs
    {'T', '-', 'D', 'B'},
    {0, 0}, // undecided file format
    0,      // reserved
    0       // flags (lsb is select bit)
};


void SlabAlloc::init_streaming_header(Header* streaming_header, int file_format_version)
{
    using storage_type = std::remove_reference<decltype(Header::m_file_format[0])>::type;
    REALM_ASSERT(!util::int_cast_has_overflow<storage_type>(file_format_version));
    *streaming_header = {
        {0xFFFFFFFFFFFFFFFFULL, 0}, // top-refs
        {'T', '-', 'D', 'B'},
        {storage_type(file_format_version), 0},
        0, // reserved
        0  // flags (lsb is select bit)
    };
}

inline SlabAlloc::Slab::Slab(ref_type r, size_t s)
    : ref_end(r)
    , size(s)
{
    // Ensure that allocation is aligned to at least 8 bytes
    static_assert(__STDCPP_DEFAULT_NEW_ALIGNMENT__ >= 8);

    total_slab_allocated.fetch_add(s, std::memory_order_relaxed);
    addr = new char[size];
    REALM_ASSERT((reinterpret_cast<size_t>(addr) & 0x7ULL) == 0);
#if REALM_ENABLE_ALLOC_SET_ZERO
    std::fill(addr, addr + size, 0);
#endif
}

SlabAlloc::Slab::~Slab()
{
    total_slab_allocated.fetch_sub(size, std::memory_order_relaxed);
    if (addr)
        delete[] addr;
}

void SlabAlloc::detach() noexcept
{
    delete[] m_ref_translation_ptr;
    m_ref_translation_ptr.store(nullptr);
    m_translation_table_size = 0;
    set_read_only(true);
    purge_old_mappings(static_cast<uint64_t>(-1), 0);
    switch (m_attach_mode) {
        case attach_None:
            break;
        case attach_UsersBuffer:
            break;
        case attach_OwnedBuffer:
            delete[] m_data;
            break;
        case attach_SharedFile:
        case attach_UnsharedFile:
            m_data = 0;
            m_mappings.clear();
            m_youngest_live_version = 0;
            m_file.close();
            break;
        case attach_Heap:
            m_data = 0;
            break;
        default:
            REALM_UNREACHABLE();
    }

    // Release all allocated memory - this forces us to create new
    // slabs after re-attaching thereby ensuring that the slabs are
    // placed correctly (logically) after the end of the file.
    m_slabs.clear();
    clear_freelists();
#if REALM_ENABLE_ENCRYPTION
    m_realm_file_info = nullptr;
#endif

    m_attach_mode = attach_None;
}


SlabAlloc::~SlabAlloc() noexcept
{
#ifdef REALM_DEBUG
    if (is_attached()) {
        // A shared group does not guarantee that all space is free
        if (m_attach_mode != attach_SharedFile) {
            // No point inchecking if free space info is invalid
            if (m_free_space_state != free_space_Invalid) {
                if (REALM_COVER_NEVER(!is_all_free())) {
                    print();
#ifndef REALM_SLAB_ALLOC_DEBUG
                    std::cerr << "To get the stack-traces of the corresponding allocations,"
                                 "first compile with REALM_SLAB_ALLOC_DEBUG defined,"
                                 "then run under Valgrind with --leak-check=full\n";
                    REALM_TERMINATE("SlabAlloc detected a leak");
#endif
                }
            }
        }
    }
#endif

    if (is_attached())
        detach();
}


MemRef SlabAlloc::do_alloc(size_t size)
{
    CriticalSection cs(changes);
    REALM_ASSERT_EX(0 < size, size, get_file_path_for_assertions());
    REALM_ASSERT_EX((size & 0x7) == 0, size,
                    get_file_path_for_assertions()); // only allow sizes that are multiples of 8
    REALM_ASSERT_EX(is_attached(), get_file_path_for_assertions());
    // This limits the size of any array to ensure it can fit within a memory section.
    // NOTE: This limit is lower than the limit set by the encoding in node_header.hpp
    REALM_ASSERT_RELEASE_EX(size < (1 << section_shift), size, get_file_path_for_assertions());

    // If we failed to correctly record free space, new allocations cannot be
    // carried out until the free space record is reset.
    if (REALM_COVER_NEVER(m_free_space_state == free_space_Invalid))
        throw InvalidFreeSpace();

    m_free_space_state = free_space_Dirty;
    m_commit_size += size;

    // minimal allocation is sizeof(FreeListEntry)
    if (size < sizeof(FreeBlock))
        size = sizeof(FreeBlock);
    // align to multipla of 8
    if (size & 0x7)
        size = (size + 7) & ~0x7;

    FreeBlock* entry = allocate_block(static_cast<int>(size));
    mark_allocated(entry);
    ref_type ref = entry->ref;

#ifdef REALM_DEBUG
    if (REALM_COVER_NEVER(m_debug_out))
        std::cerr << "Alloc ref: " << ref << " size: " << size << "\n";
#endif

    char* addr = reinterpret_cast<char*>(entry);
    REALM_ASSERT_EX(addr == translate(ref), addr, ref, get_file_path_for_assertions());

#if REALM_ENABLE_ALLOC_SET_ZERO
    std::fill(addr, addr + size, 0);
#endif
#ifdef REALM_SLAB_ALLOC_DEBUG
    malloc_debug_map[ref] = malloc(1);
#endif
    REALM_ASSERT_EX(ref >= m_baseline, ref, m_baseline, get_file_path_for_assertions());
    return MemRef(addr, ref, *this);
}

SlabAlloc::FreeBlock* SlabAlloc::get_prev_block_if_mergeable(SlabAlloc::FreeBlock* entry)
{
    auto bb = bb_before(entry);
    if (bb->block_before_size <= 0)
        return nullptr; // no prev block, or it is in use
    return block_before(bb);
}

SlabAlloc::FreeBlock* SlabAlloc::get_next_block_if_mergeable(SlabAlloc::FreeBlock* entry)
{
    auto bb = bb_after(entry);
    if (bb->block_after_size <= 0)
        return nullptr; // no next block, or it is in use
    return block_after(bb);
}

SlabAlloc::FreeList SlabAlloc::find(int size)
{
    FreeList retval;
    retval.it = m_block_map.lower_bound(size);
    if (retval.it != m_block_map.end()) {
        retval.size = retval.it->first;
    }
    else {
        retval.size = 0;
    }
    return retval;
}

SlabAlloc::FreeList SlabAlloc::find_larger(FreeList hint, int size)
{
    int needed_size = size + sizeof(BetweenBlocks) + sizeof(FreeBlock);
    while (hint.it != m_block_map.end() && hint.it->first < needed_size)
        ++hint.it;
    if (hint.it == m_block_map.end())
        hint.size = 0; // indicate "not found"
    return hint;
}

SlabAlloc::FreeBlock* SlabAlloc::pop_freelist_entry(FreeList list)
{
    FreeBlock* retval = list.it->second;
    FreeBlock* header = retval->next;
    if (header == retval)
        m_block_map.erase(list.it);
    else
        list.it->second = header;
    retval->unlink();
    return retval;
}

void SlabAlloc::FreeBlock::unlink()
{
    auto _next = next;
    auto _prev = prev;
    _next->prev = prev;
    _prev->next = next;
    clear_links();
}

void SlabAlloc::remove_freelist_entry(FreeBlock* entry)
{
    int size = bb_before(entry)->block_after_size;
    auto it = m_block_map.find(size);
    REALM_ASSERT_EX(it != m_block_map.end(), get_file_path_for_assertions());
    auto header = it->second;
    if (header == entry) {
        header = entry->next;
        if (header == entry)
            m_block_map.erase(it);
        else
            it->second = header;
    }
    entry->unlink();
}

void SlabAlloc::push_freelist_entry(FreeBlock* entry)
{
    int size = bb_before(entry)->block_after_size;
    FreeBlock* header;
    auto it = m_block_map.find(size);
    if (it != m_block_map.end()) {
        header = it->second;
        it->second = entry;
        entry->next = header;
        entry->prev = header->prev;
        entry->prev->next = entry;
        entry->next->prev = entry;
    }
    else {
        header = nullptr;
        m_block_map[size] = entry;
        entry->next = entry->prev = entry;
    }
}

void SlabAlloc::mark_freed(FreeBlock* entry, int size)
{
    auto bb = bb_before(entry);
    REALM_ASSERT_EX(bb->block_after_size < 0, bb->block_after_size, get_file_path_for_assertions());
    auto alloc_size = -bb->block_after_size;
    int max_waste = sizeof(FreeBlock) + sizeof(BetweenBlocks);
    REALM_ASSERT_EX(alloc_size >= size && alloc_size <= size + max_waste, alloc_size, size,
                    get_file_path_for_assertions());
    bb->block_after_size = alloc_size;
    bb = bb_after(entry);
    REALM_ASSERT_EX(bb->block_before_size < 0, bb->block_before_size, get_file_path_for_assertions());
    REALM_ASSERT(-bb->block_before_size == alloc_size);
    bb->block_before_size = alloc_size;
}

void SlabAlloc::mark_allocated(FreeBlock* entry)
{
    auto bb = bb_before(entry);
    REALM_ASSERT_EX(bb->block_after_size > 0, bb->block_after_size, get_file_path_for_assertions());
    auto bb2 = bb_after(entry);
    bb->block_after_size = 0 - bb->block_after_size;
    REALM_ASSERT_EX(bb2->block_before_size > 0, bb2->block_before_size, get_file_path_for_assertions());
    bb2->block_before_size = 0 - bb2->block_before_size;
}

SlabAlloc::FreeBlock* SlabAlloc::allocate_block(int size)
{
    FreeList list = find(size);
    if (list.found_exact(size)) {
        return pop_freelist_entry(list);
    }
    // no exact matches.
    list = find_larger(list, size);
    FreeBlock* block;
    if (list.found_something()) {
        block = pop_freelist_entry(list);
    }
    else {
        block = grow_slab(size);
    }
    FreeBlock* remaining = break_block(block, size);
    if (remaining)
        push_freelist_entry(remaining);
    REALM_ASSERT_EX(size_from_block(block) >= size, size_from_block(block), size, get_file_path_for_assertions());
    return block;
}

SlabAlloc::FreeBlock* SlabAlloc::slab_to_entry(const Slab& slab, ref_type ref_start)
{
    auto bb = reinterpret_cast<BetweenBlocks*>(slab.addr);
    bb->block_before_size = 0;
    int block_size = static_cast<int>(slab.ref_end - ref_start - 2 * sizeof(BetweenBlocks));
    bb->block_after_size = block_size;
    auto entry = block_after(bb);
    entry->clear_links();
    entry->ref = ref_start + sizeof(BetweenBlocks);
    bb = bb_after(entry);
    bb->block_before_size = block_size;
    bb->block_after_size = 0;
    return entry;
}

void SlabAlloc::clear_freelists()
{
    m_block_map.clear();
}

void SlabAlloc::rebuild_freelists_from_slab()
{
    clear_freelists();
    ref_type ref_start = align_size_to_section_boundary(m_baseline.load(std::memory_order_relaxed));
    for (const auto& e : m_slabs) {
        FreeBlock* entry = slab_to_entry(e, ref_start);
        push_freelist_entry(entry);
        ref_start = align_size_to_section_boundary(e.ref_end);
    }
}

SlabAlloc::FreeBlock* SlabAlloc::break_block(FreeBlock* block, int new_size)
{
    int size = size_from_block(block);
    int remaining_size = size - (new_size + sizeof(BetweenBlocks));
    if (remaining_size < static_cast<int>(sizeof(FreeBlock)))
        return nullptr;
    bb_after(block)->block_before_size = remaining_size;
    bb_before(block)->block_after_size = new_size;
    auto bb_between = bb_after(block);
    bb_between->block_before_size = new_size;
    bb_between->block_after_size = remaining_size;
    FreeBlock* remaining_block = block_after(bb_between);
    remaining_block->ref = block->ref + new_size + sizeof(BetweenBlocks);
    remaining_block->clear_links();
    block->clear_links();
    return remaining_block;
}

SlabAlloc::FreeBlock* SlabAlloc::merge_blocks(FreeBlock* first, FreeBlock* last)
{
    int size_first = size_from_block(first);
    int size_last = size_from_block(last);
    int new_size = size_first + size_last + sizeof(BetweenBlocks);
    bb_before(first)->block_after_size = new_size;
    bb_after(last)->block_before_size = new_size;
    return first;
}

SlabAlloc::FreeBlock* SlabAlloc::grow_slab(int size)
{
    // Allocate new slab.
    // - Always allocate at least 128K. This is also the amount of
    //   memory that we allow the slab allocator to keep between
    //   transactions. Allowing it to keep a small amount between
    //   transactions makes very small transactions faster by avoiding
    //   repeated unmap/mmap system calls.
    // - When allocating, allocate as much as we already have, but
    // - Never allocate more than a full section (64MB). This policy
    //   leads to gradual allocation of larger and larger blocks until
    //   we reach allocation of entire sections.
    size += 2 * sizeof(BetweenBlocks);
    size_t new_size = minimal_alloc;
    while (new_size < uint64_t(size))
        new_size += minimal_alloc;
    size_t already_allocated = get_allocated_size();
    if (new_size < already_allocated)
        new_size = already_allocated;
    if (new_size > maximal_alloc)
        new_size = maximal_alloc;

    ref_type ref;
    if (m_slabs.empty()) {
        ref = m_baseline.load(std::memory_order_relaxed);
    }
    else {
        // Find size of memory that has been modified (through copy-on-write) in current write transaction
        ref_type curr_ref_end = to_size_t(m_slabs.back().ref_end);
        REALM_ASSERT_DEBUG_EX(curr_ref_end >= m_baseline, curr_ref_end, m_baseline, get_file_path_for_assertions());
        ref = curr_ref_end;
    }
    ref = align_size_to_section_boundary(ref);
    size_t ref_end = ref;
    if (REALM_UNLIKELY(int_add_with_overflow_detect(ref_end, new_size))) {
        throw MaximumFileSizeExceeded("AllocSlab slab ref_end size overflow: " + util::to_string(ref) + " + " +
                                      util::to_string(new_size));
    }

    REALM_ASSERT(matches_section_boundary(ref));

    std::lock_guard<std::mutex> lock(m_mapping_mutex);
    // Create new slab and add to list of slabs
    m_slabs.emplace_back(ref_end, new_size); // Throws
    const Slab& slab = m_slabs.back();
    extend_fast_mapping_with_slab(slab.addr);

    // build a single block from that entry
    return slab_to_entry(slab, ref);
}


void SlabAlloc::do_free(ref_type ref, char* addr)
{
    REALM_ASSERT_EX(translate(ref) == addr, translate(ref), addr, get_file_path_for_assertions());
    CriticalSection cs(changes);

    bool read_only = is_read_only(ref);
#ifdef REALM_SLAB_ALLOC_DEBUG
    free(malloc_debug_map[ref]);
#endif

    // Get size from segment
    size_t size =
        read_only ? NodeHeader::get_byte_size_from_header(addr) : NodeHeader::get_capacity_from_header(addr);

#ifdef REALM_DEBUG
    if (REALM_COVER_NEVER(m_debug_out))
        std::cerr << "Free ref: " << ref << " size: " << size << "\n";
#endif

    if (REALM_COVER_NEVER(m_free_space_state == free_space_Invalid))
        return;

    // Mutable memory cannot be freed unless it has first been allocated, and
    // any allocation puts free space tracking into the "dirty" state.
    REALM_ASSERT_EX(read_only || m_free_space_state == free_space_Dirty, read_only, m_free_space_state,
                    free_space_Dirty, get_file_path_for_assertions());

    m_free_space_state = free_space_Dirty;

    if (read_only) {
        // Free space in read only segment is tracked separately
        try {
            REALM_ASSERT_RELEASE_EX(ref != 0, ref, get_file_path_for_assertions());
            REALM_ASSERT_RELEASE_EX(!(ref & 7), ref, get_file_path_for_assertions());
            auto next = m_free_read_only.lower_bound(ref);
            if (next != m_free_read_only.end()) {
                REALM_ASSERT_RELEASE_EX(ref + size <= next->first, ref, size, next->first, next->second,
                                        get_file_path_for_assertions());
                // See if element can be combined with next element
                if (ref + size == next->first) {
                    // if so, combine to include next element and remove that from collection
                    size += next->second;
                    next = m_free_read_only.erase(next);
                }
            }
            if (!m_free_read_only.empty() && next != m_free_read_only.begin()) {
                // There must be a previous element - see if we can merge
                auto prev = next;
                prev--;

                REALM_ASSERT_RELEASE_EX(prev->first + prev->second <= ref, ref, size, prev->first, prev->second,
                                        get_file_path_for_assertions());
                // See if element can be combined with previous element
                // We can do that just by adding the size
                if (prev->first + prev->second == ref) {
                    prev->second += size;
                    return; // Done!
                }
                m_free_read_only.emplace_hint(next, ref, size); // Throws
            }
            else {
                m_free_read_only.emplace(ref, size); // Throws
            }
        }
        catch (...) {
            m_free_space_state = free_space_Invalid;
        }
    }
    else {
        m_commit_size -= size;

        // fixup size to take into account the allocator's need to store a FreeBlock in a freed block
        if (size < sizeof(FreeBlock))
            size = sizeof(FreeBlock);
        // align to multipla of 8
        if (size & 0x7)
            size = (size + 7) & ~0x7;

        FreeBlock* e = reinterpret_cast<FreeBlock*>(addr);
        REALM_ASSERT_RELEASE_EX(size < 2UL * 1024 * 1024 * 1024, size, get_file_path_for_assertions());
        mark_freed(e, static_cast<int>(size));
        free_block(ref, e);
    }
}

void SlabAlloc::free_block(ref_type ref, SlabAlloc::FreeBlock* block)
{
    // merge with surrounding blocks if possible
    block->ref = ref;
    FreeBlock* prev = get_prev_block_if_mergeable(block);
    if (prev) {
        remove_freelist_entry(prev);
        block = merge_blocks(prev, block);
    }
    FreeBlock* next = get_next_block_if_mergeable(block);
    if (next) {
        remove_freelist_entry(next);
        block = merge_blocks(block, next);
    }
    push_freelist_entry(block);
}

size_t SlabAlloc::consolidate_free_read_only()
{
    CriticalSection cs(changes);
    if (REALM_COVER_NEVER(m_free_space_state == free_space_Invalid))
        throw InvalidFreeSpace();

    return m_free_read_only.size();
}


MemRef SlabAlloc::do_realloc(size_t ref, char* addr, size_t old_size, size_t new_size)
{
    REALM_ASSERT_DEBUG(translate(ref) == addr);
    REALM_ASSERT_EX(0 < new_size, new_size, get_file_path_for_assertions());
    REALM_ASSERT_EX((new_size & 0x7) == 0, new_size,
                    get_file_path_for_assertions()); // only allow sizes that are multiples of 8

    // Possible future enhancement: check if we can extend current space instead
    // of unconditionally allocating new space. In that case, remember to
    // check whether m_free_space_state == free_state_Invalid. Also remember to
    // fill with zero if REALM_ENABLE_ALLOC_SET_ZERO is non-zero.

    // Allocate new space
    MemRef new_mem = do_alloc(new_size); // Throws

    // Copy existing segment
    char* new_addr = new_mem.get_addr();
    realm::safe_copy_n(addr, old_size, new_addr);

    // Add old segment to freelist
    do_free(ref, addr);

#ifdef REALM_DEBUG
    if (REALM_COVER_NEVER(m_debug_out)) {
        std::cerr << "Realloc orig_ref: " << ref << " old_size: " << old_size << " new_ref: " << new_mem.get_ref()
                  << " new_size: " << new_size << "\n";
    }
#endif // REALM_DEBUG

    return new_mem;
}


char* SlabAlloc::do_translate(ref_type) const noexcept
{
    REALM_ASSERT(false); // never come here
    return nullptr;
}


int SlabAlloc::get_committed_file_format_version() const noexcept
{
    if (m_mappings.size()) {
        // if we have mapped a file, m_mappings will have at least one mapping and
        // the first will be to the start of the file. Don't come here, if we're
        // just attaching a buffer. They don't have mappings.
        realm::util::encryption_read_barrier(m_mappings[0].primary_mapping, 0, sizeof(Header));
    }

    const Header& header = *reinterpret_cast<const Header*>(m_data);
    int slot_selector = ((header.m_flags & SlabAlloc::flags_SelectBit) != 0 ? 1 : 0);
    int file_format_version = int(header.m_file_format[slot_selector]);
    return file_format_version;
}

bool SlabAlloc::is_file_on_streaming_form(const Header& header)
{
    // LIMITATION: Only come here if we've already had a read barrier for the affected part of the file
    int slot_selector = ((header.m_flags & SlabAlloc::flags_SelectBit) != 0 ? 1 : 0);
    uint_fast64_t ref = uint_fast64_t(header.m_top_ref[slot_selector]);
    return (slot_selector == 0 && ref == 0xFFFFFFFFFFFFFFFFULL);
}

ref_type SlabAlloc::get_top_ref(const char* buffer, size_t len)
{
    // LIMITATION: Only come here if we've already had a read barrier for the affected part of the file
    const Header& header = reinterpret_cast<const Header&>(*buffer);
    int slot_selector = ((header.m_flags & SlabAlloc::flags_SelectBit) != 0 ? 1 : 0);
    if (is_file_on_streaming_form(header)) {
        const StreamingFooter& footer = *(reinterpret_cast<const StreamingFooter*>(buffer + len) - 1);
        return ref_type(footer.m_top_ref);
    }
    else {
        return to_ref(header.m_top_ref[slot_selector]);
    }
}

std::string SlabAlloc::get_file_path_for_assertions() const
{
    return m_file.get_path();
}

<<<<<<< HEAD
ref_type SlabAlloc::attach_file(const std::string& file_path, Config& cfg, util::WriteObserver* write_observer)
=======
ref_type SlabAlloc::attach_file(const std::string& path, Config& cfg)
>>>>>>> 09381ba2
{
    m_cfg = cfg;
    m_write_observer = write_observer;
    // ExceptionSafety: If this function throws, it must leave the allocator in
    // the detached state.

    REALM_ASSERT_EX(!is_attached(), get_file_path_for_assertions());

    // When 'read_only' is true, this function will throw InvalidDatabase if the
    // file exists already but is empty. This can happen if another process is
    // currently creating it. Note however, that it is only legal for multiple
    // processes to access a database file concurrently if it is done via a
    // DB, and in that case 'read_only' can never be true.
    REALM_ASSERT_EX(!(cfg.is_shared && cfg.read_only), cfg.is_shared, cfg.read_only, get_file_path_for_assertions());
    // session_initiator can be set *only* if we're shared.
    REALM_ASSERT_EX(cfg.is_shared || !cfg.session_initiator, cfg.is_shared, cfg.session_initiator,
                    get_file_path_for_assertions());
    // clear_file can be set *only* if we're the first session.
    REALM_ASSERT_EX(cfg.session_initiator || !cfg.clear_file, cfg.session_initiator, cfg.clear_file,
                    get_file_path_for_assertions());

    using namespace realm::util;
    File::AccessMode access = cfg.read_only ? File::access_ReadOnly : File::access_ReadWrite;
    File::CreateMode create = cfg.read_only || cfg.no_create ? File::create_Never : File::create_Auto;
    set_read_only(cfg.read_only);
    try {
        m_file.open(path.c_str(), access, create, 0); // Throws
    }
    catch (const FileAccessError& ex) {
        auto msg = util::format_errno("Failed to open Realm file at path '%2': %1", ex.get_errno(), path);
        if (ex.code() == ErrorCodes::PermissionDenied) {
            msg += util::format(". Please use a path where your app has %1 permissions.",
                                cfg.read_only ? "read" : "read-write");
        }
        throw FileAccessError(ex.code(), msg, path, ex.get_errno());
    }
    File::CloseGuard fcg(m_file);
    auto physical_file_size = m_file.get_size();
    // Note that get_size() may (will) return a different size before and after
    // the call below to set_encryption_key.
    m_file.set_encryption_key(cfg.encryption_key);

    size_t size = 0;
    // The size of a database file must not exceed what can be encoded in
    // size_t.
    if (REALM_UNLIKELY(int_cast_with_overflow_detect(m_file.get_size(), size)))
        throw InvalidDatabase("Realm file too large", path);
    if (cfg.encryption_key && size == 0 && physical_file_size != 0) {
        // The opened file holds data, but is so small it cannot have
        // been created with encryption
        throw InvalidDatabase("Attempt to open unencrypted file with encryption key", path);
    }
    if (size == 0 || cfg.clear_file) {
        if (REALM_UNLIKELY(cfg.read_only))
            throw InvalidDatabase("Read-only access to empty Realm file", path);

        const char* data = reinterpret_cast<const char*>(&empty_file_header);
        m_file.write(data, sizeof empty_file_header); // Throws

        // Pre-alloc initial space
        size_t initial_size = page_size(); // m_initial_section_size;
        m_file.prealloc(initial_size);     // Throws

        bool disable_sync = get_disable_sync_to_disk() || cfg.disable_sync;
        if (!disable_sync)
            m_file.sync(); // Throws

        size = initial_size;
    }
    ref_type top_ref;
    note_reader_start(this);
    util::ScopeExit reader_end_guard([this]() noexcept {
        note_reader_end(this);
    });

    size_t expected_size = size_t(-1);
    try {
        // we'll read header and (potentially) footer
        File::Map<char> map_header(m_file, File::access_ReadOnly, sizeof(Header));
#if REALM_ENABLE_ENCRYPTION
        if (auto enc = map_header.get_encrypted_mapping()) {
            enc->set_observer(m_write_observer);
        }
#endif
        realm::util::encryption_read_barrier(map_header, 0, sizeof(Header));
        auto header = reinterpret_cast<const Header*>(map_header.get_addr());

        File::Map<char> map_footer;
        const StreamingFooter* footer = nullptr;
        if (is_file_on_streaming_form(*header) && size >= sizeof(StreamingFooter) + sizeof(Header)) {
            size_t footer_ref = size - sizeof(StreamingFooter);
            size_t footer_page_base = footer_ref & ~(page_size() - 1);
            size_t footer_offset = footer_ref - footer_page_base;
            map_footer = File::Map<char>(m_file, footer_page_base, File::access_ReadOnly,
                                         sizeof(StreamingFooter) + footer_offset, 0);
#if REALM_ENABLE_ENCRYPTION
            if (auto enc = map_footer.get_encrypted_mapping()) {
                enc->set_observer(m_write_observer);
            }
#endif
            realm::util::encryption_read_barrier(map_footer, footer_offset, sizeof(StreamingFooter));
            footer = reinterpret_cast<const StreamingFooter*>(map_footer.get_addr() + footer_offset);
        }

        top_ref = validate_header(header, footer, size, path, cfg.encryption_key != nullptr); // Throws
        m_attach_mode = cfg.is_shared ? attach_SharedFile : attach_UnsharedFile;
        m_data = map_header.get_addr(); // <-- needed below

        if (cfg.session_initiator && is_file_on_streaming_form(*header)) {
            // Don't compare file format version fields as they are allowed to differ.
            // Also don't compare reserved fields.
            REALM_ASSERT_EX(header->m_flags == 0, header->m_flags, get_file_path_for_assertions());
            REALM_ASSERT_EX(header->m_mnemonic[0] == uint8_t('T'), header->m_mnemonic[0],
                            get_file_path_for_assertions());
            REALM_ASSERT_EX(header->m_mnemonic[1] == uint8_t('-'), header->m_mnemonic[1],
                            get_file_path_for_assertions());
            REALM_ASSERT_EX(header->m_mnemonic[2] == uint8_t('D'), header->m_mnemonic[2],
                            get_file_path_for_assertions());
            REALM_ASSERT_EX(header->m_mnemonic[3] == uint8_t('B'), header->m_mnemonic[3],
                            get_file_path_for_assertions());
            REALM_ASSERT_EX(header->m_top_ref[0] == 0xFFFFFFFFFFFFFFFFULL, header->m_top_ref[0],
                            get_file_path_for_assertions());
            REALM_ASSERT_EX(header->m_top_ref[1] == 0, header->m_top_ref[1], get_file_path_for_assertions());
            REALM_ASSERT_EX(footer->m_magic_cookie == footer_magic_cookie, footer->m_magic_cookie,
                            get_file_path_for_assertions());
        }

        if (top_ref) {
            // Get the expected file size by looking up logical file size stored in top array
            constexpr size_t max_top_size = (Group::s_file_size_ndx + 1) * 8 + sizeof(Header);
            size_t top_page_base = top_ref & ~(page_size() - 1);
            size_t top_offset = top_ref - top_page_base;
            size_t map_size = std::min(max_top_size + top_offset, size - top_page_base);
            File::Map<char> map_top(m_file, top_page_base, File::access_ReadOnly, map_size, 0);
#if REALM_ENABLE_ENCRYPTION
            if (auto enc = map_top.get_encrypted_mapping()) {
                enc->set_observer(m_write_observer);
            }
#endif
            realm::util::encryption_read_barrier(map_top, top_offset, max_top_size);
            auto top_header = map_top.get_addr() + top_offset;
            auto top_data = NodeHeader::get_data_from_header(top_header);
            auto w = NodeHeader::get_width_from_header(top_header);
            auto logical_size = size_t(get_direct(top_data, w, Group::s_file_size_ndx)) >> 1;
            expected_size = round_up_to_page_size(logical_size);
        }
    }
    catch (const InvalidDatabase&) {
        throw;
    }
    catch (const DecryptionFailed& e) {
        throw InvalidDatabase(util::format("Realm file decryption failed (%1)", e.what()), path);
    }
    catch (const std::exception& e) {
        throw InvalidDatabase(e.what(), path);
    }
    catch (...) {
        throw InvalidDatabase("unknown error", path);
    }
    m_baseline = 0;
    // make sure that any call to begin_read cause any slab to be placed in free
    // lists correctly
    m_free_space_state = free_space_Invalid;

    // Ensure clean up, if we need to back out:
    DetachGuard dg(*this);

    // Check if we can shrink the file
    if (cfg.session_initiator && expected_size < size) {
        m_file.resize(expected_size);
        size = expected_size;
    }
    // We can only safely mmap the file, if its size matches a page boundary. If not,
    // we must change the size to match before mmaping it.
    if (size != round_up_to_page_size(size)) {
        // The file size did not match a page boundary.
        // We must extend the file to a page boundary (unless already there)
        // The file must be extended to match in size prior to being mmapped,
        // as extending it after mmap has undefined behavior.
        if (cfg.read_only) {
            // If the file is opened read-only, we cannot extend it. This is not a problem,
            // because for a read-only file we assume that it will not change while we use it.
            // This assumption obviously will not hold, if the file is shared by multiple
            // processes or threads with different opening modes.
            // Currently, there is no way to detect if this assumption is violated.
            m_baseline = 0;
        }
        else {
            if (cfg.session_initiator || !cfg.is_shared) {
                // We can only safely extend the file if we're the session initiator, or if
                // the file isn't shared at all. Extending the file to a page boundary is ONLY
                // done to ensure well defined behavior for memory mappings. It does not matter,
                // that the free space management isn't informed
                size = round_up_to_page_size(size);
                m_file.prealloc(size);
                m_baseline = 0;
            }
            else {
                // Getting here, we have a file of a size that will not work, and without being
                // allowed to extend it. This should not be possible. But allowing a retry is
                // arguably better than giving up and crashing...
                throw Retry();
            }
        }
    }

    reset_free_space_tracking();
    update_reader_view(size);
    REALM_ASSERT(m_mappings.size());
    m_data = m_mappings[0].primary_mapping.get_addr();
    realm::util::encryption_read_barrier(m_mappings[0].primary_mapping, 0, sizeof(Header));
    dg.release();  // Do not detach
    fcg.release(); // Do not close
#if REALM_ENABLE_ENCRYPTION
    m_realm_file_info = util::get_file_info_for_file(m_file);
#endif
    return top_ref;
}

void SlabAlloc::convert_from_streaming_form(ref_type top_ref)
{
    auto header = reinterpret_cast<const Header*>(m_data);
    if (!is_file_on_streaming_form(*header))
        return;

    // Make sure the database is not on streaming format. If we did not do this,
    // a later commit would have to do it. That would require coordination with
    // anybody concurrently joining the session, so it seems easier to do it at
    // session initialization, even if it means writing the database during open.
    {
        File::Map<Header> writable_map(m_file, File::access_ReadWrite, sizeof(Header)); // Throws
        Header& writable_header = *writable_map.get_addr();
        realm::util::encryption_read_barrier(writable_map, 0);
        writable_header.m_top_ref[1] = top_ref;
        writable_header.m_file_format[1] = writable_header.m_file_format[0];
        realm::util::encryption_write_barrier(writable_map, 0);
        writable_map.sync();
        realm::util::encryption_read_barrier(writable_map, 0);
        writable_header.m_flags |= flags_SelectBit;
        realm::util::encryption_write_barrier(writable_map, 0);
        writable_map.sync();

        realm::util::encryption_read_barrier(m_mappings[0].primary_mapping, 0, sizeof(Header));
    }
}

void SlabAlloc::note_reader_start(const void* reader_id)
{
#if REALM_ENABLE_ENCRYPTION
    if (m_realm_file_info)
        util::encryption_note_reader_start(*m_realm_file_info, reader_id);
#else
    static_cast<void>(reader_id);
#endif
}

void SlabAlloc::note_reader_end(const void* reader_id) noexcept
{
#if REALM_ENABLE_ENCRYPTION
    if (m_realm_file_info)
        util::encryption_note_reader_end(*m_realm_file_info, reader_id);
#else
    static_cast<void>(reader_id);
#endif
}

ref_type SlabAlloc::attach_buffer(const char* data, size_t size)
{
    // ExceptionSafety: If this function throws, it must leave the allocator in
    // the detached state.

    REALM_ASSERT_EX(!is_attached(), get_file_path_for_assertions());
    REALM_ASSERT_EX(size <= (1UL << section_shift), get_file_path_for_assertions());

    // Verify the data structures
    std::string path;                                     // No path
    ref_type top_ref = validate_header(data, size, path); // Throws

    m_data = data;
    size = align_size_to_section_boundary(size);
    m_baseline = size;
    m_attach_mode = attach_UsersBuffer;

    m_translation_table_size = 1;
    m_ref_translation_ptr = new RefTranslation[1]{RefTranslation{const_cast<char*>(m_data)}};
    return top_ref;
}

void SlabAlloc::init_in_memory_buffer()
{
    m_attach_mode = attach_Heap;
    m_virtual_file_buffer.emplace_back(64 * 1024 * 1024, 0);
    m_data = m_virtual_file_buffer.back().addr;
    m_virtual_file_size = sizeof(empty_file_header);
    memcpy(const_cast<char*>(m_data), &empty_file_header, m_virtual_file_size);

    m_baseline = m_virtual_file_size;
    m_translation_table_size = 1;
    auto ref_translation_ptr = new RefTranslation[1]{RefTranslation{const_cast<char*>(m_data)}};
    ref_translation_ptr->lowest_possible_xover_offset = m_virtual_file_buffer.back().size;
    m_ref_translation_ptr = ref_translation_ptr;
}

char* SlabAlloc::translate_memory_pos(ref_type ref) const noexcept
{
    auto idx = get_section_index(ref);
    REALM_ASSERT(idx < m_virtual_file_buffer.size());
    auto& buf = m_virtual_file_buffer[idx];
    return buf.addr + (ref - buf.start_ref);
}

void SlabAlloc::attach_empty()
{
    // ExceptionSafety: If this function throws, it must leave the allocator in
    // the detached state.

    REALM_ASSERT_EX(!is_attached(), get_file_path_for_assertions());

    m_attach_mode = attach_OwnedBuffer;
    m_data = nullptr; // Empty buffer

    // Below this point (assignment to `m_attach_mode`), nothing must throw.

    // No ref must ever be less than the header size, so we will use that as the
    // baseline here.
    size_t size = align_size_to_section_boundary(sizeof(Header));
    m_baseline = size;
    m_translation_table_size = 1;
    m_ref_translation_ptr = new RefTranslation[1];
}

void SlabAlloc::throw_header_exception(std::string msg, const Header& header, const std::string& path)
{
    char buf[256];
    snprintf(buf, sizeof(buf),
             " top_ref[0]: %" PRIX64 ", top_ref[1]: %" PRIX64 ", "
             "mnemonic: %X %X %X %X, fmt[0]: %d, fmt[1]: %d, flags: %X",
             header.m_top_ref[0], header.m_top_ref[1], header.m_mnemonic[0], header.m_mnemonic[1],
             header.m_mnemonic[2], header.m_mnemonic[3], header.m_file_format[0], header.m_file_format[1],
             header.m_flags);
    msg += buf;
    throw InvalidDatabase(msg, path);
}

// Note: This relies on proper mappings having been established by the caller
// for both the header and the streaming footer
ref_type SlabAlloc::validate_header(const char* data, size_t size, const std::string& path)
{
    auto header = reinterpret_cast<const Header*>(data);
    auto footer = reinterpret_cast<const StreamingFooter*>(data + size - sizeof(StreamingFooter));
    return validate_header(header, footer, size, path);
}

ref_type SlabAlloc::validate_header(const Header* header, const StreamingFooter* footer, size_t size,
                                    const std::string& path, bool is_encrypted)
{
    // Verify that size is sane and 8-byte aligned
    if (REALM_UNLIKELY(size < sizeof(Header)))
        throw InvalidDatabase(util::format("file is non-empty but too small (%1 bytes) to be a valid Realm.", size),
                              path);
    if (REALM_UNLIKELY(size % 8 != 0))
        throw InvalidDatabase(util::format("file has an invalid size (%1).", size), path);

    // First four bytes of info block is file format id
    if (REALM_UNLIKELY(!(char(header->m_mnemonic[0]) == 'T' && char(header->m_mnemonic[1]) == '-' &&
                         char(header->m_mnemonic[2]) == 'D' && char(header->m_mnemonic[3]) == 'B'))) {
        if (is_encrypted) {
            // Encrypted files check the hmac on read, so there's a lot less
            // which could go wrong and have us still reach this point
            throw_header_exception("header has invalid mnemonic. The file does not appear to be Realm file.", *header,
                                   path);
        }
        else {
            throw_header_exception("header has invalid mnemonic. The file is either not a Realm file, is an "
                                   "encrypted Realm file but no encryption key was supplied, or is corrupted.",
                                   *header, path);
        }
    }

    // Last bit in info block indicates which top_ref block is valid
    int slot_selector = ((header->m_flags & SlabAlloc::flags_SelectBit) != 0 ? 1 : 0);

    // Top-ref must always point within buffer
    auto top_ref = header->m_top_ref[slot_selector];
    if (slot_selector == 0 && top_ref == 0xFFFFFFFFFFFFFFFFULL) {
        if (REALM_UNLIKELY(size < sizeof(Header) + sizeof(StreamingFooter))) {
            throw InvalidDatabase(
                util::format("file is in streaming format but too small (%1 bytes) to be a valid Realm.", size),
                path);
        }
        REALM_ASSERT(footer);
        top_ref = footer->m_top_ref;
        if (REALM_UNLIKELY(footer->m_magic_cookie != footer_magic_cookie)) {
            throw InvalidDatabase(util::format("file is in streaming format but has an invalid footer cookie (%1). "
                                               "The file is probably truncated.",
                                               footer->m_magic_cookie),
                                  path);
        }
    }
    if (REALM_UNLIKELY(top_ref % 8 != 0)) {
        throw_header_exception("top ref is not aligned", *header, path);
    }
    if (REALM_UNLIKELY(top_ref >= size)) {
        throw_header_exception(
            util::format(
                "top ref is outside of the file (size: %1, top_ref: %2). The file has probably been truncated.", size,
                top_ref),
            *header, path);
    }
    return ref_type(top_ref);
}


size_t SlabAlloc::get_total_size() const noexcept
{
    return m_slabs.empty() ? size_t(m_baseline.load(std::memory_order_relaxed)) : m_slabs.back().ref_end;
}


void SlabAlloc::reset_free_space_tracking()
{
    CriticalSection cs(changes);
    if (is_free_space_clean())
        return;

    // Free all scratch space (done after all data has
    // been commited to persistent space)
    m_free_read_only.clear();

    // release slabs.. keep the initial allocation if it's a minimal allocation,
    // otherwise release it as well. This saves map/unmap for small transactions.
    while (m_slabs.size() > 1 || (m_slabs.size() == 1 && m_slabs[0].size > minimal_alloc)) {
        auto& last_slab = m_slabs.back();
        auto& last_translation = m_ref_translation_ptr[m_translation_table_size - 1];
        REALM_ASSERT(last_translation.mapping_addr == last_slab.addr);
        --m_translation_table_size;
        m_slabs.pop_back();
    }
    rebuild_freelists_from_slab();
    m_free_space_state = free_space_Clean;
    m_commit_size = 0;
}

inline bool randomly_false_in_debug(bool x)
{
#ifdef REALM_DEBUG
    if (x)
        return (std::rand() & 1);
#endif
    return x;
}


/*
  Memory mapping

  To make ref->ptr translation fast while also avoiding to have to memory map the entire file
  contiguously (which is a problem for large files on 32-bit devices and most iOS devices), it is
  essential to map the file in even sized sections.

  These sections must be large enough to hold one or more of the largest arrays, which can be up
  to 16MB. You can only mmap file space which has been allocated to a file. If you mmap a range
  which extends beyond the last page of a file, the result is undefined, so we can't do that.
  We don't want to extend the file in increments as large as the chunk size.

  As the file grows, we grow the mapping by creating a new larger one, which replaces the
  old one in the mapping table. However, we must keep the old mapping open, because older
  read transactions will continue to use it. Hence, the replaced mappings are accumulated
  and only cleaned out once we know that no transaction can refer to them anymore.

  Interaction with encryption

  When encryption is enabled, the memory mapping is to temporary memory, not the file.
  The binding to the file is done by software. This allows us to "cheat" and allocate
  entire sections. With encryption, it doesn't matter if the mapped memory logically
  extends beyond the end of file, because it will not be accessed.

  Growing/Changing the mapping table.

  There are two mapping tables:

  * m_mappings: This is the "source of truth" about what the current mapping is.
    It is only accessed under lock.
  * m_fast_mapping: This is generated to match m_mappings, but is also accessed in a
    mostly lock-free fashion from the translate function. Because of the lock free operation this
    table can only be extended. Only selected members in each entry can be changed.
    See RefTranslation in alloc.hpp for more details.
    The fast mapping also maps the slab area used for allocations - as mappings are added,
    the slab area *moves*, corresponding to the movement of m_baseline. This movement does
    not need to trigger generation of a new m_fast_mapping table, because it is only relevant
    to memory allocation and release, which is already serialized (since write transactions are
    single threaded).

  When m_mappings is changed due to an extend operation changing a mapping, or when
  it has grown such that it cannot be reflected in m_fast_mapping, we use read-copy-update:

  * A new fast mapping table is created. The old one is not modified.
  * The old one is held in a waiting area until it is no longer relevant because no
    live transaction can refer to it any more.
 */
void SlabAlloc::update_reader_view(size_t file_size)
{
    std::lock_guard<std::mutex> lock(m_mapping_mutex);
    size_t old_baseline = m_baseline.load(std::memory_order_relaxed);
    if (file_size <= old_baseline) {
        refresh_outdated_encrypted_pages();
        return;
    }

    const auto old_slab_base = align_size_to_section_boundary(old_baseline);
    bool replace_last_mapping = false;
    size_t old_num_mappings = get_section_index(old_slab_base);

    if (!is_in_memory()) {
        REALM_ASSERT_EX(file_size % 8 == 0, file_size, get_file_path_for_assertions()); // 8-byte alignment required
        REALM_ASSERT_EX(m_attach_mode == attach_SharedFile || m_attach_mode == attach_UnsharedFile, m_attach_mode,
                        get_file_path_for_assertions());
        REALM_ASSERT_DEBUG(is_free_space_clean());

        // Create the new mappings we needed to cover the new size. We don't mutate
        // any of the member variables until we've successfully created all of the
        // mappings so that we leave things in a consistent state if one of them
        // hits an allocation failure.

        std::vector<MapEntry> new_mappings;
        REALM_ASSERT(m_mappings.size() == old_num_mappings);

        {
            // If the old slab base was greater than the old baseline then the final
            // mapping was a partial section and we need to replace it with a larger
            // mapping.
            if (old_baseline < old_slab_base) {
                // old_slab_base should be 0 if we had no mappings previously
                REALM_ASSERT(old_num_mappings > 0);
                // try to extend the old mapping in-place instead of replacing it.
                MapEntry& cur_entry = m_mappings.back();
                const size_t section_start_offset = get_section_base(old_num_mappings - 1);
                const size_t section_size = std::min<size_t>(1 << section_shift, file_size - section_start_offset);
                if (!cur_entry.primary_mapping.try_extend_to(section_size)) {
                    replace_last_mapping = true;
                    --old_num_mappings;
                }
            }

            // Create new mappings covering from the end of the last complete
            // section to the end of the new file size.
            const auto new_slab_base = align_size_to_section_boundary(file_size);
            const size_t num_mappings = get_section_index(new_slab_base);
            new_mappings.reserve(num_mappings - old_num_mappings);
            for (size_t k = old_num_mappings; k < num_mappings; ++k) {
                const size_t section_start_offset = get_section_base(k);
                const size_t section_size = std::min<size_t>(1 << section_shift, file_size - section_start_offset);
                if (section_size == (1 << section_shift)) {
                    new_mappings.push_back(
                        {util::File::Map<char>(m_file, section_start_offset, File::access_ReadOnly, section_size)});
                }
                else {
                    new_mappings.push_back({util::File::Map<char>()});
                    auto& mapping = new_mappings.back().primary_mapping;
                    bool reserved =
                        mapping.try_reserve(m_file, File::access_ReadOnly, 1 << section_shift, section_start_offset);
                    if (reserved) {
                        // if reservation is supported, first attempt at extending must succeed
                        if (!mapping.try_extend_to(section_size))
                            throw std::bad_alloc();
                    }
                    else {
                        new_mappings.back().primary_mapping.map(m_file, File::access_ReadOnly, section_size, 0,
                                                                section_start_offset);
                    }
                    // must only refer to any encrypted mapping AFTER it has been set,
                    // which happens in either map() or try_extend_to()
#if REALM_ENABLE_ENCRYPTION
                    auto enc_mapping = mapping.get_encrypted_mapping();
                    if (enc_mapping)
                        enc_mapping->set_observer(m_write_observer);
#endif
                }
            }
        }

        // Now that we've successfully created our mappings, update our member
        // variables (and assume that resizing a simple vector won't produce memory
        // allocation failures, unlike 64 MB mmaps).
        if (replace_last_mapping) {
            MapEntry& cur_entry = m_mappings.back();
            // We should not have a xover mapping here because that would mean
            // that there was already something mapped after the last section
            REALM_ASSERT(!cur_entry.xover_mapping.is_attached());
            // save the old mapping/keep it open
            m_old_mappings.push_back({m_youngest_live_version, std::move(cur_entry.primary_mapping)});
            m_mappings.pop_back();
            m_mapping_version++;
        }

        std::move(new_mappings.begin(), new_mappings.end(), std::back_inserter(m_mappings));
    }

    m_baseline.store(file_size, std::memory_order_relaxed);

    const size_t ref_start = align_size_to_section_boundary(file_size);
    const size_t ref_displacement = ref_start - old_slab_base;
    if (ref_displacement > 0) {
        // Rebase slabs as m_baseline is now bigger than old_slab_base
        for (auto& e : m_slabs) {
            e.ref_end += ref_displacement;
        }
    }

    rebuild_freelists_from_slab();

    // Build the fast path mapping

    // The fast path mapping is an array which is used from multiple threads
    // without locking - see translate().

    // Addition of a new mapping may require a completely new fast mapping table.
    //
    // Being used in a multithreaded scenario, the old mappings must be retained open,
    // until the realm version for which they were established has been closed/detached.
    //
    // This assumes that only write transactions call do_alloc() or do_free() or needs to
    // translate refs in the slab area, and that all these uses are serialized, whether
    // that is achieved by being single threaded, interlocked or run from a sequential
    // scheduling queue.
    //
    rebuild_translations(replace_last_mapping, old_num_mappings);

    refresh_outdated_encrypted_pages();
}


void SlabAlloc::refresh_outdated_encrypted_pages()
{
#if REALM_ENABLE_ENCRYPTION
    // callers must already hold m_mapping_mutex
    for (auto& e : m_mappings) {
        if (auto m = e.primary_mapping.get_encrypted_mapping()) {
            encryption_refresh_outdated_pages(m);
        }
        if (auto m = e.xover_mapping.get_encrypted_mapping()) {
            encryption_refresh_outdated_pages(m);
        }
    }
    // unsafe to do outside writing thread: verify();
#endif // REALM_ENABLE_ENCRYPTION
}

size_t SlabAlloc::get_allocated_size() const noexcept
{
    size_t sz = 0;
    for (const auto& s : m_slabs)
        sz += s.size;
    return sz;
}

void SlabAlloc::extend_fast_mapping_with_slab(char* address)
{
    ++m_translation_table_size;
    auto new_fast_mapping = std::make_unique<RefTranslation[]>(m_translation_table_size);
    for (size_t i = 0; i < m_translation_table_size - 1; ++i) {
        new_fast_mapping[i] = m_ref_translation_ptr[i];
    }
    m_old_translations.emplace_back(m_youngest_live_version, m_translation_table_size - m_slabs.size(),
                                    m_ref_translation_ptr.load());
    new_fast_mapping[m_translation_table_size - 1].mapping_addr = address;
    // Memory ranges with slab (working memory) can never have arrays that straddle a boundary,
    // so optimize by clamping the lowest possible xover offset to the end of the section.
    new_fast_mapping[m_translation_table_size - 1].lowest_possible_xover_offset = 1ULL << section_shift;
    m_ref_translation_ptr = new_fast_mapping.release();
}

void SlabAlloc::rebuild_translations(bool requires_new_translation, size_t old_num_sections)
{
    size_t free_space_size = m_slabs.size();
    auto num_mappings = is_in_memory() ? m_virtual_file_buffer.size() : m_mappings.size();
    if (m_translation_table_size < num_mappings + free_space_size) {
        requires_new_translation = true;
    }
    RefTranslation* new_translation_table = m_ref_translation_ptr;
    std::unique_ptr<RefTranslation[]> new_translation_table_owner;
    if (requires_new_translation) {
        // we need a new translation table, but must preserve old, as translations using it
        // may be in progress concurrently
        if (m_translation_table_size)
            m_old_translations.emplace_back(m_youngest_live_version, m_translation_table_size - free_space_size,
                                            m_ref_translation_ptr.load());
        m_translation_table_size = num_mappings + free_space_size;
        new_translation_table_owner = std::make_unique<RefTranslation[]>(m_translation_table_size);
        new_translation_table = new_translation_table_owner.get();
        old_num_sections = 0;
    }
    for (size_t i = old_num_sections; i < num_mappings; ++i) {
        if (is_in_memory()) {
            new_translation_table[i].mapping_addr = m_virtual_file_buffer[i].addr;
        }
        else {
            new_translation_table[i].mapping_addr = m_mappings[i].primary_mapping.get_addr();
#if REALM_ENABLE_ENCRYPTION
            new_translation_table[i].encrypted_mapping = m_mappings[i].primary_mapping.get_encrypted_mapping();
#endif
        }
        REALM_ASSERT(new_translation_table[i].mapping_addr);
        // We don't copy over data for the cross over mapping. If the mapping is needed,
        // copying will happen on demand (in get_or_add_xover_mapping).
        // Note: that may never be needed, because if the array that needed the original cross over
        // mapping is freed, any new array allocated at the same position will NOT need a cross
        // over mapping, but just use the primary mapping.
    }
    for (size_t k = 0; k < free_space_size; ++k) {
        char* base = m_slabs[k].addr;
        REALM_ASSERT(base);
        new_translation_table[num_mappings + k].mapping_addr = base;
    }

    // This will either be null or the same as new_translation_table, which is about to become owned by
    // m_ref_translation_ptr.
    (void)new_translation_table_owner.release();

    m_ref_translation_ptr = new_translation_table;
}

void SlabAlloc::get_or_add_xover_mapping(RefTranslation& txl, size_t index, size_t offset, size_t size)
{
    auto _page_size = page_size();
    std::lock_guard<std::mutex> lock(m_mapping_mutex);
    if (txl.xover_mapping_addr.load(std::memory_order_relaxed)) {
        // some other thread already added a mapping
        // it MUST have been for the exact same address:
        REALM_ASSERT(offset == txl.lowest_possible_xover_offset.load(std::memory_order_relaxed));
        return;
    }
    MapEntry* map_entry = &m_mappings[index];
    REALM_ASSERT(map_entry->primary_mapping.get_addr() == txl.mapping_addr);
    if (!map_entry->xover_mapping.is_attached()) {
        // Create a xover mapping
        auto file_offset = get_section_base(index) + offset;
        auto end_offset = file_offset + size;
        auto mapping_file_offset = file_offset & ~(_page_size - 1);
        auto minimal_mapping_size = end_offset - mapping_file_offset;
        util::File::Map<char> mapping(m_file, mapping_file_offset, File::access_ReadOnly, minimal_mapping_size);
#if REALM_ENABLE_ENCRYPTION
        if (auto enc = mapping.get_encrypted_mapping()) {
            enc->set_observer(m_write_observer);
        }
#endif
        map_entry->xover_mapping = std::move(mapping);
    }
    txl.xover_mapping_base = offset & ~(_page_size - 1);
#if REALM_ENABLE_ENCRYPTION
    txl.xover_encrypted_mapping = map_entry->xover_mapping.get_encrypted_mapping();
#endif
    txl.xover_mapping_addr.store(map_entry->xover_mapping.get_addr(), std::memory_order_release);
}

void SlabAlloc::verify_old_translations(uint64_t youngest_live_version)
{
    // Verify that each old ref translation pointer still points to a valid
    // thing that we haven't released yet.
#if REALM_DEBUG
    std::unordered_set<const char*> mappings;
    for (auto& m : m_old_mappings) {
        REALM_ASSERT(m.mapping.is_attached());
        mappings.insert(m.mapping.get_addr());
    }
    for (auto& m : m_mappings) {
        REALM_ASSERT(m.primary_mapping.is_attached());
        mappings.insert(m.primary_mapping.get_addr());
        if (m.xover_mapping.is_attached())
            mappings.insert(m.xover_mapping.get_addr());
    }
    for (auto& m : m_virtual_file_buffer) {
        mappings.insert(m.addr);
    }
    if (m_data)
        mappings.insert(m_data);
    for (auto& t : m_old_translations) {
        REALM_ASSERT_EX(youngest_live_version == 0 || t.replaced_at_version < youngest_live_version,
                        youngest_live_version, t.replaced_at_version);
        if (nonempty_attachment()) {
            for (size_t i = 0; i < t.translation_count; ++i)
                REALM_ASSERT(mappings.count(t.translations[i].mapping_addr));
        }
    }
#else
    static_cast<void>(youngest_live_version);
#endif
}


void SlabAlloc::purge_old_mappings(uint64_t oldest_live_version, uint64_t youngest_live_version)
{
    std::lock_guard<std::mutex> lock(m_mapping_mutex);
    verify_old_translations(youngest_live_version);

    auto pred = [=](auto& oldie) {
        return oldie.replaced_at_version < oldest_live_version;
    };
    m_old_mappings.erase(std::remove_if(m_old_mappings.begin(), m_old_mappings.end(), pred), m_old_mappings.end());
    m_old_translations.erase(std::remove_if(m_old_translations.begin(), m_old_translations.end(), pred),
                             m_old_translations.end());
    m_youngest_live_version = youngest_live_version;
    verify_old_translations(youngest_live_version);
}

void SlabAlloc::init_mapping_management(uint64_t currently_live_version)
{
    m_youngest_live_version = currently_live_version;
}

const SlabAlloc::Chunks& SlabAlloc::get_free_read_only() const
{
    if (REALM_COVER_NEVER(m_free_space_state == free_space_Invalid))
        throw InvalidFreeSpace();
    return m_free_read_only;
}


size_t SlabAlloc::find_section_in_range(size_t start_pos, size_t free_chunk_size, size_t request_size) const noexcept
{
    size_t end_of_block = start_pos + free_chunk_size;
    size_t alloc_pos = start_pos;
    while (alloc_pos + request_size <= end_of_block) {
        size_t next_section_boundary = get_upper_section_boundary(alloc_pos);
        if (alloc_pos + request_size <= next_section_boundary) {
            return alloc_pos;
        }
        alloc_pos = next_section_boundary;
    }
    return 0;
}


void SlabAlloc::resize_file(size_t new_file_size)
{
    if (m_attach_mode == attach_SharedFile) {
        REALM_ASSERT_EX(new_file_size == round_up_to_page_size(new_file_size), get_file_path_for_assertions());
        m_file.prealloc(new_file_size); // Throws
        // resizing is done based on the logical file size. It is ok for the file
        // to actually be bigger, but never smaller.
        REALM_ASSERT(new_file_size <= static_cast<size_t>(m_file.get_size()));

        bool disable_sync = get_disable_sync_to_disk() || m_cfg.disable_sync;
        if (!disable_sync)
            m_file.sync(); // Throws
    }
    else {
        size_t current_size = 0;
        for (auto& b : m_virtual_file_buffer) {
            current_size += b.size;
        }
        if (new_file_size > current_size) {
            m_virtual_file_buffer.emplace_back(64 * 1024 * 1024, current_size);
        }
        m_virtual_file_size = new_file_size;
    }
}

#ifdef REALM_DEBUG
void SlabAlloc::reserve_disk_space(size_t size)
{
    if (size != round_up_to_page_size(size))
        size = round_up_to_page_size(size);
    m_file.prealloc(size); // Throws

    bool disable_sync = get_disable_sync_to_disk() || m_cfg.disable_sync;
    if (!disable_sync)
        m_file.sync(); // Throws
}
#endif

void SlabAlloc::verify() const
{
#ifdef REALM_DEBUG
    if (!m_slabs.empty()) {
        // Make sure that all free blocks are within a slab. This is done
        // implicitly by using for_all_free_entries()
        size_t first_possible_ref = m_baseline;
        size_t first_impossible_ref = align_size_to_section_boundary(m_slabs.back().ref_end);
        for_all_free_entries([&](size_t ref, size_t size) {
            REALM_ASSERT(ref >= first_possible_ref);
            REALM_ASSERT(ref + size <= first_impossible_ref);
            first_possible_ref = ref;
        });
    }
#endif
}

#ifdef REALM_DEBUG

bool SlabAlloc::is_all_free() const
{
    // verify that slabs contain only free space.
    // this is equivalent to each slab holding BetweenBlocks only at the ends.
    for (const auto& e : m_slabs) {
        auto first = reinterpret_cast<BetweenBlocks*>(e.addr);
        REALM_ASSERT(first->block_before_size == 0);
        auto last = reinterpret_cast<BetweenBlocks*>(e.addr + e.size) - 1;
        REALM_ASSERT(last->block_after_size == 0);
        if (first->block_after_size != last->block_before_size)
            return false;
        auto range = reinterpret_cast<char*>(last) - reinterpret_cast<char*>(first);
        range -= sizeof(BetweenBlocks);
        // the size of the free area must match the distance between the two BetweenBlocks:
        if (range != first->block_after_size)
            return false;
    }
    return true;
}


// LCOV_EXCL_START
void SlabAlloc::print() const
{
    /* TODO
     *

    size_t allocated_for_slabs = m_slabs.empty() ? 0 : m_slabs.back().ref_end - m_baseline;

    size_t free = 0;
    for (const auto& free_block : m_free_space) {
        free += free_block.size;
    }

    size_t allocated = allocated_for_slabs - free;
    std::cout << "Attached: " << (m_data ? size_t(m_baseline) : 0) << " Allocated: " << allocated << "\n";

    if (!m_slabs.empty()) {
        std::cout << "Slabs: ";
        ref_type first_ref = m_baseline;

        for (const auto& slab : m_slabs) {
            if (&slab != &m_slabs.front())
                std::cout << ", ";

            ref_type last_ref = slab.ref_end - 1;
            size_t size = slab.ref_end - first_ref;
            void* addr = slab.addr;
            std::cout << "(" << first_ref << "->" << last_ref << ", size=" << size << ", addr=" << addr << ")";
            first_ref = slab.ref_end;
        }
        std::cout << "\n";
    }

    if (!m_free_space.empty()) {
        std::cout << "FreeSpace: ";
        for (const auto& free_block : m_free_space) {
            if (&free_block != &m_free_space.front())
                std::cout << ", ";

            ref_type last_ref = free_block.ref + free_block.size - 1;
            std::cout << "(" << free_block.ref << "->" << last_ref << ", size=" << free_block.size << ")";
        }
        std::cout << "\n";
    }
    if (!m_free_read_only.empty()) {
        std::cout << "FreeSpace (ro): ";
        for (const auto& free_block : m_free_read_only) {
            if (&free_block != &m_free_read_only.front())
                std::cout << ", ";

            ref_type last_ref = free_block.ref + free_block.size - 1;
            std::cout << "(" << free_block.ref << "->" << last_ref << ", size=" << free_block.size << ")";
        }
        std::cout << "\n";
    }
    std::cout << std::flush;
    */
}
// LCOV_EXCL_STOP

#endif // REALM_DEBUG<|MERGE_RESOLUTION|>--- conflicted
+++ resolved
@@ -35,11 +35,7 @@
 #include <cstdlib>
 #endif
 
-<<<<<<< HEAD
-#include <realm/db.hpp>
-=======
 #include <realm/util/errno.hpp>
->>>>>>> 09381ba2
 #include <realm/util/encrypted_file_mapping.hpp>
 #include <realm/util/miscellaneous.hpp>
 #include <realm/util/terminate.hpp>
@@ -699,11 +695,7 @@
     return m_file.get_path();
 }
 
-<<<<<<< HEAD
-ref_type SlabAlloc::attach_file(const std::string& file_path, Config& cfg, util::WriteObserver* write_observer)
-=======
-ref_type SlabAlloc::attach_file(const std::string& path, Config& cfg)
->>>>>>> 09381ba2
+ref_type SlabAlloc::attach_file(const std::string& path, Config& cfg, util::WriteObserver* write_observer)
 {
     m_cfg = cfg;
     m_write_observer = write_observer;
