/*************************************************************************
 *
 * Copyright 2016 Realm Inc.
 *
 * Licensed under the Apache License, Version 2.0 (the "License");
 * you may not use this file except in compliance with the License.
 * You may obtain a copy of the License at
 *
 * http://www.apache.org/licenses/LICENSE-2.0
 *
 * Unless required by applicable law or agreed to in writing, software
 * distributed under the License is distributed on an "AS IS" BASIS,
 * WITHOUT WARRANTIES OR CONDITIONS OF ANY KIND, either express or implied.
 * See the License for the specific language governing permissions and
 * limitations under the License.
 *
 **************************************************************************/

#ifndef REALM_REPLICATION_HPP
#define REALM_REPLICATION_HPP

#include <algorithm>
#include <limits>
#include <memory>
#include <exception>
#include <string>

#include <realm/util/assert.hpp>
#include <realm/util/tuple.hpp>
#include <realm/util/safe_int_ops.hpp>
#include <realm/util/buffer.hpp>
#include <realm/util/string_buffer.hpp>
#include <realm/impl/continuous_transactions_history.hpp>
#include <realm/impl/transact_log.hpp>

namespace realm {
namespace util {
class Logger;
}

// FIXME: Be careful about the possibility of one modification function being called by another where both do transaction logging.

// FIXME: The current table/subtable selection scheme assumes that a TableRef of a subtable is not accessed after any modification of one of its ancestor tables.

// FIXME: Checking on same Table* requires that ~Table checks and nullifies on match. Another option would be to store m_selected_table as a TableRef. Yet another option would be to assign unique identifiers to each Table instance via Allocator. Yet another option would be to explicitely invalidate subtables recursively when parent is modified.

/// Replication is enabled by passing an instance of an implementation of this
/// class to the SharedGroup constructor.
class Replication:
    public _impl::TransactLogConvenientEncoder,
    protected _impl::TransactLogStream {
public:
    // Be sure to keep this type aligned with what is actually used in
    // SharedGroup.
    using version_type = _impl::History::version_type;
    using InputStream = _impl::NoCopyInputStream;
    class TransactLogApplier;
    class Interrupted; // Exception
    class SimpleIndexTranslator;

    virtual std::string get_database_path() = 0;

    /// Called during construction of the associated SharedGroup object.
    ///
    /// \param shared_group The assocoated SharedGroup object.
    virtual void initialize(SharedGroup& shared_group) = 0;

    /// Called by the associated SharedGroup object when a session is
    /// initiated. A *session* is a sequence of of temporally overlapping
    /// accesses to a specific Realm file, where each access consists of a
    /// SharedGroup object through which the Realm file is open. Session
    /// initiation occurs during the first opening of the Realm file within such
    /// a session.
    ///
    /// Session initiation fails if this function throws.
    ///
    /// \param version The current version of the associated Realm. Out-of-Realm
    /// history implementation can use this to trim off history entries that
    /// were successfully added to the history, but for which the corresponding
    /// subsequent commits on the Realm file failed.
    ///
    /// The default implementation does nothing.
    virtual void initiate_session(version_type version) = 0;

    /// Called by the associated SharedGroup object when a session is
    /// terminated. See initiate_session() for the definition of a
    /// session. Session termination occurs upon closing the Realm through the
    /// last SharedGroup object within the session.
    ///
    /// The default implementation does nothing.
    virtual void terminate_session() noexcept = 0;

<<<<<<< HEAD
=======
    /// Called by the associated SharedGroup to close any open files
    /// or release similar system resources.
    ///
    /// This is a special purpose function that solves a problem that is
    /// specific to the implementation available through <commit_log.hpp>. At
    /// least for now, it is not to be considered a genuine part of the
    /// Replication interface. The default implementation does nothing and other
    /// implementations should not override this function.
    virtual void commit_log_close() noexcept {}

    /// \defgroup replication_transactions
>>>>>>> 2b7c88f1
    //@{

    /// From the point of view of the Replication class, a transaction is
    /// initiated when, and only when the associated SharedGroup object calls
    /// initiate_transact() and the call is successful. The associated
    /// SharedGroup object must terminate every initiated transaction either by
    /// calling finalize_commit() or by calling abort_transact(). It may only
    /// call finalize_commit(), however, after calling prepare_commit(), and
    /// only when prepare_commit() succeeds. If prepare_commit() fails (i.e.,
    /// throws) abort_transact() must still be called.
    ///
    /// The associated SharedGroup object is supposed to terminate a transaction
    /// as soon as possible, and is required to terminate it before attempting
    /// to initiate a new one.
    ///
    /// initiate_transact() is called by the associated SharedGroup object as
    /// part of the initiation of a transaction, and at a time where the caller
    /// has acquired exclusive write access to the local Realm. The Replication
    /// implementation is allowed to perform "precursor transactions" on the
    /// local Realm at this time. During the initiated transaction, the
    /// associated SharedGroup object must inform the Replication object of all
    /// modifying operations by calling set_value() and friends.
    ///
    /// FIXME: There is currently no way for implementations to perform
    /// precursor transactions, since a regular transaction would cause a dead
    /// lock when it tries to acquire a write lock. Consider giving access to
    /// special non-locking precursor transactions via an extra argument to this
    /// function.
    ///
    /// prepare_commit() serves as the first phase of a two-phase commit. This
    /// function is called by the associated SharedGroup object immediately
    /// before the commit operation on the local Realm. The associated
    /// SharedGroup object will then, as the second phase, either call
    /// finalize_commit() or abort_transact() depending on whether the commit
    /// operation succeeded or not. The Replication implementation is allowed to
    /// modify the Realm via the associated SharedGroup object at this time
    /// (important to in-Realm histories).
    ///
    /// initiate_transact() and prepare_commit() are allowed to block the
    /// calling thread if, for example, they need to communicate over the
    /// network. If a calling thread is blocked in one of these functions, it
    /// must be possible to interrupt the blocking operation by having another
    /// thread call interrupt(). The contract is as follows: When interrupt() is
    /// called, then any execution of initiate_transact() or prepare_commit(),
    /// initiated before the interruption, must complete without blocking, or
    /// the execution must be aborted by throwing an Interrupted exception. If
    /// initiate_transact() or prepare_commit() throws Interrupted, it counts as
    /// a failed operation.
    ///
    /// finalize_commit() is called by the associated SharedGroup object
    /// immediately after a successful commit operation on the local Realm. This
    /// happens at a time where modification of the Realm is no longer possible
    /// via the associated SharedGroup object. In the case of in-Realm
    /// histories, the changes are automatically finalized as part of the commit
    /// operation performed by the caller prior to the invocation of
    /// finalize_commit(), so in that case, finalize_commit() might not need to
    /// do anything.
    ///
    /// abort_transact() is called by the associated SharedGroup object to
    /// terminate a transaction without committing. That is, any transaction
    /// that is not terminated by finalize_commit() is terminated by
    /// abort_transact(). This could be due to an explicit rollback, or due to a
    /// failed commit attempt.
    ///
    /// Note that finalize_commit() and abort_transact() are not allowed to
    /// throw.
    ///
    /// \param current_version The version of the snapshot that the current
    /// transaction is based on.
    ///
    /// \param history_updated Pass true only when the history has already been
    /// updated to reflect the currently bound snapshot, such as when
    /// _impl::History::update_early_from_top_ref() was called during the
    /// transition from a read transaction to the current write transaction.
    ///
    /// \return prepare_commit() returns the version of the new snapshot
    /// produced by the transaction.
    ///
    /// \throw Interrupted Thrown by initiate_transact() and prepare_commit() if
    /// a blocking operation was interrupted.

    void initiate_transact(version_type current_version, bool history_updated);
    version_type prepare_commit(version_type current_version);
    void finalize_commit() noexcept;
    void abort_transact() noexcept;

    //@}


    /// Interrupt any blocking call to a function in this class. This function
    /// may be called asyncronously from any thread, but it may not be called
    /// from a system signal handler.
    ///
    /// Some of the public function members of this class may block, but only
    /// when it it is explicitely stated in the documention for those functions.
    ///
    /// FIXME: Currently we do not state blocking behaviour for all the
    /// functions that can block.
    ///
    /// After any function has returned with an interruption indication, the
    /// only functions that may safely be called are abort_transact() and the
    /// destructor. If a client, after having received an interruption
    /// indication, calls abort_transact() and then clear_interrupt(), it may
    /// resume normal operation through this Replication object.
    void interrupt() noexcept;

    /// May be called by a client to reset this Replication object after an
    /// interrupted transaction. It is not an error to call this function in a
    /// situation where no interruption has occured.
    void clear_interrupt() noexcept;

    /// Apply a changeset to the specified group.
    ///
    /// \param changeset The changes to be applied.
    ///
    /// \param group The destination group to apply the changeset to.
    ///
    /// \param logger If specified, and the library was compiled in debug mode,
    /// then a line describing each individual operation is writted to the
    /// specified logger.
    ///
    /// \throw BadTransactLog If the changeset could not be successfully parsed,
    /// or ended prematurely.
    static void apply_changeset(InputStream& changeset, Group& group, util::Logger* logger = nullptr);

    enum HistoryType {
        /// No history available. No support for either continuous transactions
        /// or inter-client synchronization.
        hist_None = 0,

        /// Out-of-Realm history supporting continuous transactions.
        hist_OutOfRealm = 1,

        /// In-Realm history supporting continuous transactions
        /// (_impl::InRealmHistory).
        hist_InRealm = 2,

        /// In-Realm history supporting continuous transactions and inter-client
        /// synchronization (_impl::SyncHistory).
        hist_Sync = 3
    };

    /// Returns the type of history maintained by this Replication
    /// implementation, or \ref hist_None if no history is maintained by it.
    ///
    /// This type is used to ensure that all session participants agree on
    /// history type, and that the Realm file contains a compatible type of
    /// history, at the beginning of a new session.
    ///
    /// As a special case, if there is no top array (Group::m_top) at the
    /// beginning of a new session, then all history types (as returned by
    /// get_history_type()) are allowed during that session. Note that this is
    /// only possible if there was no preceding session, or if no transaction
    /// was sucessfully comitted during any of the preceding sessions. As soon
    /// as a transaction is successfully committed, the Realm contains at least
    /// a top array, and from that point on, the history type is generally
    /// fixed, although still subject to certain allowed changes (as mentioned
    /// below).
    ///
    /// For the sake of backwards compatibility with older Realm files that does
    /// not store any history type, the following rule shall apply:
    ///
    ///   - If the top array of a Realm file (Group::m_top) does not contain a
    ///     history type, because it is too short, it shall be understood as
    ///     implicitely storing the type \ref hist_None.
    ///
    /// Note: In what follows, the meaning of *preceding session* is: The last
    /// preceding session that modified the Realm by sucessfully committing a
    /// new snapshot.
    ///
    /// Older Realm files do not store any history type, even when they were
    /// last used with a history of type \ref hist_OutOfRealm. Howewver, since
    /// such histories (\ref hist_OutOfRealm) are placed outside the Realm file,
    /// and are transient (recreated at the beginning of each new session), a
    /// new session is not obliged to use the same type of history (\ref
    /// hist_OutOfRealm). For this reason, and to achieve further backwards
    /// compatibility, the following rules are adopted:
    ///
    ///   - At the beginning of a new session, if there is no stored history
    ///     type (no top array), or if the stored history type is \ref
    ///     hist_None, assume that the history type used during the preceding
    ///     session was \ref hist_None or \ref hist_OutOfRealm, or that there
    ///     was no preceding session. In all other cases, assume that the stored
    ///     history type is the type used during the preceding session.
    ///
    ///   - When storing the history type, store \ref hist_None if the history
    ///     type used in the current session is \ref hist_None or \ref
    ///     hist_OutOfRealm. In all other cases, store the actual history type
    ///     used.
    ///
    /// It shall be allowed to switch to a \ref hist_InRealm history if the
    /// stored history type is either \ref hist_None or \ref
    /// hist_OutOfRealm. Fortunately, this can be done simply by adding a
    /// history to the Realm file (of type \ref hist_InRealm), and that is
    /// possible because a \ref hist_InRealm history is independent of any
    /// history used in a previous session (as long as it was session-confined),
    /// or whether any history was used at all. Conversely, if a \ref
    /// hist_OutOfRealm history was used in the previous session, then the
    /// contents of that history becomes obsolete at the end of the previous
    /// session.
    ///
    /// On the other hand, as soon as a history of type \ref hist_InRealm is
    /// added to a Realm file, that history type is binding for all subsequent
    /// sessions. In theory, this constraint is not necessary, and a later
    /// switch to \ref hist_None or \ref hist_OutOfRealm would be possible
    /// because of the fact that the contents of the history becomes obsolete at
    /// the end of the session, however, because the \ref hist_InRealm history
    /// remains in the Realm file, there are practical complications, and for
    /// that reason, such switching shall not be supported.
    ///
    /// The \ref hist_Sync history type can only be used if the stored history
    /// type is also \ref hist_Sync, or when there is no top array
    /// yet. Additionally, when the stored history type is \ref hist_Sync, then
    /// all subsequent sesssions must have the same type. These restrictions
    /// apply because such a history needs to be maintained persistently across
    /// sessions. That is, the contents of such a history is not obsolete at the
    /// end of the session, and is in general needed during subsequent sessions.
    ///
    /// In general, if there is no stored history type (no top array) at the
    /// beginning of a new session, or if the stored type disagrees with what is
    /// returned by get_history_type() (which is possible due to particular
    /// allowed changes of history type), the actual history type (as returned
    /// by get_history_type()) used during that session, must be stored in the
    /// Realm during the first successfully committed transaction of that
    /// session, if any are sucessfully committed. But note that there is still
    /// no need to expand the top array to store the history type \ref
    /// hist_None, due to the rule mentioned above.
    ///
    /// Due to the rules listed above, a new history type only actually needs to
    /// be stored when the history type of the session (get_history_type()) is
    /// neither \ref hist_None nor \ref hist_OutOfRealm, and only when that
    /// differs from the stored history type, or if there is no top array at the
    /// beginning of the session.
    ///
    /// Summary of session-to-session history type change constraints:
    ///
    /// If there is no top array at the beginning of a new session, then all
    /// history types (as returned by get_history_type()) are possible during
    /// that session. Otherwise there must have been a preceding session (at
    /// least one that adds the top array), and the following rules then apply:
    ///
    /// <pre>
    ///
    ///                      Type stored in
    ///   Type used during   Realm file at
    ///   preceding          beginning of     Possible history types (as returned by
    ///   session            new session      get_history_type()) during new session
    ///   ----------------------------------------------------------------------------
    ///   hist_None          hist_None        hist_None, hist_OutOfRealm, hist_InRealm
    ///   hist_OutOfRealm    hist_None        hist_None, hist_OutOfRealm, hist_InRealm
    ///   hist_InRealm       hist_InRealm     hist_InRealm
    ///   hist_Sync          hist_Sync        hist_Sync
    ///
    /// </pre>
    ///
    /// This function must return \ref hist_None when, and only when
    /// get_history() returns null.
    virtual HistoryType get_history_type() const noexcept = 0;

    /// Returns an object that gives access to the history of changesets in a
    /// way that allows for continuous transactions to work
    /// (Group::advance_transact() in particular).
    ///
    /// This function must return null when, and only when get_history_type()
    /// returns \ref hist_None.
    virtual _impl::History* get_history() = 0;

    virtual ~Replication() noexcept {}

protected:
    Replication();


    //@{

    /// do_initiate_transact() is called by initiate_transact(), and likewise
    /// for do_prepare_commit), do_finalize_commit(), and do_abort_transact().
    ///
    /// With respect to exception safety, the Replication implementation has two
    /// options: It can prepare to accept the accumulated changeset in
    /// do_prepapre_commit() by allocating all required resources, and delay the
    /// actual acceptance to do_finalize_commit(), which requires that the final
    /// acceptance can be done without any risk of failure. Alternatively, the
    /// Replication implementation can fully accept the changeset in
    /// do_prepapre_commit() (allowing for failure), and then discard that
    /// changeset during the next invocation of do_initiate_transact() if
    /// `current_version` indicates that the previous transaction failed.

    virtual void do_initiate_transact(version_type current_version, bool history_updated) = 0;
    virtual version_type do_prepare_commit(version_type orig_version) = 0;
    virtual void do_finalize_commit() noexcept = 0;
    virtual void do_abort_transact() noexcept = 0;

    //@}


    virtual void do_interrupt() noexcept = 0;

    virtual void do_clear_interrupt() noexcept = 0;

    friend class _impl::TransactReverser;
};


class Replication::Interrupted: public std::exception {
public:
    const char* what() const noexcept override
    {
        return "Interrupted";
    }
};


class TrivialReplication: public Replication {
public:
    ~TrivialReplication() noexcept {}

protected:
    typedef Replication::version_type version_type;

    TrivialReplication(const std::string& database_file);

    virtual version_type prepare_changeset(const char* data, size_t size,
                                           version_type orig_version) = 0;
    virtual void finalize_changeset() noexcept = 0;

    static void apply_changeset(const char* data, size_t size, SharedGroup& target,
                                util::Logger* logger = nullptr);

    bool is_history_updated() const noexcept;

    BinaryData get_uncommitted_changes() const noexcept;

    std::string get_database_path() override;
    void initialize(SharedGroup&) override;
    void do_initiate_transact(version_type, bool) override;
    version_type do_prepare_commit(version_type orig_version) override;
    void do_finalize_commit() noexcept override;
    void do_abort_transact() noexcept override;
    void do_interrupt() noexcept override;
    void do_clear_interrupt() noexcept override;
    void transact_log_reserve(size_t n, char** new_begin, char** new_end) override;
    void transact_log_append(const char* data, size_t size, char** new_begin,
                             char** new_end) override;

private:
    const std::string m_database_file;
    util::Buffer<char> m_transact_log_buffer;
    bool m_history_updated;
    void internal_transact_log_reserve(size_t, char** new_begin, char** new_end);

    size_t transact_log_size();
};




// Implementation:

inline Replication::Replication():
    _impl::TransactLogConvenientEncoder(static_cast<_impl::TransactLogStream&>(*this))
{
}

inline void Replication::initiate_transact(version_type current_version, bool history_updated)
{
    do_initiate_transact(current_version, history_updated);
    reset_selection_caches();
}

inline Replication::version_type Replication::prepare_commit(version_type orig_version)
{
    return do_prepare_commit(orig_version);
}

inline void Replication::finalize_commit() noexcept
{
    do_finalize_commit();
}

inline void Replication::abort_transact() noexcept
{
    do_abort_transact();
}

inline void Replication::interrupt() noexcept
{
    do_interrupt();
}

inline void Replication::clear_interrupt() noexcept
{
    do_clear_interrupt();
}

inline TrivialReplication::TrivialReplication(const std::string& database_file):
    m_database_file(database_file)
{
}

inline bool TrivialReplication::is_history_updated() const noexcept
{
    return m_history_updated;
}

inline BinaryData TrivialReplication::get_uncommitted_changes() const noexcept
{
    const char* data = m_transact_log_buffer.data();
    size_t size = write_position() - data;
    return BinaryData(data, size);
}

inline size_t TrivialReplication::transact_log_size()
{
    return write_position() - m_transact_log_buffer.data();
}

inline void TrivialReplication::transact_log_reserve(size_t n, char** new_begin, char** new_end)
{
    internal_transact_log_reserve(n, new_begin, new_end);
}

inline void TrivialReplication::internal_transact_log_reserve(size_t n, char** new_begin, char** new_end)
{
    char* data = m_transact_log_buffer.data();
    size_t size = write_position() - data;
    m_transact_log_buffer.reserve_extra(size, n);
    data = m_transact_log_buffer.data(); // May have changed
    *new_begin = data + size;
    *new_end = data + m_transact_log_buffer.size();
}

} // namespace realm

#endif // REALM_REPLICATION_HPP<|MERGE_RESOLUTION|>--- conflicted
+++ resolved
@@ -90,20 +90,7 @@
     /// The default implementation does nothing.
     virtual void terminate_session() noexcept = 0;
 
-<<<<<<< HEAD
-=======
-    /// Called by the associated SharedGroup to close any open files
-    /// or release similar system resources.
-    ///
-    /// This is a special purpose function that solves a problem that is
-    /// specific to the implementation available through <commit_log.hpp>. At
-    /// least for now, it is not to be considered a genuine part of the
-    /// Replication interface. The default implementation does nothing and other
-    /// implementations should not override this function.
-    virtual void commit_log_close() noexcept {}
-
     /// \defgroup replication_transactions
->>>>>>> 2b7c88f1
     //@{
 
     /// From the point of view of the Replication class, a transaction is
