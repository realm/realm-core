--- conflicted
+++ resolved
@@ -455,10 +455,6 @@
         m_local_alloc->detach();
 }
 
-<<<<<<< HEAD
-=======
-
->>>>>>> f24f476d
 void Group::remap_and_update_refs(ref_type new_top_ref, size_t new_file_size, bool writable)
 {
     // FIXME: refresh encrypted mappings?
