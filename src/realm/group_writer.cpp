/*************************************************************************
 *
 * Copyright 2016 Realm Inc.
 *
 * Licensed under the Apache License, Version 2.0 (the "License");
 * you may not use this file except in compliance with the License.
 * You may obtain a copy of the License at
 *
 * http://www.apache.org/licenses/LICENSE-2.0
 *
 * Unless required by applicable law or agreed to in writing, software
 * distributed under the License is distributed on an "AS IS" BASIS,
 * WITHOUT WARRANTIES OR CONDITIONS OF ANY KIND, either express or implied.
 * See the License for the specific language governing permissions and
 * limitations under the License.
 *
 **************************************************************************/

#include <algorithm>

#ifdef REALM_DEBUG
#include <iostream>
#endif

#include <realm/util/miscellaneous.hpp>
#include <realm/util/safe_int_ops.hpp>
#include <realm/util/internal_logger.hpp>
#include <realm/group_writer.hpp>
#include <realm/group_shared.hpp>
#include <realm/alloc_slab.hpp>
#include <realm/disable_sync_to_disk.hpp>
#include <realm/metrics/metric_timer.hpp>

using namespace realm;
using namespace realm::util;
using namespace realm::metrics;

// Class controlling a memory mapped window into a file
class GroupWriter::MapWindow {
public:
    MapWindow(size_t alignment, util::File& f, ref_type start_ref, size_t initial_size);
    ~MapWindow();

    // translate a ref to a pointer
    // inside the window defined during construction.
    char* translate(ref_type ref);
    void encryption_read_barrier(void* start_addr, size_t size);
    void encryption_write_barrier(void* start_addr, size_t size);
    void sync();
    // return true if the specified range is fully visible through
    // the MapWindow
    bool matches(ref_type start_ref, size_t size);
    // return false if the mapping cannot be extended to hold the
    // requested size - extends if possible and then returns true
    bool extends_to_match(util::File& f, ref_type start_ref, size_t size);

private:
    util::File::Map<char> m_map;
    ref_type m_base_ref;
    ref_type aligned_to_mmap_block(ref_type start_ref);
    size_t get_window_size(util::File& f, ref_type start_ref, size_t size);
    size_t m_alignment;
};

// True if a requested block fall within a memory mapping.
bool GroupWriter::MapWindow::matches(ref_type start_ref, size_t size)
{
    if (start_ref < m_base_ref)
        return false;
    if (start_ref + size > m_base_ref + m_map.get_size())
        return false;
    return true;
}

// When determining which part of the file to mmap, We try to pick a 1MB window containing
// the requested block. We align windows on 1MB boundaries. We also align window size at
// 1MB, except in cases where the referenced part of the file straddles a 1MB boundary.
// In that case we choose a larger window.
//
// In cases where a 1MB window would stretch beyond the end of the file, we choose
// a smaller window. Anything mapped after the end of file would be undefined anyways.
ref_type GroupWriter::MapWindow::aligned_to_mmap_block(ref_type start_ref)
{
    // align to 1MB boundary
    size_t page_mask = m_alignment - 1;
    return start_ref & ~page_mask;
}

size_t GroupWriter::MapWindow::get_window_size(util::File& f, ref_type start_ref, size_t size)
{
    size_t window_size = start_ref + size - m_base_ref;
    // always map at least to match alignment
    if (window_size < m_alignment)
        window_size = m_alignment;
    // but never map beyond end of file
    size_t file_size = to_size_t(f.get_size());
    REALM_ASSERT_DEBUG_EX(start_ref + size <= file_size, start_ref + size, file_size);
    if (window_size > file_size - m_base_ref)
        window_size = file_size - m_base_ref;
    return window_size;
}

// The file may grow in increments much smaller than 1MB. This can lead to a stream of requests
// which are each just beyond the end of the last mapping we made. It is important to extend the
// existing window to cover the new request (if possible) as opposed to adding a new window.
// The reason is not obvious: open windows need to be sync'ed to disk at the end of the commit,
// and we really want to use as few calls to msync() as possible.
//
// extends_to_match() will extend an existing mapping to accomodate a new request if possible
// and return true. If the request falls in a different 1MB window, it'll return false.
bool GroupWriter::MapWindow::extends_to_match(util::File& f, ref_type start_ref, size_t size)
{
    size_t aligned_ref = aligned_to_mmap_block(start_ref);
    if (aligned_ref != m_base_ref)
        return false;
    size_t window_size = get_window_size(f, start_ref, size);
    // FIXME: Add a remap which will work with a offset different from 0
    m_map.unmap();
    m_map.map(f, File::access_ReadWrite, window_size, 0, m_base_ref);
    return true;
}

GroupWriter::MapWindow::MapWindow(size_t alignment, util::File& f, ref_type start_ref, size_t size)
    : m_alignment(alignment)
{
    m_base_ref = aligned_to_mmap_block(start_ref);
    size_t window_size = get_window_size(f, start_ref, size);
    m_map.map(f, File::access_ReadWrite, window_size, 0, m_base_ref);
}

GroupWriter::MapWindow::~MapWindow()
{
    m_map.unmap(); /* Apparently no effect - how odd */
}

void GroupWriter::MapWindow::sync()
{
    m_map.sync();
}

char* GroupWriter::MapWindow::translate(ref_type ref)
{
    return m_map.get_addr() + (ref - m_base_ref);
}

void GroupWriter::MapWindow::encryption_read_barrier(void* start_addr, size_t size)
{
    realm::util::encryption_read_barrier(start_addr, size, m_map.get_encrypted_mapping());
}

void GroupWriter::MapWindow::encryption_write_barrier(void* start_addr, size_t size)
{
    realm::util::encryption_write_barrier(start_addr, size, m_map.get_encrypted_mapping());
}


GroupWriter::GroupWriter(Group& group)
    : m_group(group)
    , m_alloc(group.m_alloc)
    , m_free_positions(m_alloc)
    , m_free_lengths(m_alloc)
    , m_free_versions(m_alloc)
    , m_current_version(0)
    , m_free_space_size(0)
{
    m_map_windows.reserve(num_map_windows);
#if REALM_IOS
    m_window_alignment = 1 * 1024 * 1024;  // 1M
#else
    if (sizeof(int*) == 4) { // 32 bit address space
        m_window_alignment = 1 * 1024 * 1024; // 1M
    } else {
        // large address space - just choose a size so that we have a single window
        size_t total_size = m_alloc.get_total_size();
        size_t wanted_size = 1;
        while (total_size) { total_size >>= 1; wanted_size <<= 1; }
        if (wanted_size < 1 * 1024 * 1024)
            wanted_size = 1 * 1024 * 1024; // minimum 1M
        m_window_alignment = wanted_size;
    }
#endif
    Array& top = m_group.m_top;
    bool is_shared = m_group.m_is_shared;

    m_free_positions.set_parent(&top, 3);
    m_free_lengths.set_parent(&top, 4);
    m_free_versions.set_parent(&top, 5);

    // Expand top array from 3 to 5 elements. Only Realms written using
    // Group::write() are allowed to have less than 5 elements.
    if (top.size() < 5) {
        REALM_ASSERT(top.size() == 3);
        // m_free_positions
        top.add(0); // Throws
        // m_free_lengths
        top.add(0); // Throws
    }

    if (ref_type ref = m_free_positions.get_ref_from_parent()) {
        m_free_positions.init_from_ref(ref);
    }
    else {
        m_free_positions.create(Array::type_Normal); // Throws
        _impl::DestroyGuard<ArrayInteger> dg(&m_free_positions);
        m_free_positions.update_parent(); // Throws
        dg.release();
    }

    if (ref_type ref = m_free_lengths.get_ref_from_parent()) {
        m_free_lengths.init_from_ref(ref);
    }
    else {
        m_free_lengths.create(Array::type_Normal); // Throws
        _impl::DestroyGuard<ArrayInteger> dg(&m_free_lengths);
        m_free_lengths.update_parent(); // Throws
        dg.release();
    }

    if (is_shared) {
        SharedGroup::version_type initial_version = 0;

        // Expand top array from 5 to 7 elements. Only nonshared Realms are
        // allowed to have less than 7 elements.
        if (top.size() < 7) {
            REALM_ASSERT(top.size() == 5);
            // m_free_versions
            top.add(0); // Throws
            // Transaction number / version
            top.add(0); // Throws
        }

        if (ref_type ref = m_free_versions.get_ref_from_parent()) {
            m_free_versions.init_from_ref(ref);
        }
        else {
            int_fast64_t value = int_fast64_t(initial_version); // FIXME: Problematic unsigned -> signed conversion
            top.set(6, 1 + 2 * uint64_t(initial_version));      // Throws
            size_t n = m_free_positions.size();
            bool context_flag = false;
            m_free_versions.Array::create(Array::type_Normal, context_flag, n, value); // Throws
            _impl::DestroyGuard<ArrayInteger> dg(&m_free_versions);
            m_free_versions.update_parent(); // Throws
            dg.release();
        }
    }
    else { // !is_shared
        // Discard free-space versions and history information.
        if (top.size() > 5) {
            REALM_ASSERT(top.size() >= 7);
            top.truncate_and_destroy_children(5);
        }
    }
}

GroupWriter::~GroupWriter() = default;

size_t GroupWriter::get_file_size() const noexcept
{
    return to_size_t(m_alloc.get_file().get_size());
}

void GroupWriter::sync_all_mappings()
{
    for (const auto& window : m_map_windows) {
        window->sync();
    }
}

// Get a window matching a request, either creating a new window or reusing an
// existing one (possibly extended to accomodate the new request). Maintain a
// cache of open windows which are sync'ed and closed following a least recently
// used policy. Entries in the cache are kept in MRU order.
GroupWriter::MapWindow* GroupWriter::get_window(ref_type start_ref, size_t size)
{
    auto match = std::find_if(m_map_windows.begin(), m_map_windows.end(), [=](auto& window) {
        return window->matches(start_ref, size) || window->extends_to_match(m_alloc.get_file(), start_ref, size);
    });
    if (match != m_map_windows.end()) {
        // move matching window to top (to keep LRU order)
        std::rotate(m_map_windows.begin(), match, match + 1);
        return m_map_windows[0].get();
    }
    // no window found, make room for a new one at the top
    if (m_map_windows.size() == num_map_windows) {
        m_map_windows.back()->sync();
        m_map_windows.pop_back();
    }
    auto new_window = std::make_unique<MapWindow>(m_window_alignment, m_alloc.get_file(), start_ref, size);
    m_map_windows.insert(m_map_windows.begin(), std::move(new_window));
    return m_map_windows[0].get();
}

#define REALM_ALLOC_DEBUG 0

ref_type GroupWriter::write_group()
{
    bool is_shared = m_group.m_is_shared;
#if REALM_METRICS
    std::unique_ptr<MetricTimer> fsync_timer = Metrics::report_write_time(m_group);
#endif // REALM_METRICS

#if REALM_ALLOC_DEBUG
    std::cout << "Commit nr " << m_current_version << "   ( from " << (is_shared ? m_readlock_version : 0) << " )"
              << std::endl;
    std::cout << "    In-file freelist before merge: " << m_free_positions.size();
#endif

    read_in_freelist();
    merge_adjacent_entries_in_freelist();
    // Previous step produces - potentially - some entries with size of zero. These
    // entries will be skipped in the next step.
    move_free_in_file_to_size_map();
    // Now, 'm_size_map' holds all free elements candidate for recycling

    Array& top = m_group.m_top;
#if REALM_ALLOC_DEBUG
    std::cout << "    In-file freelist after merge:  " << m_size_map.size() << std::endl;
    std::cout << "    Allocating file space for data:" << std::endl;
#endif

    // Recursively write all changed arrays (but not 'top' and free-lists yet,
    // as they are going to change along the way.) If free space is available in
    // the attached database file, we use it, but this does not include space
    // that has been release during the current transaction (or since the last
    // commit), as that would lead to clobbering of the previous database
    // version.
    bool deep = true, only_if_modified = true;
    ref_type names_ref = m_group.m_table_names.write(*this, deep, only_if_modified); // Throws
    ref_type tables_ref = m_group.m_tables.write(*this, deep, only_if_modified);     // Throws

    int_fast64_t value_1 = from_ref(names_ref);
    int_fast64_t value_2 = from_ref(tables_ref);
    top.set(0, value_1); // Throws
    top.set(1, value_2); // Throws

    // If file has a history and is opened in shared mode, write the new history
    // to the file. If the file has a history, but si not opened in shared mode,
    // discard the history, as it could otherwise be left in an inconsistent state.
    if (top.size() >= 8) {
        REALM_ASSERT(top.size() >= 10);
        // In nonshared mode, history must already have been discarded by GroupWriter constructor.
        REALM_ASSERT(is_shared);
        if (ref_type history_ref = top.get_as_ref(8)) {
            Allocator& alloc = top.get_alloc();
            ref_type new_history_ref = Array::write(history_ref, alloc, *this, only_if_modified); // Throws
            int_fast64_t value_3 = from_ref(new_history_ref);
            top.set(8, value_3); // Throws
        }
    }

#if REALM_ALLOC_DEBUG
    std::cout << "    Freelist size after allocations: " << m_size_map.size() << std::endl;
#endif

    // We now have a bit of a chicken-and-egg problem. We need to write the
    // free-lists to the file, but the act of writing them will consume free
    // space, and thereby change the free-lists. To solve this problem, we
    // calculate an upper bound on the amount af space required for all of the
    // remaining arrays and allocate the space as one big chunk. This way we can
    // finalize the free-lists before writing them to the file.
    size_t max_free_list_size = m_size_map.size();

    // We need to add to the free-list any space that was freed during the
    // current transaction, but to avoid clobering the previous version, we
    // cannot add it yet. Instead we simply account for the space
    // required. Since we will modify the free-lists themselves, we must ensure
    // that the original arrays used by the free-lists are counted as part of
    // the space that was freed during the current transaction. Note that a
    // copy-on-write on m_free_positions, for example, also implies a
    // copy-on-write on Group::m_top.
#if REALM_ALLOC_DEBUG
    std::cout << "        In-mem freelist before/after consolidation: " << m_group.m_alloc.m_free_read_only.size();
#endif
    size_t free_read_only_size = m_group.m_alloc.consolidate_free_read_only(); // Throws
#if REALM_ALLOC_DEBUG
    std::cout << "/" << free_read_only_size << std::endl;
#endif
    max_free_list_size += free_read_only_size;
    max_free_list_size += m_not_free_in_file.size();
    // The final allocation of free space (i.e., the call to
    // reserve_free_space() below) may add extra entries to the free-lists.
    // We reserve room for the worst case scenario, which is as follows:
    // If the database has *max* theoretical fragmentation, it'll need one
    // entry in the free list for every 16 bytes, because both allocated and
    // free chunks are at least 8 bytes in size. In the worst case each
    // free list entry requires 24 bytes (8 for the position, 8 for the version
    // and 8 for the size). The worst case scenario thus needs access
    // to a contiguous address range of 24/16 * the existing database size.
    // The memory mapping grows with one contiguous memory range at a time,
    // each of these being at least 1/16 of the existing database size.
    // To be sure to get a contiguous range of 24/16 of the current database
    // size, the database itself would have to grow x24. This growth requires
    // at the most 5x16 = 80 extension steps, each adding one entry to the free list.
    // (a smaller upper bound could likely be derived here, but it's not that important)
    max_free_list_size += 80;

    int num_free_lists = is_shared ? 3 : 2;
    size_t max_free_space_needed =
        Array::get_max_byte_size(top.size()) +
        num_free_lists * Array::get_max_byte_size(max_free_list_size);

#if REALM_ALLOC_DEBUG
    std::cout << "    Allocating file space for freelists:" << std::endl;
#endif
    // Reserve space for remaining arrays. We ask for one extra byte beyond the
    // maximum number that is required. This ensures that even if we end up
    // using the maximum size possible, we still do not end up with a zero size
    // free-space chunk as we deduct the actually used size from it.
    auto reserve = reserve_free_space(max_free_space_needed + 1); // Throws
    size_t reserve_pos = reserve->second;
    size_t reserve_size = reserve->first;

    // At this point we have allocated all the space we need, so we can add to
    // the free-lists any free space created during the current transaction (or
    // since last commit). Had we added it earlier, we would have risked
    // clobbering the previous database version. Note, however, that this risk
    // would only have been present in the non-transactional case where there is
    // no version tracking on the free-space chunks.

    // Now, let's update the realm-style freelists, which will later be written to file.
    // Function returns index of element holding the space reserved for the free
    // lists in the file.
    size_t reserve_ndx = recreate_freelist(reserve_pos, m_free_space_size);

#if REALM_ALLOC_DEBUG
    std::cout << "    Freelist size after merge: " << m_free_positions.size()
              << "   freelist space required: " << max_free_space_needed << std::endl << std::endl;
#endif
    // Before we calculate the actual sizes of the free-list arrays, we must
    // make sure that the final adjustments of the free lists (i.e., the
    // deduction of the actually used space from the reserved chunk,) will not
    // change the byte-size of those arrays.
    // size_t reserve_pos = to_size_t(m_free_positions.get(reserve_ndx));
    REALM_ASSERT_3(reserve_size, >, max_free_space_needed);
    int_fast64_t value_4 = to_int64(reserve_pos + max_free_space_needed);

#if REALM_ENABLE_MEMDEBUG
    m_free_positions.m_no_relocation = true;
    m_free_lengths.m_no_relocation = true;
#endif

    // Ensure that this arrays does not reposition itself
    m_free_positions.ensure_minimum_width(value_4); // Throws

    // Get final sizes of free-list arrays
    size_t free_positions_size = m_free_positions.get_byte_size();
    size_t free_sizes_size = m_free_lengths.get_byte_size();
    size_t free_versions_size = is_shared ? m_free_versions.get_byte_size() : 0;
    REALM_ASSERT(!is_shared ||
                 Array::get_wtype_from_header(Array::get_header_from_data(m_free_versions.m_data)) ==
                     Array::wtype_Bits);

    // Calculate write positions
    ref_type reserve_ref = to_ref(reserve_pos);
    ref_type free_positions_ref = reserve_ref;
    ref_type free_sizes_ref = free_positions_ref + free_positions_size;
    ref_type free_versions_ref = free_sizes_ref + free_sizes_size;
    ref_type top_ref = free_versions_ref + free_versions_size;

    // Update top to point to the calculated positions
    int_fast64_t value_5 = from_ref(free_positions_ref);
    int_fast64_t value_6 = from_ref(free_sizes_ref);
    top.set(3, value_5); // Throws
    top.set(4, value_6); // Throws
    if (is_shared) {
        int_fast64_t value_7 = from_ref(free_versions_ref);
        int_fast64_t value_8 =
            1 + 2 * int_fast64_t(m_current_version); // FIXME: Problematic unsigned -> signed conversion
        top.set(5, value_7);                         // Throws
        top.set(6, value_8);                         // Throws
    }

    // Get final sizes
    size_t top_byte_size = top.get_byte_size();
    ref_type end_ref = top_ref + top_byte_size;
    REALM_ASSERT_3(size_t(end_ref), <=, reserve_pos + max_free_space_needed);

    // Deduct the used space from the reserved chunk. Note that we have made
    // sure that the remaining size is never zero. Also, by the call to
    // m_free_positions.ensure_minimum_width() above, we have made sure that
    // m_free_positions has the capacity to store the new larger value without
    // reallocation.
    size_t rest = reserve_pos + reserve_size - size_t(end_ref);
    size_t used = size_t(end_ref) - reserve_pos;
    REALM_ASSERT_3(rest, >, 0);
    int_fast64_t value_8 = from_ref(end_ref);
    int_fast64_t value_9 = to_int64(rest);

    // value_9 is guaranteed to be smaller than the existing entry in the array and hence will not cause bit expansion
    REALM_ASSERT_3(value_8, <=, Array::ubound_for_width(m_free_positions.get_width()));
    REALM_ASSERT_3(value_9, <=, Array::ubound_for_width(m_free_lengths.get_width()));

    m_free_positions.set(reserve_ndx, value_8); // Throws
    m_free_lengths.set(reserve_ndx, value_9);   // Throws
    m_free_space_size += rest;

    // The free-list now have their final form, so we can write them to the file
    // char* start_addr = m_file_map.get_addr() + reserve_ref;
    MapWindow* window = get_window(reserve_ref, end_ref - reserve_ref);
    char* start_addr = window->translate(reserve_ref);
    window->encryption_read_barrier(start_addr, used);
    write_array_at(window, free_positions_ref, m_free_positions.get_header(), free_positions_size); // Throws
    log_internal<util::LogFileStorageOp>("file_write_free_pos", [&](LogFileStorageOp& e) {
        e.ref = free_positions_ref;
        e.request = free_positions_size;
    });

    write_array_at(window, free_sizes_ref, m_free_lengths.get_header(), free_sizes_size);           // Throws
    log_internal<util::LogFileStorageOp>("file_write_free_sizes", [&](LogFileStorageOp& e) {
        e.ref = free_sizes_ref;
        e.request = free_sizes_size;
    });

    if (is_shared) {
        write_array_at(window, free_versions_ref, m_free_versions.get_header(), free_versions_size); // Throws
        log_internal<util::LogFileStorageOp>("file_write_free_versions", [&](LogFileStorageOp& e) {
            e.ref = free_versions_ref;
            e.request = free_versions_size;
        });

    }

    // Write top
    write_array_at(window, top_ref, top.get_header(), top_byte_size); // Throws
    log_internal<util::LogFileStorageOp>("file_write_top", [&](LogFileStorageOp& e) {
        e.ref = top_ref;
        e.request = top_byte_size;
    });

    window->encryption_write_barrier(start_addr, used);
    // Return top_ref so that it can be saved in lock file used for coordination
    return top_ref;
}


void GroupWriter::read_in_freelist()
{
    bool is_shared = m_group.m_is_shared;
    REALM_ASSERT_3(m_free_positions.size(), ==, m_free_lengths.size());
    REALM_ASSERT(!is_shared || m_free_versions.size() == m_free_lengths.size());

    size_t limit = m_free_lengths.size();
    if (limit) {
        auto limit_version = is_shared ? m_readlock_version : 0;
        for (size_t idx = 0; idx < limit; ++idx) {
            size_t ref = size_t(m_free_positions.get(idx));
            size_t size = size_t(m_free_lengths.get(idx));

            if (is_shared) {
                uint64_t version = m_free_versions.get(idx);
                // Entries that are freed in still alive versions are not candidates for merge or allocation
                if (version >= limit_version) {
                    m_not_free_in_file.emplace_back(ref, size, version);
                    continue;
                }
            }

            m_free_in_file.emplace_back(ref, size, 0);
        }

        // This will imply a copy-on-write
        m_free_positions.clear();
        m_free_lengths.clear();
        if (is_shared)
            m_free_versions.clear();
    }
    else {
        // We need to free the space occupied by the free lists
        // If the lists are empty, this has to be done explicitly
        // as clear would not copy-on-write an empty array.
        m_free_positions.copy_on_write();
        m_free_lengths.copy_on_write();
        if (is_shared)
            m_free_versions.copy_on_write();
    }
}

size_t GroupWriter::recreate_freelist(size_t reserve_pos, size_t& free_space_size)
{
    REALM_ASSERT(m_free_in_file.empty());

    bool is_shared = m_group.m_is_shared;
    auto entry = m_size_map.begin();
    auto end = m_size_map.end();
    while (entry != end) {
        m_free_in_file.emplace_back(entry->second, entry->first, 0);
        ++entry;
    }

    REALM_ASSERT_RELEASE(m_not_free_in_file.empty() || is_shared);
    for (const auto& free_space : m_not_free_in_file) {
        m_free_in_file.emplace_back(free_space.ref, free_space.size, free_space.released_at_version);
    }

    auto& new_free_space = m_group.m_alloc.get_free_read_only(); // Throws
    for (const auto& free_space : new_free_space) {
        m_free_in_file.emplace_back(free_space.first, free_space.second, m_current_version);
    }

    sort_freelist();

    // Copy into arrays while checking consistency
    size_t reserve_ndx = realm::npos;
    size_t prev_ref = 0;
    size_t prev_size = 0;
    free_space_size = 0;
    auto limit = m_free_in_file.size();
    for (size_t i = 0; i < limit; ++i) {
        const auto& free_space = m_free_in_file[i];
        auto ref = free_space.ref;
        REALM_ASSERT_RELEASE_EX(prev_ref + prev_size <= ref, prev_ref, prev_size, ref, i, limit);
        if (reserve_pos == ref) {
            reserve_ndx = i;
        }
        else {
            // The reserved chunk should not be counted in now. We don't know how much of it
            // will eventually be used.
            free_space_size += free_space.size;
        }
        m_free_positions.add(free_space.ref);
        m_free_lengths.add(free_space.size);
        if (is_shared)
            m_free_versions.add(free_space.released_at_version);
        prev_ref = free_space.ref;
        prev_size = free_space.size;
    }
    REALM_ASSERT_RELEASE(reserve_ndx != realm::npos);
    return reserve_ndx;
}

void GroupWriter::sort_freelist()
{
    std::sort(begin(m_free_in_file), end(m_free_in_file), [](auto& a, auto& b) { return a.ref < b.ref; });
}

void GroupWriter::merge_adjacent_entries_in_freelist()
{
    if (m_free_in_file.size() > 1) {
        // Combine any adjacent chunks in the freelist
        auto prev = m_free_in_file.begin();
        for (auto it = m_free_in_file.begin() + 1; it != m_free_in_file.end(); ++it) {
            REALM_ASSERT(it->ref > prev->ref);
            if (prev->ref + prev->size == it->ref) {
                prev->size += it->size;
                it->size = 0;
            }
            else {
                prev = it;
            }
        }
    }
}

void GroupWriter::move_free_in_file_to_size_map()
{
    for (auto& elem : m_free_in_file) {
        // Skip elements merged in 'merge_adjacent_entries_in_freelist'
        if (elem.size) {
            REALM_ASSERT_RELEASE_EX(!(elem.size & 7), elem.size);
            REALM_ASSERT_RELEASE_EX(!(elem.ref & 7), elem.ref);
            m_size_map.emplace(elem.size, elem.ref);
        }
    }
    m_free_in_file.clear();
}

size_t GroupWriter::get_free_space(size_t size)
{
    REALM_ASSERT_3(size % 8, ==, 0); // 8-byte alignment

    auto p = reserve_free_space(size);

    // Claim space from identified chunk
    size_t chunk_pos = p->second;
    size_t chunk_size = p->first;
    REALM_ASSERT_3(chunk_size, >=, size);
    REALM_ASSERT_RELEASE_EX(!(chunk_pos & 7), chunk_pos);
    REALM_ASSERT_RELEASE_EX(!(chunk_size & 7), chunk_size);

    size_t rest = chunk_size - size;
    m_size_map.erase(p);
    if (rest > 0) {
        // Allocating part of chunk - this alway happens from the beginning
        // of the chunk. The call to reserve_free_space may split chunks
        // in order to make sure that it returns a chunk from which allocation
        // can be done from the beginning
        m_size_map.emplace(rest, chunk_pos + size);
    }
    return chunk_pos;
}


inline GroupWriter::FreeListElement GroupWriter::split_freelist_chunk(FreeListElement it, size_t alloc_pos)
{
    size_t start_pos = it->second;
    size_t chunk_size = it->first;
    m_size_map.erase(it);
    REALM_ASSERT_RELEASE_EX(alloc_pos > start_pos, alloc_pos, start_pos);

    REALM_ASSERT_RELEASE_EX(!(alloc_pos & 7), alloc_pos);
    size_t size_first = alloc_pos - start_pos;
    size_t size_second = chunk_size - size_first;
    m_size_map.emplace(size_first, start_pos);
    return m_size_map.emplace(size_second, alloc_pos);
}

GroupWriter::FreeListElement GroupWriter::search_free_space_in_free_list_element(FreeListElement it, size_t size)
{
    SlabAlloc& alloc = m_group.m_alloc;
    size_t chunk_size = it->first;

    // search through the chunk, finding a place within it,
    // where an allocation will not cross a mmap boundary
    size_t start_pos = it->second;
    size_t alloc_pos = alloc.find_section_in_range(start_pos, chunk_size, size);
    if (alloc_pos == 0) {
        return m_size_map.end();
    }
    // we found a place - if it's not at the beginning of the chunk,
    // we split the chunk so that the allocation can be done from the
    // beginning of the second chunk.
    if (alloc_pos != start_pos) {
        it = split_freelist_chunk(it, alloc_pos);
    }
    // Match found!
    return it;
}

GroupWriter::FreeListElement GroupWriter::search_free_space_in_part_of_freelist(size_t size)
{
    for (auto it = m_size_map.lower_bound(size); it != m_size_map.end(); ++it) {
        auto ret = search_free_space_in_free_list_element(it, size);
        if (ret != m_size_map.end()) {
            return ret;
        }
    }
    // No match
    return m_size_map.end();
}


GroupWriter::FreeListElement GroupWriter::reserve_free_space(size_t size)
{
    auto chunk = search_free_space_in_part_of_freelist(size);
    while (chunk == m_size_map.end()) {
        // No free space, so we have to extend the file.
        auto new_chunk = extend_free_space(size);
        chunk = search_free_space_in_free_list_element(new_chunk, size);
    }
    return chunk;
}

// Extend the free space with at least the requested size.
// Due to mmap constraints, the extension can not be guaranteed to
// allow an allocation of the requested size, so multiple calls to
// extend_free_space may be needed, before an allocation can succeed.
GroupWriter::FreeListElement GroupWriter::extend_free_space(size_t requested_size)
{
    SlabAlloc& alloc = m_group.m_alloc;

    // We need to consider the "logical" size of the file here, and not the real
    // size. The real size may have changed without the free space information
    // having been adjusted accordingly. This can happen, for example, if
    // write_group() fails before writing the new top-ref, but after having
    // extended the file size. It can also happen as part of initial file expansion
    // during attach_file().
    size_t logical_file_size = to_size_t(m_group.m_top.get(2) / 2);
    size_t new_file_size = logical_file_size;
    if (REALM_UNLIKELY(int_add_with_overflow_detect(new_file_size, requested_size))) {
        throw MaximumFileSizeExceeded("GroupWriter cannot extend free space: " + util::to_string(logical_file_size)
                                      + " + " + util::to_string(requested_size));
    }

    if (!alloc.matches_section_boundary(new_file_size)) {
        new_file_size = alloc.get_upper_section_boundary(new_file_size);
    }
    // The size must be a multiple of 8. This is guaranteed as long as
    // the initial size is a multiple of 8.
    REALM_ASSERT_RELEASE_EX(!(new_file_size & 7), new_file_size);
    REALM_ASSERT_3(logical_file_size, <, new_file_size);

    log_internal<util::LogFileStorageOp>("file_resize", [&](LogFileStorageOp& e) {
        e.ref = new_file_size;
        e.request = requested_size;
    });

    // Note: resize_file() will call File::prealloc() which may misbehave under
    // race conditions (see documentation of File::prealloc()). Fortunately, no
    // race conditions can occur, because in transactional mode we hold a write
    // lock at this time, and in non-transactional mode it is the responsibility
    // of the user to ensure non-concurrent file mutation.
    m_alloc.resize_file(new_file_size); // Throws
#if REALM_ALLOC_DEBUG
    std::cout << "        ** File extension to " << new_file_size << "     after request for " << requested_size
              << std::endl;
#endif
    //    m_file_map.remap(m_alloc.get_file(), File::access_ReadWrite, new_file_size); // Throws

    size_t chunk_size = new_file_size - logical_file_size;
    REALM_ASSERT_RELEASE_EX(!(chunk_size & 7), chunk_size);
    REALM_ASSERT_RELEASE(chunk_size != 0);
    auto it = m_size_map.emplace(chunk_size, logical_file_size);

    // Update the logical file size
    m_group.m_top.set(2, 1 + 2 * uint64_t(new_file_size)); // Throws
<<<<<<< HEAD
    REALM_ASSERT(chunk_size != 0);
    REALM_ASSERT((chunk_size % 8) == 0);
    return it;
}


void GroupWriter::write(const char* data, size_t size)
{
    // Get position of free space to write in (expanding file if needed)
    size_t pos = get_free_space(size);
    log_internal<util::LogFileStorageOp>("file_write2", [&](LogFileStorageOp& e) {
        e.ref = pos;
        e.request = size;
    });
    REALM_ASSERT_3((pos & 0x7), ==, 0); // Write position should always be 64bit aligned
=======
>>>>>>> f934fdd3

    return it;
}

bool inline is_aligned(char* addr) {
    size_t as_binary = reinterpret_cast<size_t>(addr);
    return (as_binary & 7) == 0;
}

ref_type GroupWriter::write_array(const char* data, size_t size, uint32_t checksum)
{
    // Get position of free space to write in (expanding file if needed)
    size_t pos = get_free_space(size);

    log_internal<util::LogFileStorageOp>("file_write", [&](LogFileStorageOp& e) {
         e.ref = pos;
         e.request = size;
     });

    // Write the block
    MapWindow* window = get_window(pos, size);
    char* dest_addr = window->translate(pos);
    REALM_ASSERT_RELEASE(is_aligned(dest_addr));
    window->encryption_read_barrier(dest_addr, size);
    memcpy(dest_addr, &checksum, 4);
    memcpy(dest_addr + 4, data + 4, size - 4);

    window->encryption_write_barrier(dest_addr, size);
    // return ref of the written array
    ref_type ref = to_ref(pos);
    return ref;
}


void GroupWriter::write_array_at(MapWindow* window, ref_type ref, const char* data, size_t size)
{
    size_t pos = size_t(ref);

    REALM_ASSERT_3(pos + size, <=, to_size_t(m_group.m_top.get(2) / 2));
    // REALM_ASSERT_3(pos + size, <=, m_file_map.get_size());
    char* dest_addr = window->translate(pos);
    REALM_ASSERT_RELEASE(is_aligned(dest_addr));
 
    uint32_t dummy_checksum = 0x41414141UL; // "AAAA" in ASCII
    memcpy(dest_addr, &dummy_checksum, 4);
    memcpy(dest_addr + 4, data + 4, size - 4);
}


void GroupWriter::commit(ref_type new_top_ref)
{
    MapWindow* window = get_window(0, sizeof(SlabAlloc::Header));
    SlabAlloc::Header& file_header = *reinterpret_cast<SlabAlloc::Header*>(window->translate(0));
    window->encryption_read_barrier(&file_header, sizeof file_header);

    // One bit of the flags field selects which of the two top ref slots are in
    // use (same for file format version slots). The current value of the bit
    // reflects the currently bound snapshot, so we need to invert it for the
    // new snapshot. Other bits must remain unchanged.
    unsigned old_flags = file_header.m_flags;
    unsigned new_flags = old_flags ^ SlabAlloc::flags_SelectBit;
    int slot_selector = ((new_flags & SlabAlloc::flags_SelectBit) != 0 ? 1 : 0);

    // Update top ref and file format version
    int file_format_version = m_group.get_file_format_version();
    using type_1 = std::remove_reference<decltype(file_header.m_file_format[0])>::type;
    REALM_ASSERT(!util::int_cast_has_overflow<type_1>(file_format_version));
    file_header.m_top_ref[slot_selector] = new_top_ref;
    file_header.m_file_format[slot_selector] = type_1(file_format_version);

    // When running the test suite, device synchronization is disabled
    bool disable_sync = get_disable_sync_to_disk();

#if REALM_METRICS
    std::unique_ptr<MetricTimer> fsync_timer = Metrics::report_fsync_time(m_group);
#endif // REALM_METRICS

    // Make sure that that all data relating to the new snapshot is written to
    // stable storage before flipping the slot selector
    window->encryption_write_barrier(&file_header, sizeof file_header);
    if (!disable_sync)
        sync_all_mappings();

    // Flip the slot selector bit.
    using type_2 = std::remove_reference<decltype(file_header.m_flags)>::type;
    file_header.m_flags = type_2(new_flags);

    // Write new selector to disk
    // FIXME: we might optimize this to write of a single page?
    window->encryption_write_barrier(&file_header, sizeof file_header);
    if (!disable_sync)
        window->sync();
}


#ifdef REALM_DEBUG

void GroupWriter::dump()
{
    bool is_shared = m_group.m_is_shared;

    size_t count = m_free_lengths.size();
    std::cout << "count: " << count << ", m_size = " << m_alloc.get_file().get_size() << ", "
              << "version >= " << m_readlock_version << "\n";
    if (!is_shared) {
        for (size_t i = 0; i < count; ++i) {
            std::cout << i << ": " << m_free_positions.get(i) << ", " << m_free_lengths.get(i) << "\n";
        }
    }
    else {
        for (size_t i = 0; i < count; ++i) {
            std::cout << i << ": " << m_free_positions.get(i) << ", " << m_free_lengths.get(i) << " - "
                      << m_free_versions.get(i) << "\n";
        }
    }
}

#endif<|MERGE_RESOLUTION|>--- conflicted
+++ resolved
@@ -803,7 +803,6 @@
 
     // Update the logical file size
     m_group.m_top.set(2, 1 + 2 * uint64_t(new_file_size)); // Throws
-<<<<<<< HEAD
     REALM_ASSERT(chunk_size != 0);
     REALM_ASSERT((chunk_size % 8) == 0);
     return it;
@@ -819,8 +818,6 @@
         e.request = size;
     });
     REALM_ASSERT_3((pos & 0x7), ==, 0); // Write position should always be 64bit aligned
-=======
->>>>>>> f934fdd3
 
     return it;
 }
