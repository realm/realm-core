/*************************************************************************
 *
 * Copyright 2016 Realm Inc.
 *
 * Licensed under the Apache License, Version 2.0 (the "License");
 * you may not use this file except in compliance with the License.
 * You may obtain a copy of the License at
 *
 * http://www.apache.org/licenses/LICENSE-2.0
 *
 * Unless required by applicable law or agreed to in writing, software
 * distributed under the License is distributed on an "AS IS" BASIS,
 * WITHOUT WARRANTIES OR CONDITIONS OF ANY KIND, either express or implied.
 * See the License for the specific language governing permissions and
 * limitations under the License.
 *
 **************************************************************************/

#include <algorithm>
#include <set>

#include <iostream>

#include <realm/group_writer.hpp>

#include <realm/alloc_slab.hpp>
#include <realm/transaction.hpp>
#include <realm/disable_sync_to_disk.hpp>
#include <realm/impl/destroy_guard.hpp>
#include <realm/impl/simulated_failure.hpp>
#include <realm/metrics/metric_timer.hpp>
#include <realm/util/miscellaneous.hpp>
#include <realm/util/safe_int_ops.hpp>

using namespace realm;
using namespace realm::util;
using namespace realm::metrics;

namespace realm {
class InMemoryWriter : public _impl::ArrayWriterBase {
public:
    InMemoryWriter(GroupWriter& owner)
        : m_owner(owner)
        , m_alloc(owner.m_alloc)
    {
    }
    ref_type write_array(const char* data, size_t size, uint32_t checksum) override
    {
        size_t pos = m_owner.get_free_space(size);

        // Write the block
        char* dest_addr = translate(pos);
        REALM_ASSERT_RELEASE(dest_addr && (reinterpret_cast<size_t>(dest_addr) & 7) == 0);
        memcpy(dest_addr, &checksum, 4);
        memcpy(dest_addr + 4, data + 4, size - 4);
        // return ref of the written array
        ref_type ref = to_ref(pos);
        return ref;
    }
    char* translate(ref_type ref)
    {
        return m_alloc.translate_memory_pos(ref);
    }

private:
    GroupWriter& m_owner;
    SlabAlloc& m_alloc;
};
} // namespace realm


// Class controlling a memory mapped window into a file
class WriteWindowMgr::MapWindow {
public:
    MapWindow(size_t alignment, util::File& f, ref_type start_ref, size_t initial_size,
              util::WriteMarker* write_marker = nullptr);
    ~MapWindow();

    // translate a ref to a pointer
    // inside the window defined during construction.
    char* translate(ref_type ref);
    void encryption_read_barrier(void* start_addr, size_t size);
    void encryption_write_barrier(void* start_addr, size_t size);
    // flush from private to shared cache
    void flush();
    // sync to disk (including flush as needed)
    void sync();
    // return true if the specified range is fully visible through
    // the MapWindow
    bool matches(ref_type start_ref, size_t size);
    // return false if the mapping cannot be extended to hold the
    // requested size - extends if possible and then returns true
    bool extends_to_match(util::File& f, ref_type start_ref, size_t size);

private:
    util::File::Map<char> m_map;
    ref_type m_base_ref;
    ref_type aligned_to_mmap_block(ref_type start_ref);
    size_t get_window_size(util::File& f, ref_type start_ref, size_t size);
    size_t m_alignment;
};

// True if a requested block fall within a memory mapping.
bool WriteWindowMgr::MapWindow::matches(ref_type start_ref, size_t size)
{
    if (start_ref < m_base_ref)
        return false;
    if (start_ref + size > m_base_ref + m_map.get_size())
        return false;
    return true;
}

// When determining which part of the file to mmap, We try to pick a 1MB window containing
// the requested block. We align windows on 1MB boundaries. We also align window size at
// 1MB, except in cases where the referenced part of the file straddles a 1MB boundary.
// In that case we choose a larger window.
//
// In cases where a 1MB window would stretch beyond the end of the file, we choose
// a smaller window. Anything mapped after the end of file would be undefined anyways.
ref_type WriteWindowMgr::MapWindow::aligned_to_mmap_block(ref_type start_ref)
{
    // align to 1MB boundary
    size_t page_mask = m_alignment - 1;
    return start_ref & ~page_mask;
}

size_t WriteWindowMgr::MapWindow::get_window_size(util::File& f, ref_type start_ref, size_t size)
{
    size_t window_size = start_ref + size - m_base_ref;
    // always map at least to match alignment
    if (window_size < m_alignment)
        window_size = m_alignment;
    // but never map beyond end of file
    size_t file_size = to_size_t(f.get_size());
    REALM_ASSERT_DEBUG_EX(start_ref + size <= file_size, start_ref + size, file_size);
    if (window_size > file_size - m_base_ref)
        window_size = file_size - m_base_ref;
    return window_size;
}

// The file may grow in increments much smaller than 1MB. This can lead to a stream of requests
// which are each just beyond the end of the last mapping we made. It is important to extend the
// existing window to cover the new request (if possible) as opposed to adding a new window.
// The reason is not obvious: open windows need to be sync'ed to disk at the end of the commit,
// and we really want to use as few calls to msync() as possible.
//
// extends_to_match() will extend an existing mapping to accomodate a new request if possible
// and return true. If the request falls in a different 1MB window, it'll return false.
bool WriteWindowMgr::MapWindow::extends_to_match(util::File& f, ref_type start_ref, size_t size)
{
    size_t aligned_ref = aligned_to_mmap_block(start_ref);
    if (aligned_ref != m_base_ref)
        return false;
    size_t window_size = get_window_size(f, start_ref, size);
    m_map.sync();
    m_map.unmap();
    m_map.map(f, File::access_ReadWrite, window_size, 0, m_base_ref);
    return true;
}

WriteWindowMgr::MapWindow::MapWindow(size_t alignment, util::File& f, ref_type start_ref, size_t size,
                                     util::WriteMarker* write_marker)
    : m_alignment(alignment)
{
    m_base_ref = aligned_to_mmap_block(start_ref);
    size_t window_size = get_window_size(f, start_ref, size);
    m_map.map(f, File::access_ReadWrite, window_size, 0, m_base_ref);
#if REALM_ENABLE_ENCRYPTION
    if (auto p = m_map.get_encrypted_mapping())
        p->set_marker(write_marker);
#else
    static_cast<void>(write_marker);
#endif
}

WriteWindowMgr::MapWindow::~MapWindow()
{
    m_map.sync();
    m_map.unmap();
}

void WriteWindowMgr::MapWindow::flush()
{
    m_map.flush();
}

void WriteWindowMgr::MapWindow::sync()
{
    flush();
    m_map.sync();
}

char* WriteWindowMgr::MapWindow::translate(ref_type ref)
{
    return m_map.get_addr() + (ref - m_base_ref);
}

void WriteWindowMgr::MapWindow::encryption_read_barrier(void* start_addr, size_t size)
{
    realm::util::encryption_read_barrier_for_write(start_addr, size, m_map.get_encrypted_mapping());
}

void WriteWindowMgr::MapWindow::encryption_write_barrier(void* start_addr, size_t size)
{
    realm::util::encryption_write_barrier(start_addr, size, m_map.get_encrypted_mapping());
}

<<<<<<< HEAD
WriteWindowMgr::WriteWindowMgr(SlabAlloc& alloc, Durability dura, WriteMarker* write_marker)
    : m_alloc(alloc)
=======

GroupWriter::GroupWriter(Transaction& group, Durability dura, WriteMarker* write_marker)
    : m_group(group)
    , m_alloc(group.m_alloc)
    , m_free_positions(m_alloc)
    , m_free_lengths(m_alloc)
    , m_free_versions(m_alloc)
>>>>>>> 849a10ab
    , m_durability(dura)
    , m_write_marker(write_marker)
{
    m_map_windows.reserve(num_map_windows);
#if REALM_PLATFORM_APPLE && REALM_MOBILE
    m_window_alignment = 1 * 1024 * 1024; // 1M
#else
    if (sizeof(int*) == 4) {                  // 32 bit address space
        m_window_alignment = 1 * 1024 * 1024; // 1M
    }
    else {
        // large address space - just choose a size so that we have a single window
        size_t total_size = m_alloc.get_total_size();
        size_t wanted_size = 1;
        while (total_size) {
            total_size >>= 1;
            wanted_size <<= 1;
        }
        if (wanted_size < 1 * 1024 * 1024)
            wanted_size = 1 * 1024 * 1024; // minimum 1M
        m_window_alignment = wanted_size;
    }
#endif
}

GroupCommitter::GroupCommitter(Group& group, Durability dura, WriteMarker* write_marker)
    : m_group(group)
    , m_alloc(group.m_alloc)
    , m_durability(dura)
    , m_window_mgr(group.m_alloc, dura, write_marker)
{
}

GroupCommitter::~GroupCommitter() = default;

GroupWriter::GroupWriter(Group& group, Durability dura, WriteMarker* write_marker)
    : m_group(group)
    , m_alloc(group.m_alloc)
    , m_durability(dura)
    , m_window_mgr(group.m_alloc, dura, write_marker)
    , m_free_positions(m_alloc)
    , m_free_lengths(m_alloc)
    , m_free_versions(m_alloc)
{
    Array& top = m_group.m_top;
    m_logical_size = size_t(top.get_as_ref_or_tagged(Group::s_file_size_ndx).get_as_int());

    // When we make a commit, we will at least need room for the version
    while (top.size() <= Group::s_version_ndx) {
        top.add(0); // Throws
    }

    m_free_positions.set_parent(&top, Group::s_free_pos_ndx);
    m_free_lengths.set_parent(&top, Group::s_free_size_ndx);
    m_free_versions.set_parent(&top, Group::s_free_version_ndx);

    ref_type free_positions_ref = m_free_positions.get_ref_from_parent();
    if (free_positions_ref) {
        m_free_positions.init_from_ref(free_positions_ref);
    }
    else {
        m_free_positions.create(Array::type_Normal); // Throws
        _impl::DestroyGuard<Array> dg(&m_free_positions);
        m_free_positions.update_parent(); // Throws
        dg.release();
    }

    if (ref_type ref = m_free_lengths.get_ref_from_parent()) {
        m_free_lengths.init_from_ref(ref);
        REALM_ASSERT_RELEASE_EX(m_free_positions.size() == m_free_lengths.size(), top.get_ref(),
                                m_free_positions.size(), m_free_lengths.size());
    }
    else {
        m_free_lengths.create(Array::type_Normal); // Throws
        _impl::DestroyGuard<Array> dg(&m_free_lengths);
        m_free_lengths.update_parent(); // Throws
        dg.release();
    }

    DB::version_type initial_version = 0;

    if (ref_type ref = m_free_versions.get_ref_from_parent()) {
        m_free_versions.init_from_ref(ref);
        REALM_ASSERT_RELEASE_EX(m_free_versions.size() == m_free_lengths.size(), top.get_ref(),
                                m_free_versions.size(), m_free_lengths.size());
    }
    else {
        int_fast64_t value = int_fast64_t(initial_version);
        top.set(6, 1 + 2 * uint64_t(initial_version)); // Throws
        size_t n = m_free_positions.size();
        bool context_flag = false;
        m_free_versions.create(Array::type_Normal, context_flag, n, value); // Throws
        _impl::DestroyGuard<Array> dg(&m_free_versions);
        m_free_versions.update_parent(); // Throws
        dg.release();
    }
    m_evacuation_limit = 0;
    m_backoff = 0;
<<<<<<< HEAD
}


void GroupWriter::sync_according_to_durability()
{
    switch (m_durability) {
        case Durability::Full:
        case Durability::Unsafe:
            m_window_mgr.sync_all_mappings();
            break;
        case Durability::MemOnly:
            m_window_mgr.flush_all_mappings();
=======
    if (top.size() > Group::s_evacuation_point_ndx) {
        if (auto val = top.get(Group::s_evacuation_point_ndx)) {
            Array arr(m_alloc);
            if (val & 1) {
                m_evacuation_limit = size_t(val >> 1);
                arr.create(Node::type_Normal);
                arr.add(uint64_t(m_evacuation_limit));
                arr.add(0); // Backoff = false
                top.set_as_ref(Group::s_evacuation_point_ndx, arr.get_ref());
            }
            else {
                arr.init_from_ref(to_ref(val));
                auto sz = arr.size();
                REALM_ASSERT(sz >= 2);
                m_evacuation_limit = size_t(arr.get(0));
                m_backoff = arr.get(1);
                if (m_backoff > 0) {
                    --m_backoff;
                }
                else {
                    for (size_t i = 2; i < sz; i++) {
                        m_evacuation_progress.push_back(size_t(arr.get(i)));
                    }
                }
                // We give up if the freelists were allocated above the evacuation limit
                if (m_evacuation_limit > 0 && free_positions_ref > m_evacuation_limit) {
                    // Wait 10 commits until trying again
                    m_backoff = 10;
                    m_evacuation_limit = 0;
                    if (auto logger = m_group.get_logger()) {
                        logger->log(util::Logger::Level::detail, "Give up compaction");
                    }
                }
            }
        }
>>>>>>> 849a10ab
    }
}

GroupWriter::~GroupWriter() = default;

size_t GroupWriter::get_file_size() const noexcept
{
    auto sz = to_size_t(m_alloc.get_file_size());
    return sz;
}

void WriteWindowMgr::flush_all_mappings()
{
    for (const auto& window : m_map_windows) {
        window->flush();
    }
}

void WriteWindowMgr::sync_all_mappings()
{
    if (m_durability == Durability::Unsafe)
        return;
    for (const auto& window : m_map_windows) {
        window->sync();
    }
}

// Get a window matching a request, either creating a new window or reusing an
// existing one (possibly extended to accomodate the new request). Maintain a
// cache of open windows which are sync'ed and closed following a least recently
// used policy. Entries in the cache are kept in MRU order.
WriteWindowMgr::MapWindow* WriteWindowMgr::get_window(ref_type start_ref, size_t size)
{
    auto match = std::find_if(m_map_windows.begin(), m_map_windows.end(), [&](const auto& window) {
        return window->matches(start_ref, size) || window->extends_to_match(m_alloc.get_file(), start_ref, size);
    });
    if (match != m_map_windows.end()) {
        // move matching window to top (to keep LRU order)
        std::rotate(m_map_windows.begin(), match, match + 1);
        return m_map_windows[0].get();
    }
    // no window found, make room for a new one at the top
    if (m_map_windows.size() == num_map_windows) {
        m_map_windows.back()->flush();
        m_map_windows.pop_back();
    }
    auto new_window =
        std::make_unique<MapWindow>(m_window_alignment, m_alloc.get_file(), start_ref, size, m_write_marker);
    m_map_windows.insert(m_map_windows.begin(), std::move(new_window));
    return m_map_windows[0].get();
}

#define REALM_ALLOC_DEBUG 0
#if REALM_ALLOC_DEBUG
#define ALLOC_DBG_COUT(args)                                                                                         \
    {                                                                                                                \
        std::cout << args;                                                                                           \
    }
#else
#define ALLOC_DBG_COUT(args)
#endif

#ifdef REALM_DEBUG
void GroupWriter::map_reachable()
{
    class Collector : public Array::MemUsageHandler {
    public:
        Collector(std::vector<Reachable>& reachable)
            : m_reachable(reachable)
        {
        }
        void handle(ref_type ref, size_t, size_t used) override
        {
            m_reachable.emplace_back(Reachable{ref, used});
        }
        std::vector<Reachable>& m_reachable;
    };
    // collect reachable blocks in all reachable versions
    for (auto& [version, info] : m_top_ref_map) {
        Collector collector(info.reachable_blocks);
        // skip any empty entries
        if (info.top_ref == 0)
            continue;
        Array array(m_alloc);
        array.init_from_ref(info.top_ref);
        array.report_memory_usage(collector);
        std::sort(info.reachable_blocks.begin(), info.reachable_blocks.end(),
                  [](const Reachable& a, const Reachable& b) {
                      return a.pos < b.pos;
                  });
    }

#if REALM_ALLOC_DEBUG
    std::cout << "  Reachable: ";
    // this really should be inverted, showing all versions pr entry instead of all entries pr version
    for (auto& [version, info] : m_top_ref_map) {
        std::cout << std::endl << "    Version: " << version;
        for (auto& i : info.reachable_blocks) {
            std::cout << std::endl << "      " << i.pos << " - " << i.pos + i.size;
        }
    }
    std::cout << std::endl << "  Backdating:";
#endif
}
#endif

void GroupWriter::backdate()
{
    struct FreeList {
        Array positions;
        Array lengths;
        Array versions;
        ref_type top_ref;
        ref_type logical_file_size;
        uint64_t version;
        bool initialized = false;
        FreeList(Allocator& alloc, ref_type top, ref_type logical_file_size, uint64_t version)
            : positions(alloc)
            , lengths(alloc)
            , versions(alloc)
            , top_ref(top)
            , logical_file_size(logical_file_size)
            , version(version)
        {
        }
    };


    using FreeListMap = std::vector<std::unique_ptr<FreeList>>;
    FreeListMap old_freelists;
    old_freelists.reserve(m_top_ref_map.size());
    for (auto& [version, info] : m_top_ref_map) {
        if (version < m_oldest_reachable_version)
            continue;
        auto e = std::make_unique<FreeList>(m_alloc, info.top_ref, info.logical_file_size, version);
        old_freelists.push_back(std::move(e));
    }


    // little helper: get the youngest version older than given
    auto get_earlier = [&](uint64_t version) -> FreeList* {
        auto it = std::lower_bound(old_freelists.begin(), old_freelists.end(), version,
                                   [](const std::unique_ptr<FreeList>& e, uint64_t v) {
                                       return e->version < v;
                                   });
        // There will always be at least one freelist:
        REALM_ASSERT(it != old_freelists.end());
        REALM_ASSERT(it != old_freelists.begin());
        --it;
        REALM_ASSERT((*it)->version < version);
        return it->get();
    };


    // find (if possible) youngest time stamp in any block in a sequence that fully covers a given one.
    auto find_cover_for = [&](const FreeSpaceEntry& entry, FreeList& free_list) -> std::optional<uint64_t> {
        auto entry_end = std::min(entry.ref + entry.size, free_list.logical_file_size);
        if (entry.ref >= entry_end) {
            return 0; // block completely beyond end of file
        }

        if (!free_list.initialized) {
            // setup arrays
            free_list.initialized = true;
            if (free_list.top_ref) {
                Array top_array(m_alloc);
                top_array.init_from_ref(free_list.top_ref);
                if (top_array.size() > Group::s_free_version_ndx) {
                    // we have a freelist with versioning info
                    free_list.positions.init_from_ref(top_array.get_as_ref(Group::s_free_pos_ndx));
                    free_list.lengths.init_from_ref(top_array.get_as_ref(Group::s_free_size_ndx));
                    free_list.versions.init_from_ref(top_array.get_as_ref(Group::s_free_version_ndx));
                }
            }
        }

        if (!free_list.positions.is_attached()) {
            return {}; // no free list associated with that version
        }
        const size_t limit = free_list.positions.size();
        if (limit == 0) {
            return {}; // empty freelist
        }
        const size_t index = free_list.positions.upper_bound_int(entry.ref) - 1;
        if (index == size_t(-1)) {
            return {}; // no free blocks before the 'ref' we are looking for
        }
        REALM_ASSERT(index < limit); // follows from above
        const auto start_pos = static_cast<ref_type>(free_list.positions.get(index));
        REALM_ASSERT(start_pos <= entry.ref);
        auto end_pos = start_pos + static_cast<ref_type>(free_list.lengths.get(index));
        if (end_pos <= entry.ref) {
            return {}; // free block ends before the 'ref' we are looking for
        }
        uint64_t found_version = free_list.versions.get(index);

        // coalesce any subsequent contiguous entries
        for (auto next = index + 1;
             next < limit && free_list.positions.get(next) == (int64_t)end_pos && end_pos < entry_end; ++next) {
            end_pos += static_cast<ref_type>(free_list.lengths.get(next));
            // pick youngest (highest) version of blocks
            found_version = std::max<uint64_t>(found_version, free_list.versions.get(next));
        }
        // is the block fully covered by range established above?
        if (end_pos < entry_end) {
            return {}; // no, it isn't
        }
        REALM_ASSERT(found_version <= entry.released_at_version);
        return found_version;
    };

    // check if a given entry overlaps a reachable block. Only used in debug mode.
    auto is_referenced = [&](FreeSpaceEntry& entry) -> bool {
#ifdef REALM_DEBUG
        bool referenced = false;
        ALLOC_DBG_COUT("    Considering [" << entry.ref << ", " << entry.size << "]-" << entry.released_at_version
                                           << " {");
        auto end = m_top_ref_map.end();
        for (auto top_ref_map = m_top_ref_map.begin(); top_ref_map != end && !referenced; ++top_ref_map) {
            auto info_begin = top_ref_map->second.reachable_blocks.begin();
            auto info_end = top_ref_map->second.reachable_blocks.end();
            auto it = std::lower_bound(info_begin, info_end, entry.ref, [](const Reachable& a, size_t val) {
                return val > a.pos;
            });
            if (it != info_end) {
                if (it != info_begin)
                    --it;
                while (it != info_end && it->pos < entry.ref + entry.size) {
                    if (it->pos + it->size > entry.ref) {
                        ALLOC_DBG_COUT(top_ref_map->first << " ");
                        referenced = true;
                        break;
                    }
                    ++it;
                }
            }
        }
        if (!referenced) {
            ALLOC_DBG_COUT("none");
        }
        ALLOC_DBG_COUT("} ");
        return referenced;
#else
        static_cast<void>(entry); // silence a warning
        return false;
#endif
    };

    auto backdate_single_entry = [&](FreeSpaceEntry& entry) -> void {
        const auto referenced = is_referenced(entry);
        // early out if the reference is to the most recent version
        if (entry.released_at_version == m_current_version) {
            REALM_ASSERT_DEBUG(!referenced);
            return;
        }
        while (entry.released_at_version) {
            // early out for references before oldest freelist:
            if (entry.released_at_version <= this->m_oldest_reachable_version) {
                REALM_ASSERT_DEBUG(!referenced);
                break;
            }
            auto earlier_it = get_earlier(entry.released_at_version);
            ALLOC_DBG_COUT(" - earlier freelist: " << earlier_it->version);
            if (auto covering_version = find_cover_for(entry, *earlier_it)) {
                ALLOC_DBG_COUT("  backdating [" << entry.ref << ", " << entry.size << "]  version: "
                                                << entry.released_at_version << " -> " << *covering_version);
                REALM_ASSERT_DEBUG(!referenced);
                entry.released_at_version = *covering_version;
            }
            else {
                ALLOC_DBG_COUT("  not free at that point");
                REALM_ASSERT_DEBUG(referenced);
                break;
            }
        }
        ALLOC_DBG_COUT(std::endl);
    };


#ifdef REALM_DEBUG
    map_reachable();
#endif
    for (auto&& entry : m_not_free_in_file) {
        backdate_single_entry(entry);
    }
}

void GroupWriter::prepare_evacuation()
{
    Array& top = m_group.m_top;
    if (top.size() > Group::s_evacuation_point_ndx) {
        if (auto val = top.get(Group::s_evacuation_point_ndx)) {
            Array arr(m_alloc);
            if (val & 1) {
                m_evacuation_limit = size_t(val >> 1);
                arr.create(Node::type_Normal);
                arr.add(uint64_t(m_evacuation_limit));
                arr.add(0); // Backoff = false
                top.set_as_ref(Group::s_evacuation_point_ndx, arr.get_ref());
            }
            else {
                arr.init_from_ref(to_ref(val));
                auto sz = arr.size();
                REALM_ASSERT(sz >= 2);
                m_evacuation_limit = size_t(arr.get(0));
                m_backoff = arr.get(1);
                if (m_backoff > 0) {
                    --m_backoff;
                }
                else {
                    for (size_t i = 2; i < sz; i++) {
                        m_evacuation_progress.push_back(size_t(arr.get(i)));
                    }
                }
                // We give up if the freelists were allocated above the evacuation limit
                if (m_evacuation_limit > 0 && m_free_positions.get_ref() > m_evacuation_limit) {
                    // Wait 10 commits until trying again
                    m_backoff = 10;
                    m_evacuation_limit = 0;
                }
            }
        }
    }
}

ref_type GroupWriter::write_group()
{
#if REALM_METRICS
    std::unique_ptr<MetricTimer> fsync_timer = Metrics::report_write_time(m_group);
#endif // REALM_METRICS

    ALLOC_DBG_COUT("Commit nr " << m_current_version << "   ( from " << m_oldest_reachable_version << " )"
                                << std::endl);

    read_in_freelist();
    // Now, 'm_size_map' holds all free elements candidate for recycling

    Array& top = m_group.m_top;
    ALLOC_DBG_COUT("  Allocating file space for data:" << std::endl);

    // Recursively write all changed arrays (but not 'top' and free-lists yet,
    // as they are going to change along the way.) If free space is available in
    // the attached database file, we use it, but this does not include space
    // that has been release during the current transaction (or since the last
    // commit), as that would lead to clobbering of the previous database
    // version.
    bool deep = true, only_if_modified = true;
    std::unique_ptr<InMemoryWriter> in_memory_writer;
    _impl::ArrayWriterBase* writer = this;
    if (m_alloc.is_in_memory()) {
        in_memory_writer = std::make_unique<InMemoryWriter>(*this);
        writer = in_memory_writer.get();
    }
    ref_type names_ref = m_group.m_table_names.write(*writer, deep, only_if_modified); // Throws
    ref_type tables_ref = m_group.m_tables.write(*writer, deep, only_if_modified);     // Throws

    int_fast64_t value_1 = from_ref(names_ref);
    int_fast64_t value_2 = from_ref(tables_ref);
    top.set(0, value_1); // Throws
    top.set(1, value_2); // Throws

    // If file has a history and is opened in shared mode, write the new history
    // to the file. If the file has a history, but si not opened in shared mode,
    // discard the history, as it could otherwise be left in an inconsistent state.
    if (top.size() > Group::s_hist_ref_ndx) {
        if (ref_type history_ref = top.get_as_ref(Group::s_hist_ref_ndx)) {
            Allocator& alloc = top.get_alloc();
            ref_type new_history_ref = Array::write(history_ref, alloc, *writer, only_if_modified); // Throws
            top.set(Group::s_hist_ref_ndx, from_ref(new_history_ref));                              // Throws
        }
    }
    if (top.size() > Group::s_evacuation_point_ndx) {
        ref_type ref = top.get_as_ref(Group::s_evacuation_point_ndx);
        if (m_evacuation_limit || m_backoff) {
            REALM_ASSERT(ref);
            Array arr(m_alloc);
            arr.init_from_ref(ref);
            arr.truncate(2);

            arr.set(0, int64_t(m_evacuation_limit));
            if (m_backoff == 0 && m_evacuation_progress.empty()) {
                // We have done a scan - Now we should just wait for the nodes still
                // being in the evacuation zone being released by the transactions
                // still holding on to them. This could take many commits.
                m_backoff = 1000;
            }
            arr.set(1, m_backoff); // Backoff from scanning
            for (auto index : m_evacuation_progress) {
                arr.add(int64_t(index));
            }
            ref = arr.write(*writer, false, only_if_modified);
            top.set_as_ref(Group::s_evacuation_point_ndx, ref);
        }
        else if (ref) {
            Array::destroy(ref, m_alloc);
            top.set(Group::s_evacuation_point_ndx, 0);
        }
    }

    ALLOC_DBG_COUT("  Freelist size after allocations: " << m_size_map.size() << std::endl);
    // We now back-date (if possible) any blocks freed in versions which
    // are becoming unreachable.
    if (m_any_new_unreachables)
        backdate();

    // We now have a bit of a chicken-and-egg problem. We need to write the
    // free-lists to the file, but the act of writing them will consume free
    // space, and thereby change the free-lists. To solve this problem, we
    // calculate an upper bound on the amount af space required for all of the
    // remaining arrays and allocate the space as one big chunk. This way we can
    // finalize the free-lists before writing them to the file.
    size_t max_free_list_size = m_size_map.size();

    // We need to add to the free-list any space that was freed during the
    // current transaction, but to avoid clobering the previous version, we
    // cannot add it yet. Instead we simply account for the space
    // required. Since we will modify the free-lists themselves, we must ensure
    // that the original arrays used by the free-lists are counted as part of
    // the space that was freed during the current transaction. Note that a
    // copy-on-write on m_free_positions, for example, also implies a
    // copy-on-write on Group::m_top.
    ALLOC_DBG_COUT("  In-mem freelist before/after consolidation: " << m_group.m_alloc.m_free_read_only.size());
    size_t free_read_only_size = m_group.m_alloc.consolidate_free_read_only(); // Throws
    ALLOC_DBG_COUT("/" << free_read_only_size << std::endl);
    max_free_list_size += free_read_only_size;
    max_free_list_size += m_not_free_in_file.size();
    max_free_list_size += m_under_evacuation.size();
    // The final allocation of free space (i.e., the call to
    // reserve_free_space() below) may add extra entries to the free-lists.
    // We reserve room for the worst case scenario, which is as follows:
    // If the database has *max* theoretical fragmentation, it'll need one
    // entry in the free list for every 16 bytes, because both allocated and
    // free chunks are at least 8 bytes in size. For databases smaller than 2Gb
    // each free list entry requires 16 bytes (4 for the position, 4 for the
    // size and 8 for the version). The worst case scenario thus needs access
    // to a contiguous address range equal to existing database size.
    // This growth requires at the most 8 extension steps, each adding one entry
    // to the free list. The worst case occurs when you will have to expand the
    // size to over 2 GB where each entry suddenly requires 24 bytes. In this
    // case you will need 2 extra steps.
    // Another limit is due to the fact than an array holds less than 0x1000000
    // entries, so the total free list size will be less than 0x16000000. So for
    // bigger databases the space required for free lists will be relatively less.
    max_free_list_size += 10;

    size_t max_free_space_needed =
        Array::get_max_byte_size(top.size()) + size_per_free_list_entry() * max_free_list_size;

    ALLOC_DBG_COUT("  Allocating file space for freelists:" << std::endl);
    // Reserve space for remaining arrays. We ask for some extra bytes beyond the
    // maximum number that is required. This ensures that even if we end up
    // using the maximum size possible, we still do not end up with a zero size
    // free-space chunk as we deduct the actually used size from it.
    auto reserve = reserve_free_space(max_free_space_needed + 8); // Throws
    size_t reserve_pos = reserve->second;
    size_t reserve_size = reserve->first;

    // Now we can check, if we can reduce the logical file size. This can be done
    // when there is only one block in m_under_evacuation, which means that all
    // nodes in this range have been moved
    if (m_under_evacuation.size() == 1) {
        auto& elem = m_under_evacuation.back();
        if (elem.ref + elem.size == m_logical_size) {
            // This is at the end of the file
            size_t pos = elem.ref;
            m_logical_size = util::round_up_to_page_size(pos);
            elem.size = (m_logical_size - pos);
            if (elem.size == 0)
                m_under_evacuation.clear();
            top.set(Group::s_file_size_ndx, RefOrTagged::make_tagged(m_logical_size));
            auto ref = top.get_as_ref(Group::s_evacuation_point_ndx);
            REALM_ASSERT(ref);
            Array::destroy(ref, m_alloc);
            top.set(Group::s_evacuation_point_ndx, 0);
            m_evacuation_limit = 0;

            if (auto logger = m_group.get_logger()) {
                logger->log(util::Logger::Level::detail, "New logical size %1", m_logical_size);
            }
        }
    }

    // At this point we have allocated all the space we need, so we can add to
    // the free-lists any free space created during the current transaction (or
    // since last commit). Had we added it earlier, we would have risked
    // clobbering the previous database version. Note, however, that this risk
    // would only have been present in the non-transactional case where there is
    // no version tracking on the free-space chunks.

    // Now, let's update the realm-style freelists, which will later be written to file.
    // Function returns index of element holding the space reserved for the free
    // lists in the file.
    size_t reserve_ndx = recreate_freelist(reserve_pos);

    ALLOC_DBG_COUT("  Freelist size after merge: " << m_free_positions.size() << "   freelist space required: "
                                                   << max_free_space_needed << std::endl);
    // Before we calculate the actual sizes of the free-list arrays, we must
    // make sure that the final adjustments of the free lists (i.e., the
    // deduction of the actually used space from the reserved chunk,) will not
    // change the byte-size of those arrays.
    // size_t reserve_pos = to_size_t(m_free_positions.get(reserve_ndx));
    REALM_ASSERT_3(reserve_size, >, max_free_space_needed);
    int_fast64_t value_4 = to_int64(reserve_pos + max_free_space_needed);

#if REALM_ENABLE_MEMDEBUG
    m_free_positions.m_no_relocation = true;
    m_free_lengths.m_no_relocation = true;
#endif

    // Ensure that this arrays does not reposition itself
    m_free_positions.ensure_minimum_width(value_4); // Throws

    // Get final sizes of free-list arrays
    size_t free_positions_size = m_free_positions.get_byte_size();
    size_t free_sizes_size = m_free_lengths.get_byte_size();
    size_t free_versions_size = m_free_versions.get_byte_size();
    REALM_ASSERT(Array::get_wtype_from_header(Array::get_header_from_data(m_free_versions.m_data)) ==
                 Array::wtype_Bits);

    // Calculate write positions
    ref_type reserve_ref = to_ref(reserve_pos);
    ref_type free_positions_ref = reserve_ref;
    ref_type free_sizes_ref = free_positions_ref + free_positions_size;
    ref_type free_versions_ref = free_sizes_ref + free_sizes_size;
    ref_type top_ref = free_versions_ref + free_versions_size;

    // Update top to point to the calculated positions
    top.set(Group::s_free_pos_ndx, from_ref(free_positions_ref));               // Throws
    top.set(Group::s_free_size_ndx, from_ref(free_sizes_ref));                  // Throws
    top.set(Group::s_free_version_ndx, from_ref(free_versions_ref));            // Throws
    top.set(Group::s_version_ndx, RefOrTagged::make_tagged(m_current_version)); // Throws

    // Compacting files smaller than 1 Mb is not worth the effort. Arbitrary chosen value.
    static constexpr size_t minimal_compaction_size = 0x100000;
    if (m_logical_size >= minimal_compaction_size && m_evacuation_limit == 0 && m_backoff == 0) {
        // We might have allocated a bigger chunk than needed for the free lists, so if we
        // add what we have reserved and subtract what was requested, we get a better measure
        // for what will be free eventually. Also subtract the locked space as this is not
        // actually free.
        size_t free_space = m_free_space_size + reserve_size - max_free_space_needed - m_locked_space_size;
        REALM_ASSERT(m_logical_size > free_space);
        size_t used_space = m_logical_size - free_space;
        if (free_space > 2 * used_space) {
            // Clean up potential
            auto limit = util::round_up_to_page_size(used_space + used_space / 2);

            // If we make the file too small, there is a big chance it will grow immediately afterwards
            static constexpr size_t minimal_evac_limit = 0x10000;
            m_evacuation_limit = std::max(minimal_evac_limit, limit);

            // From now on, we will only allocate below this limit
            // Save the limit in the file
            while (top.size() <= Group::s_evacuation_point_ndx) {
                top.add(0);
            }
            top.set(Group::s_evacuation_point_ndx, RefOrTagged::make_tagged(m_evacuation_limit));
            if (auto logger = m_group.get_logger()) {
                logger->log(util::Logger::Level::detail, "Start compaction with limit %1", m_evacuation_limit);
            }
        }
    }

    // Get final sizes
    size_t top_byte_size = top.get_byte_size();
    ref_type end_ref = top_ref + top_byte_size;
    REALM_ASSERT_3(size_t(end_ref), <=, reserve_pos + max_free_space_needed);

    // Deduct the used space from the reserved chunk. Note that we have made
    // sure that the remaining size is never zero. Also, by the call to
    // m_free_positions.ensure_minimum_width() above, we have made sure that
    // m_free_positions has the capacity to store the new larger value without
    // reallocation.
    size_t rest = reserve_pos + reserve_size - size_t(end_ref);
    size_t used = size_t(end_ref) - reserve_pos;
    REALM_ASSERT_3(rest, >, 0);
    int_fast64_t value_8 = from_ref(end_ref);
    int_fast64_t value_9 = to_int64(rest);

    // value_9 is guaranteed to be smaller than the existing entry in the array and hence will not cause bit
    // expansion
    REALM_ASSERT_3(value_8, <=, Array::ubound_for_width(m_free_positions.get_width()));
    REALM_ASSERT_3(value_9, <=, Array::ubound_for_width(m_free_lengths.get_width()));

    m_free_positions.set(reserve_ndx, value_8); // Throws
    m_free_lengths.set(reserve_ndx, value_9);   // Throws
    m_free_space_size += rest;

#if REALM_ALLOC_DEBUG
    std::cout << "  Final Freelist:" << std::endl;
    for (size_t j = 0; j < m_free_positions.size(); ++j) {
        std::cout << "    [" << m_free_positions.get(j) << ".." << m_free_lengths.get(j);
        if (m_free_versions.size()) {
            std::cout << "]: " << m_free_versions.get(j);
        }
    }
    std::cout << std::endl << std::endl;
#endif

    // The free-list now have their final form, so we can write them to the file
    // char* start_addr = m_file_map.get_addr() + reserve_ref;
    if (m_alloc.is_in_memory()) {
        auto translator = in_memory_writer.get();
        write_array_at(translator, free_positions_ref, m_free_positions.get_header(), free_positions_size); // Throws
        write_array_at(translator, free_sizes_ref, m_free_lengths.get_header(), free_sizes_size);           // Throws
        write_array_at(translator, free_versions_ref, m_free_versions.get_header(), free_versions_size);    // Throws

        // Write top
        write_array_at(translator, top_ref, top.get_header(), top_byte_size); // Throws
    }
    else {
        MapWindow* window = m_window_mgr.get_window(reserve_ref, end_ref - reserve_ref);
        char* start_addr = window->translate(reserve_ref);
        window->encryption_read_barrier(start_addr, used);
        write_array_at(window, free_positions_ref, m_free_positions.get_header(), free_positions_size); // Throws
        write_array_at(window, free_sizes_ref, m_free_lengths.get_header(), free_sizes_size);           // Throws
        write_array_at(window, free_versions_ref, m_free_versions.get_header(), free_versions_size);    // Throws
        REALM_ASSERT_EX(
            free_positions_ref >= reserve_ref && free_positions_ref + free_positions_size <= reserve_ref + used,
            reserve_ref, reserve_ref + used, free_positions_ref, free_positions_ref + free_positions_size, top_ref);
        REALM_ASSERT_EX(free_sizes_ref >= reserve_ref && free_sizes_ref + free_sizes_size <= reserve_ref + used,
                        reserve_ref, reserve_ref + used, free_sizes_ref, free_sizes_ref + free_sizes_size, top_ref);
        REALM_ASSERT_EX(
            free_versions_ref >= reserve_ref && free_versions_ref + free_versions_size <= reserve_ref + used,
            reserve_ref, reserve_ref + used, free_versions_ref, free_versions_ref + free_versions_size, top_ref);


        // Write top
        write_array_at(window, top_ref, top.get_header(), top_byte_size); // Throws
        window->encryption_write_barrier(start_addr, used);
    }
    // Return top_ref so that it can be saved in lock file used for coordination
    return top_ref;
}


void GroupWriter::read_in_freelist()
{
    std::vector<FreeSpaceEntry> free_in_file;
    size_t evacuation_limit = m_evacuation_limit ? m_evacuation_limit : size_t(-1);
    REALM_ASSERT(m_free_lengths.is_attached());
    size_t limit = m_free_lengths.size();
    REALM_ASSERT_RELEASE_EX(m_free_positions.size() == limit, limit, m_free_positions.size());
    REALM_ASSERT_RELEASE_EX(m_free_versions.size() == limit, limit, m_free_versions.size());

    if (limit) {
        auto limit_version = m_oldest_reachable_version;
        for (size_t idx = 0; idx < limit; ++idx) {
            size_t ref = size_t(m_free_positions.get(idx));
            size_t size = size_t(m_free_lengths.get(idx));

            uint64_t version = m_free_versions.get(idx);
            // Entries that are freed in later still alive versions are not candidates for merge or allocation
            if (version > limit_version) {
                m_not_free_in_file.emplace_back(ref, size, version);
                continue;
            }
            if (ref + size > evacuation_limit) {
                if (ref < evacuation_limit) {
                    // Split entry
                    size_t still_free_size = evacuation_limit - ref;
                    m_under_evacuation.emplace_back(evacuation_limit, size - still_free_size, 0);
                    size = still_free_size;
                }
                else {
                    m_under_evacuation.emplace_back(ref, size, 0);
                    continue;
                }
            }

            free_in_file.emplace_back(ref, size, 0);
        }

        // This will imply a copy-on-write
        m_free_positions.clear();
        m_free_lengths.clear();
        m_free_versions.clear();
    }
    else {
        // We need to free the space occupied by the free lists
        // If the lists are empty, this has to be done explicitly
        // as clear would not copy-on-write an empty array.
        m_free_positions.copy_on_write();
        m_free_lengths.copy_on_write();
        m_free_versions.copy_on_write();
    }

#if REALM_ALLOC_DEBUG
    std::cout << "  Freelist (pinned): ";
    for (auto e : m_not_free_in_file) {
        std::cout << "[" << e.ref << ", " << e.size << "] <" << e.released_at_version << ">  ";
    }
    std::cout << std::endl;
#endif

    merge_adjacent_entries_in_freelist(m_under_evacuation);
    m_under_evacuation.erase(std::remove_if(m_under_evacuation.begin(), m_under_evacuation.end(),
                                            [](const auto& a) {
                                                return a.size == 0;
                                            }),
                             m_under_evacuation.end());
    merge_adjacent_entries_in_freelist(free_in_file);
    // Previous step produces - potentially - some entries with size of zero. These
    // entries will be skipped in the next step.
    move_free_in_file_to_size_map(free_in_file, m_size_map);
}

size_t GroupWriter::recreate_freelist(size_t reserve_pos)
{
    std::vector<FreeSpaceEntry> free_in_file;
    auto& new_free_space = m_group.m_alloc.get_free_read_only(); // Throws
    auto nb_elements =
        m_size_map.size() + m_not_free_in_file.size() + m_under_evacuation.size() + new_free_space.size();
    free_in_file.reserve(nb_elements);

    size_t reserve_ndx = realm::npos;

    for (const auto& entry : m_size_map) {
        free_in_file.emplace_back(entry.second, entry.first, 0);
    }

    {
        size_t locked_space_size = 0;
        for (const auto& locked : m_not_free_in_file) {
            free_in_file.emplace_back(locked.ref, locked.size, locked.released_at_version);
            locked_space_size += locked.size;
        }

        for (const auto& free_space : new_free_space) {
            free_in_file.emplace_back(free_space.first, free_space.second, m_current_version);
            locked_space_size += free_space.second;
        }
        m_locked_space_size = locked_space_size;
    }

    for (const auto& elem : m_under_evacuation) {
        free_in_file.emplace_back(elem.ref, elem.size, 0);
    }

    REALM_ASSERT(free_in_file.size() == nb_elements);
    std::sort(begin(free_in_file), end(free_in_file), [](auto& a, auto& b) {
        return a.ref < b.ref;
    });

    {
        // Copy into arrays while checking consistency
        size_t prev_ref = 0;
        size_t prev_size = 0;
        size_t free_space_size = 0;
        auto limit = free_in_file.size();
        for (size_t i = 0; i < limit; ++i) {
            const auto& free_space = free_in_file[i];
            auto ref = free_space.ref;
            if (REALM_UNLIKELY(prev_ref + prev_size > ref)) {
                // Check if we are freeing arrays already in 'm_not_free_in_file'
                for (const auto& elem : new_free_space) {
                    ref_type free_ref = elem.first;
                    size_t free_sz = elem.second;
                    for (const auto& locked : m_not_free_in_file) {
                        REALM_ASSERT_RELEASE_EX(free_ref < locked.ref || free_ref >= (locked.ref + locked.size),
                                                locked.ref, locked.size, locked.released_at_version, free_ref,
                                                m_current_version, m_alloc.get_file_path_for_assertions());
                        REALM_ASSERT_RELEASE_EX(locked.ref < free_ref || locked.ref >= (free_ref + free_sz),
                                                locked.ref, locked.released_at_version, free_ref, free_sz,
                                                m_current_version, m_alloc.get_file_path_for_assertions());
                    }
                }

                REALM_ASSERT_RELEASE_EX(prev_ref + prev_size <= ref, prev_ref, prev_size, ref, i, limit,
                                        m_alloc.get_file_path_for_assertions());
            }
            if (reserve_pos == ref) {
                reserve_ndx = i;
            }
            else {
                // The reserved chunk should not be counted in now. We don't know how much of it
                // will eventually be used.
                free_space_size += free_space.size;
            }
            m_free_positions.add(free_space.ref);
            m_free_lengths.add(free_space.size);
            m_free_versions.add(free_space.released_at_version);
            prev_ref = free_space.ref;
            prev_size = free_space.size;
        }
        REALM_ASSERT_RELEASE(reserve_ndx != realm::npos);

        m_free_space_size = free_space_size;
    }

    return reserve_ndx;
}

void GroupWriter::merge_adjacent_entries_in_freelist(std::vector<GroupWriter::FreeSpaceEntry>& list)
{
    if (list.size() > 1) {
        // Combine any adjacent chunks in the freelist
        auto prev = list.begin();
        auto end = list.end();
        for (auto it = list.begin() + 1; it != end; ++it) {
            REALM_ASSERT(it->ref > prev->ref);
            if (prev->ref + prev->size == it->ref) {
                prev->size += it->size;
                it->size = 0;
            }
            else {
                prev = it;
            }
        }
    }
}

void GroupWriter::move_free_in_file_to_size_map(const std::vector<GroupWriter::FreeSpaceEntry>& list,
                                                std::multimap<size_t, size_t>& size_map)
{
    ALLOC_DBG_COUT("  Freelist (true free): ");
    for (auto& elem : list) {
        // Skip elements merged in 'merge_adjacent_entries_in_freelist'
        if (elem.size) {
            REALM_ASSERT_RELEASE_EX(!(elem.size & 7), elem.size);
            REALM_ASSERT_RELEASE_EX(!(elem.ref & 7), elem.ref);
            size_map.emplace(elem.size, elem.ref);
            ALLOC_DBG_COUT("[" << elem.ref << ", " << elem.size << "] ");
        }
    }
    ALLOC_DBG_COUT(std::endl);
}

size_t GroupWriter::get_free_space(size_t size)
{
    REALM_ASSERT_3(size % 8, ==, 0); // 8-byte alignment

    auto p = reserve_free_space(size);

    // Claim space from identified chunk
    size_t chunk_pos = p->second;
    size_t chunk_size = p->first;
    REALM_ASSERT_3(chunk_size, >=, size);
    REALM_ASSERT_RELEASE_EX(!(chunk_pos & 7), chunk_pos);
    REALM_ASSERT_RELEASE_EX(!(chunk_size & 7), chunk_size);

    size_t rest = chunk_size - size;
    m_size_map.erase(p);
    if (rest > 0) {
        // Allocating part of chunk - this alway happens from the beginning
        // of the chunk. The call to reserve_free_space may split chunks
        // in order to make sure that it returns a chunk from which allocation
        // can be done from the beginning
        m_size_map.emplace(rest, chunk_pos + size);
    }
    return chunk_pos;
}


inline GroupWriter::FreeListElement GroupWriter::split_freelist_chunk(FreeListElement it, size_t alloc_pos)
{
    size_t start_pos = it->second;
    size_t chunk_size = it->first;
    m_size_map.erase(it);
    REALM_ASSERT_RELEASE_EX(alloc_pos > start_pos, alloc_pos, start_pos);

    REALM_ASSERT_RELEASE_EX(!(alloc_pos & 7), alloc_pos);
    size_t size_first = alloc_pos - start_pos;
    size_t size_second = chunk_size - size_first;
    m_size_map.emplace(size_first, start_pos);
    return m_size_map.emplace(size_second, alloc_pos);
}

GroupWriter::FreeListElement GroupWriter::search_free_space_in_free_list_element(FreeListElement it, size_t size)
{
    SlabAlloc& alloc = m_group.m_alloc;
    size_t chunk_size = it->first;

    // search through the chunk, finding a place within it,
    // where an allocation will not cross a mmap boundary
    size_t start_pos = it->second;
    size_t alloc_pos = alloc.find_section_in_range(start_pos, chunk_size, size);
    if (alloc_pos == 0) {
        return m_size_map.end();
    }
    // we found a place - if it's not at the beginning of the chunk,
    // we split the chunk so that the allocation can be done from the
    // beginning of the second chunk.
    if (alloc_pos != start_pos) {
        it = split_freelist_chunk(it, alloc_pos);
    }
    // Match found!
    ALLOC_DBG_COUT("    alloc [" << alloc_pos << ", " << size << "]" << std::endl);
    return it;
}

GroupWriter::FreeListElement GroupWriter::search_free_space_in_part_of_freelist(size_t size)
{
    auto it = m_size_map.lower_bound(size);
    while (it != m_size_map.end()) {
        // Accept either a perfect match or a block that is twice the size. Tests have shown
        // that this is a good strategy.
        if (it->first == size || it->first >= 2 * size) {
            auto ret = search_free_space_in_free_list_element(it, size);
            if (ret != m_size_map.end()) {
                return ret;
            }
            ++it;
        }
        else {
            // If block was too small, search for the first that is at least twice as big.
            it = m_size_map.lower_bound(2 * size);
        }
    }
    // No match
    return m_size_map.end();
}


GroupWriter::FreeListElement GroupWriter::reserve_free_space(size_t size)
{
    auto chunk = search_free_space_in_part_of_freelist(size);
    while (chunk == m_size_map.end()) {
        if (!m_under_evacuation.empty()) {
            // We have been too aggressive in setting the evacuation limit
            // Just give up
            // But first we will release all kept back elements
            for (auto& elem : m_under_evacuation) {
                m_size_map.emplace(elem.size, elem.ref);
            }
            m_under_evacuation.clear();
            m_evacuation_limit = 0;
            m_backoff = 10;
            if (auto logger = m_group.get_logger()) {
                logger->log(util::Logger::Level::detail, "Give up compaction");
            }
            chunk = search_free_space_in_part_of_freelist(size);
        }
        else {
            // No free space, so we have to extend the file.
            auto new_chunk = extend_free_space(size);
            chunk = search_free_space_in_free_list_element(new_chunk, size);
        }
    }
    return chunk;
}

// Extend the free space with at least the requested size.
// Due to mmap constraints, the extension can not be guaranteed to
// allow an allocation of the requested size, so multiple calls to
// extend_free_space may be needed, before an allocation can succeed.
GroupWriter::FreeListElement GroupWriter::extend_free_space(size_t requested_size)
{
    // We need to consider the "logical" size of the file here, and not the real
    // size. The real size may have changed without the free space information
    // having been adjusted accordingly. This can happen, for example, if
    // write_group() fails before writing the new top-ref, but after having
    // extended the file size. It can also happen as part of initial file expansion
    // during attach_file().
    size_t logical_file_size = to_size_t(m_group.m_top.get(2) / 2);
    // find minimal new size according to the following growth ratios:
    // at least 100% (doubling) until we reach 1MB, then just grow with 1MB at a time
    uint64_t minimal_new_size = logical_file_size;
    constexpr uint64_t growth_boundary = 1024 * 1024; // 1MB
    if (minimal_new_size < growth_boundary) {
        minimal_new_size *= 2;
    }
    else {
        minimal_new_size += growth_boundary;
    }
    // grow with at least the growth ratio, but if more is required, grow more
    uint64_t required_new_size = logical_file_size + requested_size;
    if (required_new_size > minimal_new_size) {
        minimal_new_size = required_new_size;
    }
    // Ensure that minimal_new_size is less than 3 GB on a 32 bit device
    if (minimal_new_size > (std::numeric_limits<size_t>::max() / 4 * 3)) {
        throw MaximumFileSizeExceeded("GroupWriter cannot extend free space: " + util::to_string(logical_file_size) +
                                      " + " + util::to_string(requested_size));
    }

    // We now know that it is safe to assign size to something of size_t
    // and we know that the following adjustments are safe to perform
    size_t new_file_size = static_cast<size_t>(minimal_new_size);

    // align to page size, but do not cross a section boundary
    size_t next_boundary = m_alloc.align_size_to_section_boundary(new_file_size);
    new_file_size = util::round_up_to_page_size(new_file_size);
    if (new_file_size > next_boundary) {
        // we cannot cross a section boundary. In this case the allocation will
        // likely fail, then retry and we'll allocate anew from the next section
        new_file_size = next_boundary;
    }
    // The size must be a multiple of 8. This is guaranteed as long as
    // the initial size is a multiple of 8.
    REALM_ASSERT_RELEASE_EX(!(new_file_size & 7), new_file_size);
    REALM_ASSERT_3(logical_file_size, <, new_file_size);

    // Note: resize_file() will call File::prealloc() which may misbehave under
    // race conditions (see documentation of File::prealloc()). Fortunately, no
    // race conditions can occur, because in transactional mode we hold a write
    // lock at this time, and in non-transactional mode it is the responsibility
    // of the user to ensure non-concurrent file mutation.
    m_alloc.resize_file(new_file_size); // Throws
    REALM_ASSERT(new_file_size <= get_file_size());
    ALLOC_DBG_COUT("        ** File extension to " << new_file_size << "     after request for " << requested_size
                                                   << std::endl);

    // as new_file_size is larger than logical_file_size, but known to
    // be representable in a size_t, so is the result:
    size_t chunk_size = new_file_size - logical_file_size;
    REALM_ASSERT_RELEASE_EX(!(chunk_size & 7), chunk_size);
    REALM_ASSERT_RELEASE(chunk_size != 0);
    auto it = m_size_map.emplace(chunk_size, logical_file_size);

    // Update the logical file size
    m_logical_size = new_file_size;
    m_group.m_top.set(Group::s_file_size_ndx, RefOrTagged::make_tagged(m_logical_size));

    // std::cout << "New file size = " << std::hex << m_logical_size << std::dec << std::endl;

    return it;
}

bool inline is_aligned(char* addr)
{
    size_t as_binary = reinterpret_cast<size_t>(addr);
    return (as_binary & 7) == 0;
}

ref_type GroupWriter::write_array(const char* data, size_t size, uint32_t checksum)
{
    // Get position of free space to write in (expanding file if needed)
    size_t pos = get_free_space(size);

    // Write the block
    MapWindow* window = m_window_mgr.get_window(pos, size);
    char* dest_addr = window->translate(pos);
    REALM_ASSERT_RELEASE(is_aligned(dest_addr));
    window->encryption_read_barrier(dest_addr, size);
    memcpy(dest_addr, &checksum, 4);
    memcpy(dest_addr + 4, data + 4, size - 4);
    window->encryption_write_barrier(dest_addr, size);
    // return ref of the written array
    ref_type ref = to_ref(pos);
    return ref;
}

template <class T>
void GroupWriter::write_array_at(T* translator, ref_type ref, const char* data, size_t size)
{
    size_t pos = size_t(ref);

    REALM_ASSERT_3(pos + size, <=, to_size_t(m_group.m_top.get(2) / 2));
    // REALM_ASSERT_3(pos + size, <=, m_file_map.get_size());
    char* dest_addr = translator->translate(pos);
    REALM_ASSERT_RELEASE(is_aligned(dest_addr));

    uint32_t dummy_checksum = 0x41414141UL; // "AAAA" in ASCII
    memcpy(dest_addr, &dummy_checksum, 4);
    memcpy(dest_addr + 4, data + 4, size - 4);
}


void GroupCommitter::commit(ref_type new_top_ref)
{
    using _impl::SimulatedFailure;
    SimulatedFailure::trigger(SimulatedFailure::group_writer__commit); // Throws

    MapWindow* window = m_window_mgr.get_window(0, sizeof(SlabAlloc::Header));
    SlabAlloc::Header& file_header = *reinterpret_cast<SlabAlloc::Header*>(window->translate(0));
    window->encryption_read_barrier(&file_header, sizeof file_header);

    // One bit of the flags field selects which of the two top ref slots are in
    // use (same for file format version slots). The current value of the bit
    // reflects the currently bound snapshot, so we need to invert it for the
    // new snapshot. Other bits must remain unchanged.
    unsigned old_flags = file_header.m_flags;
    unsigned new_flags = old_flags ^ SlabAlloc::flags_SelectBit;
    int slot_selector = ((new_flags & SlabAlloc::flags_SelectBit) != 0 ? 1 : 0);

    // Update top ref and file format version
    int file_format_version = m_group.get_file_format_version();
    using type_1 = std::remove_reference<decltype(file_header.m_file_format[0])>::type;
    REALM_ASSERT(!util::int_cast_has_overflow<type_1>(file_format_version));
    // only write the file format field if necessary (optimization)
    if (type_1(file_format_version) != file_header.m_file_format[slot_selector]) {
        // write barrier on the entire `file_header` happens below
        file_header.m_file_format[slot_selector] = type_1(file_format_version);
    }

    // When running the test suite, device synchronization is disabled
    bool disable_sync = get_disable_sync_to_disk() || m_durability == Durability::Unsafe;
    file_header.m_top_ref[slot_selector] = new_top_ref;

#if REALM_METRICS
    std::unique_ptr<MetricTimer> fsync_timer = Metrics::report_fsync_time(m_group);
#endif // REALM_METRICS

    // Make sure that that all data relating to the new snapshot is written to
    // stable storage before flipping the slot selector
    window->encryption_write_barrier(&file_header, sizeof file_header);
    m_window_mgr.flush_all_mappings();
    if (!disable_sync) {
        m_window_mgr.sync_all_mappings();
        m_alloc.get_file().barrier();
    }

    // Flip the slot selector bit.
    window->encryption_read_barrier(&file_header, sizeof file_header);
    using type_2 = std::remove_reference<decltype(file_header.m_flags)>::type;
    file_header.m_flags = type_2(new_flags);

    // Write new selector to disk
    window->encryption_write_barrier(&file_header.m_flags, sizeof(file_header.m_flags));
    window->flush();
    if (!disable_sync) {
        window->sync();
        m_alloc.get_file().barrier();
    }
}


#ifdef REALM_DEBUG

void GroupWriter::dump()
{
    size_t count = m_free_lengths.size();
    std::cout << "count: " << count << ", m_size = " << m_alloc.get_file_size() << ", "
              << "version >= " << m_oldest_reachable_version << "\n";
    for (size_t i = 0; i < count; ++i) {
        std::cout << i << ": " << m_free_positions.get(i) << ", " << m_free_lengths.get(i) << " - "
                  << m_free_versions.get(i) << "\n";
    }
}

#endif<|MERGE_RESOLUTION|>--- conflicted
+++ resolved
@@ -205,18 +205,8 @@
     realm::util::encryption_write_barrier(start_addr, size, m_map.get_encrypted_mapping());
 }
 
-<<<<<<< HEAD
 WriteWindowMgr::WriteWindowMgr(SlabAlloc& alloc, Durability dura, WriteMarker* write_marker)
     : m_alloc(alloc)
-=======
-
-GroupWriter::GroupWriter(Transaction& group, Durability dura, WriteMarker* write_marker)
-    : m_group(group)
-    , m_alloc(group.m_alloc)
-    , m_free_positions(m_alloc)
-    , m_free_lengths(m_alloc)
-    , m_free_versions(m_alloc)
->>>>>>> 849a10ab
     , m_durability(dura)
     , m_write_marker(write_marker)
 {
@@ -242,7 +232,7 @@
 #endif
 }
 
-GroupCommitter::GroupCommitter(Group& group, Durability dura, WriteMarker* write_marker)
+GroupCommitter::GroupCommitter(Transaction& group, Durability dura, WriteMarker* write_marker)
     : m_group(group)
     , m_alloc(group.m_alloc)
     , m_durability(dura)
@@ -252,7 +242,7 @@
 
 GroupCommitter::~GroupCommitter() = default;
 
-GroupWriter::GroupWriter(Group& group, Durability dura, WriteMarker* write_marker)
+GroupWriter::GroupWriter(Transaction& group, Durability dura, WriteMarker* write_marker)
     : m_group(group)
     , m_alloc(group.m_alloc)
     , m_durability(dura)
@@ -315,7 +305,6 @@
     }
     m_evacuation_limit = 0;
     m_backoff = 0;
-<<<<<<< HEAD
 }
 
 
@@ -328,43 +317,6 @@
             break;
         case Durability::MemOnly:
             m_window_mgr.flush_all_mappings();
-=======
-    if (top.size() > Group::s_evacuation_point_ndx) {
-        if (auto val = top.get(Group::s_evacuation_point_ndx)) {
-            Array arr(m_alloc);
-            if (val & 1) {
-                m_evacuation_limit = size_t(val >> 1);
-                arr.create(Node::type_Normal);
-                arr.add(uint64_t(m_evacuation_limit));
-                arr.add(0); // Backoff = false
-                top.set_as_ref(Group::s_evacuation_point_ndx, arr.get_ref());
-            }
-            else {
-                arr.init_from_ref(to_ref(val));
-                auto sz = arr.size();
-                REALM_ASSERT(sz >= 2);
-                m_evacuation_limit = size_t(arr.get(0));
-                m_backoff = arr.get(1);
-                if (m_backoff > 0) {
-                    --m_backoff;
-                }
-                else {
-                    for (size_t i = 2; i < sz; i++) {
-                        m_evacuation_progress.push_back(size_t(arr.get(i)));
-                    }
-                }
-                // We give up if the freelists were allocated above the evacuation limit
-                if (m_evacuation_limit > 0 && free_positions_ref > m_evacuation_limit) {
-                    // Wait 10 commits until trying again
-                    m_backoff = 10;
-                    m_evacuation_limit = 0;
-                    if (auto logger = m_group.get_logger()) {
-                        logger->log(util::Logger::Level::detail, "Give up compaction");
-                    }
-                }
-            }
-        }
->>>>>>> 849a10ab
     }
 }
 
@@ -684,6 +636,9 @@
                     // Wait 10 commits until trying again
                     m_backoff = 10;
                     m_evacuation_limit = 0;
+                    if (auto logger = m_group.get_logger()) {
+                        logger->log(util::Logger::Level::detail, "Give up compaction");
+                    }
                 }
             }
         }
