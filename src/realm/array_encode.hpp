/*************************************************************************
 *
 * Copyright 2023 Realm Inc.
 *
 * Licensed under the Apache License, Version 2.0 (the "License");
 * you may not use this file except in compliance with the License.
 * You may obtain a copy of the License at
 *
 * http://www.apache.org/licenses/LICENSE-2.0
 *
 * Unless required by applicable law or agreed to in writing, software
 * distributed under the License is distributed on an "AS IS" BASIS,
 * WITHOUT WARRANTIES OR CONDITIONS OF ANY KIND, either express or implied.
 * See the License for the specific language governing permissions and
 * limitations under the License.
 *
 **************************************************************************/

#ifndef REALM_ARRAY_ENCODE_HPP
#define REALM_ARRAY_ENCODE_HPP

#include <realm/node_header.hpp>

#include <cstdint>
#include <cstddef>
#include <vector>

namespace realm {

class Array;
class QueryStateBase;
class ArrayEncode {
public:
    // commit => encode, COW/insert => decode
    bool encode(const Array&, Array&) const;
    bool decode(Array&) const;

    void init(const char* h);

    // init from mem B
<<<<<<< HEAD
    inline size_t size() const;
    inline size_t width() const;
    inline size_t width_mask() const;
    inline uint8_t get_kind() const;
    inline NodeHeader::Encoding get_encoding() const;
=======
    size_t size() const;
    size_t width() const;

    inline NodeHeader::Encoding get_encoding() const
    {
        return m_encoding;
    }
>>>>>>> b3b00bea

    // get/set
    int64_t get(const Array&, size_t) const;
    int64_t get(const char* data, size_t) const;
    void get_chunk(const Array&, size_t ndx, int64_t res[8]) const;
    void set_direct(const Array&, size_t, int64_t) const;

    // query interface
    template <typename Cond>
    size_t find_first(const Array&, int64_t, size_t, size_t) const;
    template <typename Cond>
    bool find_all(const Array&, int64_t, size_t, size_t, size_t, QueryStateBase*) const;
    // sum
    int64_t sum(const Array&, size_t start, size_t end) const;

    inline bool is_packed() const;
    inline bool is_flex() const;

private:
    void set(char* data, size_t w, size_t ndx, int64_t v) const;
    size_t flex_encoded_array_size(const std::vector<int64_t>&, const std::vector<size_t>&, size_t&, size_t&) const;
    size_t packed_encoded_array_size(std::vector<int64_t>&, size_t, size_t&) const;

    void encode_values(const Array&, std::vector<int64_t>&, std::vector<size_t>&) const;
    bool always_encode(const Array&, Array&, bool) const; // for testing
private:
    using Encoding = NodeHeader::Encoding;
    Encoding m_encoding{NodeHeader::Encoding::WTypBits}; // this is not ok .... probably
    size_t m_v_width = 0, m_v_size = 0, m_ndx_width = 0, m_ndx_size = 0;
    size_t m_v_mask = 0;

    friend class ArrayPacked;
    friend class ArrayFlex;
};


inline size_t ArrayEncode::size() const
{
    using Encoding = NodeHeader::Encoding;
    REALM_ASSERT_DEBUG(m_kind == 'B');
    REALM_ASSERT_DEBUG(m_encoding == Encoding::Packed || m_encoding == Encoding::Flex);
    return m_encoding == Encoding::Packed ? m_v_size : m_ndx_size;
}

inline size_t ArrayEncode::width() const
{
    using Encoding = NodeHeader::Encoding;
    REALM_ASSERT_DEBUG(m_kind == 'B');
    REALM_ASSERT_DEBUG(m_encoding == Encoding::Packed || m_encoding == Encoding::Flex);
    return m_v_width;
}

inline size_t ArrayEncode::width_mask() const
{
    using Encoding = NodeHeader::Encoding;
    REALM_ASSERT_DEBUG(m_kind == 'B');
    REALM_ASSERT_DEBUG(m_encoding == Encoding::Packed || m_encoding == Encoding::Flex);
    return m_v_mask;
}

inline uint8_t ArrayEncode::get_kind() const
{
    return m_kind;
}

inline NodeHeader::Encoding ArrayEncode::get_encoding() const
{
    return m_encoding;
}

} // namespace realm
#endif // REALM_ARRAY_ENCODE_HPP<|MERGE_RESOLUTION|>--- conflicted
+++ resolved
@@ -38,21 +38,13 @@
     void init(const char* h);
 
     // init from mem B
-<<<<<<< HEAD
     inline size_t size() const;
     inline size_t width() const;
     inline size_t width_mask() const;
-    inline uint8_t get_kind() const;
-    inline NodeHeader::Encoding get_encoding() const;
-=======
-    size_t size() const;
-    size_t width() const;
-
     inline NodeHeader::Encoding get_encoding() const
     {
         return m_encoding;
     }
->>>>>>> b3b00bea
 
     // get/set
     int64_t get(const Array&, size_t) const;
@@ -105,23 +97,5 @@
     return m_v_width;
 }
 
-inline size_t ArrayEncode::width_mask() const
-{
-    using Encoding = NodeHeader::Encoding;
-    REALM_ASSERT_DEBUG(m_kind == 'B');
-    REALM_ASSERT_DEBUG(m_encoding == Encoding::Packed || m_encoding == Encoding::Flex);
-    return m_v_mask;
-}
-
-inline uint8_t ArrayEncode::get_kind() const
-{
-    return m_kind;
-}
-
-inline NodeHeader::Encoding ArrayEncode::get_encoding() const
-{
-    return m_encoding;
-}
-
 } // namespace realm
 #endif // REALM_ARRAY_ENCODE_HPP