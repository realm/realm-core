/*************************************************************************
 *
 * Copyright 2016 Realm Inc.
 *
 * Licensed under the Apache License, Version 2.0 (the "License");
 * you may not use this file except in compliance with the License.
 * You may obtain a copy of the License at
 *
 * http://www.apache.org/licenses/LICENSE-2.0
 *
 * Unless required by applicable law or agreed to in writing, software
 * distributed under the License is distributed on an "AS IS" BASIS,
 * WITHOUT WARRANTIES OR CONDITIONS OF ANY KIND, either express or implied.
 * See the License for the specific language governing permissions and
 * limitations under the License.
 *
 **************************************************************************/

#ifndef REALM_IMPL_TRANSACT_LOG_HPP
#define REALM_IMPL_TRANSACT_LOG_HPP

#include <realm/binary_data.hpp>
#include <realm/collection.hpp>
#include <realm/data_type.hpp>
#include <realm/group.hpp>
#include <realm/string_data.hpp>
#include <realm/util/buffer.hpp>
#include <realm/util/input_stream.hpp>

namespace realm {

struct GlobalKey;

namespace _impl {

/// Transaction log instruction encoding
/// NOTE: Any change to this enum is a file-format breaking change.
enum Instruction {
    instr_InsertGroupLevelTable = 1,
    instr_EraseGroupLevelTable = 2, // Remove columnless table from group
    instr_RenameGroupLevelTable = 3,

    instr_SelectTable = 10,
    instr_CreateObject = 11,
    instr_RemoveObject = 12,
    instr_Set = 13,
    instr_SetDefault = 14,
    // instr_ClearTable = 15, Remove all rows in selected table  (unused from file format 11)

    instr_InsertColumn = 20, // Insert new column into to selected descriptor
    instr_EraseColumn = 21,  // Remove column from selected descriptor
    instr_RenameColumn = 22, // Rename column in selected descriptor
    // instr_SetLinkType = 23,  Strong/weak (unused from file format 11)

    instr_SelectCollection = 30,
    instr_CollectionInsert = 31, // Insert collection entry
    instr_CollectionSet = 32,    // Assign to collection entry
    instr_CollectionMove = 33,   // Move an entry within an ordered collection
    // instr_ListSwap = 34,   Swap two entries within a list (unused from file format 11)
    instr_CollectionErase = 35, // Remove an entry from a collection
    instr_CollectionClear = 36, // Remove all entries from a collection

    // No longer emitted, but supported for a file shared with an older version.
    // Treated identically to the Collection versions.
    instr_DictionaryInsert = 37,
    instr_DictionarySet = 38,
    instr_DictionaryErase = 39,
    instr_SetInsert = 40,
    instr_SetErase = 41,
    instr_SetClear = 42,

    // An action involving TypedLinks has occurred which caused
    // the number of backlink columns to change. This can happen
    // when a TypedLink is created for the first time to a Table.
    instr_TypedLinkChange = 43,

    // dictionary clear should be moved up with the other instructions once we
    // release the next file format breaking change
    instr_DictionaryClear = 44,

    // This instruction includes a path to the collection
    instr_SelectCollectionByPath = 45,
};

class TransactLogStream {
public:
    virtual ~TransactLogStream() {}

    /// Ensure contiguous free space in the transaction log
    /// buffer. This method must update `out_free_begin`
    /// and `out_free_end` such that they refer to a chunk
    /// of free space whose size is at least \a n.
    ///
    /// \param size The required amount of contiguous free space. Must be
    /// small (probably not greater than 1024)
    /// \param out_free_begin must point to current write position which must be inside earlier
    /// allocated area. Will be updated to point to new writing position.
    /// \param out_free_end Will be updated to point to end of allocated area.
    virtual void transact_log_reserve(size_t size, char** out_free_begin, char** out_free_end) = 0;

    /// Copy the specified data into the transaction log buffer. This
    /// function should be called only when the specified data does
    /// not fit inside the chunk of free space currently referred to
    /// by `out_free_begin` and `out_free_end`.
    ///
    /// This method must update `out_begin` and
    /// `out_end` such that, upon return, they still
    /// refer to a (possibly empty) chunk of free space.
    virtual void transact_log_append(const char* data, size_t size, char** out_free_begin, char** out_free_end) = 0;
};

class TransactLogBufferStream : public TransactLogStream {
public:
    void transact_log_reserve(size_t size, char** out_free_begin, char** out_free_end) override;
    void transact_log_append(const char* data, size_t size, char** out_free_begin, char** out_free_end) override;

    const char* get_data() const;
    char* get_data();
    size_t get_size();

private:
    util::Buffer<char> m_buffer;
};


// LCOV_EXCL_START (because the NullInstructionObserver is trivial)
class NullInstructionObserver {
public:
    /// The following methods are also those that TransactLogParser expects
    /// to find on the `InstructionHandler`.

    // No selection needed:
    bool select_table(TableKey)
    {
        return true;
    }
    bool select_collection(ColKey, ObjKey, const std::vector<PathElement>&)
    {
        return true;
    }
    bool insert_group_level_table(TableKey)
    {
        return true;
    }
    bool erase_class(TableKey)
    {
        return true;
    }
    bool rename_class(TableKey)
    {
        return true;
    }
    bool typed_link_change(ColKey, TableKey)
    {
        return true;
    }

    // Must have table selected:
    bool create_object(ObjKey)
    {
        return true;
    }
    bool remove_object(ObjKey)
    {
        return true;
    }
    bool modify_object(ColKey, ObjKey)
    {
        return true;
    }

    // Must have descriptor selected:
    bool insert_column(ColKey)
    {
        return true;
    }
    bool erase_column(ColKey)
    {
        return true;
    }
    bool rename_column(ColKey)
    {
        return true;
    }
    bool set_link_type(ColKey)
    {
        return true;
    }

    // Must have collection selected:
    bool collection_set(size_t)
    {
        return true;
    }
    bool collection_insert(size_t)
    {
        return true;
    }
    bool collection_move(size_t, size_t)
    {
        return true;
    }
    bool collection_erase(size_t)
    {
        return true;
    }
    bool collection_clear(size_t)
    {
        return true;
    }

    void parse_complete() {}
};
// LCOV_EXCL_STOP (NullInstructionObserver)


/// See Replication for information about the meaning of the
/// arguments of each of the functions in this class.
class TransactLogEncoder {
public:
    /// The following methods are also those that TransactLogParser expects
    /// to find on the `InstructionHandler`.

    // No selection needed:
    bool select_table(TableKey key);
    bool insert_group_level_table(TableKey table_key);
    bool erase_class(TableKey table_key);
    bool rename_class(TableKey table_key);

    /// Must have table selected.
    bool create_object(ObjKey key)
    {
        append_simple_instr(instr_CreateObject, key); // Throws
        return true;
    }

    bool remove_object(ObjKey key)
    {
        append_simple_instr(instr_RemoveObject, key); // Throws
        return true;
    }
    bool modify_object(ColKey col_key, ObjKey key);

    // Must have descriptor selected:
    bool insert_column(ColKey col_key);
    bool erase_column(ColKey col_key);
    bool rename_column(ColKey col_key);
    bool set_link_type(ColKey col_key);

    // Must have collection selected:
    bool select_collection(ColKey col_key, ObjKey key, const std::vector<PathElement>& path);
    bool collection_set(size_t collection_ndx);
    bool collection_insert(size_t ndx);
    bool collection_move(size_t from_ndx, size_t to_ndx);
    bool collection_erase(size_t collection_ndx);
    bool collection_clear(size_t old_size);

    bool typed_link_change(ColKey col, TableKey dest);


    /// End of methods expected by parser.


    TransactLogEncoder(TransactLogStream& out_stream);
    void set_buffer(char* new_free_begin, char* new_free_end);
    char* write_position() const
    {
        return m_transact_log_free_begin;
    }

private:
    // Make sure this is in agreement with the actual integer encoding
    // scheme (see encode_int()).
    static constexpr int max_enc_bytes_per_int = 10;
// Space is reserved in chunks to avoid excessive over allocation.
#ifdef REALM_DEBUG
    static constexpr int max_numbers_per_chunk = 2; // Increase the chance of chunking in debug mode
#else
    static constexpr int max_numbers_per_chunk = 8;
#endif

    TransactLogStream& m_stream;

    // These two delimit a contiguous region of free space in a
    // transaction log buffer following the last written data. It may
    // be empty.
    char* m_transact_log_free_begin = nullptr;
    char* m_transact_log_free_end = nullptr;

    char* reserve(size_t size);
    /// \param ptr Must be in the range [m_transact_log_free_begin, m_transact_log_free_end]
    void advance(char* ptr) noexcept;

    template <class T>
    size_t max_size(T);

    size_t max_size_list()
    {
        return 0;
    }

    template <class T, class... Args>
    size_t max_size_list(T val, Args... args)
    {
        return max_size(val) + max_size_list(args...);
    }

    template <class T>
    char* encode(char* ptr, T value);

    char* encode_list(char* ptr)
    {
        advance(ptr);
        return ptr;
    }

    template <class T, class... Args>
    char* encode_list(char* ptr, T value, Args... args)
    {
        return encode_list(encode(ptr, value), args...);
    }

    template <class... L>
    void append_simple_instr(L... numbers);

    template <typename... L>
    void append_string_instr(Instruction, StringData);

    template <class T>
    static char* encode_int(char*, T value);
<<<<<<< HEAD
    template <typename... L>
=======

>>>>>>> cd045916
    void encode_string(StringData string);

    friend class TransactLogParser;
};


class TransactLogParser {
public:
    /// See `TransactLogEncoder` for a list of methods that the `InstructionHandler` must define.
    template <class InstructionHandler>
    void parse(util::InputStream&, InstructionHandler&);

private:
    util::Buffer<char> m_input_buffer{1024};

    // The input stream is assumed to consist of chunks of memory organised such that
    // every instruction resides in a single chunk only.
    util::InputStream* m_input;
    // pointer into transaction log, each instruction is parsed from m_input_begin and onwards.
    // Each instruction are assumed to be contiguous in memory.
    const char* m_input_begin;
    // pointer to one past current instruction log chunk. If m_input_begin reaches m_input_end,
    // a call to next_input_buffer will move m_input_begin and m_input_end to a new chunk of
    // memory. Setting m_input_end to 0 disables this check, and is used if it is already known
    // that all of the instructions are in memory.
    const char* m_input_end;
    std::string m_string_buffer;

    REALM_COLD REALM_NORETURN void parser_error() const;

    template <class InstructionHandler>
    void parse_one(InstructionHandler&);
    bool has_next() noexcept;

    template <class T>
    T read_int();

    void read_bytes(char* data, size_t size);
    BinaryData read_buffer(std::string&, size_t size);

    StringData read_string(std::string&);

    // Advance m_input_begin and m_input_end to reflect the next block of instructions
    // Returns false if no more input was available
    bool next_input_buffer();

    // return true if input was available
    bool read_char(char&); // throws
};


/// Implementation:

inline void TransactLogBufferStream::transact_log_reserve(size_t size, char** inout_new_begin, char** out_new_end)
{
    char* data = m_buffer.data();
    REALM_ASSERT(*inout_new_begin >= data);
    REALM_ASSERT(*inout_new_begin <= (data + m_buffer.size()));
    size_t used_size = *inout_new_begin - data;
    m_buffer.reserve_extra(used_size, size);
    data = m_buffer.data(); // May have changed
    *inout_new_begin = data + used_size;
    *out_new_end = data + m_buffer.size();
}

inline void TransactLogBufferStream::transact_log_append(const char* data, size_t size, char** out_new_begin,
                                                         char** out_new_end)
{
    transact_log_reserve(size, out_new_begin, out_new_end);
    *out_new_begin = realm::safe_copy_n(data, size, *out_new_begin);
}

inline const char* TransactLogBufferStream::get_data() const
{
    return m_buffer.data();
}

inline char* TransactLogBufferStream::get_data()
{
    return m_buffer.data();
}

inline size_t TransactLogBufferStream::get_size()
{
    return m_buffer.size();
}

inline TransactLogEncoder::TransactLogEncoder(TransactLogStream& stream)
    : m_stream(stream)
{
}

inline void TransactLogEncoder::set_buffer(char* free_begin, char* free_end)
{
    REALM_ASSERT(free_begin <= free_end);
    m_transact_log_free_begin = free_begin;
    m_transact_log_free_end = free_end;
}

inline char* TransactLogEncoder::reserve(size_t n)
{
    if (size_t(m_transact_log_free_end - m_transact_log_free_begin) < n) {
        m_stream.transact_log_reserve(n, &m_transact_log_free_begin, &m_transact_log_free_end);
    }
    return m_transact_log_free_begin;
}

inline void TransactLogEncoder::advance(char* ptr) noexcept
{
    REALM_ASSERT_DEBUG(m_transact_log_free_begin <= ptr);
    REALM_ASSERT_DEBUG(ptr <= m_transact_log_free_end);
    m_transact_log_free_begin = ptr;
}


// The integer encoding is platform independent. Also, it does not
// depend on the type of the specified integer. Integers of any type
// can be encoded as long as the specified buffer is large enough (see
// below). The decoding does not have to use the same type. Decoding
// will fail if, and only if the encoded value falls outside the range
// of the requested destination type.
//
// The encoding uses one or more bytes. It never uses more than 8 bits
// per byte. The last byte in the sequence is the first one that has
// its 8th bit set to zero.
//
// Consider a particular non-negative value V. Let W be the number of
// bits needed to encode V using the trivial binary encoding of
// integers. The total number of bytes produced is then
// ceil((W+1)/7). The first byte holds the 7 least significant bits of
// V. The last byte holds at most 6 bits of V including the most
// significant one. The value of the first bit of the last byte is
// always 2**((N-1)*7) where N is the total number of bytes.
//
// A negative value W is encoded by setting the sign bit to one and
// then encoding the positive result of -(W+1) as described above. The
// advantage of this representation is that it converts small negative
// values to small positive values which require a small number of
// bytes. This would not have been true for 2's complements
// representation, for example. The sign bit is always stored as the
// 7th bit of the last byte.
//
//               value bits    value + sign    max bytes
//     --------------------------------------------------
//     int8_t         7              8              2
//     uint8_t        8              9              2
//     int16_t       15             16              3
//     uint16_t      16             17              3
//     int32_t       31             32              5
//     uint32_t      32             33              5
//     int64_t       63             64             10
//     uint64_t      64             65             10
//
template <class T>
char* TransactLogEncoder::encode_int(char* ptr, T value)
{
    static_assert(std::numeric_limits<T>::is_integer, "Integer required");
    bool negative = value < 0;
    if (negative) {
        // The following conversion is guaranteed by C++11 to never
        // overflow (contrast this with "-value" which indeed could
        // overflow). See C99+TC3 section 6.2.6.2 paragraph 2.
        REALM_DIAG_PUSH();
        REALM_DIAG_IGNORE_UNSIGNED_MINUS();
        value = -(value + 1);
        REALM_DIAG_POP();
    }
    // At this point 'value' is always a positive number. Also, small
    // negative numbers have been converted to small positive numbers.
    REALM_ASSERT(value >= 0);
    // One sign bit plus number of value bits
    const int num_bits = 1 + std::numeric_limits<T>::digits;
    // Only the first 7 bits are available per byte. Had it not been
    // for the fact that maximum guaranteed bit width of a char is 8,
    // this value could have been increased to 15 (one less than the
    // number of value bits in 'unsigned').
    const int bits_per_byte = 7;
    const int max_bytes = (num_bits + (bits_per_byte - 1)) / bits_per_byte;
    static_assert(max_bytes <= max_enc_bytes_per_int, "Bad max_enc_bytes_per_int");
    // An explicit constant maximum number of iterations is specified
    // in the hope that it will help the optimizer (to do loop
    // unrolling, for example).
    typedef unsigned char uchar;
    for (int i = 0; i < max_bytes; ++i) {
        if (value >> (bits_per_byte - 1) == 0)
            break;
        *reinterpret_cast<uchar*>(ptr) = uchar((1U << bits_per_byte) | unsigned(value & ((1U << bits_per_byte) - 1)));
        ++ptr;
        value >>= bits_per_byte;
    }
    *reinterpret_cast<uchar*>(ptr) = uchar(negative ? (1U << (bits_per_byte - 1)) | unsigned(value) : value);
    return ++ptr;
}

template <typename... L>
void TransactLogEncoder::encode_string(StringData string)
{
    size_t max_required_bytes = max_enc_bytes_per_int + string.size();
    char* ptr = reserve(max_required_bytes); // Throws
    ptr = encode(ptr, size_t(string.size()));
    ptr = std::copy(string.data(), string.data() + string.size(), ptr);
    advance(ptr);
}

template <class T>
inline char* TransactLogEncoder::encode(char* ptr, T inst)
{
    return encode_int<T>(ptr, inst);
}

template <>
inline char* TransactLogEncoder::encode<TableKey>(char* ptr, TableKey key)
{
    return encode_int<int64_t>(ptr, key.value);
}

template <>
inline char* TransactLogEncoder::encode<ColKey>(char* ptr, ColKey key)
{
    return encode_int<int64_t>(ptr, key.value);
}

template <>
inline char* TransactLogEncoder::encode<ObjKey>(char* ptr, ObjKey key)
{
    return encode_int<int64_t>(ptr, key.value);
}

template <>
inline char* TransactLogEncoder::encode<Instruction>(char* ptr, Instruction inst)
{
    return encode_int<int64_t>(ptr, inst);
}

template <class T>
size_t TransactLogEncoder::max_size(T)
{
    return max_enc_bytes_per_int;
}

template <>
inline size_t TransactLogEncoder::max_size(Instruction)
{
    return 1;
}

template <class... L>
void TransactLogEncoder::append_simple_instr(L... numbers)
{
    size_t max_required_bytes = max_size_list(numbers...);
    char* ptr = reserve(max_required_bytes); // Throws
    encode_list(ptr, numbers...);
}

template <typename... L>
void TransactLogEncoder::append_string_instr(Instruction instr, StringData string)
{
    size_t max_required_bytes = 1 + max_enc_bytes_per_int + string.size();
    char* ptr = reserve(max_required_bytes); // Throws
    *ptr++ = char(instr);
    ptr = encode(ptr, int(type_String));
    ptr = encode(ptr, size_t(string.size()));
    ptr = std::copy(string.data(), string.data() + string.size(), ptr);
    advance(ptr);
}

inline bool TransactLogEncoder::insert_group_level_table(TableKey table_key)
{
    append_simple_instr(instr_InsertGroupLevelTable, table_key); // Throws
    return true;
}

inline bool TransactLogEncoder::erase_class(TableKey table_key)
{
    append_simple_instr(instr_EraseGroupLevelTable, table_key); // Throws
    return true;
}

inline bool TransactLogEncoder::rename_class(TableKey table_key)
{
    append_simple_instr(instr_RenameGroupLevelTable, table_key); // Throws
    return true;
}

inline bool TransactLogEncoder::insert_column(ColKey col_key)
{
    append_simple_instr(instr_InsertColumn, col_key); // Throws
    return true;
}

inline bool TransactLogEncoder::erase_column(ColKey col_key)
{
    append_simple_instr(instr_EraseColumn, col_key); // Throws
    return true;
}

inline bool TransactLogEncoder::rename_column(ColKey col_key)
{
    append_simple_instr(instr_RenameColumn, col_key); // Throws
    return true;
}

inline bool TransactLogEncoder::modify_object(ColKey col_key, ObjKey key)
{
    append_simple_instr(instr_Set, col_key, key); // Throws
    return true;
}


/************************************ Collections ***********************************/

inline bool TransactLogEncoder::collection_set(size_t ndx)
{
    append_simple_instr(instr_CollectionSet, ndx); // Throws
    return true;
}

inline bool TransactLogEncoder::collection_insert(size_t ndx)
{
    append_simple_instr(instr_CollectionInsert, ndx); // Throws
    return true;
}


inline bool TransactLogEncoder::collection_move(size_t from_ndx, size_t to_ndx)
{
    // This test is to prevent some fuzzy testing on the server to crash
    if (from_ndx != to_ndx) {
        append_simple_instr(instr_CollectionMove, from_ndx, to_ndx); // Throws
    }
    return true;
}

inline bool TransactLogEncoder::collection_erase(size_t ndx)
{
    append_simple_instr(instr_CollectionErase, ndx); // Throws
    return true;
}


inline bool TransactLogEncoder::collection_clear(size_t old_size)
{
    append_simple_instr(instr_CollectionClear, old_size); // Throws
    return true;
}

inline bool TransactLogEncoder::typed_link_change(ColKey col, TableKey dest)
{
    append_simple_instr(instr_TypedLinkChange, col, dest);
    return true;
}


template <class InstructionHandler>
void TransactLogParser::parse(util::InputStream& in, InstructionHandler& handler)
{
    m_input = &in;
    m_input_begin = m_input_end = nullptr;

    while (has_next())
        parse_one(handler); // Throws
}

inline bool TransactLogParser::has_next() noexcept
{
    return m_input_begin != m_input_end || next_input_buffer();
}

template <class InstructionHandler>
void TransactLogParser::parse_one(InstructionHandler& handler)
{
    char instr_ch = 0; // silence a warning
    if (!read_char(instr_ch))
        parser_error(); // Throws
    Instruction instr = Instruction(instr_ch);
    switch (instr) {
        case instr_Set: {
            ColKey col_key = ColKey(read_int<int64_t>()); // Throws
            ObjKey key(read_int<int64_t>());              // Throws
            if (!handler.modify_object(col_key, key))     // Throws
                parser_error();
            return;
        }
        case instr_SetDefault:
            // Should not appear in the transaction log
            parser_error();
        case instr_CreateObject: {
            ObjKey key(read_int<int64_t>()); // Throws
            if (!handler.create_object(key)) // Throws
                parser_error();
            return;
        }
        case instr_RemoveObject: {
            ObjKey key(read_int<int64_t>()); // Throws
            if (!handler.remove_object(key)) // Throws
                parser_error();
            return;
        }
        case instr_SelectTable: {
            int levels = read_int<int>(); // Throws
            REALM_ASSERT(levels == 0);
            TableKey key = TableKey(read_int<uint32_t>());
            if (!handler.select_table(key)) // Throws
                parser_error();
            return;
        }
        case instr_CollectionSet: {
            size_t ndx = read_int<size_t>();
            if (!handler.collection_set(ndx)) // Throws
                parser_error();
            return;
        }
        case instr_SetInsert:
        case instr_CollectionInsert: {
            size_t ndx = read_int<size_t>();
            if (!handler.collection_insert(ndx)) // Throws
                parser_error();
            return;
        }
        case instr_CollectionMove: {
            size_t from_ndx = read_int<size_t>();           // Throws
            size_t to_ndx = read_int<size_t>();             // Throws
            if (!handler.collection_move(from_ndx, to_ndx)) // Throws
                parser_error();
            return;
        }
        case instr_SetErase:
        case instr_CollectionErase: {
            size_t ndx = read_int<size_t>();    // Throws
            if (!handler.collection_erase(ndx)) // Throws
                parser_error();
            return;
        }
        case instr_SetClear:
        case instr_DictionaryClear:
        case instr_CollectionClear: {
            size_t old_size = read_int<size_t>();    // Throws
            if (!handler.collection_clear(old_size)) // Throws
                parser_error();
            return;
        }
        case instr_DictionaryInsert: {
            int type = read_int<int>(); // Throws
            REALM_ASSERT(type == int(type_String));
            read_string(m_string_buffer);             // skip key
            size_t dict_ndx = read_int<size_t>();     // Throws
            if (!handler.collection_insert(dict_ndx)) // Throws
                parser_error();
            return;
        }
        case instr_DictionarySet: {
            int type = read_int<int>(); // Throws
            REALM_ASSERT(type == int(type_String));
            read_string(m_string_buffer);               // skip key
            size_t dict_ndx = read_int<size_t>();       // Throws
            if (!handler.collection_set(dict_ndx))      // Throws
                parser_error();
            return;
        }
        case instr_DictionaryErase: {
            int type = read_int<int>(); // Throws
            REALM_ASSERT(type == int(type_String));
            read_string(m_string_buffer);                 // skip key
            size_t dict_ndx = read_int<size_t>();         // Throws
            if (!handler.collection_erase(dict_ndx))      // Throws
                parser_error();
            return;
        }
        case instr_SelectCollection:
        case instr_SelectCollectionByPath: {
            ColKey col_key = ColKey(read_int<int64_t>()); // Throws
            ObjKey key = ObjKey(read_int<int64_t>());     // Throws
            size_t nesting_level = instr == instr_SelectCollectionByPath ? read_int<uint32_t>() : 0;
<<<<<<< HEAD
            std::vector<PathElement> path;
            path.push_back(ColKey{col_key.value});
=======
            Path path;
            path.push_back(col_key);
>>>>>>> cd045916
            for (size_t l = 0; l < nesting_level; l++) {
                auto ndx = read_int<int64_t>();
                if (ndx < 0) {
                    auto key = read_string(m_string_buffer);
                    path.emplace_back(key);
                }
                else {
                    path.emplace_back(size_t(ndx));
                }
            }
            if (!handler.select_collection(col_key, key, path)) // Throws
                parser_error();
            return;
        }
        case instr_InsertColumn: {
            ColKey col_key = ColKey(read_int<int64_t>()); // Throws
            if (!handler.insert_column(col_key))          // Throws
                parser_error();
            return;
        }
        case instr_EraseColumn: {
            ColKey col_key = ColKey(read_int<int64_t>()); // Throws
            if (!handler.erase_column(col_key))           // Throws
                parser_error();
            return;
        }
        case instr_RenameColumn: {
            ColKey col_key = ColKey(read_int<int64_t>()); // Throws
            if (!handler.rename_column(col_key))          // Throws
                parser_error();
            return;
        }
        case instr_InsertGroupLevelTable: {
            TableKey table_key = TableKey(read_int<uint32_t>()); // Throws
            if (!handler.insert_group_level_table(table_key))    // Throws
                parser_error();
            return;
        }
        case instr_EraseGroupLevelTable: {
            TableKey table_key = TableKey(read_int<uint32_t>()); // Throws
            if (!handler.erase_class(table_key))                 // Throws
                parser_error();
            return;
        }
        case instr_RenameGroupLevelTable: {
            TableKey table_key = TableKey(read_int<uint32_t>()); // Throws
            if (!handler.rename_class(table_key))                // Throws
                parser_error();
            return;
        }
        case instr_TypedLinkChange: {
            ColKey col_key = ColKey(read_int<int64_t>());         // Throws
            TableKey dest_table = TableKey(read_int<uint32_t>()); // Throws
            if (!handler.typed_link_change(col_key, dest_table))
                parser_error();
            return;
        }
    }

    parser_error();
}


template <class T>
T TransactLogParser::read_int()
{
    T value = 0;
    int part = 0;
    const int max_bytes = (std::numeric_limits<T>::digits + 1 + 6) / 7;
    for (int i = 0; i != max_bytes; ++i) {
        char c;
        if (!read_char(c))
            parser_error(); // Input ended early
        part = static_cast<unsigned char>(c);
        if (0xFF < part)
            parser_error(); // Only the first 8 bits may be used in each byte
        if ((part & 0x80) == 0) {
            T p = part & 0x3F;
            if (util::int_shift_left_with_overflow_detect(p, i * 7))
                parser_error();
            value |= p;
            break;
        }
        if (i == max_bytes - 1)
            parser_error(); // Too many bytes
        value |= T(part & 0x7F) << (i * 7);
    }
    if (part & 0x40) {
        // The real value is negative. Because 'value' is positive at
        // this point, the following negation is guaranteed by C++11
        // to never overflow. See C99+TC3 section 6.2.6.2 paragraph 2.
        REALM_DIAG_PUSH();
        REALM_DIAG_IGNORE_UNSIGNED_MINUS();
        value = -value;
        REALM_DIAG_POP();
        if (util::int_subtract_with_overflow_detect(value, 1))
            parser_error();
    }
    return value;
}

inline void TransactLogParser::read_bytes(char* data, size_t size)
{
    for (;;) {
        const size_t avail = m_input_end - m_input_begin;
        if (size <= avail)
            break;
        const char* to = m_input_begin + avail;
        std::copy(m_input_begin, to, data);
        if (!next_input_buffer())
            parser_error();
        data += avail;
        size -= avail;
    }
    const char* to = m_input_begin + size;
    std::copy(m_input_begin, to, data);
    m_input_begin = to;
}

inline BinaryData TransactLogParser::read_buffer(std::string& buf, size_t size)
{
    const size_t avail = m_input_end - m_input_begin;
    if (avail >= size) {
        m_input_begin += size;
        return BinaryData(m_input_begin - size, size);
    }

    buf.clear();
    buf.resize(size); // Throws
    read_bytes(buf.data(), size);
    return BinaryData(buf.data(), size);
}

inline StringData TransactLogParser::read_string(std::string& buf)
{
    size_t size = read_int<size_t>(); // Throws

    if (size > Table::max_string_size)
        parser_error();

    BinaryData buffer = read_buffer(buf, size);
    return StringData{buffer.data(), size};
}

inline bool TransactLogParser::next_input_buffer()
{
    auto buffer = m_input->next_block();
    m_input_begin = buffer.begin();
    m_input_end = buffer.end();
    return m_input_begin != m_input_end;
}


inline bool TransactLogParser::read_char(char& c)
{
    if (m_input_begin == m_input_end && !next_input_buffer())
        return false;
    c = *m_input_begin++;
    return true;
}

template <typename Handler>
void parse_transact_log(util::InputStream& is, Handler& handler)
{
    TransactLogParser parser;
    parser.parse(is, handler);
    handler.parse_complete();
}

// A base class for transaction log parsers so that tests which want to test
// just a single part of the transaction log handling don't have to implement
// the entire interface
class NoOpTransactionLogParser {
public:
    TableKey get_current_table() const
    {
        return m_current_table;
    }

    std::pair<ColKey, ObjKey> get_current_linkview() const
    {
        return {m_current_linkview_col, m_current_linkview_obj};
    }

    const std::vector<PathElement>& get_path() const
    {
        return m_path;
    }

private:
    TableKey m_current_table;
    ColKey m_current_linkview_col;
    ObjKey m_current_linkview_obj;
<<<<<<< HEAD
    Path m_path;
=======
    std::vector<PathElement> m_path;
>>>>>>> cd045916

public:
    void parse_complete() {}

    bool select_table(TableKey t)
    {
        m_current_table = t;
        return true;
    }

    bool select_collection(ColKey col_key, ObjKey obj_key, const std::vector<PathElement>& path)
    {
        m_current_linkview_col = col_key;
        m_current_linkview_obj = obj_key;
        m_path = path;
        return true;
    }

    // Default no-op implementations of all of the mutation instructions
    bool insert_group_level_table(TableKey)
    {
        return false;
    }
    bool erase_class(TableKey)
    {
        return false;
    }
    bool rename_class(TableKey)
    {
        return false;
    }
    bool insert_column(ColKey)
    {
        return false;
    }
    bool erase_column(ColKey)
    {
        return false;
    }
    bool rename_column(ColKey)
    {
        return false;
    }
    bool set_link_type(ColKey)
    {
        return false;
    }
    bool create_object(ObjKey)
    {
        return false;
    }
    bool remove_object(ObjKey)
    {
        return false;
    }
    bool collection_set(size_t)
    {
        return false;
    }
    bool collection_clear(size_t)
    {
        return false;
    }
    bool collection_erase(size_t)
    {
        return false;
    }
    bool collection_insert(size_t)
    {
        return false;
    }
    bool collection_move(size_t, size_t)
    {
        return false;
    }
    bool modify_object(ColKey, ObjKey)
    {
        return false;
    }
    bool typed_link_change(ColKey, TableKey)
    {
        return true;
    }
};

} // namespace _impl
} // namespace realm

#endif // REALM_IMPL_TRANSACT_LOG_HPP<|MERGE_RESOLUTION|>--- conflicted
+++ resolved
@@ -328,11 +328,7 @@
 
     template <class T>
     static char* encode_int(char*, T value);
-<<<<<<< HEAD
-    template <typename... L>
-=======
-
->>>>>>> cd045916
+
     void encode_string(StringData string);
 
     friend class TransactLogParser;
@@ -527,16 +523,6 @@
     return ++ptr;
 }
 
-template <typename... L>
-void TransactLogEncoder::encode_string(StringData string)
-{
-    size_t max_required_bytes = max_enc_bytes_per_int + string.size();
-    char* ptr = reserve(max_required_bytes); // Throws
-    ptr = encode(ptr, size_t(string.size()));
-    ptr = std::copy(string.data(), string.data() + string.size(), ptr);
-    advance(ptr);
-}
-
 template <class T>
 inline char* TransactLogEncoder::encode(char* ptr, T inst)
 {
@@ -806,13 +792,8 @@
             ColKey col_key = ColKey(read_int<int64_t>()); // Throws
             ObjKey key = ObjKey(read_int<int64_t>());     // Throws
             size_t nesting_level = instr == instr_SelectCollectionByPath ? read_int<uint32_t>() : 0;
-<<<<<<< HEAD
-            std::vector<PathElement> path;
-            path.push_back(ColKey{col_key.value});
-=======
             Path path;
             path.push_back(col_key);
->>>>>>> cd045916
             for (size_t l = 0; l < nesting_level; l++) {
                 auto ndx = read_int<int64_t>();
                 if (ndx < 0) {
@@ -1006,11 +987,7 @@
     TableKey m_current_table;
     ColKey m_current_linkview_col;
     ObjKey m_current_linkview_obj;
-<<<<<<< HEAD
     Path m_path;
-=======
-    std::vector<PathElement> m_path;
->>>>>>> cd045916
 
 public:
     void parse_complete() {}
