--- conflicted
+++ resolved
@@ -1933,48 +1933,10 @@
     REALM_ASSERT_RELEASE(is_attached());
     m_version_manager->grab_read_lock(read_lock, is_frozen, version_id);
 
-<<<<<<< HEAD
     m_local_locks_held.emplace_back(read_lock);
     ++m_transaction_count;
     // REALM_ASSERT(m_alloc.matches_section_boundary(read_lock.m_file_size));
     REALM_ASSERT(read_lock.m_file_size > read_lock.m_top_ref);
-=======
-    for (;;) {
-        read_lock.m_reader_idx = version_id.index;
-        if (grow_reader_mapping(read_lock.m_reader_idx)) { // Throws
-            // remapping takes time, so retry with a fresh entry
-            continue;
-        }
-        SharedInfo* r_info = m_reader_map.get_addr();
-        const Ringbuffer::ReadCount& r = r_info->readers.get(read_lock.m_reader_idx);
-
-        // if the entry is stale and has been cleared by the cleanup process,
-        // the requested version is no longer available
-        while (!atomic_double_inc_if_even(r.count)) { // <-- most of the exec time spent here!
-            // we failed to lock the version. This could be because the version
-            // is being cleaned up, but also because the cleanup is probing for access
-            // to it. If it's being probed, the tail ptr of the ringbuffer will point
-            // to it. If so we retry. If the tail ptr points somewhere else, the entry
-            // has been cleaned up.
-            if (&r_info->readers.get_oldest() != &r)
-                throw BadVersion();
-        }
-        // we managed to lock an entry in the ringbuffer, but it may be so old that
-        // the version doesn't match the specific request. In that case we must release and fail
-        if (r.version != version_id.version) {
-            atomic_double_dec(r.count); // <-- release
-            throw BadVersion();
-        }
-        read_lock.m_version = r.version;
-        read_lock.m_top_ref = to_size_t(r.current_top);
-        read_lock.m_file_size = to_size_t(r.filesize);
-        m_local_locks_held.emplace_back(read_lock);
-        ++m_transaction_count;
-        // REALM_ASSERT(m_alloc.matches_section_boundary(read_lock.m_file_size));
-        REALM_ASSERT(read_lock.m_file_size > read_lock.m_top_ref);
-        return;
-    }
->>>>>>> 4a46a176
 }
 
 void DB::leak_read_lock(ReadLockInfo& read_lock) noexcept
@@ -2126,103 +2088,6 @@
     return new_version;
 }
 
-
-<<<<<<< HEAD
-VersionID Transaction::commit_and_continue_as_read(bool commit_to_disk)
-{
-    if (!is_attached())
-        throw LogicError(LogicError::wrong_transact_state);
-    if (m_transact_stage != DB::transact_Writing)
-        throw LogicError(LogicError::wrong_transact_state);
-
-    flush_accessors_for_commit();
-
-    DB::version_type version = db->do_commit(*this, commit_to_disk); // Throws
-
-    // advance read lock but dont update accessors:
-    // As this is done under lock, along with the addition above of the newest commit,
-    // we know for certain that the read lock we will grab WILL refer to our own newly
-    // completed commit.
-
-    DB::ReadLockInfo new_read_lock;
-    VersionID version_id = VersionID(); // Latest available snapshot
-    // Grabbing the new lock before releasing the old one prevents m_transaction_count
-    // from going shortly to zero
-    db->grab_read_lock(new_read_lock, false, version_id); // Throws
-
-    if (commit_to_disk || m_oldest_version_not_persisted) {
-        // Here we are either committing to disk or we are already
-        // holding on to an older version. In either case there is
-        // no need to hold onto this now historic version.
-        db->release_read_lock(m_read_lock);
-    }
-    else {
-        // We are not commiting to disk and there is no older
-        // version not persisted, so hold onto this one
-        m_oldest_version_not_persisted = m_read_lock;
-    }
-
-    if (commit_to_disk && m_oldest_version_not_persisted) {
-        // We are committing to disk so we can release the
-        // version we are holding on to
-        db->release_read_lock(*m_oldest_version_not_persisted);
-        m_oldest_version_not_persisted.reset();
-    }
-    m_read_lock = new_read_lock;
-    // We can be sure that m_read_lock != m_oldest_version_not_persisted
-    // because m_oldest_version_not_persisted is either equal to former m_read_lock
-    // or older and former m_read_lock is older than current m_read_lock
-    REALM_ASSERT(!m_oldest_version_not_persisted ||
-                 m_read_lock.m_version != m_oldest_version_not_persisted->m_version);
-
-    {
-        util::CheckedLockGuard lock(m_async_mutex);
-        REALM_ASSERT(m_async_stage != AsyncState::Syncing);
-        if (commit_to_disk) {
-            if (m_async_stage == AsyncState::Requesting) {
-                m_async_stage = AsyncState::HasLock;
-            }
-            else {
-                db->end_write_on_correct_thread();
-                m_async_stage = AsyncState::Idle;
-            }
-        }
-        else {
-            m_async_stage = AsyncState::HasCommits;
-        }
-    }
-
-    // Remap file if it has grown, and update refs in underlying node structure
-    remap_and_update_refs(m_read_lock.m_top_ref, m_read_lock.m_file_size, false); // Throws
-
-    m_history = nullptr;
-    set_transact_stage(DB::transact_Reading);
-
-    return VersionID{version, new_read_lock.m_reader_idx};
-}
-
-=======
-// Caller must lock m_mutex.
-bool DB::grow_reader_mapping(uint_fast32_t index)
-{
-    using _impl::SimulatedFailure;
-    SimulatedFailure::trigger(SimulatedFailure::shared_group__grow_reader_mapping); // Throws
-
-    if (index >= m_local_max_entry) {
-        // handle mapping expansion if required
-        SharedInfo* r_info = m_reader_map.get_addr();
-        m_local_max_entry = r_info->readers.get_num_entries();
-        REALM_ASSERT(index < m_local_max_entry);
-        size_t info_size = sizeof(SharedInfo) + r_info->readers.compute_required_space(m_local_max_entry);
-        // std::cout << "Growing reader mapping to " << infosize << std::endl;
-        m_reader_map.remap(m_file, util::File::access_ReadWrite, info_size); // Throws
-        return true;
-    }
-    return false;
-}
-
-
->>>>>>> 4a46a176
 VersionID DB::get_version_id_of_latest_snapshot()
 {
     if (m_fake_read_lock_if_immutable)
@@ -2432,215 +2297,6 @@
     return tr;
 }
 
-<<<<<<< HEAD
-Transaction::Transaction(DBRef _db, SlabAlloc* alloc, DB::ReadLockInfo& rli, DB::TransactStage stage)
-    : Group(alloc)
-    , db(_db)
-    , m_read_lock(rli)
-{
-    bool writable = stage == DB::transact_Writing;
-    m_transact_stage = DB::transact_Ready;
-    set_metrics(db->m_metrics);
-    set_transact_stage(stage);
-    m_alloc.note_reader_start(this);
-    attach_shared(m_read_lock.m_top_ref, m_read_lock.m_file_size, writable);
-}
-
-void Transaction::close()
-{
-    if (m_transact_stage == DB::transact_Writing) {
-        rollback();
-    }
-    if (m_transact_stage == DB::transact_Reading || m_transact_stage == DB::transact_Frozen) {
-        do_end_read();
-    }
-}
-
-void Transaction::end_read()
-{
-    if (m_transact_stage == DB::transact_Ready)
-        return;
-    if (m_transact_stage == DB::transact_Writing)
-        throw LogicError(LogicError::wrong_transact_state);
-    do_end_read();
-}
-
-void Transaction::do_end_read() noexcept
-{
-    prepare_for_close();
-    detach();
-
-    // We should always be ensuring that async commits finish before we get here,
-    // but if the fsync() failed or we failed to update the top pointer then
-    // there's not much we can do and we have to just accept that we're losing
-    // those commits.
-    if (m_oldest_version_not_persisted) {
-        REALM_ASSERT(m_async_commit_has_failed);
-        // We need to not release our read lock on m_oldest_version_not_persisted
-        // as that's the version the top pointer is referencing and overwriting
-        // that version will corrupt the Realm file.
-        db->leak_read_lock(*m_oldest_version_not_persisted);
-    }
-    db->release_read_lock(m_read_lock);
-
-    m_alloc.note_reader_end(this);
-    set_transact_stage(DB::transact_Ready);
-    // reset the std::shared_ptr to allow the DB object to release resources
-    // as early as possible.
-    db.reset();
-}
-
-TransactionRef Transaction::freeze()
-{
-    if (m_transact_stage != DB::transact_Reading)
-        throw LogicError(LogicError::wrong_transact_state);
-    auto version = VersionID(m_read_lock.m_version, m_read_lock.m_reader_idx);
-    return db->start_frozen(version);
-}
-
-TransactionRef Transaction::duplicate()
-{
-    auto version = VersionID(m_read_lock.m_version, m_read_lock.m_reader_idx);
-    if (m_transact_stage == DB::transact_Reading)
-        return db->start_read(version);
-    if (m_transact_stage == DB::transact_Frozen)
-        return db->start_frozen(version);
-
-    throw LogicError(LogicError::wrong_transact_state);
-}
-
-_impl::History* Transaction::get_history() const
-{
-    if (!m_history) {
-        if (auto repl = db->get_replication()) {
-            switch (m_transact_stage) {
-                case DB::transact_Reading:
-                case DB::transact_Frozen:
-                    if (!m_history_read)
-                        m_history_read = repl->_create_history_read();
-                    m_history = m_history_read.get();
-                    m_history->set_group(const_cast<Transaction*>(this), false);
-                    break;
-                case DB::transact_Writing:
-                    m_history = repl->_get_history_write();
-                    break;
-                case DB::transact_Ready:
-                    break;
-            }
-        }
-    }
-    return m_history;
-}
-
-void Transaction::rollback()
-{
-    // rollback may happen as a consequence of exception handling in cases where
-    // the DB has detached. If so, just back out without trying to change state.
-    // the DB object has already been closed and no further processing is possible.
-    if (!is_attached())
-        return;
-    if (m_transact_stage == DB::transact_Ready)
-        return; // Idempotency
-
-    if (m_transact_stage != DB::transact_Writing)
-        throw LogicError(LogicError::wrong_transact_state);
-    db->reset_free_space_tracking();
-    if (!holds_write_mutex())
-        db->end_write_on_correct_thread();
-
-    do_end_read();
-}
-
-size_t Transaction::get_commit_size() const
-{
-    size_t sz = 0;
-    if (m_transact_stage == DB::transact_Writing) {
-        sz = m_alloc.get_commit_size();
-    }
-    return sz;
-}
-
-DB::version_type Transaction::commit()
-{
-    if (!is_attached())
-        throw LogicError(LogicError::wrong_transact_state);
-    if (m_transact_stage != DB::transact_Writing)
-        throw LogicError(LogicError::wrong_transact_state);
-
-    REALM_ASSERT(is_attached());
-
-    // before committing, allow any accessors at group level or below to sync
-    flush_accessors_for_commit();
-
-    DB::version_type new_version = db->do_commit(*this); // Throws
-
-    // We need to set m_read_lock in order for wait_for_change to work.
-    // To set it, we grab a readlock on the latest available snapshot
-    // and release it again.
-    VersionID version_id = VersionID(); // Latest available snapshot
-    DB::ReadLockInfo lock_after_commit;
-    db->grab_read_lock(lock_after_commit, false, version_id);
-    db->release_read_lock(lock_after_commit);
-
-    db->end_write_on_correct_thread();
-
-    do_end_read();
-    m_read_lock = lock_after_commit;
-
-    return new_version;
-}
-
-void Transaction::commit_and_continue_writing()
-{
-    if (!is_attached())
-        throw LogicError(LogicError::wrong_transact_state);
-    if (m_transact_stage != DB::transact_Writing)
-        throw LogicError(LogicError::wrong_transact_state);
-
-    REALM_ASSERT(is_attached());
-
-    // before committing, allow any accessors at group level or below to sync
-    flush_accessors_for_commit();
-
-    db->do_commit(*this); // Throws
-
-    // We need to set m_read_lock in order for wait_for_change to work.
-    // To set it, we grab a readlock on the latest available snapshot
-    // and release it again.
-    VersionID version_id = VersionID(); // Latest available snapshot
-    DB::ReadLockInfo lock_after_commit;
-    db->grab_read_lock(lock_after_commit, false, version_id);
-    db->release_read_lock(m_read_lock);
-    m_read_lock = lock_after_commit;
-    if (Replication* repl = db->get_replication()) {
-        bool history_updated = false;
-        repl->initiate_transact(*this, lock_after_commit.m_version, history_updated); // Throws
-    }
-
-    bool writable = true;
-    remap_and_update_refs(m_read_lock.m_top_ref, m_read_lock.m_file_size, writable); // Throws
-}
-
-void Transaction::initialize_replication()
-{
-    if (m_transact_stage == DB::transact_Writing) {
-        if (Replication* repl = get_replication()) {
-            auto current_version = m_read_lock.m_version;
-            bool history_updated = false;
-            repl->initiate_transact(*this, current_version, history_updated); // Throws
-        }
-    }
-}
-
-Transaction::~Transaction()
-{
-    // Note that this does not call close() - calling close() is done
-    // implicitly by the deleter.
-}
-
-
-=======
->>>>>>> 4a46a176
 TransactionRef DB::start_write(bool nonblocking)
 {
     if (m_fake_read_lock_if_immutable) {
@@ -2813,30 +2469,8 @@
     , m_repl(m_owner->get_replication())
     , m_version(t.get_version())
 {
-<<<<<<< HEAD
-    // sync to disk:
-    DB::ReadLockInfo read_lock;
-    try {
-        db->grab_read_lock(read_lock, false, VersionID());
-        GroupWriter out(*this);
-        out.commit(read_lock.m_top_ref); // Throws
-        // we must release the write mutex before the callback, because the callback
-        // is allowed to re-request it.
-        db->release_read_lock(read_lock);
-        if (m_oldest_version_not_persisted) {
-            db->release_read_lock(*m_oldest_version_not_persisted);
-            m_oldest_version_not_persisted.reset();
-        }
-    }
-    catch (...) {
-        m_commit_exception = std::current_exception();
-        m_async_commit_has_failed = true;
-        db->release_read_lock(read_lock);
-    }
-=======
     m_owner->set_replication(nullptr);
     t.m_history = nullptr;
->>>>>>> 4a46a176
 }
 
 DisableReplication::~DisableReplication()
