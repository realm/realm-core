--- conflicted
+++ resolved
@@ -720,22 +720,24 @@
         }
     }
 
-<<<<<<< HEAD
-    void mark_page_for_writing(uint64_t page_offset)
-    {
+    void mark_page_for_writing(uint64_t page_offset) REQUIRES(!m_info_mutex)
+    {
+        util::CheckedLockGuard info_lock(m_info_mutex);
         m_info->writing_page_offset = page_offset + 1;
         m_info->write_counter++;
     }
-    void clear_writing_marker()
-    {
+    void clear_writing_marker() REQUIRES(!m_info_mutex)
+    {
+        util::CheckedLockGuard info_lock(m_info_mutex);
         m_info->write_counter++;
         m_info->writing_page_offset = 0;
     }
     // returns false if no page is marked.
     // if a page is marked, returns true and optionally the offset of the page marked for writing
     // in all cases returns optionally the write counter
-    bool observe_writer(uint64_t* page_offset, uint64_t* write_counter)
-    {
+    bool observe_writer(uint64_t* page_offset, uint64_t* write_counter) REQUIRES(!m_info_mutex)
+    {
+        util::CheckedLockGuard info_lock(m_info_mutex);
         if (write_counter) {
             *write_counter = m_info->write_counter;
         }
@@ -745,10 +747,7 @@
         }
         return marked != 0;
     }
-    virtual void expand_version_list(unsigned new_entries) = 0;
-
-=======
->>>>>>> 24bb03a9
+
 protected:
     util::InterprocessMutex& m_mutex;
     util::CheckedMutex m_local_readers_mutex;
@@ -758,13 +757,9 @@
     unsigned int m_local_max_entry GUARDED_BY(m_info_mutex) = 0;
     SharedInfo* m_info GUARDED_BY(m_info_mutex) = nullptr;
 
-<<<<<<< HEAD
-    virtual void ensure_reader_mapping(unsigned int required = -1) = 0;
-    friend class DB::EncryptionMarkerObserver;
-=======
     virtual void ensure_reader_mapping(unsigned int required = -1) REQUIRES(m_info_mutex) = 0;
     virtual void expand_version_list(unsigned new_entries) REQUIRES(m_info_mutex) = 0;
->>>>>>> 24bb03a9
+    friend class DB::EncryptionMarkerObserver;
 };
 
 class DB::FileVersionManager final : public DB::VersionManager {
