--- conflicted
+++ resolved
@@ -2112,8 +2112,7 @@
 #endif // REALM_METRICS
 
     GroupWriter out(transaction, Durability(info->durability)); // Throws
-<<<<<<< HEAD
-    out.set_versions(new_version, oldest_version);
+    out.set_versions(new_version, top_refs, any_new_unreachables);
 
     if (auto limit = out.get_evacuation_limit()) {
         // Get a work limit based on the size of the transaction we're about to commit
@@ -2122,9 +2121,6 @@
         transaction.cow_outliers(out.get_evacuation_progress(), limit, work_limit);
     }
 
-=======
-    out.set_versions(new_version, top_refs, any_new_unreachables);
->>>>>>> 8e46a6e6
     ref_type new_top_ref;
     // Recursively write all changed arrays to end of file
     {
@@ -2137,13 +2133,7 @@
         std::lock_guard<std::recursive_mutex> lock_guard(m_mutex);
         m_free_space = out.get_free_space_size();
         m_locked_space = out.get_locked_space_size();
-<<<<<<< HEAD
         m_used_space = out.get_logical_size() - m_free_space;
-        // std::cout << "Writing version " << new_version << ", Topptr " << new_top_ref
-        //     << " Read lock at version " << oldest_version << std::endl;
-=======
-        m_used_space = out.get_file_size() - m_free_space;
->>>>>>> 8e46a6e6
         switch (Durability(info->durability)) {
             case Durability::Full:
             case Durability::Unsafe:
