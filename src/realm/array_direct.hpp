/*************************************************************************
 *
 * Copyright 2016 Realm Inc.
 *
 * Licensed under the Apache License, Version 2.0 (the "License");
 * you may not use this file except in compliance with the License.
 * You may obtain a copy of the License at
 *
 * http://www.apache.org/licenses/LICENSE-2.0
 *
 * Unless required by applicable law or agreed to in writing, software
 * distributed under the License is distributed on an "AS IS" BASIS,
 * WITHOUT WARRANTIES OR CONDITIONS OF ANY KIND, either express or implied.
 * See the License for the specific language governing permissions and
 * limitations under the License.
 *
 **************************************************************************/

#ifndef REALM_ARRAY_DIRECT_HPP
#define REALM_ARRAY_DIRECT_HPP

#include <cstring>
#include <realm/utilities.hpp>
#include <realm/alloc.hpp>

// clang-format off
/* wid == 16/32 likely when accessing offsets in B tree */
#define REALM_TEMPEX(fun, wid, arg) \
    if (wid == 16) {fun<16> arg;} \
    else if (wid == 32) {fun<32> arg;} \
    else if (wid == 0) {fun<0> arg;} \
    else if (wid == 1) {fun<1> arg;} \
    else if (wid == 2) {fun<2> arg;} \
    else if (wid == 4) {fun<4> arg;} \
    else if (wid == 8) {fun<8> arg;} \
    else if (wid == 64) {fun<64> arg;} \
    else {REALM_ASSERT_DEBUG(false); fun<0> arg;}

#define REALM_TEMPEX2(fun, targ, wid, arg) \
    if (wid == 16) {fun<targ, 16> arg;} \
    else if (wid == 32) {fun<targ, 32> arg;} \
    else if (wid == 0) {fun<targ, 0> arg;} \
    else if (wid == 1) {fun<targ, 1> arg;} \
    else if (wid == 2) {fun<targ, 2> arg;} \
    else if (wid == 4) {fun<targ, 4> arg;} \
    else if (wid == 8) {fun<targ, 8> arg;} \
    else if (wid == 64) {fun<targ, 64> arg;} \
    else {REALM_ASSERT_DEBUG(false); fun<targ, 0> arg;}

#define REALM_TEMPEX3(fun, targ1, wid, targ3, arg) \
    if (wid == 16) {fun<targ1, 16, targ3> arg;} \
    else if (wid == 32) {fun<targ1, 32, targ3> arg;} \
    else if (wid == 0) {fun<targ1, 0, targ3> arg;} \
    else if (wid == 1) {fun<targ1, 1, targ3> arg;} \
    else if (wid == 2) {fun<targ1, 2, targ3> arg;} \
    else if (wid == 4) {fun<targ1, 4, targ3> arg;} \
    else if (wid == 8) {fun<targ1, 8, targ3> arg;} \
    else if (wid == 64) {fun<targ1, 64, targ3> arg;} \
    else {REALM_ASSERT_DEBUG(false); fun<targ1, 0, targ3> arg;}

#define REALM_TEMPEX4(fun, targ1, targ3, targ4, wid, arg) \
    if (wid == 16) {fun<targ1, targ3, targ4, 16> arg;} \
    else if (wid == 32) {fun<targ1, targ3, targ4, 32> arg;} \
    else if (wid == 0) {fun<targ1, targ3, targ4, 0> arg;} \
    else if (wid == 1) {fun<targ1, targ3, targ4, 1> arg;} \
    else if (wid == 2) {fun<targ1, targ3, targ4, 2> arg;} \
    else if (wid == 4) {fun<targ1, targ3, targ4, 4> arg;} \
    else if (wid == 8) {fun<targ1, targ3, targ4, 8> arg;} \
    else if (wid == 64) {fun<targ1, targ3, targ4, 64> arg;} \
    else {REALM_ASSERT_DEBUG(false); fun<targ1, targ3, targ4, 0> arg;}
// clang-format on

namespace realm {

// Direct access methods

template <size_t width>
void set_direct(char* data, size_t ndx, int_fast64_t value) noexcept
{
    if (width == 0) {
        REALM_ASSERT_DEBUG(value == 0);
        return;
    }
    else if (width == 1) {
        REALM_ASSERT_DEBUG(0 <= value && value <= 0x01);
        size_t byte_ndx = ndx / 8;
        size_t bit_ndx = ndx % 8;
        typedef unsigned char uchar;
        uchar* p = reinterpret_cast<uchar*>(data) + byte_ndx;
        *p = uchar((*p & ~(0x01 << bit_ndx)) | (int(value) & 0x01) << bit_ndx);
    }
    else if (width == 2) {
        REALM_ASSERT_DEBUG(0 <= value && value <= 0x03);
        size_t byte_ndx = ndx / 4;
        size_t bit_ndx = ndx % 4 * 2;
        typedef unsigned char uchar;
        uchar* p = reinterpret_cast<uchar*>(data) + byte_ndx;
        *p = uchar((*p & ~(0x03 << bit_ndx)) | (int(value) & 0x03) << bit_ndx);
    }
    else if (width == 4) {
        REALM_ASSERT_DEBUG(0 <= value && value <= 0x0F);
        size_t byte_ndx = ndx / 2;
        size_t bit_ndx = ndx % 2 * 4;
        typedef unsigned char uchar;
        uchar* p = reinterpret_cast<uchar*>(data) + byte_ndx;
        *p = uchar((*p & ~(0x0F << bit_ndx)) | (int(value) & 0x0F) << bit_ndx);
    }
    else if (width == 8) {
        REALM_ASSERT_DEBUG(std::numeric_limits<int8_t>::min() <= value &&
                           value <= std::numeric_limits<int8_t>::max());
        *(reinterpret_cast<int8_t*>(data) + ndx) = int8_t(value);
    }
    else if (width == 16) {
        REALM_ASSERT_DEBUG(std::numeric_limits<int16_t>::min() <= value &&
                           value <= std::numeric_limits<int16_t>::max());
        *(reinterpret_cast<int16_t*>(data) + ndx) = int16_t(value);
    }
    else if (width == 32) {
        REALM_ASSERT_DEBUG(std::numeric_limits<int32_t>::min() <= value &&
                           value <= std::numeric_limits<int32_t>::max());
        *(reinterpret_cast<int32_t*>(data) + ndx) = int32_t(value);
    }
    else if (width == 64) {
        REALM_ASSERT_DEBUG(std::numeric_limits<int64_t>::min() <= value &&
                           value <= std::numeric_limits<int64_t>::max());
        *(reinterpret_cast<int64_t*>(data) + ndx) = int64_t(value);
    }
    else {
        REALM_ASSERT_DEBUG(false);
    }
}

inline void set_direct(char* data, size_t width, size_t ndx, int_fast64_t value) noexcept
{
    REALM_TEMPEX(set_direct, width, (data, ndx, value));
}

template <size_t width>
void fill_direct(char* data, size_t begin, size_t end, int_fast64_t value) noexcept
{
    for (size_t i = begin; i != end; ++i)
        set_direct<width>(data, i, value);
}

template <int w>
int64_t get_direct(const char* data, size_t ndx) noexcept
{
    if (w == 0) {
        return 0;
    }
    if (w == 1) {
        size_t offset = ndx >> 3;
        return (data[offset] >> (ndx & 7)) & 0x01;
    }
    if (w == 2) {
        size_t offset = ndx >> 2;
        return (data[offset] >> ((ndx & 3) << 1)) & 0x03;
    }
    if (w == 4) {
        size_t offset = ndx >> 1;
        return (data[offset] >> ((ndx & 1) << 2)) & 0x0F;
    }
    if (w == 8) {
        return *reinterpret_cast<const signed char*>(data + ndx);
    }
    if (w == 16) {
        size_t offset = ndx << 1;
        return *reinterpret_cast<const int16_t*>(data + offset);
    }
    if (w == 32) {
        size_t offset = ndx << 2;
        return *reinterpret_cast<const int32_t*>(data + offset);
    }
    if (w == 64) {
        size_t offset = ndx << 3;
        return *reinterpret_cast<const int64_t*>(data + offset);
    }
    REALM_ASSERT_DEBUG(false);
    return int64_t(-1);
}

inline int64_t get_direct(const char* data, size_t width, size_t ndx) noexcept
{
    REALM_TEMPEX(return get_direct, width, (data, ndx));
}

// An iterator for getting a 64 bit word from any (byte-address+bit-offset) address.
class unaligned_word_iter {
public:
    unaligned_word_iter(const uint64_t* data, size_t bit_offset)
        : m_word_ptr(data + (bit_offset >> 6))
        , m_in_word_offset(bit_offset & 0x3F)
    {
    }
    // 'num_bits' number of bits which must be read
    // WARNING returned word may be garbage above the first 'num_bits' bits.
    uint64_t get(size_t num_bits)
    {
        auto first_word = m_word_ptr[0];
        uint64_t result = first_word >> m_in_word_offset;
        // note: above shifts in zeroes
        if (m_in_word_offset + num_bits <= 64)
            return result;
        // if we're here, in_word_offset > 0
        auto first_word_size = 64 - m_in_word_offset;
        auto second_word = m_word_ptr[1];
        result |= second_word << first_word_size;
        // note: above shifts in zeroes below the bits we want
        return result;
    }
<<<<<<< HEAD
    uint64_t get_with_unsafe_prefetch(unsigned num_bits)
=======
    uint64_t get_with_unsafe_prefetch(size_t num_bits)
>>>>>>> 84b84fb8
    {
        auto first_word = m_word_ptr[0];
        uint64_t result = first_word >> m_in_word_offset;
        // note: above shifts in zeroes
        auto first_word_size = 64 - m_in_word_offset;
        auto second_word = m_word_ptr[1];
        REALM_ASSERT_DEBUG(num_bits <= 64);
        result |= (m_in_word_offset + num_bits > 64) ? (second_word << first_word_size) : 0;
        // note: above shifts in zeroes below the bits we want
        return result;
    }
    // bump the iterator the specified number of bits
    void bump(size_t num_bits)
    {
        auto total_offset = m_in_word_offset + num_bits;
        m_word_ptr += total_offset >> 6;
        m_in_word_offset = total_offset & 0x3F;
    }

private:
    const uint64_t* m_word_ptr;
    unsigned m_in_word_offset;
};

// Read a bit field of up to 64 bits.
// - Any alignment and size is supported
// - The start of the 'data' area must be 64 bit aligned in all cases.
// - For fields of 64-bit or less, the first 64-bit word is filled with the zero-extended
//   value of the bitfield.
// iterator useful for scanning arrays faster than by indexing each element
// supports arrays of pairs by differentiating field size and step size.
class bf_ref;
class bf_iterator {
<<<<<<< HEAD
    friend class FlexCompressor;
    friend class PackedCompressor;
=======
>>>>>>> 84b84fb8
    uint64_t* data_area = nullptr;
    uint64_t* first_word_ptr = nullptr;
    size_t field_position = 0;
    uint8_t field_size = 0;
    uint8_t step_size = 0; // may be different than field_size if used for arrays of pairs
    size_t offset = 0;
    uint64_t mask = 0;

public:
    bf_iterator() = default;
    bf_iterator(const bf_iterator&) = default;
    bf_iterator(bf_iterator&&) = default;
    bf_iterator& operator=(const bf_iterator&) = default;
    bf_iterator& operator=(bf_iterator&&) = default;
<<<<<<< HEAD
    bf_iterator(const uint64_t* data_area, size_t initial_offset, uint8_t field_size, uint8_t step_size, size_t index)
    {
        init(data_area, initial_offset, field_size, step_size, index);
    }

    inline void init(const uint64_t* data_area, size_t initial_offset, uint8_t field_size, uint8_t step_size,
                     size_t index)
    {
        this->data_area = (uint64_t*)data_area;
        this->field_size = field_size;
        this->step_size = step_size;
        this->offset = initial_offset;
=======
    bf_iterator(uint64_t* data_area, size_t initial_offset, size_t field_size, size_t step_size, size_t index)
        : data_area(data_area)
        , field_size(static_cast<uint8_t>(field_size))
        , step_size(static_cast<uint8_t>(step_size))
        , offset(initial_offset)
    {
>>>>>>> 84b84fb8
        if (field_size < 64)
            mask = (1ULL << field_size) - 1;
        move(index);
    }

    inline uint64_t get_full_word_with_value() const
    {
        const auto in_word_position = field_position & 0x3F;
        const auto first_word = first_word_ptr[0];
        uint64_t result = first_word >> in_word_position;
        // note: above shifts in zeroes above the bitfield
        if (in_word_position + field_size > 64) {
            // if we're here, in_word_position > 0
            const auto first_word_size = 64 - in_word_position;
            const auto second_word = first_word_ptr[1];
            return result | second_word << first_word_size;
            // note: above shifts in zeroes below the bits we want
        }
        return result;
    }

    inline uint64_t get_value() const
    {
        auto result = get_full_word_with_value();
        // discard any bits above the field we want
        if (field_size < 64)
            result &= mask;
        return result;
    }

    // get unaligned word - this should not be called if the next word extends beyond
    // end of array. For that particular case, you must use get_last_unaligned_word instead.
    inline uint64_t get_unaligned_word() const
    {
        const auto in_word_position = field_position & 0x3F;
        const auto first_word = first_word_ptr[0];
        if (in_word_position == 0)
            return first_word;
        uint64_t result = first_word >> in_word_position;
        // note: above shifts in zeroes above the bitfield
        const auto first_word_size = 64 - in_word_position;
        const auto second_word = first_word_ptr[1];
        result |= second_word << first_word_size;
        // note: above shifts in zeroes below the bits we want
        return result;
    }

    inline uint64_t get_last_unaligned_word() const
    {
        const auto in_word_position = field_position & 0x3F;
        const auto first_word = first_word_ptr[0];
        const uint64_t result = first_word >> in_word_position;
        // note: above shifts in zeroes above the bitfield
        return result;
    }
    void set_value(uint64_t value) const
    {
        const auto in_word_position = field_position & 0x3F;
        auto first_word = first_word_ptr[0];
        uint64_t mask = 0ULL - 1ULL;
        if (field_size < 64) {
            mask = (1ULL << field_size) - 1;
            value &= mask;
        }
        // zero out field in first word:
        const auto first_word_mask = ~(mask << in_word_position);
        first_word &= first_word_mask;
        // or in relevant part of value
        first_word |= value << in_word_position;
        first_word_ptr[0] = first_word;
        if (in_word_position + field_size > 64) {
            // bitfield crosses word boundary.
            // discard the lowest bits of value (it has been written to the first word)
            const auto bits_written_to_first_word = 64 - in_word_position;
            // bit_written_to_first_word must be lower than 64, so shifts based on it are well defined
            value >>= bits_written_to_first_word;
            const auto second_word_mask = mask >> bits_written_to_first_word;
            auto second_word = first_word_ptr[1];
            // zero out the field in second word, then or in the (high part of) value
            second_word &= ~second_word_mask;
            second_word |= value;
            first_word_ptr[1] = second_word;
        }
    }
    inline void operator++()
    {
        const auto next_field_position = field_position + step_size;
        if ((next_field_position >> 6) > (field_position >> 6)) {
            first_word_ptr = data_area + (next_field_position >> 6);
        }
        field_position = next_field_position;
    }

    inline void move(size_t index)
    {
        field_position = offset + index * step_size;
        first_word_ptr = data_area + (field_position >> 6);
    }

    inline uint64_t operator*() const
    {
        return get_value();
    }

    friend bool operator<(const bf_iterator&, const bf_iterator&);
};


inline bool operator<(const bf_iterator& a, const bf_iterator& b)
{
    REALM_ASSERT(a.data_area == b.data_area);
    return a.field_position < b.field_position;
}

class bf_ref {
    bf_iterator it;

public:
    inline bf_ref(bf_iterator& it)
        : it(it)
    {
    }
    inline operator uint64_t() const
    {
        return it.get_value();
    }
    uint64_t operator=(uint64_t value)
    {
        it.set_value(value);
        return value;
    }
};

inline uint64_t read_bitfield(uint64_t* data_area, size_t field_position, size_t width)
{
    bf_iterator it(data_area, field_position, width, width, 0);
    return *it;
}

inline void write_bitfield(uint64_t* data_area, size_t field_position, size_t width, uint64_t value)
{
    bf_iterator it(data_area, field_position, width, width, 0);
    it.set_value(value);
}

inline int64_t sign_extend_field_by_mask(uint64_t sign_mask, uint64_t value)
{
    uint64_t sign_extension = 0ULL - (value & sign_mask);
    return value | sign_extension;
}

inline int64_t sign_extend_value(size_t width, uint64_t value)
{
    uint64_t sign_mask = 1ULL << (width - 1);
    uint64_t sign_extension = 0ULL - (value & sign_mask);
    return value | sign_extension;
}

template <int width>
inline std::pair<int64_t, int64_t> get_two(const char* data, size_t ndx) noexcept
{
    return std::make_pair(to_size_t(get_direct<width>(data, ndx + 0)), to_size_t(get_direct<width>(data, ndx + 1)));
}

inline std::pair<int64_t, int64_t> get_two(const char* data, size_t width, size_t ndx) noexcept
{
    REALM_TEMPEX(return get_two, width, (data, ndx));
}

/* Subword parallel search

    The following provides facilities for subword parallel search for bitfields of any size.
    To simplify, the first bitfield must be aligned within the word: it must occupy the lowest
    bits of the word.

    In general the metods here return a vector with the most significant bit in each field
    marking that a condition was met when comparing the corresponding pair of fields in two
    vectors. Checking if any field meets a condition is as simple as comparing the return
    vector against 0. Finding the first to meet a condition is also supported.

    Vectors are "split" into fields according to a MSB vector, wich indicates the most
    significant bit of each field. The MSB must be passed in as an argument to most
    bit field comparison functions. It can be generated by the field_sign_bit<width> template.

    The simplest condition to test is any_field_NE(A,B), where A and B are words.
    This condition should be true if any bitfield in A is not equal to the corresponding
    field in B.

    This is almost as simple as a direct word compare, but needs to take into account that
    we may want to have part of the words undefined.
*/
<<<<<<< HEAD
constexpr int num_fields_table[65] = {-1, 64, 32, 21, 16, 12, 10, 9, // 0-7
                                      8,  7,  6,  5,  5,  4,  4,  4, // 8-15
                                      4,  3,  3,  3,  3,  3,  2,  2, // 16-23
                                      2,  2,  2,  2,  2,  2,  2,  2, // 24-31
                                      2,  1,  1,  1,  1,  1,  1,  1, // 32-39
                                      1,  1,  1,  1,  1,  1,  1,  1, // 40-47
                                      1,  1,  1,  1,  1,  1,  1,  1, // 48-55
                                      1,  1,  1,  1,  1,  1,  1,  1, // 56-63
                                      1};

constexpr int num_bits_table[65] = {-1, 64, 64, 63, 64, 60, 60, 63, // 0-7
                                    64, 63, 60, 55, 60, 52, 56, 60, // 8-15
                                    64, 51, 54, 57, 60, 63, 44, 46, // 16-23
                                    48, 50, 52, 54, 56, 58, 60, 64, // 24-31
                                    64, 33, 34, 35, 36, 37, 38, 39, // 32-39
                                    40, 41, 42, 43, 44, 45, 46, 47, // 40-47
                                    48, 49, 50, 51, 52, 53, 54, 55, // 48-55
                                    56, 57, 58, 59, 60, 61, 62, 63, // 56-63
                                    64};

inline int num_fields_for_width(size_t width)
{
    REALM_ASSERT_DEBUG(width);
    auto retval = num_fields_table[width];
#ifdef REALM_DEBUG
    REALM_ASSERT_DEBUG(retval == 64 / width);
=======
constexpr uint8_t num_fields_table[65] = {0, 64, 32, 21, 16, 12, 10, 9, // 0-7
                                          8, 7,  6,  5,  5,  4,  4,  4, // 8-15
                                          4, 3,  3,  3,  3,  3,  2,  2, // 16-23
                                          2, 2,  2,  2,  2,  2,  2,  2, // 24-31
                                          2, 1,  1,  1,  1,  1,  1,  1, // 32-39
                                          1, 1,  1,  1,  1,  1,  1,  1, // 40-47
                                          1, 1,  1,  1,  1,  1,  1,  1, // 48-55
                                          1, 1,  1,  1,  1,  1,  1,  1, // 56-63
                                          1};

constexpr uint8_t num_bits_table[65] = {64, 64, 64, 63, 64, 60, 60, 63, // 0-7
                                        64, 63, 60, 55, 60, 52, 56, 60, // 8-15
                                        64, 51, 54, 57, 60, 63, 44, 46, // 16-23
                                        48, 50, 52, 54, 56, 58, 60, 64, // 24-31
                                        64, 33, 34, 35, 36, 37, 38, 39, // 32-39
                                        40, 41, 42, 43, 44, 45, 46, 47, // 40-47
                                        48, 49, 50, 51, 52, 53, 54, 55, // 48-55
                                        56, 57, 58, 59, 60, 61, 62, 63, // 56-63
                                        64};

inline uint8_t num_fields_for_width(uint8_t width)
{
    REALM_ASSERT_DEBUG(width);
    const auto retval = num_fields_table[width];
#ifdef REALM_DEBUG
    REALM_ASSERT_DEBUG(width == 0 || retval == int(64 / width));
>>>>>>> 84b84fb8
#endif
    return retval;
}

<<<<<<< HEAD
inline int num_bits_for_width(size_t width)
{
    return num_bits_table[width];
}

inline uint64_t cares_about(int width)
=======
inline uint8_t num_bits_for_width(uint8_t width)
{
    REALM_ASSERT_DEBUG(width);
    return num_bits_table[width];
}

inline uint64_t cares_about(uint8_t width)
>>>>>>> 84b84fb8
{
    return 0xFFFFFFFFFFFFFFFFULL >> (64 - num_bits_table[width]);
}

// true if any field in A differs from corresponding field in B. If you also want
// to find which fields, use find_all_fields_NE instead.
bool inline any_field_NE(int width, uint64_t A, uint64_t B)
{
    return (A ^ B) & cares_about(width);
}

// Populate all fields in a vector with a given value of a give width.
// Bits outside of the given field are ignored.
<<<<<<< HEAD
inline constexpr uint64_t populate(uint8_t width, uint64_t value)
=======
constexpr uint64_t populate(size_t width, uint64_t value)
>>>>>>> 84b84fb8
{
    value &= 0xFFFFFFFFFFFFFFFFULL >> (64 - width);
    if (width < 8) {
        value |= value << width;
        width <<= 1;
        value |= value << width;
        width <<= 1;
        value |= value << width;
        width <<= 1;
    }
    // width now in range 8..64
    if (width < 32) {
        value |= value << width;
        width <<= 1;
        value |= value << width;
        width <<= 1;
    }
    // width now in range 32..128
    if (width < 64) {
        value |= value << width;
    }
    return value;
}

// provides a set bit in pos 0 of each field, remaining bits zero
<<<<<<< HEAD
inline constexpr uint64_t field_bit0(int width)
=======
constexpr uint64_t field_bit0(int width)
>>>>>>> 84b84fb8
{
    return populate(width, 1);
}

// provides a set sign-bit in each field, remaining bits zero
<<<<<<< HEAD
inline constexpr uint64_t field_sign_bit(int width)
=======
constexpr uint64_t field_sign_bit(int width)
>>>>>>> 84b84fb8
{
    return populate(width, 1ULL << (width - 1));
}

/* Unsigned LT.

    This can be determined by trial subtaction. However, some care must be exercised
    since simply subtracting one vector from another will allow carries from one
    bitfield to flow into the next one. To avoid this, we isolate bitfields by clamping
    the MSBs to 1 in A and 0 in B before subtraction. After the subtraction the MSBs in
    the result indicate borrows from the MSB. We then compute overflow (borrow OUT of MSB)
    using boolean logic as described below.

    Unsigned LT is also used to find all zero fields or all non-zero fields, so it is
    the backbone of all comparisons returning vectors.
*/

// compute the overflows in unsigned trial subtraction A-B. The overflows
// will be marked by 1 in the sign bit of each field in the result. Other
// bits in the result are zero.
// Overflow are detected for each field pair where A is less than B.
inline uint64_t unsigned_LT_vector(uint64_t MSBs, uint64_t A, uint64_t B)
{
    // 1. compute borrow from most significant bit
    // Isolate bitfields inside A and B before subtraction (prevent carries from spilling over)
    // do this by clamping most significant bit in A to 1, and msb in B to 0
    auto A_isolated = A | MSBs;                              // 1 op
    auto B_isolated = B & ~MSBs;                             // 2 ops
    auto borrows_into_sign_bit = ~(A_isolated - B_isolated); // 2 ops (total latency 4)

    // 2. determine what subtraction against most significant bit would give:
    // A B borrow-in:   (A-B-borrow-in)
    // 0 0 0            (0-0-0) = 0
    // 0 0 1            (0-0-1) = 1 + borrow-out
    // 0 1 0            (0-1-0) = 1 + borrow-out
    // 0 1 1            (0-1-1) = 0 + borrow-out
    // 1 0 0            (1-0-0) = 1
    // 1 0 1            (1-0-1) = 0
    // 1 1 0            (1-1-0) = 0
    // 1 1 1            (1-1-1) = 1 + borrow-out
    // borrow-out = (~A & B) | (~A & borrow-in) | (A & B & borrow-in)
    // The overflows are simply the borrow-out, now encoded into the sign bits of each field.
    auto overflows = (~A & B) | (~A & borrows_into_sign_bit) | (A & B & borrows_into_sign_bit);
    // ^ 6 ops, total latency 6 (4+2)
    return overflows & MSBs; // 1 op, total latency 7
    // total of 12 ops and a latency of 7. On a beefy CPU 3-4 of those can run in parallel
    // and still reach a combined latency of 10 or less.
}

inline uint64_t find_all_fields_unsigned_LT(uint64_t MSBs, uint64_t A, uint64_t B)
{
    return unsigned_LT_vector(MSBs, A, B);
}

inline uint64_t find_all_fields_NE(uint64_t MSBs, uint64_t A, uint64_t B)
{
    // 0 != A^B, same as asking 0 - (A^B) overflows.
    return unsigned_LT_vector(MSBs, 0, A ^ B);
}

inline uint64_t find_all_fields_EQ(uint64_t MSBs, uint64_t A, uint64_t B)
{
    // get the fields which are EQ and negate the result
    auto all_fields_NE = find_all_fields_NE(MSBs, A, B);
    auto all_fields_NE_negated = ~all_fields_NE;
    // must filter the negated vector so only MSB are left.
    return MSBs & all_fields_NE_negated;
}

inline uint64_t find_all_fields_unsigned_LE(uint64_t MSBs, uint64_t A, uint64_t B)
{
    // Now A <= B is the same as !(A > B) so...
    // reverse A and B to turn (A>B) --> (B<A)
    auto GT = unsigned_LT_vector(MSBs, B, A);
    // Negate the matches
    auto GT_negated = ~GT;
    // and since this negates all bits, filter so we only have MSBs again
    return MSBs & GT_negated;
}

inline uint64_t find_all_fields_unsigned_GE(uint64_t MSBs, uint64_t A, uint64_t B)
{
    return find_all_fields_unsigned_LE(MSBs, B, A);
}

inline uint64_t find_all_fields_unsigned_GT(uint64_t MSBs, uint64_t A, uint64_t B)
{
    return find_all_fields_unsigned_LT(MSBs, B, A);
}

/*
    Handling signed values

    Trial subtraction only works as is for unsigned. We simply transform signed into unsigned
    by pusing all values up by 1<<(field_width-1). This makes all negative values positive and positive
    values remain positive, although larger. Any overflow during the push can be ignored.
    After that transformation Trial subtraction should correctly detect the LT condition.

*/


inline uint64_t find_all_fields_signed_LT(uint64_t MSBs, uint64_t A, uint64_t B)
{
    auto sign_bits = MSBs;
    return unsigned_LT_vector(MSBs, A ^ sign_bits, B ^ sign_bits);
}

inline uint64_t find_all_fields_signed_LE(uint64_t MSBs, uint64_t A, uint64_t B)
{
    auto sign_bits = MSBs;
    return find_all_fields_unsigned_LE(MSBs, A ^ sign_bits, B ^ sign_bits);
}

inline uint64_t find_all_fields_signed_GT(uint64_t MSBs, uint64_t A, uint64_t B)
{
    // A > B is the same as B < A
    return find_all_fields_signed_LT(MSBs, B, A);
}

inline uint64_t find_all_fields_signed_GE(uint64_t MSBs, uint64_t A, uint64_t B)
{
    // A >= B is the same as B <= A
    return find_all_fields_signed_LE(MSBs, B, A);
}

// find the first field which have MSB set (marks overflow after trial subtraction, or other
// requested condition).
struct find_field_desc {
    uint8_t levels;
    uint64_t m1;
    uint64_t m2;
    uint64_t m4;
    uint64_t m8;
    uint64_t m16;
    uint64_t m32;
};

constexpr struct find_field_desc find_field_table[65] = {
    /* 0 */ {0, 0, 0, 0, 0, 0},
    /* 1 */
    {6, 0xAAAAAAAAAAAAAAAA, 0xCCCCCCCCCCCCCCCC, 0xF0F0F0F0F0F0F0F0, 0xFF00FF00FF00FF00, 0xFFFF0000FFFF0000,
     0xFFFFFFFF00000000},
    /* 2 */
    {5, 0xCCCCCCCCCCCCCCCC, 0xF0F0F0F0F0F0F0F0, 0xFF00FF00FF00FF00, 0xFFFF0000FFFF0000, 0xFFFFFFFF00000000, 0},
    /* 3 */
    {5, 0b0000'1110'0011'1000'1110'0011'1000'1110'0011'1000'1110'0011'1000'1110'0011'1000,
     0b0000'1111'1100'0000'1111'1100'0000'1111'1100'0000'1111'1100'0000'1111'1100'0000,
     0b1111'0000'0000'0000'1111'1111'1111'0000'0000'0000'1111'1111'1111'0000'0000'0000,
     0b0000'0000'0000'0000'1111'1111'1111'1111'1111'1111'0000'0000'0000'0000'0000'0000,
     0b1111'1111'1111'1111'0000'0000'0000'0000'0000'0000'0000'0000'0000'0000'0000'0000, 0},
    /* 4 */
    {4, 0xF0F0F0F0F0F0F0F0, 0xFF00FF00FF00FF00, 0xFFFF0000FFFF0000, 0xFFFFFFFF00000000, 0, 0},
    /* 5 */
    {4, 0b0000'1111'1000'0011'1110'0000'1111'1000'0011'1110'0000'1111'1000'0011'1110'0000,
     0b0000'1111'1111'1100'0000'0000'1111'1111'1100'0000'0000'1111'1111'1100'0000'0000,
     0b1111'0000'0000'0000'0000'0000'1111'1111'1111'1111'1111'0000'0000'0000'0000'0000,
     0b1111'1111'1111'1111'1111'1111'0000'0000'0000'0000'0000'0000'0000'0000'0000'0000, 0, 0},
    /* 6 */
    {4, 0b0000'1111'1100'0000'1111'1100'0000'1111'1100'0000'1111'1100'0000'1111'1100'0000,
     0b1111'0000'0000'0000'1111'1111'1111'0000'0000'0000'1111'1111'1111'0000'0000'0000,
     0b0000'0000'0000'0000'1111'1111'1111'1111'1111'1111'0000'0000'0000'0000'0000'0000,
     0b1111'1111'1111'1111'0000'0000'0000'0000'0000'0000'0000'0000'0000'0000'0000'0000, 0, 0},
    /* 7 */
    {4, 0b1000'0000'1111'1110'0000'0011'1111'1000'0000'1111'1110'0000'0011'1111'1000'0000,
     0b0000'0000'1111'1111'1111'1100'0000'0000'0000'1111'1111'1111'1100'0000'0000'0000,
     0b0000'0000'1111'1111'1111'1111'1111'1111'1111'0000'0000'0000'0000'0000'0000'0000,
     0b1111'1111'0000'0000'0000'0000'0000'0000'0000'0000'0000'0000'0000'0000'0000'0000, 0, 0},
    /* 8 */
    {3, 0xFF00FF00FF00FF00, 0xFFFF0000FFFF0000, 0xFFFFFFFF00000000, 0, 0, 0},
    /* 9 */
    {3, 0b1000'0000'0011'1111'1110'0000'0000'1111'1111'1000'0000'0011'1111'1110'0000'0000,
     0b0111'1111'1100'0000'0000'0000'0000'1111'1111'1111'1111'1100'0000'0000'0000'0000,
     0b1111'1111'1111'1111'1111'1111'1111'0000'0000'0000'0000'0000'0000'0000'0000'0000, 0, 0, 0},
    /* 10 */
    {3, 0b0000'1111'1111'1100'0000'0000'1111'1111'1100'0000'0000'1111'1111'1100'0000'0000,
     0b1111'0000'0000'0000'0000'0000'1111'1111'1111'1111'1111'0000'0000'0000'0000'0000,
     0b1111'1111'1111'1111'1111'1111'0000'0000'0000'0000'0000'0000'0000'0000'0000'0000, 0, 0, 0},
    /* 11 */
    {3, 0b1111'1111'1000'0000'0000'1111'1111'1110'0000'0000'0011'1111'1111'1000'0000'0000,
     0b0000'0000'0000'0000'0000'1111'1111'1111'1111'1111'1100'0000'0000'0000'0000'0000,
     0b1111'1111'1111'1111'1111'0000'0000'0000'0000'0000'0000'0000'0000'0000'0000'0000, 0, 0, 0},
    /* 12 */
    {3, 0b1111'0000'0000'0000'1111'1111'1111'0000'0000'0000'1111'1111'1111'0000'0000'0000,
     0b0000'0000'0000'0000'1111'1111'1111'1111'1111'1111'0000'0000'0000'0000'0000'0000,
     0b1111'1111'1111'1111'0000'0000'0000'0000'0000'0000'0000'0000'0000'0000'0000'0000, 0, 0, 0},
    /* 13 */
    {3, 0b1110'0000'0000'0000'1111'1111'1110'0000'0000'0011'1111'1111'1110'0000'0000'0000,
     0b0000'0000'0000'0000'1111'1111'1111'1111'1111'1100'0000'0000'0000'0000'0000'0000,
     0b1111'1111'1111'1111'0000'0000'0000'0000'0000'0000'0000'0000'0000'0000'0000'0000, 0, 0, 0},
    /* 14 */
    {3, 0b0000'0000'1111'1111'1111'1100'0000'0000'0000'1111'1111'1111'1100'0000'0000'0000,
     0b0000'0000'1111'1111'1111'1111'1111'1111'1111'0000'0000'0000'0000'0000'0000'0000,
     0b1111'1111'0000'0000'0000'0000'0000'0000'0000'0000'0000'0000'0000'0000'0000'0000, 0, 0, 0},
    /* 15 */
    {3, 0b0000'1111'1111'1111'1110'0000'0000'0000'0011'1111'1111'1111'1000'0000'0000'0000,
     0b0000'1111'1111'1111'1111'1111'1111'1111'1100'0000'0000'0000'0000'0000'0000'0000,
     0b1111'0000'0000'0000'0000'0000'0000'0000'0000'0000'0000'0000'0000'0000'0000'0000, 0, 0, 0},
    /* 16 */
    {2, 0xFFFF0000FFFF0000, 0xFFFFFFFF00000000, 0, 0, 0, 0},
    /* 17 - as we're only interested in msb of each field we can simplify and use same pattern
     for the next 4 entries */
    {2, 0xF00000FFFFF00000, 0xFFFFFF0000000000, 0, 0, 0, 0},
    /* 18 */
    {2, 0xF00000FFFFF00000, 0xFFFFFF0000000000, 0, 0, 0, 0},
    /* 19 */
    {2, 0xF00000FFFFF00000, 0xFFFFFF0000000000, 0, 0, 0, 0},
    /* 20 */
    {2, 0xF00000FFFFF00000, 0xFFFFFF0000000000, 0, 0, 0, 0},
    /* 21 - and next 4 */
    {2, 0x0000FFFFFF000000, 0xFFFF000000000000, 0, 0, 0, 0},
    /* 22 */
    {2, 0x0000FFFFFF000000, 0xFFFF000000000000, 0, 0, 0, 0},
    /* 23 */
    {2, 0x0000FFFFFF000000, 0xFFFF000000000000, 0, 0, 0, 0},
    /* 24 */
    {2, 0x0000FFFFFF000000, 0xFFFF000000000000, 0, 0, 0, 0},
    /* 25 - and 4 more */
    {2, 0x00FFFFFFF0000000, 0xFF00000000000000, 0, 0, 0, 0},
    /* 26 */
    {2, 0x00FFFFFFF0000000, 0xFF00000000000000, 0, 0, 0, 0},
    /* 27 */
    {2, 0x00FFFFFFF0000000, 0xFF00000000000000, 0, 0, 0, 0},
    /* 28 */
    {2, 0x00FFFFFFF0000000, 0xFF00000000000000, 0, 0, 0, 0},
    /* 29 - last 4 where multiple fields exist */
    {1, 0xFFFFFFFF00000000, 0, 0, 0, 0, 0},
    /* 30 */
    {1, 0xFFFFFFFF00000000, 0, 0, 0, 0, 0},
    /* 31 */
    {1, 0xFFFFFFFF00000000, 0, 0, 0, 0, 0},
    /* 32 */
    {1, 0xFFFFFFFF00000000, 0, 0, 0, 0, 0},
    /* 33 - from here to 64, there is only 1 possible result: 0 */
    {0, 0, 0, 0, 0, 0, 0},
    {0, 0, 0, 0, 0, 0, 0},
    {0, 0, 0, 0, 0, 0, 0},
    {0, 0, 0, 0, 0, 0, 0},
    {0, 0, 0, 0, 0, 0, 0},
    {0, 0, 0, 0, 0, 0, 0},
    {0, 0, 0, 0, 0, 0, 0},
    {0, 0, 0, 0, 0, 0, 0},
    {0, 0, 0, 0, 0, 0, 0},
    {0, 0, 0, 0, 0, 0, 0},
    {0, 0, 0, 0, 0, 0, 0},
    {0, 0, 0, 0, 0, 0, 0},
    {0, 0, 0, 0, 0, 0, 0},
    {0, 0, 0, 0, 0, 0, 0},
    {0, 0, 0, 0, 0, 0, 0},
    {0, 0, 0, 0, 0, 0, 0},
    {0, 0, 0, 0, 0, 0, 0},
    {0, 0, 0, 0, 0, 0, 0},
    {0, 0, 0, 0, 0, 0, 0},
    {0, 0, 0, 0, 0, 0, 0},
    {0, 0, 0, 0, 0, 0, 0},
    {0, 0, 0, 0, 0, 0, 0},
    {0, 0, 0, 0, 0, 0, 0},
    {0, 0, 0, 0, 0, 0, 0},
    {0, 0, 0, 0, 0, 0, 0},
    {0, 0, 0, 0, 0, 0, 0},
    {0, 0, 0, 0, 0, 0, 0},
    {0, 0, 0, 0, 0, 0, 0},
    {0, 0, 0, 0, 0, 0, 0},
    {0, 0, 0, 0, 0, 0, 0},
    {0, 0, 0, 0, 0, 0, 0},
    {0, 0, 0, 0, 0, 0, 0}};

#if 1
constexpr uint32_t inverse_width[65] = {
    65536 * 64 / 1, // never used
    65536 * 64 / 1,  65536 * 64 / 2,  65536 * 64 / 3,  65536 * 64 / 4,  65536 * 64 / 5,  65536 * 64 / 6,
    65536 * 64 / 7,  65536 * 64 / 8,  65536 * 64 / 9,  65536 * 64 / 10, 65536 * 64 / 11, 65536 * 64 / 12,
    65536 * 64 / 13, 65536 * 64 / 14, 65536 * 64 / 15, 65536 * 64 / 16, 65536 * 64 / 17, 65536 * 64 / 18,
    65536 * 64 / 19, 65536 * 64 / 20, 65536 * 64 / 21, 65536 * 64 / 22, 65536 * 64 / 23, 65536 * 64 / 24,
    65536 * 64 / 25, 65536 * 64 / 26, 65536 * 64 / 27, 65536 * 64 / 28, 65536 * 64 / 29, 65536 * 64 / 30,
    65536 * 64 / 31, 65536 * 64 / 32, 65536 * 64 / 33, 65536 * 64 / 34, 65536 * 64 / 35, 65536 * 64 / 36,
    65536 * 64 / 37, 65536 * 64 / 38, 65536 * 64 / 39, 65536 * 64 / 40, 65536 * 64 / 41, 65536 * 64 / 42,
    65536 * 64 / 43, 65536 * 64 / 44, 65536 * 64 / 45, 65536 * 64 / 46, 65536 * 64 / 47, 65536 * 64 / 48,
    65536 * 64 / 49, 65536 * 64 / 50, 65536 * 64 / 51, 65536 * 64 / 52, 65536 * 64 / 53, 65536 * 64 / 54,
    65536 * 64 / 55, 65536 * 64 / 56, 65536 * 64 / 57, 65536 * 64 / 58, 65536 * 64 / 59, 65536 * 64 / 60,
    65536 * 64 / 61, 65536 * 64 / 62, 65536 * 64 / 63, 65536 * 64 / 64,
};

inline size_t countr_zero(uint64_t vector)
{
    unsigned long where;
#if defined(_WIN64)
    if (_BitScanForward64(&where, vector))
        return static_cast<int>(where);
    return 0;
#elif defined(_WIN32)
    uint32_t low = vector & 0xFFFFFFFF;
    if (low) {
        bool scan_ok = _BitScanForward(&where, low);
        REALM_ASSERT_DEBUG(scan_ok);
        return where;
    }
    else {
        low = vector >> 32;
        bool scan_ok = _BitScanForward(&where, low);
        REALM_ASSERT_DEBUG(scan_ok);
        return 32 + where;
    }
#else
    where = __builtin_ctzll(vector);
    return static_cast<int>(where);
#endif
}

inline size_t first_field_marked(size_t width, uint64_t vector)
{
    const auto lz = countr_zero(vector);
    const auto field = (lz * inverse_width[width]) >> 22;
    REALM_ASSERT_DEBUG(width != 0);
    REALM_ASSERT_DEBUG(field == (lz / width));
    return field;
}
#endif
#if 0
inline int first_field_marked(int width, uint64_t vector)
{
    // isolate least significant bit
    vector = vector & (~vector + 1);
    const struct find_field_desc& desc = find_field_table[width];
    int result = 0;
    switch (desc.levels) {
        // the following case entries are intended to fall through
        // (this is a variant of Duff's Device)
        // TODO: disable compiler warnings for it
        case 6:
            result |= (vector & desc.m32) ? 32 : 0;
        case 5:
            result |= (vector & desc.m16) ? 16 : 0;
        case 4:
            result |= (vector & desc.m8) ? 8 : 0;
        case 3:
            result |= (vector & desc.m4) ? 4 : 0;
        case 2:
            result |= (vector & desc.m2) ? 2 : 0;
        case 1:
            result |= (vector & desc.m1) ? 1 : 0;
        default:
            break;
    }
    return result;
}
#endif
#if 0
inline int first_field_marked(int width, uint64_t vector)
{
    // isolate least significant bit
    vector = vector & (~vector + 1);
    // directly compute position of set bit using table
    const struct find_field_desc& desc = find_field_table[width];
    return ((vector & desc.m1) ? 1 : 0) | ((vector & desc.m2) ? 2 : 0) | ((vector & desc.m4) ? 4 : 0) |
           ((vector & desc.m8) ? 8 : 0) | ((vector & desc.m16) ? 16 : 0) | ((vector & desc.m32) ? 32 : 0);
}
#endif
#if 0
inline int first_field_marked(int width, uint64_t vector)
{
    int result = 0;
    auto msb = 1ULL << (width - 1);
    while (msb) {
        if (vector & msb)
            return result;
        msb <<= width;
        result++;
    }
    return -1;
}
#endif

template <typename VectorCompare>
size_t parallel_subword_find(VectorCompare vector_compare, const uint64_t* data, size_t offset, size_t width,
                             uint64_t MSBs, uint64_t search_vector, size_t start, size_t end)
{
    const auto field_count = num_fields_for_width(width);
    const auto bit_count_pr_iteration = num_bits_for_width(width);
<<<<<<< HEAD
    const auto fast_scan_limit = 4 * bit_count_pr_iteration;
    // use signed to make it easier to ascertain correctness of loop condition below
    signed total_bit_count_left = static_cast<signed>(end - start) * static_cast<signed>(width);
=======
    const size_t fast_scan_limit = 4 * bit_count_pr_iteration;
    // use signed to make it easier to ascertain correctness of loop condition below
    auto total_bit_count_left = (end - start) * width;
>>>>>>> 84b84fb8
    REALM_ASSERT_DEBUG(total_bit_count_left >= 0);
    unaligned_word_iter it(data, offset + start * width);
    uint64_t found_vector = 0;
    while (total_bit_count_left >= fast_scan_limit) {
        // unrolling 2x
        const auto word0 = it.get_with_unsafe_prefetch(bit_count_pr_iteration);
        it.bump(bit_count_pr_iteration);
        const auto word1 = it.get_with_unsafe_prefetch(bit_count_pr_iteration);
        auto found_vector0 = vector_compare(MSBs, word0, search_vector);
        auto found_vector1 = vector_compare(MSBs, word1, search_vector);
        it.bump(bit_count_pr_iteration);
        if (found_vector0) {
            const auto sub_word_index = first_field_marked(width, found_vector0);
            return start + sub_word_index;
        }
        if (found_vector1) {
            const auto sub_word_index = first_field_marked(width, found_vector1);
            return start + field_count + sub_word_index;
        }
        total_bit_count_left -= 2 * bit_count_pr_iteration;
        start += 2 * field_count;
    }
    while (total_bit_count_left >= bit_count_pr_iteration) {
        const auto word = it.get(bit_count_pr_iteration);
        found_vector = vector_compare(MSBs, word, search_vector);
        if (found_vector) {
            const auto sub_word_index = first_field_marked(width, found_vector);
            return start + sub_word_index;
        }
        total_bit_count_left -= bit_count_pr_iteration;
        start += field_count;
        it.bump(bit_count_pr_iteration);
    }
    if (total_bit_count_left) {                         // final subword, may be partial
        const auto word = it.get(total_bit_count_left); // <-- limit lookahead to avoid touching memory beyond array
        found_vector = vector_compare(MSBs, word, search_vector);
        auto last_word_mask = 0xFFFFFFFFFFFFFFFFULL >> (64 - total_bit_count_left);
        found_vector &= last_word_mask;
        if (found_vector) {
            const auto sub_word_index = first_field_marked(width, found_vector);
            return start + sub_word_index;
        }
    }
    return end;
}


namespace impl {

template <int width>
inline int64_t default_fetcher(const char* data, size_t ndx)
{
    return get_direct<width>(data, ndx);
}

template <typename T>
<<<<<<< HEAD
struct EncodedFetcher {
=======
struct CompressedDataFetcher {
>>>>>>> 84b84fb8

    int64_t operator()(const char*, size_t ndx) const
    {
        return ptr->get(ndx);
    }
    const T* ptr;
};

// Lower and Upper bound are mainly used in the B+tree implementation,
// but also for indexing, we can exploit these functions when the array
// is encoded, just providing a way for fetching the data.
// In this case the width is going to be ignored.

// Lower/upper bound in sorted sequence
// ------------------------------------
//
//   3 3 3 4 4 4 5 6 7 9 9 9
//   ^     ^     ^     ^     ^
//   |     |     |     |     |
//   |     |     |     |      -- Lower and upper bound of 15
//   |     |     |     |
//   |     |     |      -- Lower and upper bound of 8
//   |     |     |
//   |     |      -- Upper bound of 4
//   |     |
//   |      -- Lower bound of 4
//   |
//    -- Lower and upper bound of 1
//
// These functions are semantically identical to std::lower_bound() and
// std::upper_bound().
//
// We currently use binary search. See for example
// http://www.tbray.org/ongoing/When/200x/2003/03/22/Binary.
<<<<<<< HEAD
template <int width, typename F = decltype(default_fetcher<width>)>
=======
template <typename F>
>>>>>>> 84b84fb8
inline size_t lower_bound(const char* data, size_t start, size_t end, int64_t value,
                          F fetcher = default_fetcher) noexcept
{
    // The binary search used here is carefully optimized. Key trick is to use a single
    // loop controlling variable (size) instead of high/low pair, and to keep updates
    // to size done inside the loop independent of comparisons. Further key to speed
    // is to avoid branching inside the loop, using conditional moves instead. This
    // provides robust performance for random searches, though predictable searches
    // might be slightly faster if we used branches instead. The loop unrolling yields
    // a final 5-20% speedup depending on circumstances.

    // size_t low = 0;
    REALM_ASSERT_DEBUG(end >= start);
    size_t size = end - start;
    // size_t low = 0;
    size_t low = start;

    while (size >= 8) {
        // The following code (at X, Y and Z) is 3 times manually unrolled instances of (A) below.
        // These code blocks must be kept in sync. Meassurements indicate 3 times unrolling to give
        // the best performance. See (A) for comments on the loop body.
        // (X)
        size_t half = size / 2;
        size_t other_half = size - half;
        size_t probe = low + half;
        size_t other_low = low + other_half;
        int64_t v = fetcher(data, probe);
        size = half;
        low = (v < value) ? other_low : low;

        // (Y)
        half = size / 2;
        other_half = size - half;
        probe = low + half;
        other_low = low + other_half;
        v = fetcher(data, probe);
        size = half;
        low = (v < value) ? other_low : low;

        // (Z)
        half = size / 2;
        other_half = size - half;
        probe = low + half;
        other_low = low + other_half;
        v = fetcher(data, probe);
        size = half;
        low = (v < value) ? other_low : low;
    }
    while (size > 0) {
        // (A)
        // To understand the idea in this code, please note that
        // for performance, computation of size for the next iteration
        // MUST be INDEPENDENT of the conditional. This allows the
        // processor to unroll the loop as fast as possible, and it
        // minimizes the length of dependence chains leading up to branches.
        // Making the unfolding of the loop independent of the data being
        // searched, also minimizes the delays incurred by branch
        // mispredictions, because they can be determined earlier
        // and the speculation corrected earlier.

        // Counterintuitive:
        // To make size independent of data, we cannot always split the
        // range at the theoretical optimal point. When we determine that
        // the key is larger than the probe at some index K, and prepare
        // to search the upper part of the range, you would normally start
        // the search at the next index, K+1, to get the shortest range.
        // We can only do this when splitting a range with odd number of entries.
        // If there is an even number of entries we search from K instead of K+1.
        // This potentially leads to redundant comparisons, but in practice we
        // gain more performance by making the changes to size predictable.

        // if size is even, half and other_half are the same.
        // if size is odd, half is one less than other_half.
        size_t half = size / 2;
        size_t other_half = size - half;
        size_t probe = low + half;
        size_t other_low = low + other_half;
<<<<<<< HEAD
        int64_t v = fetcher(data, probe); // get_direct<width>(data, probe);
=======
        int64_t v = fetcher(data, probe);
>>>>>>> 84b84fb8
        size = half;
        // for max performance, the line below should compile into a conditional
        // move instruction. Not all compilers do this. To maximize chance
        // of succes, no computation should be done in the branches of the
        // conditional.
        low = (v < value) ? other_low : low;
    };

    return low;
}

// See lower_bound()
<<<<<<< HEAD
template <int width, typename F = decltype(default_fetcher<width>)>
=======
template <typename F>
>>>>>>> 84b84fb8
inline size_t upper_bound(const char* data, size_t start, size_t end, int64_t value,
                          F fetcher = default_fetcher) noexcept
{
    REALM_ASSERT_DEBUG(end >= start);
    size_t size = end - start;
    // size_t low = 0;
    size_t low = start;
    while (size >= 8) {
        size_t half = size / 2;
        size_t other_half = size - half;
        size_t probe = low + half;
        size_t other_low = low + other_half;
        int64_t v = fetcher(data, probe);
        size = half;
        low = (value >= v) ? other_low : low;

        half = size / 2;
        other_half = size - half;
        probe = low + half;
        other_low = low + other_half;
        v = fetcher(data, probe);
        size = half;
        low = (value >= v) ? other_low : low;

        half = size / 2;
        other_half = size - half;
        probe = low + half;
        other_low = low + other_half;
        v = fetcher(data, probe);
        size = half;
        low = (value >= v) ? other_low : low;
    }

    while (size > 0) {
        size_t half = size / 2;
        size_t other_half = size - half;
        size_t probe = low + half;
        size_t other_low = low + other_half;
        int64_t v = fetcher(data, probe);
        size = half;
        low = (value >= v) ? other_low : low;
    };

    return low;
}
} // namespace impl

template <int width>
inline size_t lower_bound(const char* data, size_t size, int64_t value) noexcept
{
<<<<<<< HEAD
    return impl::lower_bound<width>(data, 0, size, value, impl::default_fetcher<width>);
=======
    return impl::lower_bound(data, 0, size, value, impl::default_fetcher<width>);
>>>>>>> 84b84fb8
}

template <typename T>
inline size_t lower_bound(const char* data, size_t size, int64_t value,
<<<<<<< HEAD
                          const impl::EncodedFetcher<T>& encoder) noexcept
{
    return impl::lower_bound<0>(data, 0, size, value, encoder);
=======
                          const impl::CompressedDataFetcher<T>& fetcher) noexcept
{
    return impl::lower_bound(data, 0, size, value, fetcher);
>>>>>>> 84b84fb8
}

template <int width>
inline size_t upper_bound(const char* data, size_t size, int64_t value) noexcept
{
<<<<<<< HEAD
    return impl::upper_bound<width>(data, 0, size, value, impl::default_fetcher<width>);
=======
    return impl::upper_bound(data, 0, size, value, impl::default_fetcher<width>);
>>>>>>> 84b84fb8
}

template <typename T>
inline size_t upper_bound(const char* data, size_t size, int64_t value,
<<<<<<< HEAD
                          const impl::EncodedFetcher<T>& encoder) noexcept
{
    return impl::upper_bound<0>(data, 0, size, value, encoder);
=======
                          const impl::CompressedDataFetcher<T>& fetcher) noexcept
{
    return impl::upper_bound(data, 0, size, value, fetcher);
>>>>>>> 84b84fb8
}

} // namespace realm

#endif /* ARRAY_TPL_HPP_ */<|MERGE_RESOLUTION|>--- conflicted
+++ resolved
@@ -208,11 +208,7 @@
         // note: above shifts in zeroes below the bits we want
         return result;
     }
-<<<<<<< HEAD
-    uint64_t get_with_unsafe_prefetch(unsigned num_bits)
-=======
     uint64_t get_with_unsafe_prefetch(size_t num_bits)
->>>>>>> 84b84fb8
     {
         auto first_word = m_word_ptr[0];
         uint64_t result = first_word >> m_in_word_offset;
@@ -246,11 +242,8 @@
 // supports arrays of pairs by differentiating field size and step size.
 class bf_ref;
 class bf_iterator {
-<<<<<<< HEAD
     friend class FlexCompressor;
     friend class PackedCompressor;
-=======
->>>>>>> 84b84fb8
     uint64_t* data_area = nullptr;
     uint64_t* first_word_ptr = nullptr;
     size_t field_position = 0;
@@ -265,7 +258,6 @@
     bf_iterator(bf_iterator&&) = default;
     bf_iterator& operator=(const bf_iterator&) = default;
     bf_iterator& operator=(bf_iterator&&) = default;
-<<<<<<< HEAD
     bf_iterator(const uint64_t* data_area, size_t initial_offset, uint8_t field_size, uint8_t step_size, size_t index)
     {
         init(data_area, initial_offset, field_size, step_size, index);
@@ -278,14 +270,6 @@
         this->field_size = field_size;
         this->step_size = step_size;
         this->offset = initial_offset;
-=======
-    bf_iterator(uint64_t* data_area, size_t initial_offset, size_t field_size, size_t step_size, size_t index)
-        : data_area(data_area)
-        , field_size(static_cast<uint8_t>(field_size))
-        , step_size(static_cast<uint8_t>(step_size))
-        , offset(initial_offset)
-    {
->>>>>>> 84b84fb8
         if (field_size < 64)
             mask = (1ULL << field_size) - 1;
         move(index);
@@ -334,14 +318,6 @@
     }
 
     inline uint64_t get_last_unaligned_word() const
-    {
-        const auto in_word_position = field_position & 0x3F;
-        const auto first_word = first_word_ptr[0];
-        const uint64_t result = first_word >> in_word_position;
-        // note: above shifts in zeroes above the bitfield
-        return result;
-    }
-    void set_value(uint64_t value) const
     {
         const auto in_word_position = field_position & 0x3F;
         auto first_word = first_word_ptr[0];
@@ -477,34 +453,6 @@
     This is almost as simple as a direct word compare, but needs to take into account that
     we may want to have part of the words undefined.
 */
-<<<<<<< HEAD
-constexpr int num_fields_table[65] = {-1, 64, 32, 21, 16, 12, 10, 9, // 0-7
-                                      8,  7,  6,  5,  5,  4,  4,  4, // 8-15
-                                      4,  3,  3,  3,  3,  3,  2,  2, // 16-23
-                                      2,  2,  2,  2,  2,  2,  2,  2, // 24-31
-                                      2,  1,  1,  1,  1,  1,  1,  1, // 32-39
-                                      1,  1,  1,  1,  1,  1,  1,  1, // 40-47
-                                      1,  1,  1,  1,  1,  1,  1,  1, // 48-55
-                                      1,  1,  1,  1,  1,  1,  1,  1, // 56-63
-                                      1};
-
-constexpr int num_bits_table[65] = {-1, 64, 64, 63, 64, 60, 60, 63, // 0-7
-                                    64, 63, 60, 55, 60, 52, 56, 60, // 8-15
-                                    64, 51, 54, 57, 60, 63, 44, 46, // 16-23
-                                    48, 50, 52, 54, 56, 58, 60, 64, // 24-31
-                                    64, 33, 34, 35, 36, 37, 38, 39, // 32-39
-                                    40, 41, 42, 43, 44, 45, 46, 47, // 40-47
-                                    48, 49, 50, 51, 52, 53, 54, 55, // 48-55
-                                    56, 57, 58, 59, 60, 61, 62, 63, // 56-63
-                                    64};
-
-inline int num_fields_for_width(size_t width)
-{
-    REALM_ASSERT_DEBUG(width);
-    auto retval = num_fields_table[width];
-#ifdef REALM_DEBUG
-    REALM_ASSERT_DEBUG(retval == 64 / width);
-=======
 constexpr uint8_t num_fields_table[65] = {0, 64, 32, 21, 16, 12, 10, 9, // 0-7
                                           8, 7,  6,  5,  5,  4,  4,  4, // 8-15
                                           4, 3,  3,  3,  3,  3,  2,  2, // 16-23
@@ -531,19 +479,10 @@
     const auto retval = num_fields_table[width];
 #ifdef REALM_DEBUG
     REALM_ASSERT_DEBUG(width == 0 || retval == int(64 / width));
->>>>>>> 84b84fb8
 #endif
     return retval;
 }
 
-<<<<<<< HEAD
-inline int num_bits_for_width(size_t width)
-{
-    return num_bits_table[width];
-}
-
-inline uint64_t cares_about(int width)
-=======
 inline uint8_t num_bits_for_width(uint8_t width)
 {
     REALM_ASSERT_DEBUG(width);
@@ -551,7 +490,6 @@
 }
 
 inline uint64_t cares_about(uint8_t width)
->>>>>>> 84b84fb8
 {
     return 0xFFFFFFFFFFFFFFFFULL >> (64 - num_bits_table[width]);
 }
@@ -565,11 +503,7 @@
 
 // Populate all fields in a vector with a given value of a give width.
 // Bits outside of the given field are ignored.
-<<<<<<< HEAD
-inline constexpr uint64_t populate(uint8_t width, uint64_t value)
-=======
 constexpr uint64_t populate(size_t width, uint64_t value)
->>>>>>> 84b84fb8
 {
     value &= 0xFFFFFFFFFFFFFFFFULL >> (64 - width);
     if (width < 8) {
@@ -595,21 +529,13 @@
 }
 
 // provides a set bit in pos 0 of each field, remaining bits zero
-<<<<<<< HEAD
-inline constexpr uint64_t field_bit0(int width)
-=======
 constexpr uint64_t field_bit0(int width)
->>>>>>> 84b84fb8
 {
     return populate(width, 1);
 }
 
 // provides a set sign-bit in each field, remaining bits zero
-<<<<<<< HEAD
-inline constexpr uint64_t field_sign_bit(int width)
-=======
 constexpr uint64_t field_sign_bit(int width)
->>>>>>> 84b84fb8
 {
     return populate(width, 1ULL << (width - 1));
 }
@@ -988,15 +914,9 @@
 {
     const auto field_count = num_fields_for_width(width);
     const auto bit_count_pr_iteration = num_bits_for_width(width);
-<<<<<<< HEAD
-    const auto fast_scan_limit = 4 * bit_count_pr_iteration;
-    // use signed to make it easier to ascertain correctness of loop condition below
-    signed total_bit_count_left = static_cast<signed>(end - start) * static_cast<signed>(width);
-=======
     const size_t fast_scan_limit = 4 * bit_count_pr_iteration;
     // use signed to make it easier to ascertain correctness of loop condition below
     auto total_bit_count_left = (end - start) * width;
->>>>>>> 84b84fb8
     REALM_ASSERT_DEBUG(total_bit_count_left >= 0);
     unaligned_word_iter it(data, offset + start * width);
     uint64_t found_vector = 0;
@@ -1053,11 +973,7 @@
 }
 
 template <typename T>
-<<<<<<< HEAD
-struct EncodedFetcher {
-=======
 struct CompressedDataFetcher {
->>>>>>> 84b84fb8
 
     int64_t operator()(const char*, size_t ndx) const
     {
@@ -1092,11 +1008,7 @@
 //
 // We currently use binary search. See for example
 // http://www.tbray.org/ongoing/When/200x/2003/03/22/Binary.
-<<<<<<< HEAD
-template <int width, typename F = decltype(default_fetcher<width>)>
-=======
 template <typename F>
->>>>>>> 84b84fb8
 inline size_t lower_bound(const char* data, size_t start, size_t end, int64_t value,
                           F fetcher = default_fetcher) noexcept
 {
@@ -1174,11 +1086,7 @@
         size_t other_half = size - half;
         size_t probe = low + half;
         size_t other_low = low + other_half;
-<<<<<<< HEAD
-        int64_t v = fetcher(data, probe); // get_direct<width>(data, probe);
-=======
         int64_t v = fetcher(data, probe);
->>>>>>> 84b84fb8
         size = half;
         // for max performance, the line below should compile into a conditional
         // move instruction. Not all compilers do this. To maximize chance
@@ -1191,11 +1099,7 @@
 }
 
 // See lower_bound()
-<<<<<<< HEAD
-template <int width, typename F = decltype(default_fetcher<width>)>
-=======
 template <typename F>
->>>>>>> 84b84fb8
 inline size_t upper_bound(const char* data, size_t start, size_t end, int64_t value,
                           F fetcher = default_fetcher) noexcept
 {
@@ -1246,47 +1150,27 @@
 template <int width>
 inline size_t lower_bound(const char* data, size_t size, int64_t value) noexcept
 {
-<<<<<<< HEAD
-    return impl::lower_bound<width>(data, 0, size, value, impl::default_fetcher<width>);
-=======
     return impl::lower_bound(data, 0, size, value, impl::default_fetcher<width>);
->>>>>>> 84b84fb8
 }
 
 template <typename T>
 inline size_t lower_bound(const char* data, size_t size, int64_t value,
-<<<<<<< HEAD
-                          const impl::EncodedFetcher<T>& encoder) noexcept
-{
-    return impl::lower_bound<0>(data, 0, size, value, encoder);
-=======
                           const impl::CompressedDataFetcher<T>& fetcher) noexcept
 {
     return impl::lower_bound(data, 0, size, value, fetcher);
->>>>>>> 84b84fb8
 }
 
 template <int width>
 inline size_t upper_bound(const char* data, size_t size, int64_t value) noexcept
 {
-<<<<<<< HEAD
-    return impl::upper_bound<width>(data, 0, size, value, impl::default_fetcher<width>);
-=======
     return impl::upper_bound(data, 0, size, value, impl::default_fetcher<width>);
->>>>>>> 84b84fb8
 }
 
 template <typename T>
 inline size_t upper_bound(const char* data, size_t size, int64_t value,
-<<<<<<< HEAD
-                          const impl::EncodedFetcher<T>& encoder) noexcept
-{
-    return impl::upper_bound<0>(data, 0, size, value, encoder);
-=======
                           const impl::CompressedDataFetcher<T>& fetcher) noexcept
 {
     return impl::upper_bound(data, 0, size, value, fetcher);
->>>>>>> 84b84fb8
 }
 
 } // namespace realm
