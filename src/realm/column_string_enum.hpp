/*************************************************************************
 *
 * REALM CONFIDENTIAL
 * __________________
 *
 *  [2011] - [2012] Realm Inc
 *  All Rights Reserved.
 *
 * NOTICE:  All information contained herein is, and remains
 * the property of Realm Incorporated and its suppliers,
 * if any.  The intellectual and technical concepts contained
 * herein are proprietary to Realm Incorporated
 * and its suppliers and may be covered by U.S. and Foreign Patents,
 * patents in process, and are protected by trade secret or copyright law.
 * Dissemination of this information or reproduction of this material
 * is strictly forbidden unless prior written permission is obtained
 * from Realm Incorporated.
 *
 **************************************************************************/
#ifndef REALM_COLUMN_STRING_ENUM_HPP
#define REALM_COLUMN_STRING_ENUM_HPP

#include <realm/column_string.hpp>

namespace realm {

// Pre-declarations
class StringIndex;


/// From the point of view of the application, an enumerated strings column
/// (StringEnumColumn) is like a string column (StringColumn), yet it manages
/// its stings in such a way that each unique string is stored only once. In
/// fact, an enumerated strings column is a combination of two subcolumns; a
/// regular string column (StringColumn) that stores the unique strings, and an
/// integer column that stores one unique string index for each entry in the
/// enumerated strings column.
///
/// In terms of the underlying node structure, the subcolumn containing the
/// unique strings is not a true part of the enumerated strings column. Instead
/// it is a part of the spec structure that describes the table of which the
/// enumerated strings column is a part. This way, the unique strings can be
/// shared across enumerated strings columns of multiple subtables. This also
/// means that the root of an enumerated strings column coincides with the root
/// of the integer subcolumn, and in some sense, an enumerated strings column is
/// just the integer subcolumn.
///
/// An enumerated strings column can optionally be equipped with a
/// search index. If it is, then the root ref of the index is stored
/// in Table::m_columns immediately after the root ref of the
/// enumerated strings column.
<<<<<<< HEAD
class ColumnStringEnum: public IntegerColumn {
=======
class StringEnumColumn: public IntegerColumn {
>>>>>>> 3459134a
public:
    typedef StringData value_type;

    StringEnumColumn(Allocator&, ref_type ref, ref_type keys_ref, bool nullable);
    ~StringEnumColumn() REALM_NOEXCEPT override;
    void destroy() REALM_NOEXCEPT override;
    MemRef clone_deep(Allocator& alloc) const override;

    int compare_values(size_t row1, size_t row2) const override
    {
        StringData a = get(row1);
        StringData b = get(row2);

        if (a.is_null() && !b.is_null())
            return 1;
        else if (b.is_null() && !a.is_null())
            return -1;
        else if (a.is_null() && b.is_null())
            return 0;

        if (a == b)
            return 0;

        return utf8_compare(a, b) ? 1 : -1;
    }

    StringData get(std::size_t ndx) const REALM_NOEXCEPT;
    bool is_null(std::size_t ndx) const REALM_NOEXCEPT final;
    void set(std::size_t ndx, StringData value);
    void set_null(std::size_t ndx) override;
    void add();
    void add(StringData value);
    void insert(std::size_t ndx);
    void insert(std::size_t ndx, StringData value);
    void erase(std::size_t row_ndx);
    void move_last_over(std::size_t row_ndx);
    void clear();
    bool is_nullable() const REALM_NOEXCEPT final;

    std::size_t count(StringData value) const;
    std::size_t find_first(StringData value, std::size_t begin = 0, std::size_t end = npos) const;
    void find_all(IntegerColumn& res, StringData value,
                  std::size_t begin = 0, std::size_t end = npos) const;
    FindRes find_all_indexref(StringData value, std::size_t& dst) const;

    std::size_t count(std::size_t key_index) const;
    std::size_t find_first(std::size_t key_index, std::size_t begin=0, std::size_t end=-1) const;
    void find_all(IntegerColumn& res, std::size_t key_index, std::size_t begin = 0, std::size_t end = -1) const;

    //@{
    /// Find the lower/upper bound for the specified value assuming
    /// that the elements are already sorted in ascending order
    /// according to StringData::operator<().
    std::size_t lower_bound_string(StringData value) const REALM_NOEXCEPT;
    std::size_t upper_bound_string(StringData value) const REALM_NOEXCEPT;
    //@}

    void set_string(std::size_t, StringData) override;

    void adjust_keys_ndx_in_parent(int diff) REALM_NOEXCEPT;

    // Search index
    StringData get_index_data(std::size_t ndx, char* buffer) const REALM_NOEXCEPT final;
    void set_search_index_allow_duplicate_values(bool) REALM_NOEXCEPT override;
    StringIndex* create_search_index() override;
    void install_search_index(std::unique_ptr<StringIndex>) REALM_NOEXCEPT;
    void destroy_search_index() REALM_NOEXCEPT override;

    // Compare two string columns for equality
    bool compare_string(const StringColumn&) const;
    bool compare_string(const StringEnumColumn&) const;

    void insert_rows(size_t, size_t, size_t) override;
    void erase_rows(size_t, size_t, size_t, bool) override;
    void move_last_row_over(size_t, size_t, bool) override;
    void clear(std::size_t, bool) override;
    void update_from_parent(std::size_t) REALM_NOEXCEPT override;
    void refresh_accessor_tree(std::size_t, const Spec&) override;

    std::size_t GetKeyNdx(StringData value) const;
    std::size_t GetKeyNdxOrAdd(StringData value);

    StringColumn& get_keys();
    const StringColumn& get_keys() const;

#ifdef REALM_DEBUG
    void Verify() const override;
    void Verify(const Table&, std::size_t) const override;
    void do_dump_node_structure(std::ostream&, int) const override;
    void to_dot(std::ostream&, StringData title) const override;
#endif

private:
    // Member variables
    StringColumn m_keys;
    bool m_nullable;

    /// If you are appending and have the size of the column readily available,
    /// call the 4 argument version instead. If you are not appending, either
    /// one is fine.
    ///
    /// \param row_ndx Must be `realm::npos` if appending.
    void do_insert(std::size_t row_ndx, StringData value, std::size_t num_rows);

    /// If you are appending and you do not have the size of the column readily
    /// available, call the 3 argument version instead. If you are not
    /// appending, either one is fine.
    ///
    /// \param is_append Must be true if, and only if `row_ndx` is equal to the
    /// size of the column (before insertion).
    void do_insert(std::size_t row_ndx, StringData value, std::size_t num_rows, bool is_append);

    void do_erase(std::size_t row_ndx, bool is_last);
    void do_move_last_over(std::size_t row_ndx, std::size_t last_row_ndx);
    void do_clear();
};





// Implementation:

inline StringData StringEnumColumn::get(std::size_t ndx) const REALM_NOEXCEPT
{
    REALM_ASSERT_3(ndx, <, IntegerColumn::size());
    std::size_t key_ndx = to_size_t(IntegerColumn::get(ndx));
    StringData sd = m_keys.get(key_ndx);
    REALM_ASSERT_DEBUG(!(!m_nullable && sd.is_null()));
    return sd;
}

inline bool StringEnumColumn::is_null(std::size_t ndx) const REALM_NOEXCEPT
{
    return is_nullable() ? get(ndx).is_null() : false;
}

inline void StringEnumColumn::add()
{
    add(m_nullable ? realm::null() : StringData(""));
}

inline void StringEnumColumn::add(StringData value)
{
    REALM_ASSERT_DEBUG(!(!m_nullable && value.is_null()));
    std::size_t row_ndx = realm::npos;
    std::size_t num_rows = 1;
    do_insert(row_ndx, value, num_rows); // Throws
}

inline void StringEnumColumn::insert(std::size_t row_ndx)
{
    insert(row_ndx, m_nullable ? realm::null() : StringData(""));
}

inline void StringEnumColumn::insert(std::size_t row_ndx, StringData value)
{
    REALM_ASSERT_DEBUG(!(!m_nullable && value.is_null()));
    std::size_t size = this->size();
    REALM_ASSERT_3(row_ndx, <=, size);
    std::size_t num_rows = 1;
    bool is_append = row_ndx == size;
    do_insert(row_ndx, value, num_rows, is_append); // Throws
}

inline void StringEnumColumn::erase(std::size_t row_ndx)
{
    std::size_t last_row_ndx = size() - 1; // Note that size() is slow
    bool is_last = row_ndx == last_row_ndx;
    do_erase(row_ndx, is_last); // Throws
}

inline void StringEnumColumn::move_last_over(std::size_t row_ndx)
{
    std::size_t last_row_ndx = size() - 1; // Note that size() is slow
    do_move_last_over(row_ndx, last_row_ndx); // Throws
}

inline void StringEnumColumn::clear()
{
    do_clear(); // Throws
}

// Overriding virtual method of Column.
inline void StringEnumColumn::insert_rows(size_t row_ndx, size_t num_rows_to_insert,
                                          size_t prior_num_rows)
{
    REALM_ASSERT_DEBUG(prior_num_rows == size());
    REALM_ASSERT(row_ndx <= prior_num_rows);

    StringData value = m_nullable ? realm::null() : StringData("");
    bool is_append = (row_ndx == prior_num_rows);
    do_insert(row_ndx, value, num_rows_to_insert, is_append); // Throws
}

// Overriding virtual method of Column.
inline void StringEnumColumn::erase_rows(size_t row_ndx, size_t num_rows_to_erase,
                                         size_t prior_num_rows, bool)
{
    REALM_ASSERT_DEBUG(prior_num_rows == size());
    REALM_ASSERT(num_rows_to_erase <= prior_num_rows);
    REALM_ASSERT(row_ndx <= prior_num_rows - num_rows_to_erase);

    bool is_last = (row_ndx + num_rows_to_erase == prior_num_rows);
    for (size_t i = num_rows_to_erase; i > 0; --i) {
        size_t row_ndx_2 = row_ndx + i - 1;
        do_erase(row_ndx_2, is_last); // Throws
    }
}

// Overriding virtual method of Column.
inline void StringEnumColumn::move_last_row_over(size_t row_ndx, size_t prior_num_rows, bool)
{
    REALM_ASSERT_DEBUG(prior_num_rows == size());
    REALM_ASSERT(row_ndx < prior_num_rows);

    size_t last_row_ndx = prior_num_rows - 1;
    do_move_last_over(row_ndx, last_row_ndx); // Throws
}

// Overriding virtual method of Column.
inline void StringEnumColumn::clear(std::size_t, bool)
{
    do_clear(); // Throws
}

inline std::size_t StringEnumColumn::lower_bound_string(StringData value) const REALM_NOEXCEPT
{
    return ColumnBase::lower_bound(*this, value);
}

inline std::size_t StringEnumColumn::upper_bound_string(StringData value) const REALM_NOEXCEPT
{
    return ColumnBase::upper_bound(*this, value);
}

inline void StringEnumColumn::set_string(std::size_t row_ndx, StringData value)
{
    set(row_ndx, value); // Throws
}

inline void StringEnumColumn::set_null(std::size_t row_ndx)
{
    set(row_ndx, realm::null{});
}

inline StringColumn& StringEnumColumn::get_keys()
{
    return m_keys;
}

inline const StringColumn& StringEnumColumn::get_keys() const
{
    return m_keys;
}


} // namespace realm

#endif // REALM_COLUMN_STRING_ENUM_HPP<|MERGE_RESOLUTION|>--- conflicted
+++ resolved
@@ -49,11 +49,7 @@
 /// search index. If it is, then the root ref of the index is stored
 /// in Table::m_columns immediately after the root ref of the
 /// enumerated strings column.
-<<<<<<< HEAD
-class ColumnStringEnum: public IntegerColumn {
-=======
 class StringEnumColumn: public IntegerColumn {
->>>>>>> 3459134a
 public:
     typedef StringData value_type;
 
