/*************************************************************************
 *
 * Copyright 2016 Realm Inc.
 *
 * Licensed under the Apache License, Version 2.0 (the "License");
 * you may not use this file except in compliance with the License.
 * You may obtain a copy of the License at
 *
 * http://www.apache.org/licenses/LICENSE-2.0
 *
 * Unless required by applicable law or agreed to in writing, software
 * distributed under the License is distributed on an "AS IS" BASIS,
 * WITHOUT WARRANTIES OR CONDITIONS OF ANY KIND, either express or implied.
 * See the License for the specific language governing permissions and
 * limitations under the License.
 *
 **************************************************************************/

#include <realm/table.hpp>

#include <realm/alloc_slab.hpp>
#include <realm/array_binary.hpp>
#include <realm/array_bool.hpp>
#include <realm/array_decimal128.hpp>
#include <realm/array_fixed_bytes.hpp>
#include <realm/array_string.hpp>
#include <realm/array_timestamp.hpp>
#include <realm/db.hpp>
#include <realm/transaction.hpp>
#include <realm/dictionary.hpp>
#include <realm/exceptions.hpp>
#include <realm/impl/destroy_guard.hpp>
#include <realm/index_string.hpp>
#include <realm/query_conditions_tpl.hpp>
#include <realm/replication.hpp>
#include <realm/table_view.hpp>
#include <realm/util/features.h>
#include <realm/util/serializer.hpp>
#include <realm/string_interner.hpp>

#include <stdexcept>

#ifdef REALM_DEBUG
#include <iostream>
#include <iomanip>
#endif

/// \page AccessorConsistencyLevels
///
/// These are the three important levels of consistency of a hierarchy of
/// Realm accessors rooted in a common group accessor (tables, columns, rows,
/// descriptors, arrays):
///
/// ### Fully Consistent Accessor Hierarchy (or just "Full Consistency")
///
/// All attached accessors are in a fully valid state and can be freely used by
/// the application. From the point of view of the application, the accessor
/// hierarchy remains in this state as long as no library function throws.
///
/// If a library function throws, and the exception is one that is considered
/// part of the API, such as util::File::NotFound, then the accessor hierarchy
/// remains fully consistent. In all other cases, such as when a library
/// function fails because of memory exhaustion, and it throws std::bad_alloc,
/// the application may no longer assume anything beyond minimal consistency.
///
/// ### Minimally Consistent Accessor Hierarchy (or just "Minimal Consistency")
///
/// No correspondence between the accessor states and the underlying node
/// structure can be assumed, but all parent and child accessor references are
/// valid (i.e., not dangling). There are specific additional guarantees, but
/// only on some parts of the internal accessors states, and only on some parts
/// of the structural state.
///
/// This level of consistency is guaranteed at all times, and it is also the
/// **maximum** that may be assumed by the application after a library function
/// fails by throwing an unexpected exception (such as std::bad_alloc). It is
/// also the **minimum** level of consistency that is required to be able to
/// properly destroy the accessor objects (manually, or as a result of stack
/// unwinding).
///
/// It is supposed to be a library-wide invariant that an accessor hierarchy is
/// at least minimally consistent, but so far, only some parts of the library
/// conform to it.
///
/// Note: With proper use, and maintenance of Minimal Consistency, it is
/// possible to ensure that no memory is leaked after a group accessor is
/// destroyed, even after a library function has failed because of memory
/// exhaustion. This is possible because the underlying nodes are allocated in
/// the context of the group, and they can all be freed by the group when it is
/// destroyed. On the other hand, when working with free-standing tables, each
/// underlying node is allocated individually on the heap, so in this case we
/// cannot prevent memory leaks, because there is no way of knowing what to free
/// when the table accessor is destroyed.
///
/// ### Structurally Correspondent Accessor Hierarchy (or simply "Structural Correspondence")
///
/// The structure of the accessor hierarchy is in agreement with the underlying
/// node structure, but the refs (references to underlying nodes) are generally
/// not valid, and certain other parts of the accessor states are also generally
/// not valid. This state of consistency is important mainly during the
/// advancing of read transactions (implicit transactions), and is not exposed
/// to the application.
///
///
/// Below is a detailed specification of the requirements for Minimal
/// Consistency and for Structural Correspondence.
///
///
/// Minimally Consistent Accessor Hierarchy (accessor destruction)
/// --------------------------------------------------------------
///
/// This section defines a level of accessor consistency known as "Minimally
/// Consistent Accessor Hierarchy". It applies to a set of accessors rooted in a
/// common group. It does not imply any level of correspondance between the
/// state of the accessors and the underlying node structure. It enables safe
/// destruction of the accessor objects by requiring that the following items
/// are valid (the list may not yet be complete):
///
///  - Every allocated accessor is either a group accessor, or occurs as a
///    direct, or an indirect child of a group accessor.
///
///  - No allocated accessor occurs as a child more than once (for example, no
///    doublets are allowed in Group::m_table_accessors).
///
///  - The 'is_attached' property of array accessors (Array::m_data == 0). For
///    example, `Table::m_top` is attached if and only if that table accessor
///    was attached to a table with independent dynamic type.
///
///  - The 'parent' property of array accessors (Array::m_parent), but
///    crucially, **not** the `index_in_parent` property.
///
///  - The list of table accessors in a group accessor
///    (Group::m_table_accessors). All non-null pointers refer to existing table
///    accessors.
///
///  - The list of column accessors in a table acccessor (Table::m_cols). All
///    non-null pointers refer to existing column accessors.
///
///  - The 'root_array' property of a column accessor (ColumnBase::m_array). It
///    always refers to an existing array accessor. The exact type of that array
///    accessor must be determinable from the following properties of itself:
///    `is_inner_bptree_node` (Array::m_is_inner_bptree_node), `has_refs`
///    (Array::m_has_refs), and `context_flag` (Array::m_context_flag). This
///    allows for a column accessor to be properly destroyed.
///
///  - The map of subtable accessors in a column acccessor
///    (SubtableColumnBase:m_subtable_map). All pointers refer to existing
///    subtable accessors, but it is not required that the set of subtable
///    accessors referenced from a particular parent P conincide with the set of
///    subtables accessors specifying P as parent.
///
///  - The `descriptor` property of a table accesor (Table::m_descriptor). If it
///    is not null, then it refers to an existing descriptor accessor.
///
///  - The map of subdescriptor accessors in a descriptor accessor
///    (Descriptor::m_subdesc_map). All non-null pointers refer to existing
///    subdescriptor accessors.
///
///  - The `search_index` property of a column accesor (StringColumn::m_index,
///    StringEnumColumn::m_index). When it is non-null, it refers to an existing
///    search index accessor.
///
///
/// Structurally Correspondent Accessor Hierarchy (accessor reattachment)
/// ---------------------------------------------------------------------
///
/// This section defines what it means for an accessor hierarchy to be
/// "Structurally Correspondent". It applies to a set of accessors rooted in a
/// common group. The general idea is that the structure of the accessors must
/// match the underlying structure to such an extent that there is never any
/// doubt about which underlying node that corresponds with a particular
/// accessor. It is assumed that the accessor tree, and the underlying node
/// structure are structurally sound individually.
///
/// With this level of correspondence, it is possible to reattach the accessor
/// tree to the underlying node structure (Table::refresh_accessor_tree()).
///
/// While all the accessors in the tree must be in the attached state (before
/// reattachement), they are not required to refer to existing underlying nodes;
/// that is, their references **are** allowed to be dangling. Roughly speaking,
/// this means that the accessor tree must have been attached to a node
/// structure at some earlier point in time.
///
//
/// Requirements at group level:
///
///  - The number of tables in the underlying group must be equal to the number
///    of entries in `Group::m_table_accessors` in the group accessor.
///
///  - For each table in the underlying group, the corresponding entry in
///    `Table::m_table_accessors` (at same index) is either null, or points to a
///    table accessor that satisfies all the "requirements for a table".
///
/// Requirements for a table:
///
///  - The corresponding underlying table has independent descriptor if, and
///    only if `Table::m_top` is attached.
///
///  - The row index of every row accessor is strictly less than the number of
///    rows in the underlying table.
///
///  - If `Table::m_columns` is unattached (degenerate table), then
///    `Table::m_cols` is empty, otherwise the number of columns in the
///    underlying table is equal to the number of entries in `Table::m_cols`.
///
///  - Each entry in `Table::m_cols` is either null, or points to a column
///    accessor whose type agrees with the data type (realm::DataType) of the
///    corresponding underlying column (at same index).
///
///  - If a column accessor is of type `StringEnumColumn`, then the
///    corresponding underlying column must be an enumerated strings column (the
///    reverse is not required).
///
///  - If a column accessor is equipped with a search index accessor, then the
///    corresponding underlying column must be equipped with a search index (the
///    reverse is not required).
///
///  - For each entry in the subtable map of a column accessor there must be an
///    underlying subtable at column `i` and row `j`, where `i` is the index of
///    the column accessor in `Table::m_cols`, and `j` is the value of
///    `SubtableColumnBase::SubtableMap::entry::m_subtable_ndx`. The
///    corresponding subtable accessor must satisfy all the "requirements for a
///    table" with respect to that underlying subtable.
///
///  - It the table refers to a descriptor accessor (only possible for tables
///    with independent descriptor), then that descriptor accessor must satisfy
///    all the "requirements for a descriptor" with respect to the underlying
///    spec structure (of this table).
///
/// Requirements for a descriptor:
///
///  - For each entry in the subdescriptor map there must be an underlying
///    subspec at column `i`, where `i` is the value of
///    `Descriptor::subdesc_entry::m_column_ndx`. The corresponding
///    subdescriptor accessor must satisfy all the "requirements for a
///    descriptor" with respect to that underlying subspec.
///
/// The 'ndx_in_parent' property of most array accessors is required to be
/// valid. The exceptions are:
///
///  - The top array accessor of root tables (Table::m_top). Root tables are
///    tables with independent descriptor.
///
///  - The columns array accessor of subtables with shared descriptor
///    (Table::m_columns).
///
///  - The top array accessor of spec objects of subtables with shared
///    descriptor (Table::m_spec.m_top).
///
///  - The root array accessor of table level columns
///    (*Table::m_cols[]->m_array).
///
///  - The root array accessor of the subcolumn of unique strings in an
///    enumerated string column (*StringEnumColumn::m_keys.m_array).
///
///  - The root array accessor of search indexes
///    (*Table::m_cols[]->m_index->m_array).
///
/// Note that Structural Correspondence trivially includes Minimal Consistency,
/// since the latter it an invariant.


using namespace realm;
using namespace realm::util;

Replication* Table::g_dummy_replication = nullptr;

static inline bool needs_string_interner(ColKey col_key)
{
    return col_key.get_type() == col_type_String || col_key.get_type() == col_type_Mixed || col_key.is_dictionary();
}

bool TableVersions::operator==(const TableVersions& other) const
{
    if (size() != other.size())
        return false;
    size_t sz = size();
    for (size_t i = 0; i < sz; i++) {
        REALM_ASSERT_DEBUG(this->at(i).first == other.at(i).first);
        if (this->at(i).second != other.at(i).second)
            return false;
    }
    return true;
}

namespace realm {
const char* get_data_type_name(DataType type) noexcept
{
    switch (type) {
        case type_Int:
            return "int";
        case type_Bool:
            return "bool";
        case type_Float:
            return "float";
        case type_Double:
            return "double";
        case type_String:
            return "string";
        case type_Binary:
            return "binary";
        case type_Timestamp:
            return "timestamp";
        case type_ObjectId:
            return "objectId";
        case type_Decimal:
            return "decimal128";
        case type_UUID:
            return "uuid";
        case type_Mixed:
            return "mixed";
        case type_Link:
            return "link";
        case type_TypedLink:
            return "typedLink";
        default:
            if (type == type_TypeOfValue)
                return "@type";
#if REALM_ENABLE_GEOSPATIAL
            else if (type == type_Geospatial)
                return "geospatial";
#endif
            else if (type == ColumnTypeTraits<null>::id)
                return "null";
    }
    return "unknown";
}

std::ostream& operator<<(std::ostream& o, Table::Type table_type)
{
    switch (table_type) {
        case Table::Type::TopLevel:
            return o << "TopLevel";
        case Table::Type::Embedded:
            return o << "Embedded";
        case Table::Type::TopLevelAsymmetric:
            return o << "TopLevelAsymmetric";
    }
    return o << "Invalid table type: " << uint8_t(table_type);
}
} // namespace realm

bool LinkChain::add(ColKey ck)
{
    // Link column can be a single Link, LinkList, or BackLink.
    REALM_ASSERT(m_current_table->valid_column(ck));
    ColumnType type = ck.get_type();
    if (type == col_type_Link || type == col_type_BackLink) {
        m_current_table = m_current_table->get_opposite_table(ck);
        m_link_cols.push_back(ck);
        return true;
    }
    return false;
}

// -- Table ---------------------------------------------------------------------------------

Table::Table(Allocator& alloc)
    : m_alloc(alloc)
    , m_top(m_alloc)
    , m_spec(m_alloc)
    , m_clusters(this, m_alloc, top_position_for_cluster_tree)
    , m_index_refs(m_alloc)
    , m_opposite_table(m_alloc)
    , m_opposite_column(m_alloc)
    , m_interner_data(m_alloc)
    , m_repl(&g_dummy_replication)
    , m_own_ref(this, alloc.get_instance_version())
{
    m_spec.set_parent(&m_top, top_position_for_spec);
    m_index_refs.set_parent(&m_top, top_position_for_search_indexes);
    m_opposite_table.set_parent(&m_top, top_position_for_opposite_table);
    m_opposite_column.set_parent(&m_top, top_position_for_opposite_column);
    m_interner_data.set_parent(&m_top, top_position_for_interners);
    ref_type ref = create_empty_table(m_alloc); // Throws
    ArrayParent* parent = nullptr;
    size_t ndx_in_parent = 0;
    init(ref, parent, ndx_in_parent, true, false);
}

Table::Table(Replication* const* repl, Allocator& alloc)
    : m_alloc(alloc)
    , m_top(m_alloc)
    , m_spec(m_alloc)
    , m_clusters(this, m_alloc, top_position_for_cluster_tree)
    , m_index_refs(m_alloc)
    , m_opposite_table(m_alloc)
    , m_opposite_column(m_alloc)
    , m_interner_data(m_alloc)
    , m_repl(repl)
    , m_own_ref(this, alloc.get_instance_version())
{
    m_spec.set_parent(&m_top, top_position_for_spec);
    m_index_refs.set_parent(&m_top, top_position_for_search_indexes);
    m_opposite_table.set_parent(&m_top, top_position_for_opposite_table);
    m_opposite_column.set_parent(&m_top, top_position_for_opposite_column);
    m_opposite_column.set_parent(&m_top, top_position_for_opposite_column);
    m_interner_data.set_parent(&m_top, top_position_for_interners);
    m_cookie = cookie_created;
}

ColKey Table::add_column(DataType type, StringData name, bool nullable, std::optional<CollectionType> collection_type,
                         DataType key_type)
{
    REALM_ASSERT(!is_link_type(ColumnType(type)));
    if (type == type_TypedLink) {
        throw IllegalOperation("TypedLink properties not yet supported");
    }

    ColumnAttrMask attr;
    if (collection_type) {
        switch (*collection_type) {
            case CollectionType::List:
                attr.set(col_attr_List);
                break;
            case CollectionType::Set:
                attr.set(col_attr_Set);
                break;
            case CollectionType::Dictionary:
                attr.set(col_attr_Dictionary);
                break;
        }
    }
    if (nullable || type == type_Mixed)
        attr.set(col_attr_Nullable);
    ColKey col_key = generate_col_key(ColumnType(type), attr);

    Table* invalid_link = nullptr;
    return do_insert_column(col_key, type, name, invalid_link, key_type); // Throws
}

ColKey Table::add_column(Table& target, StringData name, std::optional<CollectionType> collection_type,
                         DataType key_type)
{
    // Both origin and target must be group-level tables, and in the same group.
    Group* origin_group = get_parent_group();
    Group* target_group = target.get_parent_group();
    REALM_ASSERT_RELEASE(origin_group && target_group);
    REALM_ASSERT_RELEASE(origin_group == target_group);
    // Links to an asymmetric table are not allowed.
    if (target.is_asymmetric()) {
        throw IllegalOperation("Ephemeral objects not supported");
    }

    m_has_any_embedded_objects.reset();

    DataType data_type = type_Link;
    ColumnAttrMask attr;
    if (collection_type) {
        switch (*collection_type) {
            case CollectionType::List:
                attr.set(col_attr_List);
                break;
            case CollectionType::Set:
                if (target.is_embedded())
                    throw IllegalOperation("Set of embedded objects not supported");
                attr.set(col_attr_Set);
                break;
            case CollectionType::Dictionary:
                attr.set(col_attr_Dictionary);
                attr.set(col_attr_Nullable);
                break;
        }
    }
    else {
        attr.set(col_attr_Nullable);
    }
    ColKey col_key = generate_col_key(ColumnType(data_type), attr);

    return do_insert_column(col_key, data_type, name, &target, key_type); // Throws
}

void Table::remove_recursive(CascadeState& cascade_state)
{
    Group* group = get_parent_group();
    REALM_ASSERT(group);
    cascade_state.m_group = group;

    do {
        cascade_state.send_notifications();

        for (auto& l : cascade_state.m_to_be_nullified) {
            Obj obj = group->get_table_unchecked(l.origin_table)->try_get_object(l.origin_key);
            REALM_ASSERT_DEBUG(obj);
            if (obj) {
                std::move(obj).nullify_link(l.origin_col_key, l.old_target_link);
            }
        }
        cascade_state.m_to_be_nullified.clear();

        auto to_delete = std::move(cascade_state.m_to_be_deleted);
        for (auto obj : to_delete) {
            auto table = obj.first == m_key ? this : group->get_table_unchecked(obj.first);
            // This might add to the list of objects that should be deleted
            REALM_ASSERT(!obj.second.is_unresolved());
            table->m_clusters.erase(obj.second, cascade_state);
        }
        nullify_links(cascade_state);
    } while (!cascade_state.m_to_be_deleted.empty() || !cascade_state.m_to_be_nullified.empty());
}

void Table::nullify_links(CascadeState& cascade_state)
{
    Group* group = get_parent_group();
    REALM_ASSERT(group);
    for (auto& to_delete : cascade_state.m_to_be_deleted) {
        auto table = to_delete.first == m_key ? this : group->get_table_unchecked(to_delete.first);
        if (!table->is_asymmetric())
            table->m_clusters.nullify_incoming_links(to_delete.second, cascade_state);
    }
}

CollectionType Table::get_collection_type(ColKey col_key) const
{
    if (col_key.is_list()) {
        return CollectionType::List;
    }
    if (col_key.is_set()) {
        return CollectionType::Set;
    }
    REALM_ASSERT(col_key.is_dictionary());
    return CollectionType::Dictionary;
}

void Table::remove_columns()
{
    for (size_t i = get_column_count(); i > 0; --i) {
        ColKey col_key = spec_ndx2colkey(i - 1);
        remove_column(col_key);
    }
}

void Table::remove_column(ColKey col_key)
{
    check_column(col_key);

    if (Replication* repl = get_repl())
        repl->erase_column(this, col_key); // Throws

    if (col_key == m_primary_key_col) {
        do_set_primary_key_column(ColKey());
    }
    else {
        REALM_ASSERT_RELEASE(m_primary_key_col.get_index().val != col_key.get_index().val);
    }

    erase_root_column(col_key); // Throws
    m_has_any_embedded_objects.reset();
}


void Table::rename_column(ColKey col_key, StringData name)
{
    check_column(col_key);

    auto col_ndx = colkey2spec_ndx(col_key);
    m_spec.rename_column(col_ndx, name); // Throws

    bump_content_version();
    bump_storage_version();

    if (Replication* repl = get_repl())
        repl->rename_column(this, col_key, name); // Throws
}


TableKey Table::get_key_direct(Allocator& alloc, ref_type top_ref)
{
    // well, not quite "direct", more like "almost direct":
    Array table_top(alloc);
    table_top.init_from_ref(top_ref);
    if (table_top.size() > 3) {
        RefOrTagged rot = table_top.get_as_ref_or_tagged(top_position_for_key);
        return TableKey(int32_t(rot.get_as_int()));
    }
    else {
        return TableKey();
    }
}


void Table::init(ref_type top_ref, ArrayParent* parent, size_t ndx_in_parent, bool is_writable, bool is_frzn)
{
    REALM_ASSERT(!(is_writable && is_frzn));
    m_is_frozen = is_frzn;
    m_alloc.set_read_only(!is_writable);
    // Load from allocated memory
    m_top.set_parent(parent, ndx_in_parent);
    m_top.init_from_ref(top_ref);

    m_spec.init_from_parent();

    while (m_top.size() <= top_position_for_pk_col) {
        m_top.add(0);
    }

    if (m_top.get_as_ref(top_position_for_cluster_tree) == 0) {
        // This is an upgrade - create cluster
        MemRef mem = Cluster::create_empty_cluster(m_top.get_alloc()); // Throws
        m_top.set_as_ref(top_position_for_cluster_tree, mem.get_ref());
    }
    m_clusters.init_from_parent();

    RefOrTagged rot = m_top.get_as_ref_or_tagged(top_position_for_key);
    if (!rot.is_tagged()) {
        // Create table key
        rot = RefOrTagged::make_tagged(ndx_in_parent);
        m_top.set(top_position_for_key, rot);
    }
    m_key = TableKey(int32_t(rot.get_as_int()));

    // index setup relies on column mapping being up to date:
    build_column_mapping();
    if (m_top.get_as_ref(top_position_for_search_indexes) == 0) {
        // This is an upgrade - create the necessary arrays
        bool context_flag = false;
        size_t nb_columns = m_spec.get_column_count();
        MemRef mem = Array::create_array(Array::type_HasRefs, context_flag, nb_columns, 0, m_top.get_alloc());
        m_index_refs.init_from_mem(mem);
        m_index_refs.update_parent();
        mem = Array::create_array(Array::type_Normal, context_flag, nb_columns, TableKey().value, m_top.get_alloc());
        m_opposite_table.init_from_mem(mem);
        m_opposite_table.update_parent();
        mem = Array::create_array(Array::type_Normal, context_flag, nb_columns, ColKey().value, m_top.get_alloc());
        m_opposite_column.init_from_mem(mem);
        m_opposite_column.update_parent();
    }
    else {
        m_opposite_table.init_from_parent();
        m_opposite_column.init_from_parent();
        m_index_refs.init_from_parent();
        m_index_accessors.resize(m_index_refs.size());
    }
    if (!m_top.get_as_ref_or_tagged(top_position_for_column_key).is_tagged()) {
        m_top.set(top_position_for_column_key, RefOrTagged::make_tagged(0));
    }
    auto rot_version = m_top.get_as_ref_or_tagged(top_position_for_version);
    if (!rot_version.is_tagged()) {
        m_top.set(top_position_for_version, RefOrTagged::make_tagged(0));
        m_in_file_version_at_transaction_boundary = 0;
    }
    else
        m_in_file_version_at_transaction_boundary = rot_version.get_as_int();

    auto rot_pk_key = m_top.get_as_ref_or_tagged(top_position_for_pk_col);
    m_primary_key_col = rot_pk_key.is_tagged() ? ColKey(rot_pk_key.get_as_int()) : ColKey();

    if (m_top.size() <= top_position_for_flags) {
        m_table_type = Type::TopLevel;
    }
    else {
        uint64_t flags = m_top.get_as_ref_or_tagged(top_position_for_flags).get_as_int();
        m_table_type = Type(flags & table_type_mask);
    }
    m_has_any_embedded_objects.reset();

    if (m_top.size() > top_position_for_tombstones && m_top.get_as_ref(top_position_for_tombstones)) {
        // Tombstones exists
        if (!m_tombstones) {
            m_tombstones = std::make_unique<ClusterTree>(this, m_alloc, size_t(top_position_for_tombstones));
        }
        m_tombstones->init_from_parent();
    }
    else {
        m_tombstones = nullptr;
    }
    if (m_top.size() > top_position_for_interners && m_top.get_as_ref(top_position_for_interners)) {
        // Interner data exist
        m_interner_data.init_from_parent();
    }
    else {
        REALM_ASSERT_DEBUG(!m_interner_data.is_attached());
    }
    refresh_string_interners(is_writable);
    m_cookie = cookie_initialized;
}


ColKey Table::do_insert_column(ColKey col_key, DataType type, StringData name, Table* target_table, DataType key_type)
{
    col_key = do_insert_root_column(col_key, ColumnType(type), name, key_type); // Throws

    // When the inserted column is a link-type column, we must also add a
    // backlink column to the target table.

    if (target_table) {
        auto backlink_col_key = target_table->do_insert_root_column(ColKey{}, col_type_BackLink, ""); // Throws
        target_table->check_column(backlink_col_key);

        set_opposite_column(col_key, target_table->get_key(), backlink_col_key);
        target_table->set_opposite_column(backlink_col_key, get_key(), col_key);
    }

    if (Replication* repl = get_repl())
        repl->insert_column(this, col_key, type, name, target_table); // Throws

    return col_key;
}

template <typename Type>
static void do_bulk_insert_index(Table* table, SearchIndex* index, ColKey col_key, Allocator& alloc)
{
    using LeafType = typename ColumnTypeTraits<Type>::cluster_leaf_type;
    LeafType leaf(alloc);

    auto f = [&col_key, &index, &leaf](const Cluster* cluster) {
        cluster->init_leaf(col_key, &leaf);
        index->insert_bulk(cluster->get_key_array(), cluster->get_offset(), cluster->node_size(), leaf);
        return IteratorControl::AdvanceToNext;
    };

    table->traverse_clusters(f);
}


static void do_bulk_insert_index_list(Table* table, SearchIndex* index, ColKey col_key, Allocator& alloc)
{
    ArrayInteger leaf(alloc);

    auto f = [&col_key, &index, &leaf](const Cluster* cluster) {
        cluster->init_leaf(col_key, &leaf);
        index->insert_bulk_list(cluster->get_key_array(), cluster->get_offset(), cluster->node_size(), leaf);
        return IteratorControl::AdvanceToNext;
    };

    table->traverse_clusters(f);
}

void Table::populate_search_index(ColKey col_key)
{
    auto col_ndx = col_key.get_index().val;
    SearchIndex* index = m_index_accessors[col_ndx].get();
    DataType type = get_column_type(col_key);

    if (type == type_Int) {
        if (is_nullable(col_key)) {
            do_bulk_insert_index<Optional<int64_t>>(this, index, col_key, get_alloc());
        }
        else {
            do_bulk_insert_index<int64_t>(this, index, col_key, get_alloc());
        }
    }
    else if (type == type_Bool) {
        if (is_nullable(col_key)) {
            do_bulk_insert_index<Optional<bool>>(this, index, col_key, get_alloc());
        }
        else {
            do_bulk_insert_index<bool>(this, index, col_key, get_alloc());
        }
    }
    else if (type == type_String) {
        if (col_key.is_list()) {
            do_bulk_insert_index_list(this, index, col_key, get_alloc());
        }
        else {
            do_bulk_insert_index<StringData>(this, index, col_key, get_alloc());
        }
    }
    else if (type == type_Timestamp) {
        do_bulk_insert_index<Timestamp>(this, index, col_key, get_alloc());
    }
    else if (type == type_ObjectId) {
        if (is_nullable(col_key)) {
            do_bulk_insert_index<Optional<ObjectId>>(this, index, col_key, get_alloc());
        }
        else {
            do_bulk_insert_index<ObjectId>(this, index, col_key, get_alloc());
        }
    }
    else if (type == type_UUID) {
        if (is_nullable(col_key)) {
            do_bulk_insert_index<Optional<UUID>>(this, index, col_key, get_alloc());
        }
        else {
            do_bulk_insert_index<UUID>(this, index, col_key, get_alloc());
        }
    }
    else if (type == type_Mixed) {
        do_bulk_insert_index<Mixed>(this, index, col_key, get_alloc());
    }
    else {
        REALM_ASSERT_RELEASE(false && "Data type does not support search index");
    }
}

void Table::erase_from_search_indexes(ObjKey key)
{
    // Tombstones do not use index - will crash if we try to erase values
    if (!key.is_unresolved()) {
        for (auto&& index : m_index_accessors) {
            if (index) {
                index->erase(key);
            }
        }
    }
}

void Table::update_indexes(ObjKey key, const FieldValues& values)
{
    // Tombstones do not use index - will crash if we try to insert values
    if (key.is_unresolved()) {
        return;
    }

    auto sz = m_index_accessors.size();
    // values are sorted by column index - there may be values missing
    auto value = values.begin();
    for (size_t column_ndx = 0; column_ndx < sz; column_ndx++) {
        // Check if initial value is provided
        Mixed init_value;
        if (value != values.end() && value->col_key.get_index().val == column_ndx) {
            // Value for this column is provided
            init_value = value->value;
            ++value;
        }

        if (auto&& index = m_index_accessors[column_ndx]) {
            // There is an index for this column
            auto col_key = m_leaf_ndx2colkey[column_ndx];
            if (col_key.is_collection())
                continue;
            auto type = col_key.get_type();
            auto attr = col_key.get_attrs();
            bool nullable = attr.test(col_attr_Nullable);
            switch (type) {
                case col_type_Int:
                    if (init_value.is_null()) {
                        index->insert(key, ArrayIntNull::default_value(nullable));
                    }
                    else {
                        index->insert(key, init_value.get<int64_t>());
                    }
                    break;
                case col_type_Bool:
                    if (init_value.is_null()) {
                        index->insert(key, ArrayBoolNull::default_value(nullable));
                    }
                    else {
                        index->insert(key, init_value.get<bool>());
                    }
                    break;
                case col_type_String:
                    if (init_value.is_null()) {
                        index->insert(key, ArrayString::default_value(nullable));
                    }
                    else {
                        index->insert(key, init_value.get<String>());
                    }
                    break;
                case col_type_Timestamp:
                    if (init_value.is_null()) {
                        index->insert(key, ArrayTimestamp::default_value(nullable));
                    }
                    else {
                        index->insert(key, init_value.get<Timestamp>());
                    }
                    break;
                case col_type_ObjectId:
                    if (init_value.is_null()) {
                        index->insert(key, ArrayObjectIdNull::default_value(nullable));
                    }
                    else {
                        index->insert(key, init_value.get<ObjectId>());
                    }
                    break;
                case col_type_Mixed:
                    index->insert(key, init_value);
                    break;
                case col_type_UUID:
                    if (init_value.is_null()) {
                        index->insert(key, ArrayUUIDNull::default_value(nullable));
                    }
                    else {
                        index->insert(key, init_value.get<UUID>());
                    }
                    break;
                default:
                    REALM_UNREACHABLE();
            }
        }
    }
}

void Table::clear_indexes()
{
    for (auto&& index : m_index_accessors) {
        if (index) {
            index->clear();
        }
    }
}

void Table::do_add_search_index(ColKey col_key, IndexType type)
{
    size_t column_ndx = col_key.get_index().val;

    // Early-out if already indexed
    if (m_index_accessors[column_ndx] != nullptr)
        return;

    if (!StringIndex::type_supported(DataType(col_key.get_type())) ||
        (col_key.is_collection() && !(col_key.is_list() && col_key.get_type() == col_type_String)) ||
        (type == IndexType::Fulltext && col_key.get_type() != col_type_String)) {
        // Not ideal, but this is what we used to throw, so keep throwing that for compatibility reasons, even though
        // it should probably be a type mismatch exception instead.
        throw IllegalOperation(util::format("Index not supported for this property: %1", get_column_name(col_key)));
    }

    // m_index_accessors always has the same number of pointers as the number of columns. Columns without search
    // index have 0-entries.
    REALM_ASSERT(m_index_accessors.size() == m_leaf_ndx2colkey.size());
    REALM_ASSERT(m_index_accessors[column_ndx] == nullptr);

    // Create the index
    m_index_accessors[column_ndx] =
        std::make_unique<StringIndex>(ClusterColumn(&m_clusters, col_key, type), get_alloc()); // Throws
    SearchIndex* index = m_index_accessors[column_ndx].get();
    // Insert ref to index
    index->set_parent(&m_index_refs, column_ndx);

    m_index_refs.set(column_ndx, index->get_ref()); // Throws

    populate_search_index(col_key);
}

void Table::add_search_index(ColKey col_key, IndexType type)
{
    check_column(col_key);

    // Check spec
    auto spec_ndx = leaf_ndx2spec_ndx(col_key.get_index());
    auto attr = m_spec.get_column_attr(spec_ndx);

    if (col_key == m_primary_key_col && type == IndexType::Fulltext)
        throw InvalidColumnKey("primary key cannot have a full text index");

    switch (type) {
        case IndexType::None:
            remove_search_index(col_key);
            return;
        case IndexType::Fulltext:
            // Early-out if already indexed
            if (attr.test(col_attr_FullText_Indexed)) {
                REALM_ASSERT(search_index_type(col_key) == IndexType::Fulltext);
                return;
            }
            if (attr.test(col_attr_Indexed)) {
                this->remove_search_index(col_key);
            }
            break;
        case IndexType::General:
            if (attr.test(col_attr_Indexed)) {
                REALM_ASSERT(search_index_type(col_key) == IndexType::General);
                return;
            }
            if (attr.test(col_attr_FullText_Indexed)) {
                this->remove_search_index(col_key);
            }
            break;
    }

    do_add_search_index(col_key, type);

    // Update spec
    attr.set(type == IndexType::Fulltext ? col_attr_FullText_Indexed : col_attr_Indexed);
    m_spec.set_column_attr(spec_ndx, attr); // Throws
}

void Table::remove_search_index(ColKey col_key)
{
    check_column(col_key);
    auto column_ndx = col_key.get_index();

    // Early-out if non-indexed
    if (m_index_accessors[column_ndx.val] == nullptr)
        return;

    // Destroy and remove the index column
    auto& index = m_index_accessors[column_ndx.val];
    REALM_ASSERT(index != nullptr);
    index->destroy();
    index.reset();

    m_index_refs.set(column_ndx.val, 0);

    // update spec
    auto spec_ndx = leaf_ndx2spec_ndx(column_ndx);
    auto attr = m_spec.get_column_attr(spec_ndx);
    attr.reset(col_attr_Indexed);
    attr.reset(col_attr_FullText_Indexed);
    m_spec.set_column_attr(spec_ndx, attr); // Throws
}

void Table::erase_root_column(ColKey col_key)
{
    ColumnType col_type = col_key.get_type();
    if (is_link_type(col_type)) {
        auto target_table = get_opposite_table(col_key);
        auto target_column = get_opposite_column(col_key);
        target_table->do_erase_root_column(target_column);
    }
    do_erase_root_column(col_key); // Throws
}


ColKey Table::do_insert_root_column(ColKey col_key, ColumnType type, StringData name, DataType key_type)
{
    // if col_key specifies a key, it must be unused
    REALM_ASSERT(!col_key || !valid_column(col_key));

    // locate insertion point: ordinary columns must come before backlink columns
    size_t spec_ndx = (type == col_type_BackLink) ? m_spec.get_column_count() : m_spec.get_public_column_count();

    if (!col_key) {
        col_key = generate_col_key(type, {});
    }

    m_spec.insert_column(spec_ndx, col_key, type, name, col_key.get_attrs().m_value); // Throws
    if (col_key.is_dictionary()) {
        m_spec.set_dictionary_key_type(spec_ndx, key_type);
    }
    auto col_ndx = col_key.get_index().val;
    build_column_mapping();
    REALM_ASSERT(col_ndx <= m_index_refs.size());
    if (col_ndx == m_index_refs.size()) {
        m_index_refs.insert(col_ndx, 0);
    }
    else {
        m_index_refs.set(col_ndx, 0);
    }
    REALM_ASSERT(col_ndx <= m_opposite_table.size());
    if (col_ndx == m_opposite_table.size()) {
        // m_opposite_table and m_opposite_column are always resized together!
        m_opposite_table.insert(col_ndx, TableKey().value);
        m_opposite_column.insert(col_ndx, ColKey().value);
    }
    else {
        m_opposite_table.set(col_ndx, TableKey().value);
        m_opposite_column.set(col_ndx, ColKey().value);
    }
    refresh_index_accessors();
    m_clusters.insert_column(col_key);
    if (m_tombstones) {
        m_tombstones->insert_column(col_key);
    }
    if (needs_string_interner(col_key)) {
        // create string interners internal rep as well as data area
        REALM_ASSERT_DEBUG(m_interner_data.is_attached());
        while (col_ndx >= m_string_interners.size()) {
            m_string_interners.push_back({});
        }
        while (col_ndx >= m_interner_data.size()) {
            m_interner_data.add(0);
        }
        REALM_ASSERT(!m_string_interners[col_ndx]);
        m_string_interners[col_ndx] = std::make_unique<StringInterner>(m_alloc, m_interner_data, col_key, true);
    }
    bump_storage_version();

    return col_key;
}


void Table::do_erase_root_column(ColKey col_key)
{
    size_t col_ndx = col_key.get_index().val;
    // If the column had a source index we have to remove and destroy that as well
    ref_type index_ref = m_index_refs.get_as_ref(col_ndx);
    if (index_ref) {
        Array::destroy_deep(index_ref, m_index_refs.get_alloc());
        m_index_refs.set(col_ndx, 0);
        m_index_accessors[col_ndx].reset();
    }
    m_opposite_table.set(col_ndx, TableKey().value);
    m_opposite_column.set(col_ndx, ColKey().value);
    m_index_accessors[col_ndx] = nullptr;
    m_clusters.remove_column(col_key);
    if (m_tombstones)
        m_tombstones->remove_column(col_key);
    size_t spec_ndx = colkey2spec_ndx(col_key);
    m_spec.erase_column(spec_ndx);
    m_top.adjust(top_position_for_column_key, 2);

    build_column_mapping();
    while (m_index_accessors.size() > m_leaf_ndx2colkey.size()) {
        REALM_ASSERT(m_index_accessors.back() == nullptr);
        m_index_accessors.pop_back();
    }
    if (col_ndx < m_string_interners.size() && m_string_interners[col_ndx]) {
        REALM_ASSERT_DEBUG(m_interner_data.is_attached());
        REALM_ASSERT_DEBUG(col_ndx < m_interner_data.size());
        auto data_ref = m_interner_data.get_as_ref(col_ndx);
        if (data_ref)
            Array::destroy_deep(data_ref, m_alloc);
        m_interner_data.set(col_ndx, 0);
        m_string_interners[col_ndx].reset();
    }
    bump_content_version();
    bump_storage_version();
}

Query Table::where(const Dictionary& dict) const
{
    return Query(m_own_ref, dict.clone_as_obj_list());
}

void Table::set_table_type(Type table_type, bool handle_backlinks)
{
    if (table_type == m_table_type) {
        return;
    }

    if (m_table_type == Type::TopLevelAsymmetric || table_type == Type::TopLevelAsymmetric) {
        throw LogicError(ErrorCodes::MigrationFailed, util::format("Cannot change '%1' from %2 to %3",
                                                                   get_class_name(), m_table_type, table_type));
    }

    REALM_ASSERT_EX(table_type == Type::TopLevel || table_type == Type::Embedded, table_type);
    set_embedded(table_type == Type::Embedded, handle_backlinks);
}

void Table::set_embedded(bool embedded, bool handle_backlinks)
{
    if (embedded == false) {
        do_set_table_type(Type::TopLevel);
        return;
    }

    // Embedded objects cannot have a primary key.
    if (get_primary_key_column()) {
        throw IllegalOperation(
            util::format("Cannot change '%1' to embedded when using a primary key.", get_class_name()));
    }

    if (size() == 0) {
        do_set_table_type(Type::Embedded);
        return;
    }

    // Check all of the objects for invalid incoming links. Each embedded object
    // must have exactly one incoming link, and it must be from a non-Mixed property.
    // Objects with no incoming links are either deleted or an error (depending
    // on `handle_backlinks`), and objects with multiple incoming links are either
    // cloned for each of the incoming links or an error (again depending on `handle_backlinks`).
    // Incoming links from a Mixed property are always an error, as those can't
    // link to embedded objects
    ArrayInteger leaf(get_alloc());
    enum class LinkCount : int8_t { None, One, Multiple };
    std::vector<LinkCount> incoming_link_count;
    std::vector<ObjKey> orphans;
    std::vector<ObjKey> multiple_incoming_links;
    traverse_clusters([&](const Cluster* cluster) {
        size_t size = cluster->node_size();
        incoming_link_count.assign(size, LinkCount::None);

        for_each_backlink_column([&](ColKey col) {
            cluster->init_leaf(col, &leaf);
            // Width zero means all the values are zero and there can't be any backlinks
            if (leaf.get_width() == 0) {
                return IteratorControl::AdvanceToNext;
            }

            for (size_t i = 0, size = leaf.size(); i < size; ++i) {
                auto value = leaf.get_as_ref_or_tagged(i);
                if (value.is_ref() && value.get_as_ref() == 0) {
                    // ref of zero means there's no backlinks
                    continue;
                }

                if (value.is_ref()) {
                    // Any other ref indicates an array of backlinks, which will
                    // always have more than one entry
                    incoming_link_count[i] = LinkCount::Multiple;
                }
                else {
                    // Otherwise it's a tagged ref to the single linking object
                    if (incoming_link_count[i] == LinkCount::None) {
                        incoming_link_count[i] = LinkCount::One;
                    }
                    else if (incoming_link_count[i] == LinkCount::One) {
                        incoming_link_count[i] = LinkCount::Multiple;
                    }
                }

                auto source_col = get_opposite_column(col);
                if (source_col.get_type() == col_type_Mixed) {
                    auto source_table = get_opposite_table(col);
                    throw IllegalOperation(util::format(
                        "Cannot convert '%1' to embedded: there is an incoming link from the Mixed property '%2.%3', "
                        "which does not support linking to embedded objects.",
                        get_class_name(), source_table->get_class_name(), source_table->get_column_name(source_col)));
                }
            }
            return IteratorControl::AdvanceToNext;
        });

        for (size_t i = 0; i < size; ++i) {
            if (incoming_link_count[i] == LinkCount::None) {
                if (!handle_backlinks) {
                    throw IllegalOperation(util::format("Cannot convert '%1' to embedded: at least one object has no "
                                                        "incoming links and would be deleted.",
                                                        get_class_name()));
                }
                orphans.push_back(cluster->get_real_key(i));
            }
            else if (incoming_link_count[i] == LinkCount::Multiple) {
                if (!handle_backlinks) {
                    throw IllegalOperation(util::format(
                        "Cannot convert '%1' to embedded: at least one object has more than one incoming link.",
                        get_class_name()));
                }
                multiple_incoming_links.push_back(cluster->get_real_key(i));
            }
        }

        return IteratorControl::AdvanceToNext;
    });

    // orphans and multiple_incoming_links will always be empty if `handle_backlinks = false`
    for (auto key : orphans) {
        remove_object(key);
    }
    for (auto key : multiple_incoming_links) {
        auto obj = get_object(key);
        obj.handle_multiple_backlinks_during_schema_migration();
        obj.remove();
    }

    do_set_table_type(Type::Embedded);
}

void Table::do_set_table_type(Type table_type)
{
    while (m_top.size() <= top_position_for_flags)
        m_top.add(0);

    uint64_t flags = m_top.get_as_ref_or_tagged(top_position_for_flags).get_as_int();
    // reset bits 0-1
    flags &= ~table_type_mask;
    // set table type
    flags |= static_cast<uint8_t>(table_type);
    m_top.set(top_position_for_flags, RefOrTagged::make_tagged(flags));
    m_table_type = table_type;
}


void Table::detach(LifeCycleCookie cookie) noexcept
{
    m_cookie = cookie;
    m_alloc.bump_instance_version();
    // release string interners
    m_string_interners.clear();
    m_interner_data.detach();
}

void Table::fully_detach() noexcept
{
    m_spec.detach();
    m_top.detach();
    m_index_refs.detach();
    m_opposite_table.detach();
    m_opposite_column.detach();
    m_index_accessors.clear();
    m_string_interners.clear();
}


Table::~Table() noexcept
{
    if (m_top.is_attached()) {
        // If destroyed as a standalone table, destroy all memory allocated
        if (m_top.get_parent() == nullptr) {
            m_top.destroy_deep();
        }
        fully_detach();
    }
    else {
        REALM_ASSERT(m_index_accessors.size() == 0);
    }
    m_cookie = cookie_deleted;
}


IndexType Table::search_index_type(ColKey col_key) const noexcept
{
    if (m_index_accessors[col_key.get_index().val].get()) {
        auto attr = m_spec.get_column_attr(m_leaf_ndx2spec_ndx[col_key.get_index().val]);
        bool fulltext = attr.test(col_attr_FullText_Indexed);
        return fulltext ? IndexType::Fulltext : IndexType::General;
    }
    return IndexType::None;
}


void Table::migrate_sets_and_dictionaries()
{
    std::vector<ColKey> to_migrate;
    for (auto col : get_column_keys()) {
        if (col.is_dictionary() || (col.is_set() && col.get_type() == col_type_Mixed)) {
            to_migrate.push_back(col);
        }
    }
    if (to_migrate.size()) {
        for (auto obj : *this) {
            for (auto col : to_migrate) {
                if (col.is_set()) {
                    auto set = obj.get_set<Mixed>(col);
                    set.migrate();
                }
                else if (col.is_dictionary()) {
                    auto dict = obj.get_dictionary(col);
                    dict.migrate();
                }
            }
        }
    }
}

void Table::migrate_set_orderings()
{
    std::vector<ColKey> to_migrate;
    for (auto col : get_column_keys()) {
        if (col.is_set() && (col.get_type() == col_type_Mixed || col.get_type() == col_type_String ||
                             col.get_type() == col_type_Binary)) {
            to_migrate.push_back(col);
        }
    }
    if (to_migrate.size()) {
        for (auto obj : *this) {
            for (auto col : to_migrate) {
                if (col.get_type() == col_type_Mixed) {
                    auto set = obj.get_set<Mixed>(col);
                    set.migration_resort();
                }
                else if (col.get_type() == col_type_Binary) {
                    auto set = obj.get_set<BinaryData>(col);
                    set.migration_resort();
                }
                else {
                    REALM_ASSERT_3(col.get_type(), ==, col_type_String);
                    auto set = obj.get_set<String>(col);
                    set.migration_resort();
                }
            }
        }
    }
}

void Table::migrate_col_keys()
{
    if (m_spec.migrate_column_keys()) {
        build_column_mapping();
    }

    // Fix also m_opposite_column col_keys
    ColumnType col_type_LinkList(13);
    auto sz = m_opposite_column.size();

    for (size_t n = 0; n < sz; n++) {
        ColKey col_key(m_opposite_column.get(n));
        if (col_key.get_type() == col_type_LinkList) {
            auto attrs = col_key.get_attrs();
            REALM_ASSERT(attrs.test(col_attr_List));
            ColKey new_key(col_key.get_index(), col_type_Link, attrs, col_key.get_tag());
            m_opposite_column.set(n, new_key.value);
        }
    }
}

StringData Table::get_name() const noexcept
{
    const Array& real_top = m_top;
    ArrayParent* parent = real_top.get_parent();
    if (!parent)
        return StringData("");
    REALM_ASSERT(dynamic_cast<Group*>(parent));
    return static_cast<Group*>(parent)->get_table_name(get_key());
}

StringData Table::get_class_name() const noexcept
{
    return Group::table_name_to_class_name(get_name());
}

const char* Table::get_state() const noexcept
{
    switch (m_cookie) {
        case cookie_created:
            return "created";
        case cookie_transaction_ended:
            return "transaction_ended";
        case cookie_initialized:
            return "initialised";
        case cookie_removed:
            return "removed";
        case cookie_void:
            return "void";
        case cookie_deleted:
            return "deleted";
    }
    return "";
}


bool Table::is_nullable(ColKey col_key) const
{
    REALM_ASSERT_DEBUG(valid_column(col_key));
    return col_key.get_attrs().test(col_attr_Nullable);
}

bool Table::is_list(ColKey col_key) const
{
    REALM_ASSERT_DEBUG(valid_column(col_key));
    return col_key.get_attrs().test(col_attr_List);
}


ref_type Table::create_empty_table(Allocator& alloc, TableKey key)
{
    Array top(alloc);
    _impl::DeepArrayDestroyGuard dg(&top);
    top.create(Array::type_HasRefs); // Throws
    _impl::DeepArrayRefDestroyGuard dg_2(alloc);

    {
        MemRef mem = Spec::create_empty_spec(alloc); // Throws
        dg_2.reset(mem.get_ref());
        int_fast64_t v(from_ref(mem.get_ref()));
        top.add(v); // Throws
        dg_2.release();
    }
    top.add(0); // Old position for columns
    {
        MemRef mem = Cluster::create_empty_cluster(alloc); // Throws
        dg_2.reset(mem.get_ref());
        int_fast64_t v(from_ref(mem.get_ref()));
        top.add(v); // Throws
        dg_2.release();
    }

    // Table key value
    RefOrTagged rot = RefOrTagged::make_tagged(key.value);
    top.add(rot);

    // Search indexes
    {
        bool context_flag = false;
        MemRef mem = Array::create_empty_array(Array::type_HasRefs, context_flag, alloc); // Throws
        dg_2.reset(mem.get_ref());
        int_fast64_t v(from_ref(mem.get_ref()));
        top.add(v); // Throws
        dg_2.release();
    }
    rot = RefOrTagged::make_tagged(0);
    top.add(rot); // Column key
    top.add(rot); // Version
    dg.release();
    // Opposite keys (table and column)
    {
        bool context_flag = false;
        {
            MemRef mem = Array::create_empty_array(Array::type_Normal, context_flag, alloc); // Throws
            dg_2.reset(mem.get_ref());
            int_fast64_t v(from_ref(mem.get_ref()));
            top.add(v); // Throws
            dg_2.release();
        }
        {
            MemRef mem = Array::create_empty_array(Array::type_Normal, context_flag, alloc); // Throws
            dg_2.reset(mem.get_ref());
            int_fast64_t v(from_ref(mem.get_ref()));
            top.add(v); // Throws
            dg_2.release();
        }
    }
    top.add(0); // Sequence number
    top.add(0); // Collision_map
    top.add(0); // pk col key
    top.add(0); // flags
    top.add(0); // tombstones
    top.add(0); // string interners

    REALM_ASSERT(top.size() == top_array_size);

    return top.get_ref();
}

void Table::ensure_graveyard()
{
    if (!m_tombstones) {
        while (m_top.size() < top_position_for_tombstones)
            m_top.add(0);
        REALM_ASSERT(!m_top.get(top_position_for_tombstones));
        MemRef mem = Cluster::create_empty_cluster(m_alloc);
        m_top.set_as_ref(top_position_for_tombstones, mem.get_ref());
        m_tombstones = std::make_unique<ClusterTree>(this, m_alloc, size_t(top_position_for_tombstones));
        m_tombstones->init_from_parent();
        for_each_and_every_column([ts = m_tombstones.get()](ColKey col) {
            ts->insert_column(col);
            return IteratorControl::AdvanceToNext;
        });
    }
}

void Table::batch_erase_rows(const KeyColumn& keys)
{
    size_t num_objs = keys.size();
    std::vector<ObjKey> vec;
    vec.reserve(num_objs);
    for (size_t i = 0; i < num_objs; ++i) {
        ObjKey key = keys.get(i);
        if (key != null_key && is_valid(key)) {
            vec.push_back(key);
        }
    }

    sort(vec.begin(), vec.end());
    vec.erase(unique(vec.begin(), vec.end()), vec.end());

    batch_erase_objects(vec);
}

void Table::batch_erase_objects(std::vector<ObjKey>& keys)
{
    Group* g = get_parent_group();
    bool maybe_has_incoming_links = g && !is_asymmetric();

    if (has_any_embedded_objects() || (g && g->has_cascade_notification_handler())) {
        CascadeState state(CascadeState::Mode::Strong, g);
        std::for_each(keys.begin(), keys.end(), [this, &state](ObjKey k) {
            state.m_to_be_deleted.emplace_back(m_key, k);
        });
        if (maybe_has_incoming_links)
            nullify_links(state);
        remove_recursive(state);
    }
    else {
        CascadeState state(CascadeState::Mode::None, g);
        for (auto k : keys) {
            if (maybe_has_incoming_links) {
                m_clusters.nullify_incoming_links(k, state);
            }
            m_clusters.erase(k, state);
        }
    }
    keys.clear();
}

void Table::clear()
{
    CascadeState state(CascadeState::Mode::Strong, get_parent_group());
    m_clusters.clear(state);
    free_collision_table();
}


Group* Table::get_parent_group() const noexcept
{
    if (!m_top.is_attached())
        return 0;                             // Subtable with shared descriptor
    ArrayParent* parent = m_top.get_parent(); // ArrayParent guaranteed to be Table::Parent
    if (!parent)
        return 0; // Free-standing table

    return static_cast<Group*>(parent);
}

inline uint64_t Table::get_sync_file_id() const noexcept
{
    Group* g = get_parent_group();
    return g ? g->get_sync_file_id() : 0;
}

size_t Table::get_index_in_group() const noexcept
{
    if (!m_top.is_attached())
        return realm::npos;                   // Subtable with shared descriptor
    ArrayParent* parent = m_top.get_parent(); // ArrayParent guaranteed to be Table::Parent
    if (!parent)
        return realm::npos; // Free-standing table
    return m_top.get_ndx_in_parent();
}

uint64_t Table::allocate_sequence_number()
{
    RefOrTagged rot = m_top.get_as_ref_or_tagged(top_position_for_sequence_number);
    uint64_t sn = rot.is_tagged() ? rot.get_as_int() : 0;
    rot = RefOrTagged::make_tagged(sn + 1);
    m_top.set(top_position_for_sequence_number, rot);

    return sn;
}

void Table::set_col_key_sequence_number(uint64_t seq)
{
    m_top.set(top_position_for_column_key, RefOrTagged::make_tagged(seq));
}

TableRef Table::get_link_target(ColKey col_key) noexcept
{
    return get_opposite_table(col_key);
}

// count ----------------------------------------------

size_t Table::count_int(ColKey col_key, int64_t value) const
{
    if (auto index = this->get_search_index(col_key)) {
        return index->count(value);
    }

    return where().equal(col_key, value).count();
}
size_t Table::count_float(ColKey col_key, float value) const
{
    return where().equal(col_key, value).count();
}
size_t Table::count_double(ColKey col_key, double value) const
{
    return where().equal(col_key, value).count();
}
size_t Table::count_decimal(ColKey col_key, Decimal128 value) const
{
    ArrayDecimal128 leaf(get_alloc());
    size_t cnt = 0;
    bool null_value = value.is_null();
    auto f = [value, &leaf, col_key, null_value, &cnt](const Cluster* cluster) {
        // direct aggregate on the leaf
        cluster->init_leaf(col_key, &leaf);
        auto sz = leaf.size();
        for (size_t i = 0; i < sz; i++) {
            if ((null_value && leaf.is_null(i)) || (leaf.get(i) == value)) {
                cnt++;
            }
        }
        return IteratorControl::AdvanceToNext;
    };

    traverse_clusters(f);

    return cnt;
}
size_t Table::count_string(ColKey col_key, StringData value) const
{
    if (auto index = this->get_search_index(col_key)) {
        return index->count(value);
    }
    return where().equal(col_key, value).count();
}

template <typename T>
void Table::aggregate(QueryStateBase& st, ColKey column_key) const
{
    using LeafType = typename ColumnTypeTraits<T>::cluster_leaf_type;
    LeafType leaf(get_alloc());

    auto f = [&leaf, column_key, &st](const Cluster* cluster) {
        // direct aggregate on the leaf
        cluster->init_leaf(column_key, &leaf);
        st.m_key_offset = cluster->get_offset();
        st.m_key_values = cluster->get_key_array();
        st.set_payload_column(&leaf);
        bool cont = true;
        size_t sz = leaf.size();
        for (size_t local_index = 0; cont && local_index < sz; local_index++) {
            cont = st.match(local_index);
        }
        return IteratorControl::AdvanceToNext;
    };

    traverse_clusters(f);
}

// This template is also used by the query engine
template void Table::aggregate<int64_t>(QueryStateBase&, ColKey) const;
template void Table::aggregate<std::optional<int64_t>>(QueryStateBase&, ColKey) const;
template void Table::aggregate<float>(QueryStateBase&, ColKey) const;
template void Table::aggregate<double>(QueryStateBase&, ColKey) const;
template void Table::aggregate<Decimal128>(QueryStateBase&, ColKey) const;
template void Table::aggregate<Mixed>(QueryStateBase&, ColKey) const;
template void Table::aggregate<Timestamp>(QueryStateBase&, ColKey) const;

std::optional<Mixed> Table::sum(ColKey col_key) const
{
    return AggregateHelper<Table>::sum(*this, *this, col_key);
}

std::optional<Mixed> Table::avg(ColKey col_key, size_t* value_count) const
{
    return AggregateHelper<Table>::avg(*this, *this, col_key, value_count);
}

std::optional<Mixed> Table::min(ColKey col_key, ObjKey* return_ndx) const
{
    return AggregateHelper<Table>::min(*this, *this, col_key, return_ndx);
}

std::optional<Mixed> Table::max(ColKey col_key, ObjKey* return_ndx) const
{
    return AggregateHelper<Table>::max(*this, *this, col_key, return_ndx);
}


SearchIndex* Table::get_search_index(ColKey col) const noexcept
{
    check_column(col);
    return m_index_accessors[col.get_index().val].get();
}

StringIndex* Table::get_string_index(ColKey col) const noexcept
{
    check_column(col);
    return dynamic_cast<StringIndex*>(m_index_accessors[col.get_index().val].get());
}

template <class T>
ObjKey Table::find_first(ColKey col_key, T value) const
{
    check_column(col_key);

    if (!col_key.is_nullable() && value_is_null(value)) {
        return {}; // this is a precaution/optimization
    }
    // You cannot call GetIndexData on ObjKey
    if constexpr (!std::is_same_v<T, ObjKey>) {
        if (SearchIndex* index = get_search_index(col_key)) {
            return index->find_first(value);
        }
        if (col_key == m_primary_key_col) {
            return find_primary_key(value);
        }
    }

    ObjKey key;
    using LeafType = typename ColumnTypeTraits<T>::cluster_leaf_type;
    LeafType leaf(get_alloc());

    // In case of a string column we can try to look up the StringID of the search string,
    // and search for that in case the leaf is compressed.
    std::optional<StringID> string_id;
    if constexpr (std::is_same_v<T, StringData>) {
        auto string_interner = get_string_interner(col_key);
        REALM_ASSERT(string_interner != nullptr);
        string_id = string_interner->lookup(value);
    }

    auto f = [&](const Cluster* cluster) {
        cluster->init_leaf(col_key, &leaf);
        size_t row;
        if constexpr (std::is_same_v<T, StringData>) {
            row = leaf.find_first(value, 0, cluster->node_size(), string_id);
        }
        else {
            row = leaf.find_first(value, 0, cluster->node_size());
        }

        if (row != realm::npos) {
            key = cluster->get_real_key(row);
            return IteratorControl::Stop;
        }
        return IteratorControl::AdvanceToNext;
    };

    traverse_clusters(f);

    return key;
}

namespace realm {

template <>
ObjKey Table::find_first(ColKey col_key, util::Optional<float> value) const
{
    return value ? find_first(col_key, *value) : find_first_null(col_key);
}

template <>
ObjKey Table::find_first(ColKey col_key, util::Optional<double> value) const
{
    return value ? find_first(col_key, *value) : find_first_null(col_key);
}

template <>
ObjKey Table::find_first(ColKey col_key, null) const
{
    return find_first_null(col_key);
}
} // namespace realm

// Explicitly instantiate the generic case of the template for the types we care about.
template ObjKey Table::find_first(ColKey col_key, bool) const;
template ObjKey Table::find_first(ColKey col_key, int64_t) const;
template ObjKey Table::find_first(ColKey col_key, float) const;
template ObjKey Table::find_first(ColKey col_key, double) const;
template ObjKey Table::find_first(ColKey col_key, Decimal128) const;
template ObjKey Table::find_first(ColKey col_key, ObjectId) const;
template ObjKey Table::find_first(ColKey col_key, ObjKey) const;
template ObjKey Table::find_first(ColKey col_key, util::Optional<bool>) const;
template ObjKey Table::find_first(ColKey col_key, util::Optional<int64_t>) const;
template ObjKey Table::find_first(ColKey col_key, StringData) const;
template ObjKey Table::find_first(ColKey col_key, BinaryData) const;
template ObjKey Table::find_first(ColKey col_key, Mixed) const;
template ObjKey Table::find_first(ColKey col_key, UUID) const;
template ObjKey Table::find_first(ColKey col_key, util::Optional<ObjectId>) const;
template ObjKey Table::find_first(ColKey col_key, util::Optional<UUID>) const;

ObjKey Table::find_first_int(ColKey col_key, int64_t value) const
{
    if (is_nullable(col_key))
        return find_first<util::Optional<int64_t>>(col_key, value);
    else
        return find_first<int64_t>(col_key, value);
}

ObjKey Table::find_first_bool(ColKey col_key, bool value) const
{
    if (is_nullable(col_key))
        return find_first<util::Optional<bool>>(col_key, value);
    else
        return find_first<bool>(col_key, value);
}

ObjKey Table::find_first_timestamp(ColKey col_key, Timestamp value) const
{
    return find_first(col_key, value);
}

ObjKey Table::find_first_object_id(ColKey col_key, ObjectId value) const
{
    return find_first(col_key, value);
}

ObjKey Table::find_first_float(ColKey col_key, float value) const
{
    return find_first<Float>(col_key, value);
}

ObjKey Table::find_first_double(ColKey col_key, double value) const
{
    return find_first<Double>(col_key, value);
}

ObjKey Table::find_first_decimal(ColKey col_key, Decimal128 value) const
{
    return find_first<Decimal128>(col_key, value);
}

ObjKey Table::find_first_string(ColKey col_key, StringData value) const
{
    return find_first<StringData>(col_key, value);
}

ObjKey Table::find_first_binary(ColKey col_key, BinaryData value) const
{
    return find_first<BinaryData>(col_key, value);
}

ObjKey Table::find_first_null(ColKey col_key) const
{
    return where().equal(col_key, null{}).find();
}

ObjKey Table::find_first_uuid(ColKey col_key, UUID value) const
{
    return find_first(col_key, value);
}

template <class T>
TableView Table::find_all(ColKey col_key, T value)
{
    return where().equal(col_key, value).find_all();
}

TableView Table::find_all_int(ColKey col_key, int64_t value)
{
    return find_all<int64_t>(col_key, value);
}

TableView Table::find_all_int(ColKey col_key, int64_t value) const
{
    return const_cast<Table*>(this)->find_all<int64_t>(col_key, value);
}

TableView Table::find_all_bool(ColKey col_key, bool value)
{
    return find_all<bool>(col_key, value);
}

TableView Table::find_all_bool(ColKey col_key, bool value) const
{
    return const_cast<Table*>(this)->find_all<int64_t>(col_key, value);
}


TableView Table::find_all_float(ColKey col_key, float value)
{
    return find_all<float>(col_key, value);
}

TableView Table::find_all_float(ColKey col_key, float value) const
{
    return const_cast<Table*>(this)->find_all<float>(col_key, value);
}

TableView Table::find_all_double(ColKey col_key, double value)
{
    return find_all<double>(col_key, value);
}

TableView Table::find_all_double(ColKey col_key, double value) const
{
    return const_cast<Table*>(this)->find_all<double>(col_key, value);
}

TableView Table::find_all_string(ColKey col_key, StringData value)
{
    return where().equal(col_key, value).find_all();
}

TableView Table::find_all_string(ColKey col_key, StringData value) const
{
    return const_cast<Table*>(this)->find_all_string(col_key, value);
}

TableView Table::find_all_binary(ColKey, BinaryData)
{
    throw Exception(ErrorCodes::IllegalOperation, "Table::find_all_binary not supported");
}

TableView Table::find_all_binary(ColKey col_key, BinaryData value) const
{
    return const_cast<Table*>(this)->find_all_binary(col_key, value);
}

TableView Table::find_all_null(ColKey col_key)
{
    return where().equal(col_key, null{}).find_all();
}

TableView Table::find_all_null(ColKey col_key) const
{
    return const_cast<Table*>(this)->find_all_null(col_key);
}

TableView Table::find_all_fulltext(ColKey col_key, StringData terms) const
{
    return where().fulltext(col_key, terms).find_all();
}

TableView Table::get_sorted_view(ColKey col_key, bool ascending)
{
    TableView tv = where().find_all();
    tv.sort(col_key, ascending);
    return tv;
}

TableView Table::get_sorted_view(ColKey col_key, bool ascending) const
{
    return const_cast<Table*>(this)->get_sorted_view(col_key, ascending);
}

TableView Table::get_sorted_view(SortDescriptor order)
{
    TableView tv = where().find_all();
    tv.sort(std::move(order));
    return tv;
}

TableView Table::get_sorted_view(SortDescriptor order) const
{
    return const_cast<Table*>(this)->get_sorted_view(std::move(order));
}

util::Logger* Table::get_logger() const noexcept
{
    return *m_repl ? (*m_repl)->get_logger() : nullptr;
}

// Called after a commit. Table will effectively contain the same as before,
// but now with new refs from the file
void Table::update_from_parent() noexcept
{
    // There is no top for sub-tables sharing spec
    if (m_top.is_attached()) {
        m_top.update_from_parent();
        m_spec.update_from_parent();
        m_clusters.update_from_parent();
        m_index_refs.update_from_parent();
        for (auto&& index : m_index_accessors) {
            if (index != nullptr) {
                index->update_from_parent();
            }
        }

        m_opposite_table.update_from_parent();
        m_opposite_column.update_from_parent();
        if (m_top.size() > top_position_for_flags) {
            uint64_t flags = m_top.get_as_ref_or_tagged(top_position_for_flags).get_as_int();
            m_table_type = Type(flags & table_type_mask);
        }
        else {
            m_table_type = Type::TopLevel;
        }
        if (m_tombstones)
            m_tombstones->update_from_parent();

        refresh_content_version();
        m_has_any_embedded_objects.reset();
        if (m_top.size() > top_position_for_interners) {
            if (m_top.get_as_ref(top_position_for_interners))
                m_interner_data.update_from_parent();
            else
                m_interner_data.detach();
        }
        refresh_string_interners(false);
    }
    m_alloc.bump_storage_version();
}

void Table::schema_to_json(std::ostream& out) const
{
    out << "{";
    auto name = get_name();
    out << "\"name\":\"" << name << "\"";
    if (this->m_primary_key_col) {
        out << ",";
        out << "\"primaryKey\":\"" << this->get_column_name(m_primary_key_col) << "\"";
    }
    out << ",\"tableType\":\"" << this->get_table_type() << "\"";
    out << ",\"properties\":[";
    auto col_keys = get_column_keys();
    int sz = int(col_keys.size());
    for (int i = 0; i < sz; ++i) {
        auto col_key = col_keys[i];
        name = get_column_name(col_key);
        auto type = col_key.get_type();
        out << "{";
        out << "\"name\":\"" << name << "\"";
        if (this->is_link_type(type)) {
            out << ",\"type\":\"object\"";
            name = this->get_opposite_table(col_key)->get_name();
            out << ",\"objectType\":\"" << name << "\"";
        }
        else {
            out << ",\"type\":\"" << get_data_type_name(DataType(type)) << "\"";
        }
        if (col_key.is_list()) {
            out << ",\"isArray\":true";
        }
        else if (col_key.is_set()) {
            out << ",\"isSet\":true";
        }
        else if (col_key.is_dictionary()) {
            out << ",\"isMap\":true";
            auto key_type = get_dictionary_key_type(col_key);
            out << ",\"keyType\":\"" << get_data_type_name(key_type) << "\"";
        }
        if (col_key.is_nullable()) {
            out << ",\"isOptional\":true";
        }
        auto index_type = search_index_type(col_key);
        if (index_type == IndexType::General) {
            out << ",\"isIndexed\":true";
        }
        if (index_type == IndexType::Fulltext) {
            out << ",\"isFulltextIndexed\":true";
        }
        out << "}";
        if (i < sz - 1) {
            out << ",";
        }
    }
    out << "]}";
}

bool Table::operator==(const Table& t) const
{
    if (size() != t.size()) {
        return false;
    }
    // Check columns
    for (auto ck : this->get_column_keys()) {
        auto name = get_column_name(ck);
        auto other_ck = t.get_column_key(name);
        auto attrs = ck.get_attrs();
        if (search_index_type(ck) != t.search_index_type(other_ck))
            return false;

        if (!other_ck || other_ck.get_attrs() != attrs) {
            return false;
        }
    }
    auto pk_col = get_primary_key_column();
    for (auto o : *this) {
        Obj other_o;
        if (pk_col) {
            auto pk = o.get_any(pk_col);
            other_o = t.get_object_with_primary_key(pk);
        }
        else {
            other_o = t.get_object(o.get_key());
        }
        if (!(other_o && o == other_o))
            return false;
    }

    return true;
}


void Table::flush_for_commit()
{
    if (m_top.is_attached() && m_top.size() >= top_position_for_version) {
        if (!m_top.is_read_only()) {
            ++m_in_file_version_at_transaction_boundary;
            auto rot_version = RefOrTagged::make_tagged(m_in_file_version_at_transaction_boundary);
            m_top.set(top_position_for_version, rot_version);
        }
    }
}

void Table::refresh_content_version()
{
    REALM_ASSERT(m_top.is_attached());
    if (m_top.size() >= top_position_for_version) {
        // we have versioning info in the file. Use this to conditionally
        // bump the version counter:
        auto rot_version = m_top.get_as_ref_or_tagged(top_position_for_version);
        REALM_ASSERT(rot_version.is_tagged());
        if (m_in_file_version_at_transaction_boundary != rot_version.get_as_int()) {
            m_in_file_version_at_transaction_boundary = rot_version.get_as_int();
            bump_content_version();
        }
    }
    else {
        // assume the worst:
        bump_content_version();
    }
}


// Called when Group is moved to another version - either a rollback or an advance.
// The content of the table is potentially different, so make no assumptions.
void Table::refresh_accessor_tree(bool writable)
{
    REALM_ASSERT(m_cookie == cookie_initialized);
    REALM_ASSERT(m_top.is_attached());
    m_top.init_from_parent();
    m_spec.init_from_parent();
    REALM_ASSERT(m_top.size() > top_position_for_pk_col);
    m_clusters.init_from_parent();
    m_index_refs.init_from_parent();
    m_opposite_table.init_from_parent();
    m_opposite_column.init_from_parent();
    auto rot_pk_key = m_top.get_as_ref_or_tagged(top_position_for_pk_col);
    m_primary_key_col = rot_pk_key.is_tagged() ? ColKey(rot_pk_key.get_as_int()) : ColKey();
    if (m_top.size() > top_position_for_flags) {
        auto rot_flags = m_top.get_as_ref_or_tagged(top_position_for_flags);
        m_table_type = Type(rot_flags.get_as_int() & table_type_mask);
    }
    else {
        m_table_type = Type::TopLevel;
    }
    if (m_top.size() > top_position_for_tombstones && m_top.get_as_ref(top_position_for_tombstones)) {
        // Tombstones exists
        if (!m_tombstones) {
            m_tombstones = std::make_unique<ClusterTree>(this, m_alloc, size_t(top_position_for_tombstones));
        }
        m_tombstones->init_from_parent();
    }
    else {
        m_tombstones = nullptr;
    }
    if (writable) {
        while (m_top.size() < top_position_for_interners)
            m_top.add(0);
    }
    if (m_top.size() > top_position_for_interners) {
        if (m_top.get_as_ref(top_position_for_interners))
            m_interner_data.init_from_parent();
        else
            m_interner_data.detach();
    }
    refresh_content_version();
    bump_storage_version();
    build_column_mapping();
    refresh_string_interners(writable);
    refresh_index_accessors();
}

void Table::refresh_string_interners(bool writable)
{
    if (writable) {
        // if we're in a write transaction, make sure interner arrays are created which will allow
        // string interners to expand with their own data when "learning"
        while (m_top.size() <= top_position_for_interners) {
            m_top.add(0);
        }
    }
    if (m_top.size() > top_position_for_interners && m_top.get_as_ref(top_position_for_interners))
        m_interner_data.update_from_parent();
    else
        m_interner_data.detach();
    if (writable) {
        if (!m_interner_data.is_attached()) {
            m_interner_data.create(NodeHeader::type_HasRefs);
            m_interner_data.update_parent();
        }
    }
    // bring string interners in line with underlying data.
    // Precondition: we rely on the col keys in m_leaf_ndx2colkey[] being up to date.
    for (size_t idx = 0; idx < m_leaf_ndx2colkey.size(); ++idx) {
        auto col_key = m_leaf_ndx2colkey[idx];
        if (col_key == ColKey()) {
            // deleted column, we really don't want a string interner for this
            if (idx < m_string_interners.size() && m_string_interners[idx])
                m_string_interners[idx].reset();
            continue;
        }
        if (!needs_string_interner(col_key))
            continue;

        REALM_ASSERT_DEBUG(col_key.get_index().val == idx);
        // maintain sufficient size of interner arrays to cover all columns
        while (idx >= m_string_interners.size()) {
            m_string_interners.push_back({});
        }
        while (writable && idx >= m_interner_data.size()) { // m_interner_data.is_attached() per above
            m_interner_data.add(0);
        }
        if (m_string_interners[idx]) {
            // existing interner
            m_string_interners[idx]->update_from_parent(writable);
        }
        else {
            // new interner. Note: if not in a writable state, the interner will not have a valid
            // underlying data array. The interner will be set in a state, where it cannot "learn",
            // and searches will not find any matching interned strings.
            m_string_interners[idx] = std::make_unique<StringInterner>(m_alloc, m_interner_data, col_key, writable);
        }
    }
    if (m_string_interners.size() > m_leaf_ndx2colkey.size()) {
        // remove any string interners which are no longer reachable,
        // e.g. after a rollback
        m_string_interners.resize(m_leaf_ndx2colkey.size());
    }
}

void Table::refresh_index_accessors()
{
    // Refresh search index accessors

    // First eliminate any index accessors for eliminated last columns
    size_t col_ndx_end = m_leaf_ndx2colkey.size();
    m_index_accessors.resize(col_ndx_end);

    // Then eliminate/refresh/create accessors within column range
    // we can not use for_each_column() here, since the columns may have changed
    // and the index accessor vector is not updated correspondingly.
    for (size_t col_ndx = 0; col_ndx < col_ndx_end; col_ndx++) {
        ref_type ref = m_index_refs.get_as_ref(col_ndx);

        if (ref == 0) {
            // accessor drop
            m_index_accessors[col_ndx].reset();
        }
        else {
            auto attr = m_spec.get_column_attr(m_leaf_ndx2spec_ndx[col_ndx]);
            bool fulltext = attr.test(col_attr_FullText_Indexed);
            auto col_key = m_leaf_ndx2colkey[col_ndx];
            ClusterColumn virtual_col(&m_clusters, col_key, fulltext ? IndexType::Fulltext : IndexType::General);

            if (m_index_accessors[col_ndx]) { // still there, refresh:
                m_index_accessors[col_ndx]->refresh_accessor_tree(virtual_col);
            }
            else { // new index!
                m_index_accessors[col_ndx] =
                    std::make_unique<StringIndex>(ref, &m_index_refs, col_ndx, virtual_col, get_alloc());
            }
        }
    }
}

bool Table::is_cross_table_link_target() const noexcept
{
    auto is_cross_link = [this](ColKey col_key) {
        auto t = col_key.get_type();
        // look for a backlink with a different target than ourselves
        return (t == col_type_BackLink && get_opposite_table_key(col_key) != get_key())
                   ? IteratorControl::Stop
                   : IteratorControl::AdvanceToNext;
    };
    return for_each_backlink_column(is_cross_link);
}

// LCOV_EXCL_START ignore debug functions

void Table::verify() const
{
#ifdef REALM_DEBUG
    if (m_top.is_attached())
        m_top.verify();
    m_spec.verify();
    m_clusters.verify();
    if (nb_unresolved())
        m_tombstones->verify();
#endif
}

#ifdef REALM_DEBUG
MemStats Table::stats() const
{
    MemStats mem_stats;
    m_top.stats(mem_stats);
    return mem_stats;
}
#endif // LCOV_EXCL_STOP ignore debug functions

Obj Table::create_object(ObjKey key, const FieldValues& values)
{
    if (is_embedded())
        throw IllegalOperation(util::format("Explicit creation of embedded object not allowed in: %1", get_name()));
    if (m_primary_key_col)
        throw IllegalOperation(util::format("Table has primary key: %1", get_name()));
    if (key == null_key) {
        GlobalKey object_id = allocate_object_id_squeezed();
        key = object_id.get_local_key(get_sync_file_id());
        // Check if this key collides with an already existing object
        // This could happen if objects were at some point created with primary keys,
        // but later primary key property was removed from the schema.
        while (m_clusters.is_valid(key)) {
            object_id = allocate_object_id_squeezed();
            key = object_id.get_local_key(get_sync_file_id());
        }
        if (auto repl = get_repl())
            repl->create_object(this, object_id);
    }

    REALM_ASSERT(key.value >= 0);

    Obj obj = m_clusters.insert(key, values); // repl->set()

    return obj;
}

Obj Table::create_linked_object()
{
    REALM_ASSERT(is_embedded());

    GlobalKey object_id = allocate_object_id_squeezed();
    ObjKey key = object_id.get_local_key(get_sync_file_id());
    REALM_ASSERT(key.value >= 0);

    if (auto repl = get_repl())
        repl->create_linked_object(this, key);

    Obj obj = m_clusters.insert(key, {});

    return obj;
}

Obj Table::create_object(GlobalKey object_id, const FieldValues& values)
{
    if (is_embedded())
        throw IllegalOperation(util::format("Explicit creation of embedded object not allowed in: %1", get_name()));
    if (m_primary_key_col)
        throw IllegalOperation(util::format("Table has primary key: %1", get_name()));
    ObjKey key = object_id.get_local_key(get_sync_file_id());

    if (auto repl = get_repl())
        repl->create_object(this, object_id);

    try {
        Obj obj = m_clusters.insert(key, values);
        // Check if tombstone exists
        if (m_tombstones && m_tombstones->is_valid(key.get_unresolved())) {
            auto unres_key = key.get_unresolved();
            // Copy links over
            auto tombstone = m_tombstones->get(unres_key);
            obj.assign_pk_and_backlinks(tombstone);
            // If tombstones had no links to it, it may still be alive
            if (m_tombstones->is_valid(unres_key)) {
                CascadeState state(CascadeState::Mode::None);
                m_tombstones->erase(unres_key, state);
            }
        }

        return obj;
    }
    catch (const KeyAlreadyUsed&) {
        return m_clusters.get(key);
    }
}

Obj Table::create_object_with_primary_key(const Mixed& primary_key, FieldValues&& field_values, UpdateMode mode,
                                          bool* did_create)
{
    auto primary_key_col = get_primary_key_column();
    if (is_embedded() || !primary_key_col)
        throw InvalidArgument(ErrorCodes::UnexpectedPrimaryKey,
                              util::format("Table has no primary key: %1", get_name()));

    DataType type = DataType(primary_key_col.get_type());

    if (primary_key.is_null() && !primary_key_col.is_nullable()) {
        throw InvalidArgument(
            ErrorCodes::PropertyNotNullable,
            util::format("Primary key for class %1 cannot be NULL", Group::table_name_to_class_name(get_name())));
    }

    if (!(primary_key.is_null() && primary_key_col.get_attrs().test(col_attr_Nullable)) &&
        primary_key.get_type() != type) {
        throw InvalidArgument(ErrorCodes::TypeMismatch, util::format("Wrong primary key type for class %1",
                                                                     Group::table_name_to_class_name(get_name())));
    }

    REALM_ASSERT(type == type_String || type == type_ObjectId || type == type_Int || type == type_UUID);

    if (did_create)
        *did_create = false;

    // Check for existing object
    if (ObjKey key = m_index_accessors[primary_key_col.get_index().val]->find_first(primary_key)) {
        if (mode == UpdateMode::never) {
            throw ObjectAlreadyExists(this->get_class_name(), primary_key);
        }
        auto obj = m_clusters.get(key);
        for (auto& val : field_values) {
            if (mode == UpdateMode::all || obj.get_any(val.col_key) != val.value) {
                obj.set_any(val.col_key, val.value, val.is_default);
            }
        }
        return obj;
    }

    ObjKey unres_key;
    if (m_tombstones) {
        // Check for potential tombstone
        GlobalKey object_id{primary_key};
        ObjKey object_key = global_to_local_object_id_hashed(object_id);

        ObjKey key = object_key.get_unresolved();
        if (auto obj = m_tombstones->try_get_obj(key)) {
            auto existing_pk_value = obj.get_any(primary_key_col);

            // If the primary key is the same, the object should be resurrected below
            if (existing_pk_value == primary_key) {
                unres_key = key;
            }
        }
    }

    ObjKey key = get_next_valid_key();

    auto repl = get_repl();
    if (repl) {
        repl->create_object_with_primary_key(this, key, primary_key);
    }
    if (did_create) {
        *did_create = true;
    }

    field_values.insert(primary_key_col, primary_key);
    Obj ret = m_clusters.insert(key, field_values);

    // Check if unresolved exists
    if (unres_key) {
        if (Replication* repl = get_repl()) {
            if (auto logger = repl->would_log(util::Logger::Level::debug)) {
                logger->log(LogCategory::object, util::Logger::Level::debug, "Cancel tombstone on '%1': %2",
                            get_class_name(), unres_key);
            }
        }

        auto tombstone = m_tombstones->get(unres_key);
        ret.assign_pk_and_backlinks(tombstone);
        // If tombstones had no links to it, it may still be alive
        if (m_tombstones->is_valid(unres_key)) {
            CascadeState state(CascadeState::Mode::None);
            m_tombstones->erase(unres_key, state);
        }
    }
    if (is_asymmetric() && repl && repl->get_history_type() == Replication::HistoryType::hist_SyncClient) {
        get_parent_group()->m_tables_to_clear.insert(this->m_key);
    }
    return ret;
}

ObjKey Table::find_primary_key(Mixed primary_key) const
{
    auto primary_key_col = get_primary_key_column();
    REALM_ASSERT(primary_key_col);
    DataType type = DataType(primary_key_col.get_type());
    REALM_ASSERT((primary_key.is_null() && primary_key_col.get_attrs().test(col_attr_Nullable)) ||
                 primary_key.get_type() == type);

    if (auto&& index = m_index_accessors[primary_key_col.get_index().val]) {
        return index->find_first(primary_key);
    }

    // This must be file format 11, 20 or 21 as those are the ones we can open in read-only mode
    // so try the old algorithm
    GlobalKey object_id{primary_key};
    ObjKey object_key = global_to_local_object_id_hashed(object_id);

    // Check if existing
    if (auto obj = m_clusters.try_get_obj(object_key)) {
        auto existing_pk_value = obj.get_any(primary_key_col);

        if (existing_pk_value == primary_key) {
            return object_key;
        }
    }
    return {};
}

ObjKey Table::get_objkey_from_primary_key(const Mixed& primary_key)
{
    // Check if existing
    if (auto key = find_primary_key(primary_key)) {
        return key;
    }

    // Object does not exist - create tombstone
    GlobalKey object_id{primary_key};
    ObjKey object_key = global_to_local_object_id_hashed(object_id);
    return get_or_create_tombstone(object_key, m_primary_key_col, primary_key).get_key();
}

ObjKey Table::get_objkey_from_global_key(GlobalKey global_key)
{
    REALM_ASSERT(!m_primary_key_col);
    auto object_key = global_key.get_local_key(get_sync_file_id());

    // Check if existing
    if (m_clusters.is_valid(object_key)) {
        return object_key;
    }

    return get_or_create_tombstone(object_key, {}, {}).get_key();
}

ObjKey Table::get_objkey(GlobalKey global_key) const
{
    ObjKey key;
    REALM_ASSERT(!m_primary_key_col);
    uint32_t max = std::numeric_limits<uint32_t>::max();
    if (global_key.hi() <= max && global_key.lo() <= max) {
        key = global_key.get_local_key(get_sync_file_id());
    }
    if (key && !is_valid(key)) {
        key = realm::null_key;
    }
    return key;
}

GlobalKey Table::get_object_id(ObjKey key) const
{
    auto col = get_primary_key_column();
    if (col) {
        const Obj obj = get_object(key);
        auto val = obj.get_any(col);
        return {val};
    }
    else {
        return {key, get_sync_file_id()};
    }
    return {};
}

Obj Table::get_object_with_primary_key(Mixed primary_key) const
{
    auto primary_key_col = get_primary_key_column();
    REALM_ASSERT(primary_key_col);
    DataType type = DataType(primary_key_col.get_type());
    REALM_ASSERT((primary_key.is_null() && primary_key_col.get_attrs().test(col_attr_Nullable)) ||
                 primary_key.get_type() == type);
    ObjKey k = m_index_accessors[primary_key_col.get_index().val]->find_first(primary_key);
    return k ? m_clusters.get(k) : Obj{};
}

Mixed Table::get_primary_key(ObjKey key) const
{
    auto primary_key_col = get_primary_key_column();
    REALM_ASSERT(primary_key_col);
    if (key.is_unresolved()) {
        REALM_ASSERT(m_tombstones);
        return m_tombstones->get(key).get_any(primary_key_col);
    }
    else {
        return m_clusters.get(key).get_any(primary_key_col);
    }
}

GlobalKey Table::allocate_object_id_squeezed()
{
    // m_client_file_ident will be zero if we haven't been in contact with
    // the server yet.
    auto peer_id = get_sync_file_id();
    auto sequence = allocate_sequence_number();
    return GlobalKey{peer_id, sequence};
}

namespace {

/// Calculate optimistic local ID that may collide with others. It is up to
/// the caller to ensure that collisions are detected and that
/// allocate_local_id_after_collision() is called to obtain a non-colliding
/// ID.
inline ObjKey get_optimistic_local_id_hashed(GlobalKey global_id)
{
#if REALM_EXERCISE_OBJECT_ID_COLLISION
    const uint64_t optimistic_mask = 0xff;
#else
    const uint64_t optimistic_mask = 0x3fffffffffffffff;
#endif
    static_assert(!(optimistic_mask >> 62), "optimistic Object ID mask must leave the 63rd and 64th bit zero");
    return ObjKey{int64_t(global_id.lo() & optimistic_mask)};
}

inline ObjKey make_tagged_local_id_after_hash_collision(uint64_t sequence_number)
{
    REALM_ASSERT(!(sequence_number >> 62));
    return ObjKey{int64_t(0x4000000000000000 | sequence_number)};
}

} // namespace

ObjKey Table::global_to_local_object_id_hashed(GlobalKey object_id) const
{
    ObjKey optimistic = get_optimistic_local_id_hashed(object_id);

    if (ref_type collision_map_ref = to_ref(m_top.get(top_position_for_collision_map))) {
        Allocator& alloc = m_top.get_alloc();
        Array collision_map{alloc};
        collision_map.init_from_ref(collision_map_ref); // Throws

        Array hi{alloc};
        hi.init_from_ref(to_ref(collision_map.get(s_collision_map_hi))); // Throws

        // Entries are ordered by hi,lo
        size_t found = hi.find_first(object_id.hi());
        if (found != npos && uint64_t(hi.get(found)) == object_id.hi()) {
            Array lo{alloc};
            lo.init_from_ref(to_ref(collision_map.get(s_collision_map_lo))); // Throws
            size_t candidate = lo.find_first(object_id.lo(), found);
            if (candidate != npos && uint64_t(hi.get(candidate)) == object_id.hi()) {
                Array local_id{alloc};
                local_id.init_from_ref(to_ref(collision_map.get(s_collision_map_local_id))); // Throws
                return ObjKey{local_id.get(candidate)};
            }
        }
    }

    return optimistic;
}

ObjKey Table::allocate_local_id_after_hash_collision(GlobalKey incoming_id, GlobalKey colliding_id,
                                                     ObjKey colliding_local_id)
{
    // Possible optimization: Cache these accessors
    Allocator& alloc = m_top.get_alloc();
    Array collision_map{alloc};
    Array hi{alloc};
    Array lo{alloc};
    Array local_id{alloc};

    collision_map.set_parent(&m_top, top_position_for_collision_map);
    hi.set_parent(&collision_map, s_collision_map_hi);
    lo.set_parent(&collision_map, s_collision_map_lo);
    local_id.set_parent(&collision_map, s_collision_map_local_id);

    ref_type collision_map_ref = to_ref(m_top.get(top_position_for_collision_map));
    if (collision_map_ref) {
        collision_map.init_from_parent(); // Throws
    }
    else {
        MemRef mem = Array::create_empty_array(Array::type_HasRefs, false, alloc); // Throws
        collision_map.init_from_mem(mem);                                          // Throws
        collision_map.update_parent();

        ref_type lo_ref = Array::create_array(Array::type_Normal, false, 0, 0, alloc).get_ref();       // Throws
        ref_type hi_ref = Array::create_array(Array::type_Normal, false, 0, 0, alloc).get_ref();       // Throws
        ref_type local_id_ref = Array::create_array(Array::type_Normal, false, 0, 0, alloc).get_ref(); // Throws
        collision_map.add(lo_ref);                                                                     // Throws
        collision_map.add(hi_ref);                                                                     // Throws
        collision_map.add(local_id_ref);                                                               // Throws
    }

    hi.init_from_parent();       // Throws
    lo.init_from_parent();       // Throws
    local_id.init_from_parent(); // Throws

    size_t num_entries = hi.size();
    REALM_ASSERT(lo.size() == num_entries);
    REALM_ASSERT(local_id.size() == num_entries);

    auto lower_bound_object_id = [&](GlobalKey object_id) -> size_t {
        size_t i = hi.lower_bound_int(int64_t(object_id.hi()));
        while (i < num_entries && uint64_t(hi.get(i)) == object_id.hi() && uint64_t(lo.get(i)) < object_id.lo())
            ++i;
        return i;
    };

    auto insert_collision = [&](GlobalKey object_id, ObjKey new_local_id) {
        size_t i = lower_bound_object_id(object_id);
        if (i != num_entries) {
            GlobalKey existing{uint64_t(hi.get(i)), uint64_t(lo.get(i))};
            if (existing == object_id) {
                REALM_ASSERT(new_local_id.value == local_id.get(i));
                return;
            }
        }
        hi.insert(i, int64_t(object_id.hi()));
        lo.insert(i, int64_t(object_id.lo()));
        local_id.insert(i, new_local_id.value);
        ++num_entries;
    };

    auto sequence_number_for_local_id = allocate_sequence_number();
    ObjKey new_local_id = make_tagged_local_id_after_hash_collision(sequence_number_for_local_id);
    insert_collision(incoming_id, new_local_id);
    insert_collision(colliding_id, colliding_local_id);

    return new_local_id;
}

Obj Table::get_or_create_tombstone(ObjKey key, ColKey pk_col, Mixed pk_val)
{
    auto unres_key = key.get_unresolved();

    ensure_graveyard();
    auto tombstone = m_tombstones->try_get_obj(unres_key);
    if (tombstone) {
        if (pk_col) {
            auto existing_pk_value = tombstone.get_any(pk_col);
            // It may just be the same object
            if (existing_pk_value != pk_val) {
                // We have a collision - create new ObjKey
                key = allocate_local_id_after_hash_collision({pk_val}, {existing_pk_value}, key);
                return get_or_create_tombstone(key, pk_col, pk_val);
            }
        }
        return tombstone;
    }
    if (Replication* repl = get_repl()) {
        if (auto logger = repl->would_log(util::Logger::Level::debug)) {
            logger->log(LogCategory::object, util::Logger::Level::debug,
                        "Create tombstone for object '%1' with primary key %2 : %3", get_class_name(), pk_val,
                        unres_key);
        }
    }
    return m_tombstones->insert(unres_key, {{pk_col, pk_val}});
}

void Table::free_local_id_after_hash_collision(ObjKey key)
{
    if (ref_type collision_map_ref = to_ref(m_top.get(top_position_for_collision_map))) {
        if (key.is_unresolved()) {
            // Keys will always be inserted as resolved
            key = key.get_unresolved();
        }
        // Possible optimization: Cache these accessors
        Array collision_map{m_alloc};
        Array local_id{m_alloc};

        collision_map.set_parent(&m_top, top_position_for_collision_map);
        local_id.set_parent(&collision_map, s_collision_map_local_id);
        collision_map.init_from_ref(collision_map_ref);
        local_id.init_from_parent();
        auto ndx = local_id.find_first(key.value);
        if (ndx != realm::npos) {
            Array hi{m_alloc};
            Array lo{m_alloc};

            hi.set_parent(&collision_map, s_collision_map_hi);
            lo.set_parent(&collision_map, s_collision_map_lo);
            hi.init_from_parent();
            lo.init_from_parent();

            hi.erase(ndx);
            lo.erase(ndx);
            local_id.erase(ndx);
            if (hi.size() == 0) {
                free_collision_table();
            }
        }
    }
}

void Table::free_collision_table()
{
    if (ref_type collision_map_ref = to_ref(m_top.get(top_position_for_collision_map))) {
        Array::destroy_deep(collision_map_ref, m_alloc);
        m_top.set(top_position_for_collision_map, 0);
    }
}

void Table::create_objects(size_t number, std::vector<ObjKey>& keys)
{
    while (number--) {
        keys.push_back(create_object().get_key());
    }
}

void Table::create_objects(const std::vector<ObjKey>& keys)
{
    for (auto k : keys) {
        create_object(k);
    }
}

void Table::dump_objects()
{
    m_clusters.dump_objects();
    if (nb_unresolved())
        m_tombstones->dump_objects();
}

void Table::remove_object(ObjKey key)
{
    Group* g = get_parent_group();

    if (has_any_embedded_objects() || (g && g->has_cascade_notification_handler())) {
        CascadeState state(CascadeState::Mode::Strong, g);
        state.m_to_be_deleted.emplace_back(m_key, key);
        m_clusters.nullify_incoming_links(key, state);
        remove_recursive(state);
    }
    else {
        CascadeState state(CascadeState::Mode::None, g);
        if (g) {
            m_clusters.nullify_incoming_links(key, state);
        }
        m_clusters.erase(key, state);
    }
}

ObjKey Table::invalidate_object(ObjKey key)
{
    if (is_embedded())
        throw IllegalOperation("Deletion of embedded object not allowed");
    REALM_ASSERT(!key.is_unresolved());

    Obj tombstone;
    auto obj = get_object(key);
    if (obj.has_backlinks(false)) {
        // If the object has backlinks, we should make a tombstone
        // and make inward links point to it,
        if (auto primary_key_col = get_primary_key_column()) {
            auto pk = obj.get_any(primary_key_col);
            GlobalKey object_id{pk};
            auto unres_key = global_to_local_object_id_hashed(object_id);
            tombstone = get_or_create_tombstone(unres_key, primary_key_col, pk);
        }
        else {
            tombstone = get_or_create_tombstone(key, {}, {});
        }
        tombstone.assign_pk_and_backlinks(obj);
    }

    remove_object(key);

    return tombstone.get_key();
}

void Table::remove_object_recursive(ObjKey key)
{
    size_t table_ndx = get_index_in_group();
    if (table_ndx != realm::npos) {
        CascadeState state(CascadeState::Mode::All, get_parent_group());
        state.m_to_be_deleted.emplace_back(m_key, key);
        nullify_links(state);
        remove_recursive(state);
    }
    else {
        // No links in freestanding table
        CascadeState state(CascadeState::Mode::None);
        m_clusters.erase(key, state);
    }
}

Table::Iterator Table::begin() const
{
    return Iterator(m_clusters, 0);
}

Table::Iterator Table::end() const
{
    return Iterator(m_clusters, size());
}

TableRef _impl::TableFriend::get_opposite_link_table(const Table& table, ColKey col_key)
{
    TableRef ret;
    if (col_key) {
        return table.get_opposite_table(col_key);
    }
    return ret;
}

const uint64_t Table::max_num_columns;

void Table::build_column_mapping()
{
    // build column mapping from spec
    // TODO: Optimization - Don't rebuild this for every change
    m_spec_ndx2leaf_ndx.clear();
    m_leaf_ndx2spec_ndx.clear();
    m_leaf_ndx2colkey.clear();
    size_t num_spec_cols = m_spec.get_column_count();
    m_spec_ndx2leaf_ndx.resize(num_spec_cols);
    for (size_t spec_ndx = 0; spec_ndx < num_spec_cols; ++spec_ndx) {
        ColKey col_key = m_spec.get_key(spec_ndx);
        unsigned leaf_ndx = col_key.get_index().val;
        if (leaf_ndx >= m_leaf_ndx2colkey.size()) {
            m_leaf_ndx2colkey.resize(leaf_ndx + 1);
            m_leaf_ndx2spec_ndx.resize(leaf_ndx + 1, -1);
        }
        m_spec_ndx2leaf_ndx[spec_ndx] = ColKey::Idx{leaf_ndx};
        m_leaf_ndx2spec_ndx[leaf_ndx] = spec_ndx;
        m_leaf_ndx2colkey[leaf_ndx] = col_key;
    }
}

ColKey Table::generate_col_key(ColumnType tp, ColumnAttrMask attr)
{
    REALM_ASSERT(!attr.test(col_attr_Indexed));
    REALM_ASSERT(!attr.test(col_attr_Unique)); // Must not be encoded into col_key

    int64_t col_seq_number = m_top.get_as_ref_or_tagged(top_position_for_column_key).get_as_int();
    unsigned upper = unsigned(col_seq_number ^ get_key().value);

    // reuse lowest available leaf ndx:
    unsigned lower = unsigned(m_leaf_ndx2colkey.size());
    // look for an unused entry:
    for (unsigned idx = 0; idx < lower; ++idx) {
        if (m_leaf_ndx2colkey[idx] == ColKey()) {
            lower = idx;
            break;
        }
    }
    return ColKey(ColKey::Idx{lower}, tp, attr, upper);
}

Table::BacklinkOrigin Table::find_backlink_origin(StringData origin_table_name,
                                                  StringData origin_col_name) const noexcept
{
    BacklinkOrigin ret;
    auto f = [&](ColKey backlink_col_key) {
        auto origin_table = get_opposite_table(backlink_col_key);
        auto origin_link_col = get_opposite_column(backlink_col_key);
        if (origin_table->get_name() == origin_table_name &&
            origin_table->get_column_name(origin_link_col) == origin_col_name) {
            ret = BacklinkOrigin{{origin_table, origin_link_col}};
            return IteratorControl::Stop;
        }
        return IteratorControl::AdvanceToNext;
    };
    this->for_each_backlink_column(f);
    return ret;
}

Table::BacklinkOrigin Table::find_backlink_origin(ColKey backlink_col) const noexcept
{
    try {
        TableKey linked_table_key = get_opposite_table_key(backlink_col);
        ColKey linked_column_key = get_opposite_column(backlink_col);
        if (linked_table_key == m_key) {
            return {{m_own_ref, linked_column_key}};
        }
        else {
            Group* current_group = get_parent_group();
            if (current_group) {
                ConstTableRef linked_table_ref = current_group->get_table(linked_table_key);
                return {{linked_table_ref, linked_column_key}};
            }
        }
    }
    catch (...) {
        // backlink column not found, returning empty optional
    }
    return {};
}

std::vector<std::pair<TableKey, ColKey>> Table::get_incoming_link_columns() const noexcept
{
    std::vector<std::pair<TableKey, ColKey>> origins;
    auto f = [&](ColKey backlink_col_key) {
        auto origin_table_key = get_opposite_table_key(backlink_col_key);
        auto origin_link_col = get_opposite_column(backlink_col_key);
        origins.emplace_back(origin_table_key, origin_link_col);
        return IteratorControl::AdvanceToNext;
    };
    this->for_each_backlink_column(f);
    return origins;
}

ColKey Table::get_primary_key_column() const
{
    return m_primary_key_col;
}

void Table::set_primary_key_column(ColKey col_key)
{
    if (col_key == m_primary_key_col) {
        return;
    }

    if (Replication* repl = get_repl()) {
        if (repl->get_history_type() == Replication::HistoryType::hist_SyncClient) {
            throw RuntimeError(
                ErrorCodes::BrokenInvariant,
                util::format("Cannot change primary key property in '%1' when realm is synchronized", get_name()));
        }
    }

    REALM_ASSERT_RELEASE(col_key.value >= 0); // Just to be sure. We have an issue where value seems to be -1

    if (col_key) {
        check_column(col_key);
        validate_column_is_unique(col_key);
        do_set_primary_key_column(col_key);
    }
    else {
        do_set_primary_key_column(col_key);
    }
}


void Table::do_set_primary_key_column(ColKey col_key)
{
    if (col_key) {
        auto spec_ndx = leaf_ndx2spec_ndx(col_key.get_index());
        auto attr = m_spec.get_column_attr(spec_ndx);
        if (attr.test(col_attr_FullText_Indexed)) {
            throw InvalidColumnKey("primary key cannot have a full text index");
        }
    }

    if (m_primary_key_col) {
        // If the search index has not been set explicitly on current pk col, we remove it again
        auto spec_ndx = leaf_ndx2spec_ndx(m_primary_key_col.get_index());
        auto attr = m_spec.get_column_attr(spec_ndx);
        if (!attr.test(col_attr_Indexed)) {
            remove_search_index(m_primary_key_col);
        }
    }

    if (col_key) {
        m_top.set(top_position_for_pk_col, RefOrTagged::make_tagged(col_key.value));
        do_add_search_index(col_key, IndexType::General);
    }
    else {
        m_top.set(top_position_for_pk_col, 0);
    }

    m_primary_key_col = col_key;
}

bool Table::contains_unique_values(ColKey col) const
{
    if (search_index_type(col) == IndexType::General) {
        auto search_index = get_search_index(col);
        return !search_index->has_duplicate_values();
    }
    else {
        TableView tv = where().find_all();
        tv.distinct(col);
        return tv.size() == size();
    }
}

void Table::validate_column_is_unique(ColKey col) const
{
    if (!contains_unique_values(col)) {
        throw MigrationFailed(util::format("Primary key property '%1.%2' has duplicate values after migration.",
                                           get_class_name(), get_column_name(col)));
    }
}

void Table::validate_primary_column()
{
    if (ColKey col = get_primary_key_column()) {
        validate_column_is_unique(col);
    }
}

ObjKey Table::get_next_valid_key()
{
    ObjKey key;
    do {
        key = ObjKey(allocate_sequence_number());
    } while (m_clusters.is_valid(key));

    return key;
}

namespace {
template <class T>
typename util::RemoveOptional<T>::type remove_optional(T val)
{
    return val;
}
template <>
int64_t remove_optional<Optional<int64_t>>(Optional<int64_t> val)
{
    return *val;
}
template <>
bool remove_optional<Optional<bool>>(Optional<bool> val)
{
    return *val;
}
template <>
ObjectId remove_optional<Optional<ObjectId>>(Optional<ObjectId> val)
{
    return *val;
}
template <>
UUID remove_optional<Optional<UUID>>(Optional<UUID> val)
{
    return *val;
}
} // namespace

template <class F, class T>
void Table::change_nullability(ColKey key_from, ColKey key_to, bool throw_on_null)
{
    Allocator& allocator = this->get_alloc();
    bool from_nullability = is_nullable(key_from);
    auto func = [&](Cluster* cluster) {
        size_t sz = cluster->node_size();

        typename ColumnTypeTraits<F>::cluster_leaf_type from_arr(allocator);
        typename ColumnTypeTraits<T>::cluster_leaf_type to_arr(allocator);
        cluster->init_leaf(key_from, &from_arr);
        cluster->init_leaf(key_to, &to_arr);

        for (size_t i = 0; i < sz; i++) {
            if (from_nullability && from_arr.is_null(i)) {
                if (throw_on_null) {
                    throw RuntimeError(ErrorCodes::BrokenInvariant,
                                       util::format("Objects in '%1' has null value(s) in property '%2'", get_name(),
                                                    get_column_name(key_from)));
                }
                else {
                    to_arr.set(i, ColumnTypeTraits<T>::cluster_leaf_type::default_value(false));
                }
            }
            else {
                auto v = remove_optional(from_arr.get(i));
                to_arr.set(i, v);
            }
        }
    };

    m_clusters.update(func);
}

template <class F, class T>
void Table::change_nullability_list(ColKey key_from, ColKey key_to, bool throw_on_null)
{
    Allocator& allocator = this->get_alloc();
    bool from_nullability = is_nullable(key_from);
    auto func = [&](Cluster* cluster) {
        size_t sz = cluster->node_size();

        ArrayInteger from_arr(allocator);
        ArrayInteger to_arr(allocator);
        cluster->init_leaf(key_from, &from_arr);
        cluster->init_leaf(key_to, &to_arr);

        for (size_t i = 0; i < sz; i++) {
            ref_type ref_from = to_ref(from_arr.get(i));
            ref_type ref_to = to_ref(to_arr.get(i));
            REALM_ASSERT(!ref_to);

            if (ref_from) {
                BPlusTree<F> from_list(allocator);
                BPlusTree<T> to_list(allocator);
                from_list.init_from_ref(ref_from);
                to_list.create();
                size_t n = from_list.size();
                for (size_t j = 0; j < n; j++) {
                    auto v = from_list.get(j);
                    if (!from_nullability || aggregate_operations::valid_for_agg(v)) {
                        to_list.add(remove_optional(v));
                    }
                    else {
                        if (throw_on_null) {
                            throw RuntimeError(ErrorCodes::BrokenInvariant,
                                               util::format("Objects in '%1' has null value(s) in list property '%2'",
                                                            get_name(), get_column_name(key_from)));
                        }
                        else {
                            to_list.add(ColumnTypeTraits<T>::cluster_leaf_type::default_value(false));
                        }
                    }
                }
                to_arr.set(i, from_ref(to_list.get_ref()));
            }
        }
    };

    m_clusters.update(func);
}

void Table::convert_column(ColKey from, ColKey to, bool throw_on_null)
{
    realm::DataType type_id = get_column_type(from);
    bool _is_list = is_list(from);
    if (_is_list) {
        switch (type_id) {
            case type_Int:
                if (is_nullable(from)) {
                    change_nullability_list<Optional<int64_t>, int64_t>(from, to, throw_on_null);
                }
                else {
                    change_nullability_list<int64_t, Optional<int64_t>>(from, to, throw_on_null);
                }
                break;
            case type_Float:
                change_nullability_list<float, float>(from, to, throw_on_null);
                break;
            case type_Double:
                change_nullability_list<double, double>(from, to, throw_on_null);
                break;
            case type_Bool:
                change_nullability_list<Optional<bool>, Optional<bool>>(from, to, throw_on_null);
                break;
            case type_String:
                change_nullability_list<StringData, StringData>(from, to, throw_on_null);
                break;
            case type_Binary:
                change_nullability_list<BinaryData, BinaryData>(from, to, throw_on_null);
                break;
            case type_Timestamp:
                change_nullability_list<Timestamp, Timestamp>(from, to, throw_on_null);
                break;
            case type_ObjectId:
                if (is_nullable(from)) {
                    change_nullability_list<Optional<ObjectId>, ObjectId>(from, to, throw_on_null);
                }
                else {
                    change_nullability_list<ObjectId, Optional<ObjectId>>(from, to, throw_on_null);
                }
                break;
            case type_Decimal:
                change_nullability_list<Decimal128, Decimal128>(from, to, throw_on_null);
                break;
            case type_UUID:
                if (is_nullable(from)) {
                    change_nullability_list<Optional<UUID>, UUID>(from, to, throw_on_null);
                }
                else {
                    change_nullability_list<UUID, Optional<UUID>>(from, to, throw_on_null);
                }
                break;
            case type_Link:
            case type_TypedLink:
                // Can't have lists of these types
            case type_Mixed:
                // These types are no longer supported at all
                REALM_UNREACHABLE();
                break;
        }
    }
    else {
        switch (type_id) {
            case type_Int:
                if (is_nullable(from)) {
                    change_nullability<Optional<int64_t>, int64_t>(from, to, throw_on_null);
                }
                else {
                    change_nullability<int64_t, Optional<int64_t>>(from, to, throw_on_null);
                }
                break;
            case type_Float:
                change_nullability<float, float>(from, to, throw_on_null);
                break;
            case type_Double:
                change_nullability<double, double>(from, to, throw_on_null);
                break;
            case type_Bool:
                change_nullability<Optional<bool>, Optional<bool>>(from, to, throw_on_null);
                break;
            case type_String:
                change_nullability<StringData, StringData>(from, to, throw_on_null);
                break;
            case type_Binary:
                change_nullability<BinaryData, BinaryData>(from, to, throw_on_null);
                break;
            case type_Timestamp:
                change_nullability<Timestamp, Timestamp>(from, to, throw_on_null);
                break;
            case type_ObjectId:
                if (is_nullable(from)) {
                    change_nullability<Optional<ObjectId>, ObjectId>(from, to, throw_on_null);
                }
                else {
                    change_nullability<ObjectId, Optional<ObjectId>>(from, to, throw_on_null);
                }
                break;
            case type_Decimal:
                change_nullability<Decimal128, Decimal128>(from, to, throw_on_null);
                break;
            case type_UUID:
                if (is_nullable(from)) {
                    change_nullability<Optional<UUID>, UUID>(from, to, throw_on_null);
                }
                else {
                    change_nullability<UUID, Optional<UUID>>(from, to, throw_on_null);
                }
                break;
            case type_TypedLink:
            case type_Link:
                // Always nullable, so can't convert
            case type_Mixed:
                // These types are no longer supported at all
                REALM_UNREACHABLE();
                break;
        }
    }
}


ColKey Table::set_nullability(ColKey col_key, bool nullable, bool throw_on_null)
{
    if (col_key.is_nullable() == nullable)
        return col_key;

    check_column(col_key);

    auto index_type = search_index_type(col_key);
    std::string column_name(get_column_name(col_key));
    auto type = col_key.get_type();
    auto attr = col_key.get_attrs();
    bool is_pk_col = (col_key == m_primary_key_col);
    if (nullable) {
        attr.set(col_attr_Nullable);
    }
    else {
        attr.reset(col_attr_Nullable);
    }

    ColKey new_col = generate_col_key(type, attr);
    do_insert_root_column(new_col, type, "__temporary");

    try {
        convert_column(col_key, new_col, throw_on_null);
    }
    catch (...) {
        // remove any partially filled column
        remove_column(new_col);
        throw;
    }

    if (is_pk_col) {
        // If we go from non nullable to nullable, no values change,
        // so it is safe to preserve the pk column. Otherwise it is not
        // safe as a null entry might have been converted to default value.
        do_set_primary_key_column(nullable ? new_col : ColKey{});
    }

    erase_root_column(col_key);
    m_spec.rename_column(colkey2spec_ndx(new_col), column_name);

    if (index_type != IndexType::None)
        do_add_search_index(new_col, index_type);

    return new_col;
}

bool Table::has_any_embedded_objects()
{
    if (!m_has_any_embedded_objects) {
        m_has_any_embedded_objects = false;
        for_each_public_column([&](ColKey col_key) {
            auto target_table_key = get_opposite_table_key(col_key);
            if (target_table_key && is_link_type(col_key.get_type())) {
                auto target_table = get_parent_group()->get_table_unchecked(target_table_key);
                if (target_table->is_embedded()) {
                    m_has_any_embedded_objects = true;
                    return IteratorControl::Stop; // early out
                }
            }
            return IteratorControl::AdvanceToNext;
        });
    }
    return *m_has_any_embedded_objects;
}

void Table::set_opposite_column(ColKey col_key, TableKey opposite_table, ColKey opposite_column)
{
    m_opposite_table.set(col_key.get_index().val, opposite_table.value);
    m_opposite_column.set(col_key.get_index().val, opposite_column.value);
}

ColKey Table::find_backlink_column(ColKey origin_col_key, TableKey origin_table) const
{
    for (size_t i = 0; i < m_opposite_column.size(); i++) {
        if (m_opposite_column.get(i) == origin_col_key.value && m_opposite_table.get(i) == origin_table.value) {
            return m_spec.get_key(m_leaf_ndx2spec_ndx[i]);
        }
    }

    return {};
}

ColKey Table::find_or_add_backlink_column(ColKey origin_col_key, TableKey origin_table)
{
    ColKey backlink_col_key = find_backlink_column(origin_col_key, origin_table);

    if (!backlink_col_key) {
        backlink_col_key = do_insert_root_column(ColKey{}, col_type_BackLink, "");
        set_opposite_column(backlink_col_key, origin_table, origin_col_key);

        if (Replication* repl = get_repl())
            repl->typed_link_change(get_parent_group()->get_table_unchecked(origin_table), origin_col_key,
                                    m_key); // Throws
    }

    return backlink_col_key;
}

TableKey Table::get_opposite_table_key(ColKey col_key) const
{
    return TableKey(int32_t(m_opposite_table.get(col_key.get_index().val)));
}

bool Table::links_to_self(ColKey col_key) const
{
    return get_opposite_table_key(col_key) == m_key;
}

TableRef Table::get_opposite_table(ColKey col_key) const
{
    if (auto k = get_opposite_table_key(col_key)) {
        return get_parent_group()->get_table(k);
    }
    return {};
}

ColKey Table::get_opposite_column(ColKey col_key) const
{
    return ColKey(m_opposite_column.get(col_key.get_index().val));
}

ColKey Table::find_opposite_column(ColKey col_key) const
{
    for (size_t i = 0; i < m_opposite_column.size(); i++) {
        if (m_opposite_column.get(i) == col_key.value) {
            return m_spec.get_key(m_leaf_ndx2spec_ndx[i]);
        }
    }
    return ColKey();
}

ref_type Table::typed_write(ref_type ref, _impl::ArrayWriterBase& out) const
{
    REALM_ASSERT(ref == m_top.get_mem().get_ref());
    if (out.only_modified && m_alloc.is_read_only(ref))
        return ref;
    out.table = this;
    // ignore ref from here, just use Tables own accessors
    TempArray dest(m_top.size());
    for (unsigned j = 0; j < m_top.size(); ++j) {
        RefOrTagged rot = m_top.get_as_ref_or_tagged(j);
        if (rot.is_tagged() || (rot.is_ref() && rot.get_as_ref() == 0)) {
            dest.set(j, rot);
        }
        else {
            ref_type new_ref;
            if (j == 2) {
                // only do type driven write for clustertree
                new_ref = m_clusters.typed_write(rot.get_as_ref(), out);
            }
            else {
                // rest is handled using untyped approach
                Array a(m_alloc);
                a.init_from_ref(rot.get_as_ref());
                new_ref = a.write(out, true, out.only_modified, false);
            }
            dest.set_as_ref(j, new_ref);
        }
    }
    return dest.write(out);
<<<<<<< HEAD
}

void Table::typed_print(std::string prefix, ref_type ref) const
{
    REALM_ASSERT(ref == m_top.get_mem().get_ref());
    std::cout << prefix << "Table with key = " << m_key << " " << NodeHeader::header_to_string(m_top.get_header())
              << " {" << std::endl;
    for (unsigned j = 0; j < m_top.size(); ++j) {
        auto pref = prefix + "  " + to_string(j) + ":\t";
        auto rot = m_top.get_as_ref_or_tagged(j);
        if (rot.is_ref() && rot.get_as_ref()) {
            if (j == 0) {
                m_spec.typed_print(pref);
            }
            else if (j == 2) {
                m_clusters.typed_print(pref);
            }
            else {
                Array a(m_alloc);
                a.init_from_ref(rot.get_as_ref());
                std::cout << pref;
                a.typed_print(pref);
            }
        }
    }
    std::cout << prefix << "}" << std::endl;
}

StringInterner* Table::get_string_interner(ColKey::Idx idx) const
{
    REALM_ASSERT(idx.val < m_string_interners.size());
    auto interner = m_string_interners[idx.val].get();
    REALM_ASSERT(interner);
    return interner;
=======
>>>>>>> 18e5d206
}<|MERGE_RESOLUTION|>--- conflicted
+++ resolved
@@ -26,7 +26,6 @@
 #include <realm/array_string.hpp>
 #include <realm/array_timestamp.hpp>
 #include <realm/db.hpp>
-#include <realm/transaction.hpp>
 #include <realm/dictionary.hpp>
 #include <realm/exceptions.hpp>
 #include <realm/impl/destroy_guard.hpp>
@@ -3486,33 +3485,6 @@
         }
     }
     return dest.write(out);
-<<<<<<< HEAD
-}
-
-void Table::typed_print(std::string prefix, ref_type ref) const
-{
-    REALM_ASSERT(ref == m_top.get_mem().get_ref());
-    std::cout << prefix << "Table with key = " << m_key << " " << NodeHeader::header_to_string(m_top.get_header())
-              << " {" << std::endl;
-    for (unsigned j = 0; j < m_top.size(); ++j) {
-        auto pref = prefix + "  " + to_string(j) + ":\t";
-        auto rot = m_top.get_as_ref_or_tagged(j);
-        if (rot.is_ref() && rot.get_as_ref()) {
-            if (j == 0) {
-                m_spec.typed_print(pref);
-            }
-            else if (j == 2) {
-                m_clusters.typed_print(pref);
-            }
-            else {
-                Array a(m_alloc);
-                a.init_from_ref(rot.get_as_ref());
-                std::cout << pref;
-                a.typed_print(pref);
-            }
-        }
-    }
-    std::cout << prefix << "}" << std::endl;
 }
 
 StringInterner* Table::get_string_interner(ColKey::Idx idx) const
@@ -3521,6 +3493,4 @@
     auto interner = m_string_interners[idx.val].get();
     REALM_ASSERT(interner);
     return interner;
-=======
->>>>>>> 18e5d206
 }