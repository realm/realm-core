--- conflicted
+++ resolved
@@ -353,20 +353,7 @@
     return do_insert_column(col_key, type, name, invalid_link); // Throws
 }
 
-<<<<<<< HEAD
 ColKey Table::add_column_list(Table& target, StringData name)
-=======
-ColKey Table::add_column_dictionary(DataType type, StringData name)
-{
-    Table* invalid_link = nullptr;
-    ColumnAttrMask attr;
-    attr.set(col_attr_Dictionary);
-    ColKey col_key = generate_col_key(ColumnType(type), attr);
-    return do_insert_column(col_key, type, name, invalid_link); // Throws
-}
-
-ColKey Table::add_column_link(DataType type, StringData name, Table& target)
->>>>>>> f9564136
 {
     // Both origin and target must be group-level tables, and in the same group.
     Group* origin_group = get_parent_group();
@@ -382,8 +369,7 @@
     attr.set(col_attr_List);
     ColKey col_key = generate_col_key(col_type_LinkList, attr);
 
-    auto retval = do_insert_column(col_key, type_LinkList, name, &target); // Throws
-    return retval;
+    return do_insert_column(col_key, type_LinkList, name, &target); // Throws
 }
 
 ColKey Table::add_column_link(DataType type, StringData name, Table& target)
@@ -398,6 +384,15 @@
         REALM_ASSERT(type == type_Link);
         return add_column(target, name);
     }
+}
+
+ColKey Table::add_column_dictionary(DataType type, StringData name)
+{
+    Table* invalid_link = nullptr;
+    ColumnAttrMask attr;
+    attr.set(col_attr_Dictionary);
+    ColKey col_key = generate_col_key(ColumnType(type), attr);
+    return do_insert_column(col_key, type, name, invalid_link); // Throws
 }
 
 void Table::remove_recursive(CascadeState& cascade_state)
