--- conflicted
+++ resolved
@@ -693,7 +693,7 @@
     // init_complete = 0. Need to fill with zeros before constructing
     // due to the bit field members. Otherwise we would write
     // uninitialized bits to the file.
-    char buffer[sizeof (SharedInfo)] = {0};
+    alignas(SharedInfo) char buffer[sizeof (SharedInfo)] = {0};
     new (buffer) SharedInfo(durability, history_type); // Throws
     m_file.write(buffer, sizeof buffer); // Throws
     // Make sure that a crash cannot manage to set init_complete = 1, 
@@ -766,22 +766,42 @@
     // layout expected by this session participant. We could find that it is
     // initializaed with a different memory layout if other concurrent
     // session participants use different versions of the core library.
-    if (info_size < sizeof (SharedInfo))
-        throw IncompatibleLockFile();
-    if (info->shared_info_version != g_shared_info_version)
-        throw IncompatibleLockFile();
+    if (info_size < sizeof (SharedInfo)) {
+        std::stringstream ss;
+        ss << "Info size doesn't match, " << info_size << " " << sizeof(SharedInfo) <<  ".";
+        throw IncompatibleLockFile(ss.str());
+    }
+    if (info->shared_info_version != g_shared_info_version) {
+        std::stringstream ss;
+        ss << "Shared info version doesn't match, " << info->shared_info_version <<
+            " " << g_shared_info_version << ".";
+        throw IncompatibleLockFile(ss.str());
+    }
     // Validate compatible sizes of mutex and condvar types. Sizes of all
     // other fields are architecture independent, so if condvar and mutex
     // sizes match, the entire struct matches. The offsets of
     // `size_of_mutex` and `size_of_condvar` are known to be as expected due
     // to the preceeding check in `shared_info_version`.
-    if (info->size_of_mutex != sizeof info->controlmutex)
-        throw IncompatibleLockFile();
+    if (info->size_of_mutex != sizeof info->shared_controlmutex) {
+        std::stringstream ss;
+        ss << "Mutex size doesn't match: " << info->size_of_mutex << " "  <<
+            sizeof(info->shared_controlmutex) << ".";
+        throw IncompatibleLockFile(ss.str());
+    }
 #ifndef _WIN32
-    if (info->size_of_condvar != sizeof info->room_to_write)
-        throw IncompatibleLockFile();
-#endif
-    // Even though fields match wrt alignment and size, there may still be
+    if (info->size_of_condvar != sizeof info->room_to_write) {
+        std::stringstream ss;
+        ss << "Condtion var size doesn't match: " << info->size_of_condvar << " " <<
+            sizeof(info->room_to_write) << ".";
+        throw IncompatibleLockFile(ss.str());
+    }
+#endif
+    m_writemutex.set_shared_part(info->shared_writemutex,m_lockfile_prefix,"write");
+#ifdef REALM_ASYNC_DAEMON
+    m_balancemutex.set_shared_part(info->shared_balancemutex,m_lockfile_prefix,"balance");
+#endif
+    m_controlmutex.set_shared_part(info->shared_controlmutex,m_lockfile_prefix,"control");
+ // Even though fields match wrt alignment and size, there may still be
     // incompatibilities between implementations, so lets ask one of the
     // mutexes if it thinks it'll work.
     //
@@ -795,8 +815,8 @@
     // attempt to lock. This cannot be fixed by also unlocking on failure
     // with EOWNERDEAD, because that would mark the mutex as consistent
     // again and prevent us from being notified below.
-    if (!info->controlmutex.is_valid())
-        throw IncompatibleLockFile();
+    if (!m_controlmutex.is_valid())
+        throw IncompatibleLockFile("Invalid control mutex.");
 
     // Succes!
     fug_1.release();
@@ -951,8 +971,12 @@
     // we shall instead simply check that there is agreement, and
     // throw the same kind of exception, as would have been thrown
     // with a bumped SharedInfo file format version, if there isn't.
-    if (info->file_format_version != target_file_format_version)
-        throw IncompatibleLockFile();
+    if (info->file_format_version != target_file_format_version) {
+        std::stringstream ss;
+        ss << "File format version deosn't match: " << info->file_format_version << " " <<
+            target_file_format_version << ".";
+        throw IncompatibleLockFile(ss.str());
+    }
     return target_file_format_version;
 }
 
@@ -996,16 +1020,13 @@
     m_db_path = path;
     m_coordination_dir = path + ".management";
     m_lockfile_path = path + ".lock";
-<<<<<<< HEAD
     int target_file_format_version;
-=======
     try {
         make_dir(m_coordination_dir);
     } catch (File::Exists&) {
     }
     m_key = encryption_key;
     m_lockfile_prefix = m_coordination_dir + "/access_control";
->>>>>>> 91300cdc
     SlabAlloc& alloc = m_group.m_alloc;
 
     Replication::HistoryType history_type = Replication::hist_None;
@@ -1017,7 +1038,6 @@
         File::CloseGuard fcg(m_file);
 
         if (m_file.try_lock_exclusive()) { // Throws
-<<<<<<< HEAD
 
             // Initializing a session:
             initialize_lockfile(durability, history_type);
@@ -1027,158 +1047,21 @@
         if (sleep_amount) {
             //std::cerr << "backoff value " << sleep_amount << std::endl;
             millisleep(sleep_amount);
-=======
-            File::UnlockGuard ulg(m_file);
-
-            // We're alone in the world, and it is Ok to initialize the
-            // file. Start by truncating the file, to maximize the chance of a
-            // an incorrectly initialized file gets rejected by other session
-            // participants that get the shared file lock after the initiator
-            // has dies half way through the initialization. Note, however, that
-            // this can still happen if the initializing process is dies before
-            // the truncation, but after obtaining the exclusive file lock.
-            m_file.resize(0);
-
-            // Write an initialized SharedInfo structure to the file, but with
-            // init_complete = 0. Need to fill with zeros before constructing
-            // due to the bit field members. Otherwise we would write
-            // uninitialized bits to the file.
-            alignas(SharedInfo) char buffer[sizeof (SharedInfo)] = {0};
-            new (buffer) SharedInfo(durability, history_type); // Throws
-            m_file.write(buffer, sizeof buffer); // Throws
-
-            // Mark the file as completely initialized via a memory
-            // mapping. Since this is done as a separate final step (involving
-            // separate system calls) there is no chance of the individual
-            // modifications to get reordered, even in case of a crash at a
-            // random position during the initialization (except if it happens
-            // before the truncation). This could also have been done by a
-            // util::File::write(), but it is more convenient to manipulate the
-            // structure via its type.
-            m_file_map.map(m_file, File::access_ReadWrite,
-                           sizeof (SharedInfo), File::map_NoSync); // Throws
-            File::UnmapGuard fug(m_file_map);
-            SharedInfo* info_2 = m_file_map.get_addr();
-            info_2->init_complete = 1;
->>>>>>> 91300cdc
         }
         if (sleep_amount < 500) sleep_amount = 2 * sleep_amount + 1;
 
         m_file.lock_shared(); // Throws
+
         // if the lock file was never fully initialized due to a crash
         // we detect this scenario below and start over, hoping to get the
         // exclusive lock next time round.
-
         if (!validate_lockfile()) {
-            continue; // retry due to scenario B
-        }
-<<<<<<< HEAD
+            continue; // retry
+        }
         {
             File::UnmapGuard fug_1(m_file_map);
             SharedInfo* info = m_file_map.get_addr();
-            RobustLockGuard lock(info->controlmutex, &recover_from_dead_write_transact); // Throws
-=======
-
-        // Map the initial section of the SharedInfo file that corresponds to
-        // the SharedInfo struct, or less if the file is smaller. We know that
-        // we have at least one byte, and that is enough to read the
-        // `init_complete` flag.
-        m_file_map.map(m_file, File::access_ReadWrite, info_size, File::map_NoSync);
-        File::UnmapGuard fug_1(m_file_map);
-        SharedInfo* info = m_file_map.get_addr();
-        static_assert(offsetof(SharedInfo, init_complete) + sizeof SharedInfo::init_complete <= 1,
-                      "Unexpected position or size of SharedInfo::init_complete");
-        if (info->init_complete == 0)
-            continue;
-        REALM_ASSERT(info->init_complete == 1);
-
-        // At this time, we know that the file was completely initialized, but
-        // we still need to verify that is was initialized with the memory
-        // layout expected by this session participant. We could find that it is
-        // initializaed with a different memory layout if other concurrent
-        // session participants use different versions of the core library.
-        if (info_size < sizeof (SharedInfo)) {
-            std::stringstream ss;
-            ss << "Info size doesn't match, " << info_size << " " << sizeof(SharedInfo) <<  ".";
-            throw IncompatibleLockFile(ss.str());
-        }
-        if (info->shared_info_version != g_shared_info_version) {
-            std::stringstream ss;
-            ss << "Shared info version doesn't match, " << info->shared_info_version <<
-                " " << g_shared_info_version << ".";
-            throw IncompatibleLockFile(ss.str());
-        }
-        // Validate compatible sizes of mutex and condvar types. Sizes of all
-        // other fields are architecture independent, so if condvar and mutex
-        // sizes match, the entire struct matches. The offsets of
-        // `size_of_mutex` and `size_of_condvar` are known to be as expected due
-        // to the preceeding check in `shared_info_version`.
-        if (info->size_of_mutex != sizeof info->shared_controlmutex) {
-            std::stringstream ss;
-            ss << "Mutex size doesn't match: " << info->size_of_mutex << " "  <<
-                sizeof(info->shared_controlmutex) << ".";
-            throw IncompatibleLockFile(ss.str());
-        }
-#ifndef _WIN32
-        if (info->size_of_condvar != sizeof info->room_to_write) {
-            std::stringstream ss;
-            ss << "Condtion var size doesn't match: " << info->size_of_condvar << " " <<
-                    sizeof(info->room_to_write) << ".";
-            throw IncompatibleLockFile(ss.str());
-        }
-#endif
-        // Even though fields match wrt alignment and size, there may still be
-        // incompatibilities between implementations, so lets ask one of the
-        // mutexes if it thinks it'll work.
-        //
-        // FIXME: Calling util::RobustMutex::is_valid() on a mutex object of
-        // unknown, and possibly invalid state has undefined behaviour, and is
-        // therfore dangerous. It should not be done.
-        //
-        // FIXME: This check tries to lock the mutex, and only unlocks it if the
-        // return value is zero. If pthread_mutex_trylock() fails with
-        // EOWNERDEAD, this leads to deadlock during the following propper
-        // attempt to lock. This cannot be fixed by also unlocking on failure
-        // with EOWNERDEAD, because that would mark the mutex as consistent
-        // again and prevent us from being notified below.
-
-        m_writemutex.set_shared_part(info->shared_writemutex,m_lockfile_prefix,"write");
-#ifdef REALM_ASYNC_DAEMON
-        m_balancemutex.set_shared_part(info->shared_balancemutex,m_lockfile_prefix,"balance");
-#endif
-        m_controlmutex.set_shared_part(info->shared_controlmutex,m_lockfile_prefix,"control");
-
-        // even though fields match wrt alignment and size, there may still be incompatibilities
-        // between implementations, so lets ask one of the mutexes if it thinks it'll work.
-        if (!m_controlmutex.is_valid()) {
-            throw IncompatibleLockFile("Control mutex is invalid.");
-        }
-
-        // OK! lock file appears valid. We can now continue operations under the protection
-        // of the controlmutex. The controlmutex protects the following activities:
-        // - attachment of the database file
-        // - start of the async daemon
-        // - stop of the async daemon
-        // - SharedGroup beginning/ending a session
-        // - Waiting for and signalling database changes
-        {
             std::lock_guard<InterprocessMutex> lock(m_controlmutex); // Throws
-            // we need a thread-local copy of the number of ringbuffer entries in order
-            // to later detect concurrent expansion of the ringbuffer.
-            m_local_max_entry = info->readers.get_num_entries();
-
-            // We need to map the info file once more for the readers part
-            // since that part can be resized and as such remapped which
-            // could move our mutexes (which we don't want to risk moving while
-            // they are locked)
-            size_t reader_info_size =
-                sizeof(SharedInfo) + info->readers.compute_required_space(m_local_max_entry);
-            m_reader_map.map(m_file, File::access_ReadWrite, reader_info_size, File::map_NoSync);
-            File::UnmapGuard fug_2(m_reader_map);
-
-            // proceed to initialize versioning and other metadata information related to
-            // the database. Also create the database if we're beginning a new session
->>>>>>> 91300cdc
             bool begin_new_session = (info->num_participants == 0);
             ref_type top_ref;
             try {
@@ -1196,49 +1079,8 @@
                                      target_file_format_version);
                 initialize_session(top_ref, snapshot_version);
             }
-<<<<<<< HEAD
             else { // not new session:
                 target_file_format_version = join_session(history_type, durability);
-=======
-            else { // Not the session initiator
-                // Durability setting must be consistent across a session. An
-                // inconsistency is a logic error, as the user is required to
-                // make sure that all possible concurrent session participants
-                // use the same durability setting for the same Realm file.
-                if (info->durability != durability)
-                    throw LogicError(LogicError::mixed_durability);
-
-                // History type must be consistent across a session. An
-                // inconsistency is a logic error, as the user is required to
-                // make sure that all possible concurrent session participants
-                // use the same history type for the same Realm file.
-                if (info->history_type != history_type)
-                    throw LogicError(LogicError::mixed_history_type);
-
-#ifndef _WIN32
-                if (encryption_key && info->session_initiator_pid != uint64_t(getpid()))
-                    throw std::runtime_error(path + ": Encrypted interprocess sharing is currently unsupported");
-#endif
-
-                // We need per session agreement among all participants on the
-                // target Realm file format. From a technical perspective, the
-                // best way to ensure that, would be to require a bumping of the
-                // SharedInfo file format version on any change that could lead
-                // to a different result from
-                // get_target_file_format_for_session() given the same current
-                // Realm file format version and the same history type, as that
-                // would prevent the outcome of the Realm opening process from
-                // depending on race conditions. However, for practical reasons,
-                // we shall instead simply check that there is agreement, and
-                // throw the same kind of exception, as would have been thrown
-                // with a bumped SharedInfo file format version, if there isn't.
-                if (info->file_format_version != target_file_format_version) {
-                    std::stringstream ss;
-                    ss << "File format version deosn't match: " << info->file_format_version << " " <<
-                        target_file_format_version << ".";
-                    throw IncompatibleLockFile(ss.str());
-                }
->>>>>>> 91300cdc
             }
             // make our presence noted
             ++info->num_participants;
@@ -1251,12 +1093,12 @@
             m_wait_for_change_enabled = true;
 
 #ifndef _WIN32
-<<<<<<< HEAD
-            m_daemon_becomes_ready.set_shared_part(info->daemon_becomes_ready,m_db_path,0);
-            m_work_to_do.set_shared_part(info->work_to_do,m_db_path,1);
-            m_room_to_write.set_shared_part(info->room_to_write,m_db_path,2);
-            m_new_commit_available.set_shared_part(info->new_commit_available,m_db_path,3);
+            m_new_commit_available.set_shared_part(info->new_commit_available,m_lockfile_prefix,"new_commit");
 #ifdef REALM_ASYNC_DAEMON
+            m_daemon_becomes_ready.set_shared_part(info->daemon_becomes_ready,m_lockfile_prefix,"daemon_ready");
+            m_work_to_do.set_shared_part(info->work_to_do,m_lockfile_prefix,"work_ready");
+            m_room_to_write.set_shared_part(info->room_to_write,m_lockfile_prefix,"allow_write");
+            // In async mode, we need to make sure the daemon is running and ready:
             if (durability == durability_Async) {
                 if (!is_backend) {
                     while (info->daemon_ready == 0) {
@@ -1266,31 +1108,13 @@
                         }
                         // FIXME: It might be more robust to sleep a little, then restart the loop
                         // std::cerr << "Waiting for daemon" << std::endl;
-                        m_daemon_becomes_ready.wait(info->controlmutex, &recover_from_dead_write_transact, 0);
+                        m_daemon_becomes_ready.wait(m_controlmutex, 0);
                         // std::cerr << " - notified" << std::endl;
                     }
                     // std::cerr << "daemon should be ready" << std::endl;
                 }
                 else { // is_backend
                     do_async_commits();
-=======
-            m_new_commit_available.set_shared_part(info->new_commit_available,m_lockfile_prefix,"new_commit");
-#ifdef REALM_ASYNC_DAEMON
-            m_daemon_becomes_ready.set_shared_part(info->daemon_becomes_ready,m_lockfile_prefix,"daemon_ready");
-            m_work_to_do.set_shared_part(info->work_to_do,m_lockfile_prefix,"work_ready");
-            m_room_to_write.set_shared_part(info->room_to_write,m_lockfile_prefix,"allow_write");
-            // In async mode, we need to make sure the daemon is running and ready:
-            if (durability == durability_Async && !is_backend) {
-                while (info->daemon_ready == 0) {
-                    if (info->daemon_started == 0) {
-                        spawn_daemon(path);
-                        info->daemon_started = 1;
-                    }
-                    // FIXME: It might be more robust to sleep a little, then restart the loop
-                    // std::cerr << "Waiting for daemon" << std::endl;
-                    m_daemon_becomes_ready.wait(m_controlmutex, 0);
-                    // std::cerr << " - notified" << std::endl;
->>>>>>> 91300cdc
                 }
             }
 #else
