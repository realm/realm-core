--- conflicted
+++ resolved
@@ -732,7 +732,6 @@
 {
     return arr.is_encoded() ? m_encoder.decode(arr) : false;
 }
-<<<<<<< HEAD
 
 bool Array::try_encode(Array& arr) const
 {
@@ -746,38 +745,17 @@
 
 int64_t Array::get_encoded(size_t ndx) const noexcept
 {
-    return m_encoder.get(*this, ndx);
+    return m_encoder.get(ndx);
 }
 
 void Array::set_encoded(size_t ndx, int64_t val)
 {
-    m_encoder.set_direct(*this, ndx, val);
-=======
-
-bool Array::try_encode(Array& arr) const
-{
-    return encode_array(arr);
-}
-
-bool Array::try_decode()
-{
-    return decode_array(*this);
-}
-
-int64_t Array::get_encoded(size_t ndx) const noexcept
-{
-    return m_encoder.get(ndx);
-}
-
-void Array::set_encoded(size_t ndx, int64_t val)
-{
     m_encoder.set_direct(ndx, val);
 }
 
 void Array::get_chunk_encoded(size_t ndx, int64_t res[8]) const noexcept
 {
     m_encoder.get_chunk(ndx, res);
->>>>>>> 7fb1964e
 }
 
 size_t Array::calc_aligned_byte_size(size_t size, int width)
@@ -894,7 +872,6 @@
         case type_Normal:
             break;
         case type_InnerBptreeNode:
-<<<<<<< HEAD
             flags |= static_cast<uint8_t>(Flags::HasRefs) | static_cast<uint8_t>(Flags::InnerBPTree);
 
             break;
@@ -904,17 +881,6 @@
     }
     if (context_flag)
         flags |= static_cast<uint8_t>(Flags::Context);
-=======
-            flags |= (uint8_t)Flags::HasRefs | (uint8_t)Flags::InnerBPTree;
-
-            break;
-        case type_HasRefs:
-            flags |= (uint8_t)Flags::HasRefs;
-            break;
-    }
-    if (context_flag)
-        flags |= (uint8_t)Flags::Context;
->>>>>>> 7fb1964e
     int width = 0;
     size_t byte_size_0 = header_size;
     if (value != 0) {
@@ -924,21 +890,14 @@
     // Adding zero to Array::initial_capacity to avoid taking the
     // address of that member
     size_t byte_size = std::max(byte_size_0, initial_capacity + 0);
-<<<<<<< HEAD
 
     MemRef mem = alloc.alloc(byte_size); // Throws
     const auto header = mem.get_addr();
     init_header(header, encoding, flags, width, size);
     set_capacity_in_header(byte_size, header);
-=======
-    MemRef mem = alloc.alloc(byte_size); // Throws
-    auto header = mem.get_addr();
->>>>>>> 7fb1964e
-
-    init_header(header, encoding, flags, width, size);
-    set_capacity_in_header(byte_size, mem.get_addr());
+
     if (value != 0) {
-        char* data = get_data_from_header(mem.get_addr());
+        char* data = get_data_from_header(header);
         size_t begin = 0, end = size;
         REALM_TEMPEX(fill_direct, width, (data, begin, end, value));
     }
@@ -1033,11 +992,6 @@
 #endif
 }
 
-void Array::get_chunk_encoded(size_t ndx, int64_t res[8]) const noexcept
-{
-    m_encoder.get_chunk(*this, ndx, res);
-}
-
 template <>
 void Array::get_chunk<0>(size_t ndx, int64_t res[8]) const noexcept
 {
@@ -1189,24 +1143,16 @@
 
 size_t Array::lower_bound_int_encoded(int64_t value) const noexcept
 {
-<<<<<<< HEAD
-    return lower_bound(m_data, m_size, value, m_encoder);
-=======
     static impl::EncodedFetcher<ArrayEncode> encoder;
     encoder.ptr = &m_encoder;
     return lower_bound(m_data, m_size, value, encoder);
->>>>>>> 7fb1964e
 }
 
 size_t Array::upper_bound_int_encoded(int64_t value) const noexcept
 {
-<<<<<<< HEAD
-    return upper_bound(m_data, m_size, value, m_encoder);
-=======
     static impl::EncodedFetcher<ArrayEncode> encoder;
     encoder.ptr = &m_encoder;
     return upper_bound(m_data, m_size, value, encoder);
->>>>>>> 7fb1964e
 }
 
 int_fast64_t Array::get(const char* header, size_t ndx) noexcept
@@ -1214,11 +1160,7 @@
     if (wtype_is_extended(header)) {
         static ArrayEncode encoder;
         encoder.init(header);
-<<<<<<< HEAD
-        return encoder.get(NodeHeader::get_data_from_header(header), ndx);
-=======
         return encoder.get(ndx);
->>>>>>> 7fb1964e
     }
 
     auto sz = get_size_from_header(header);
