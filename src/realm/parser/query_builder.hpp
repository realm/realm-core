////////////////////////////////////////////////////////////////////////////
//
// Copyright 2015 Realm Inc.
//
// Licensed under the Apache License, Version 2.0 (the "License");
// you may not use this file except in compliance with the License.
// You may obtain a copy of the License at
//
// http://www.apache.org/licenses/LICENSE-2.0
//
// Unless required by applicable law or agreed to in writing, software
// distributed under the License is distributed on an "AS IS" BASIS,
// WITHOUT WARRANTIES OR CONDITIONS OF ANY KIND, either express or implied.
// See the License for the specific language governing permissions and
// limitations under the License.
//
////////////////////////////////////////////////////////////////////////////

#ifndef REALM_QUERY_BUILDER_HPP
#define REALM_QUERY_BUILDER_HPP

#include <string>
#include <memory>
#include <vector>

#include <realm/binary_data.hpp>
#include <realm/decimal128.hpp>
#include <realm/parser/keypath_mapping.hpp>
#include <realm/null.hpp>
#include <realm/object_id.hpp>
#include <realm/string_data.hpp>
#include <realm/timestamp.hpp>
#include <realm/table.hpp>
#include <realm/util/any.hpp>
#include <realm/util/string_buffer.hpp>

namespace realm {
class Query;
class Realm;
class Table;
template<typename> class BasicRowExpr;
using RowExpr = BasicRowExpr<Table>;

namespace parser {
    struct Predicate;
    struct DescriptorOrderingState;
}

namespace query_builder {
class Arguments;

void apply_predicate(Query& query, const parser::Predicate& predicate, Arguments& arguments,
                     parser::KeyPathMapping mapping = parser::KeyPathMapping());

void apply_ordering(DescriptorOrdering& ordering, ConstTableRef target, const parser::DescriptorOrderingState& state,
                    Arguments& arguments, parser::KeyPathMapping mapping = parser::KeyPathMapping());
void apply_ordering(DescriptorOrdering& ordering, ConstTableRef target, const parser::DescriptorOrderingState& state,
                    parser::KeyPathMapping mapping = parser::KeyPathMapping());


struct AnyContext
{
    template<typename T>
    T unbox(const util::Any& wrapper) {
        return util::any_cast<T>(wrapper);
    }
    bool is_null(const util::Any& wrapper) {
        if (!wrapper.has_value()) {
            return true;
        }
        if (wrapper.type() == typeid(realm::null)) {
            return true;
        }
        return false;
    }
};

class Arguments {
public:
    virtual bool bool_for_argument(size_t argument_index) = 0;
    virtual long long long_for_argument(size_t argument_index) = 0;
    virtual float float_for_argument(size_t argument_index) = 0;
    virtual double double_for_argument(size_t argument_index) = 0;
    virtual StringData string_for_argument(size_t argument_index) = 0;
    virtual BinaryData binary_for_argument(size_t argument_index) = 0;
    virtual Timestamp timestamp_for_argument(size_t argument_index) = 0;
    virtual ObjKey object_index_for_argument(size_t argument_index) = 0;
    virtual ObjectId objectid_for_argument(size_t i) = 0;
    virtual Decimal128 decimal128_for_argument(size_t i) = 0;
    virtual bool is_argument_null(size_t argument_index) = 0;
    // dynamic conversion space with lifetime tied to this
    // it is used for storing literal binary/string data
    std::vector<util::StringBuffer> buffer_space;
};

template<typename ValueType, typename ContextType>
class ArgumentConverter : public Arguments {
public:
    ArgumentConverter(ContextType& context, const ValueType* arguments, size_t count)
    : m_ctx(context)
    , m_arguments(arguments)
    , m_count(count)
    {}

    bool bool_for_argument(size_t i) override { return get<bool>(i); }
    long long long_for_argument(size_t i) override { return get<int64_t>(i); }
    float float_for_argument(size_t i) override { return get<float>(i); }
    double double_for_argument(size_t i) override { return get<double>(i); }
    StringData string_for_argument(size_t i) override { return get<StringData>(i); }
    BinaryData binary_for_argument(size_t i) override { return get<BinaryData>(i); }
    Timestamp timestamp_for_argument(size_t i) override { return get<Timestamp>(i); }
<<<<<<< HEAD
    ObjectId objectid_for_argument(size_t i) override
    {
        // allow construction of an ObjectId from a Timestamp arg
        if (at(i).type() == typeid(Timestamp)) {
            return ObjectId(get<Timestamp>(i));
        }
        return get<ObjectId>(i);
=======
    ObjectId objectid_for_argument(size_t i) override { return get<ObjectId>(i); }
    Decimal128 decimal128_for_argument(size_t i) override
    {
        return get<Decimal128>(i);
>>>>>>> 875d52fa
    }
    ObjKey object_index_for_argument(size_t i) override
    {
        return get<ObjKey>(i);
    }
    bool is_argument_null(size_t i) override
    {
        if (at(i).type() == typeid(Timestamp)) {
            return get<Timestamp>(i).is_null();
        }
        return m_ctx.is_null(at(i));
    }

private:
    ContextType& m_ctx;
    const ValueType* m_arguments;
    size_t m_count;

    const ValueType& at(size_t index) const
    {
        if (index >= m_count) {
            std::string error_message;
            if (m_count) {
                error_message = util::format("Request for argument at index %1 but only %2 argument%3 provided",
                                             index, m_count, m_count == 1 ? " is" : "s are");
            }
            else {
                error_message = util::format("Request for argument at index %1 but no arguments are provided", index);
            }
            throw std::out_of_range(error_message);
        }
        return m_arguments[index];
    }

    template<typename T>
    T get(size_t index) const
    {
        return m_ctx.template unbox<T>(at(index));
    }
};

class NoArgsError : public std::runtime_error {
public:
    NoArgsError()
        : std::runtime_error("Attempt to retreive an argument when no arguments were given")
    {
    }
};

class NoArguments : public Arguments {
public:
    bool bool_for_argument(size_t)
    {
        throw NoArgsError();
    }
    long long long_for_argument(size_t)
    {
        throw NoArgsError();
    }
    float float_for_argument(size_t)
    {
        throw NoArgsError();
    }
    double double_for_argument(size_t)
    {
        throw NoArgsError();
    }
    StringData string_for_argument(size_t)
    {
        throw NoArgsError();
    }
    BinaryData binary_for_argument(size_t)
    {
        throw NoArgsError();
    }
    Timestamp timestamp_for_argument(size_t)
    {
        throw NoArgsError();
    }
    ObjectId objectid_for_argument(size_t)
    {
        throw NoArgsError();
    }
    Decimal128 decimal128_for_argument(size_t)
    {
        throw NoArgsError();
    }
    ObjKey object_index_for_argument(size_t)
    {
        throw NoArgsError();
    }
    bool is_argument_null(size_t)
    {
        throw NoArgsError();
    }
};

} // namespace query_builder
} // namespace realm

#endif // REALM_QUERY_BUILDER_HPP<|MERGE_RESOLUTION|>--- conflicted
+++ resolved
@@ -109,7 +109,6 @@
     StringData string_for_argument(size_t i) override { return get<StringData>(i); }
     BinaryData binary_for_argument(size_t i) override { return get<BinaryData>(i); }
     Timestamp timestamp_for_argument(size_t i) override { return get<Timestamp>(i); }
-<<<<<<< HEAD
     ObjectId objectid_for_argument(size_t i) override
     {
         // allow construction of an ObjectId from a Timestamp arg
@@ -117,12 +116,10 @@
             return ObjectId(get<Timestamp>(i));
         }
         return get<ObjectId>(i);
-=======
-    ObjectId objectid_for_argument(size_t i) override { return get<ObjectId>(i); }
+    }
     Decimal128 decimal128_for_argument(size_t i) override
     {
         return get<Decimal128>(i);
->>>>>>> 875d52fa
     }
     ObjKey object_index_for_argument(size_t i) override
     {
