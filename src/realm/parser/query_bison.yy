--- conflicted
+++ resolved
@@ -387,12 +387,9 @@
     | DESCENDING                { $$ = $1; }
     | IN                        { $$ = $1; }
     | TEXT                      { $$ = $1; }
-<<<<<<< HEAD
     | BINARY                    { $$ = $1; }
-=======
     | INDEX_FIRST               { $$ = $1; }
     | INDEX_LAST                { $$ = $1; }
->>>>>>> bf483aa9
 %%
 
 void
