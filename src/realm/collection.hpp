#ifndef REALM_COLLECTION_HPP
#define REALM_COLLECTION_HPP

#include <realm/obj.hpp>
#include <realm/bplustree.hpp>
#include <realm/obj_list.hpp>
#include <realm/table.hpp>

#include <iosfwd>      // std::ostream
#include <type_traits> // std::void_t

namespace realm {

template <class L>
struct CollectionIterator;

// Used in Cluster when removing owning object
class DummyParent : public CollectionParent {
public:
    DummyParent(TableRef t, ref_type ref)
        : m_obj(t, MemRef(), ObjKey(), 0)
        , m_ref(ref)
    {
    }
    TableRef get_table() const noexcept final
    {
        return m_obj.get_table();
    }
    const Obj& get_object() const noexcept final
    {
        return m_obj;
    }

protected:
    Obj m_obj;
    ref_type m_ref;
    UpdateStatus update_if_needed_with_status() const noexcept final
    {
        return UpdateStatus::Updated;
    }
    bool update_if_needed() const final
    {
        return true;
    }
    ref_type get_collection_ref(Index, CollectionType) const final
    {
        return m_ref;
    }
    void set_collection_ref(Index, ref_type, CollectionType) {}
};

class Collection {
public:
    virtual ~Collection();
    /// The size of the collection.
    virtual size_t size() const = 0;
    /// Get element at @a ndx as a `Mixed`.
    virtual Mixed get_any(size_t ndx) const = 0;
    /// True if `size()` returns 0.
    bool is_empty() const
    {
        return size() == 0;
    }
    virtual void to_json(std::ostream&, size_t, JSONOutputMode, util::FunctionRef<void(const Mixed&)>) const {}
    /// Get collection type (set, list, dictionary)
    virtual CollectionType get_collection_type() const noexcept = 0;

    virtual void insert_collection(const PathElement&, CollectionType)
    {
        throw IllegalOperation("insert_collection is not legal on this collection type");
    }
    virtual void set_collection(const PathElement&, CollectionType)
    {
        throw IllegalOperation("set_collection is not legal on this collection type");
    }
};

using CollectionPtr = std::shared_ptr<Collection>;

/// Base class for all collection accessors.
///
/// Collections are bound to particular properties of an object. In a
/// collection's public interface, the implementation must take care to keep the
/// object consistent with the persisted state, mindful of the fact that the
/// state may have changed as a consquence of modifications from other instances
/// referencing the same persisted state.
class CollectionBase : public Collection {
public:
    /// True if the element at @a ndx is NULL.
    virtual bool is_null(size_t ndx) const = 0;

    /// Clear the collection.
    virtual void clear() = 0;

    /// Get the min element, according to whatever comparison function is
    /// meaningful for the collection, or none if min is not supported for this type.
    virtual util::Optional<Mixed> min(size_t* return_ndx = nullptr) const = 0;

    /// Get the max element, according to whatever comparison function is
    /// meaningful for the collection, or none if max is not supported for this type.
    virtual util::Optional<Mixed> max(size_t* return_ndx = nullptr) const = 0;

    /// For collections of arithmetic types, return the sum of all elements.
    /// For non arithmetic types, returns none.
    virtual util::Optional<Mixed> sum(size_t* return_cnt = nullptr) const = 0;

    /// For collections of arithmetic types, return the average of all elements.
    /// For non arithmetic types, returns none.
    virtual util::Optional<Mixed> avg(size_t* return_cnt = nullptr) const = 0;

    /// Produce a clone of the collection accessor referring to the same
    /// underlying memory.
    virtual CollectionBasePtr clone_collection() const = 0;

    /// Modifies a vector of indices so that they refer to values sorted
    /// according to the specified sort order.
    virtual void sort(std::vector<size_t>& indices, bool ascending = true) const = 0;

    /// Modifies a vector of indices so that they refer to distinct values. If
    /// @a sort_order is supplied, the indices will refer to values in sort
    /// order, otherwise the indices will be in the same order as they appear in
    /// the collection.
    virtual void distinct(std::vector<size_t>& indices, util::Optional<bool> sort_order = util::none) const = 0;

    // Return index of the first occurrence of 'value'
    virtual size_t find_any(Mixed value) const = 0;

    /// Get the object that owns this collection.
    virtual const Obj& get_obj() const noexcept = 0;

    /// Get the column key for this collection.
    virtual ColKey get_col_key() const noexcept = 0;

    /// Return true if the collection has changed since the last call to
    /// `has_changed()`. Note that this function is not idempotent and updates
    /// the internal state of the accessor if it has changed.
    virtual bool has_changed() const noexcept = 0;

    /// Returns true if the accessor is in the attached state. By default, this
    /// checks if the owning object is still valid.
    virtual bool is_attached() const
    {
        return get_obj().is_valid();
    }

    // Note: virtual..final prevents static override.

    /// Get the key of the object that owns this collection.
    virtual ObjKey get_owner_key() const noexcept final
    {
        return get_obj().get_key();
    }

    /// Get the table of the object that owns this collection.
    ConstTableRef get_table() const noexcept
    {
        return get_obj().get_table();
    }

    /// If this is a collection of links, get the target table.
    virtual TableRef get_target_table() const final
    {
        return get_obj().get_target_table(get_col_key());
    }

    virtual size_t translate_index(size_t ndx) const noexcept
    {
        return ndx;
    }

    virtual DictionaryPtr get_dictionary(const PathElement&) const
    {
        throw IllegalOperation("get_dictionary for this collection is not allowed");
    }
    virtual SetMixedPtr get_set(const PathElement&) const
    {
        throw IllegalOperation("get_set for this collection is not allowed");
    }
    virtual ListMixedPtr get_list(const PathElement&) const
    {
        throw IllegalOperation("get_list for this collection is not allowed");
    }

    virtual void set_owner(const Obj& obj, ColKey) = 0;
    virtual void set_owner(std::shared_ptr<CollectionParent> parent, CollectionParent::Index index) = 0;


    StringData get_property_name() const
    {
        return get_table()->get_column_name(get_col_key());
    }

    bool operator==(const CollectionBase& other) const noexcept
    {
        return get_table() == other.get_table() && get_owner_key() == other.get_owner_key() &&
               get_col_key() == other.get_col_key();
    }

    bool operator!=(const CollectionBase& other) const noexcept
    {
        return !(*this == other);
    }

protected:
    friend class Transaction;
    CollectionBase() noexcept = default;
    CollectionBase(const CollectionBase&) noexcept = default;
    CollectionBase(CollectionBase&&) noexcept = default;
    CollectionBase& operator=(const CollectionBase&) noexcept = default;
    CollectionBase& operator=(CollectionBase&&) noexcept = default;

    void validate_index(const char* msg, size_t index, size_t size) const;
    std::pair<std::string, std::string> get_open_close_strings(size_t link_depth, JSONOutputMode output_mode) const;
};

inline std::string_view collection_type_name(CollectionType col_type, bool uppercase = false)
{
    switch (col_type) {
        case CollectionType::List:
            return uppercase ? "List" : "list";
        case CollectionType::Set:
            return uppercase ? "Set" : "set";
        case CollectionType::Dictionary:
            return uppercase ? "Dictionary" : "dictionary";
    }
    return "";
}

inline void CollectionBase::validate_index(const char* msg, size_t index, size_t size) const
{
    if (index >= size) {
        throw OutOfBounds(util::format("%1 on %2 '%3.%4'", msg, collection_type_name(get_collection_type()),
                                       get_table()->get_class_name(), get_property_name()),
                          index, size);
    }
}


template <class T>
inline void check_column_type(ColKey col)
{
    if (col && col.get_type() != ColumnTypeTraits<T>::column_id) {
        throw InvalidColumnKey();
    }
}

template <>
inline void check_column_type<Int>(ColKey col)
{
    if (col && (col.get_type() != col_type_Int || col.get_attrs().test(col_attr_Nullable))) {
        throw InvalidColumnKey();
    }
}

template <>
inline void check_column_type<util::Optional<Int>>(ColKey col)
{
    if (col && (col.get_type() != col_type_Int || !col.get_attrs().test(col_attr_Nullable))) {
        throw InvalidColumnKey();
    }
}

template <>
inline void check_column_type<ObjKey>(ColKey col)
{
    if (col) {
        bool is_link_list = (col.get_type() == col_type_LinkList);
        bool is_link_set = (col.is_set() && col.get_type() == col_type_Link);
        if (!(is_link_list || is_link_set))
            throw InvalidArgument(ErrorCodes::TypeMismatch, "Property not a list or set");
    }
}

template <class T, class = void>
struct MinHelper {
    template <class U>
    static util::Optional<Mixed> eval(U&, size_t*) noexcept
    {
        return util::none;
    }
    static util::Optional<Mixed> not_found(size_t*) noexcept
    {
        return util::none;
    }
};

template <class T>
struct MinHelper<T, std::void_t<ColumnMinMaxType<T>>> {
    template <class U>
    static util::Optional<Mixed> eval(U& tree, size_t* return_ndx)
    {
        auto optional_min = bptree_minimum<T>(tree, return_ndx);
        if (optional_min) {
            return Mixed{*optional_min};
        }
        return Mixed{};
    }
    static util::Optional<Mixed> not_found(size_t* return_ndx) noexcept
    {
        if (return_ndx)
            *return_ndx = realm::not_found;
        return Mixed{};
    }
};

template <class T, class Enable = void>
struct MaxHelper {
    template <class U>
    static util::Optional<Mixed> eval(U&, size_t*) noexcept
    {
        return util::none;
    }
    static util::Optional<Mixed> not_found(size_t*) noexcept
    {
        return util::none;
    }
};

template <class T>
struct MaxHelper<T, std::void_t<ColumnMinMaxType<T>>> {
    template <class U>
    static util::Optional<Mixed> eval(U& tree, size_t* return_ndx)
    {
        auto optional_max = bptree_maximum<T>(tree, return_ndx);
        if (optional_max) {
            return Mixed{*optional_max};
        }
        return Mixed{};
    }
    static util::Optional<Mixed> not_found(size_t* return_ndx) noexcept
    {
        if (return_ndx)
            *return_ndx = realm::not_found;
        return Mixed{};
    }
};

template <class T, class Enable = void>
class SumHelper {
public:
    template <class U>
    static util::Optional<Mixed> eval(U&, size_t* return_cnt) noexcept
    {
        if (return_cnt)
            *return_cnt = 0;
        return util::none;
    }
    static util::Optional<Mixed> not_found(size_t*) noexcept
    {
        return util::none;
    }
};

template <class T>
class SumHelper<T, std::void_t<ColumnSumType<T>>> {
public:
    template <class U>
    static util::Optional<Mixed> eval(U& tree, size_t* return_cnt)
    {
        return Mixed{bptree_sum<T>(tree, return_cnt)};
    }
    static util::Optional<Mixed> not_found(size_t* return_cnt) noexcept
    {
        if (return_cnt)
            *return_cnt = 0;
        using ResultType = typename aggregate_operations::Sum<typename util::RemoveOptional<T>::type>::ResultType;
        return Mixed{ResultType{}};
    }
};

template <class T, class = void>
struct AverageHelper {
    template <class U>
    static util::Optional<Mixed> eval(U&, size_t* return_cnt) noexcept
    {
        if (return_cnt)
            *return_cnt = 0;
        return util::none;
    }
    static util::Optional<Mixed> not_found(size_t*) noexcept
    {
        return util::none;
    }
};

template <class T>
struct AverageHelper<T, std::void_t<ColumnSumType<T>>> {
    template <class U>
    static util::Optional<Mixed> eval(U& tree, size_t* return_cnt)
    {
        size_t count = 0;
        auto result = Mixed{bptree_average<T>(tree, &count)};
        if (return_cnt) {
            *return_cnt = count;
        }
        return count == 0 ? util::none : result;
    }
    static util::Optional<Mixed> not_found(size_t* return_cnt) noexcept
    {
        if (return_cnt)
            *return_cnt = 0;
        return Mixed{};
    }
};

/// Convenience base class for collections, which implements most of the
/// relevant interfaces for a collection that is bound to an object accessor and
/// representable as a BPlusTree<T>.
template <class Interface>
class CollectionBaseImpl : public Interface, protected ArrayParent {
public:
    static_assert(std::is_base_of_v<CollectionBase, Interface>);

    // Overriding members of CollectionBase:
    ColKey get_col_key() const noexcept final
    {
        return m_col_key;
    }

    const Obj& get_obj() const noexcept final
    {
        return m_obj_mem;
    }

    /// Returns true if the accessor has changed since the last time
    /// `has_changed()` was called.
    ///
    /// Note: This method is not idempotent.
    ///
    /// Note: This involves a call to `update_if_needed()`.
    ///
    /// Note: This function does not return true for an accessor that became
    /// detached since the last call, even though it may look to the caller as
    /// if the size of the collection suddenly became zero.
    bool has_changed() const noexcept final
    {
        // `has_changed()` sneakily modifies internal state.
        update_if_needed_with_status();
        if (m_last_content_version != m_content_version) {
            m_last_content_version = m_content_version;
            return true;
        }
        return false;
    }

    CollectionType get_collection_type() const noexcept override
    {
        return Interface::s_collection_type;
    }

    void set_owner(const Obj& obj, ColKey ck) override
    {
        m_obj_mem = obj;
        m_parent = &m_obj_mem;
        m_index = ck;
        if (obj) {
            m_alloc = &obj.get_alloc();
        }
    }

    void set_owner(std::shared_ptr<CollectionParent> parent, CollectionParent::Index index) override
    {
        m_obj_mem = parent->get_object();
        m_col_parent = std::move(parent);
        m_parent = m_col_parent.get();
        m_index = index;
        if (m_obj_mem) {
            m_alloc = &m_obj_mem.get_alloc();
        }
        // Force update on next access
        m_content_version = 0;
    }

    void to_json(std::ostream&, size_t, JSONOutputMode, util::FunctionRef<void(const Mixed&)>) const override;

    using Interface::get_owner_key;
    using Interface::get_table;
    using Interface::get_target_table;

    bool operator==(const CollectionBaseImpl& other) const noexcept
    {
        return get_table() == other.get_table() && get_owner_key() == other.get_owner_key() &&
               get_col_key() == other.get_col_key();
    }

    bool operator!=(const CollectionBaseImpl& other) const noexcept
    {
        return !(*this == other);
    }

protected:
    Obj m_obj_mem;
    std::shared_ptr<CollectionParent> m_col_parent;
    CollectionParent::Index m_index;
    ColKey m_col_key;
    bool m_nullable = false;

    mutable uint_fast64_t m_content_version = 0;

    // Content version used by `has_changed()`.
    mutable uint_fast64_t m_last_content_version = 0;

    CollectionBaseImpl() = default;
    CollectionBaseImpl(const CollectionBaseImpl& other)
        : m_obj_mem(other.m_obj_mem)
        , m_col_parent(other.m_col_parent)
        , m_index(other.m_index)
        , m_col_key(other.m_col_key)
        , m_nullable(other.m_nullable)
        , m_parent(m_col_parent ? m_col_parent.get() : &m_obj_mem)
        , m_alloc(other.m_alloc)
    {
    }

    CollectionBaseImpl(const Obj& obj, ColKey col_key) noexcept
        : m_obj_mem(obj)
        , m_index(col_key)
        , m_col_key(col_key)
        , m_nullable(col_key.is_nullable())
        , m_parent(&m_obj_mem)
    {
        if (obj) {
            m_alloc = &m_obj_mem.get_alloc();
        }
    }

    CollectionBaseImpl(ColKey col_key) noexcept
        : m_col_key(col_key)
        , m_nullable(col_key.is_nullable())
    {
    }

<<<<<<< HEAD
    CollectionBaseImpl(CollectionParent& parent, CollectionParent::Index index) noexcept
        : m_obj_mem(parent.get_object())
        , m_index(index)
        , m_parent(&parent)
        , m_alloc(&m_obj_mem.get_alloc())
    {
    }

    CollectionBaseImpl& operator=(const CollectionBaseImpl& other)
    {
        if (this != &other) {
            m_obj_mem = other.m_obj_mem;
            m_col_parent = other.m_col_parent;
            m_parent = m_col_parent ? m_col_parent.get() : &m_obj_mem;
            m_alloc = other.m_alloc;
            m_index = other.m_index;
            m_col_key = other.m_col_key;
            m_nullable = other.m_nullable;
        }

        return *this;
    }

    ref_type get_collection_ref() const noexcept
    {
        try {
            return m_parent->get_collection_ref(m_index, Interface::s_collection_type);
        }
        catch (const KeyNotFound&) {
            return ref_type(0);
        }
    }

    void set_collection_ref(ref_type ref)
=======
    /// Refresh the associated `Obj` (if needed), and update the internal
    /// content version number. This is meant to be called from a derived class
    /// before accessing its data.
    ///
    /// If the `Obj` changed since the last call, or the content version was
    /// bumped, this returns `UpdateStatus::Updated`. In response, the caller
    /// must invoke `init_from_parent()` or similar on its internal state
    /// accessors to refresh its view of the data.
    ///
    /// If the owning object (or parent container) was deleted, this returns
    /// `UpdateStatus::Detached`, and the caller is allowed to enter a
    /// degenerate state.
    ///
    /// If no change has happened to the data, this function returns
    /// `UpdateStatus::NoChange`, and the caller is allowed to not do anything.
    virtual UpdateStatus update_if_needed() const
>>>>>>> 096d9ba1
    {
        m_parent->set_collection_ref(m_index, ref, Interface::s_collection_type);
    }

    UpdateStatus get_update_status() const noexcept
    {
        UpdateStatus status = m_parent ? m_parent->update_if_needed_with_status() : UpdateStatus::Detached;

        if (status != UpdateStatus::Detached) {
            auto content_version = m_alloc->get_content_version();
            if (content_version != m_content_version) {
                m_content_version = content_version;
                status = UpdateStatus::Updated;
            }
        }

        return status;
    }

    /// Refresh the parent object (if needed) and compare version numbers.
    /// Return true if the collection should initialize from parent
    /// Throws if the owning object no longer exists.
    bool should_update()
    {
        check_parent();
        bool changed = m_parent->update_if_needed(); // Throws if the object does not exist.
        auto content_version = m_alloc->get_content_version();

        if (changed || content_version != m_content_version) {
            m_content_version = content_version;
            return true;
        }
        return false;
    }

    void bump_content_version()
    {
        REALM_ASSERT(m_alloc);
        m_content_version = m_alloc->bump_content_version();
    }

    void update_content_version() const
    {
        REALM_ASSERT(m_alloc);
        m_content_version = m_alloc->get_content_version();
    }

    void bump_both_versions()
    {
        REALM_ASSERT(m_alloc);
        m_alloc->bump_content_version();
        m_alloc->bump_storage_version();
    }

    Replication* get_replication() const
    {
        check_parent();
        return m_parent->get_table()->get_repl();
    }

    Table* get_table_unchecked() const
    {
        check_parent();
        auto t = m_parent->get_table();
        REALM_ASSERT(t);
        return t.unchecked_ptr();
    }

    Allocator& get_alloc() const
    {
        check_alloc();
        return *m_alloc;
    }

    void set_alloc(Allocator& alloc)
    {
        m_alloc = &alloc;
    }

    void set_backlink(ColKey col_key, ObjLink new_link) const
    {
        check_parent();
        m_parent->set_backlink(col_key, new_link);
    }
    // Used when replacing a link, return true if CascadeState contains objects to remove
    bool replace_backlink(ColKey col_key, ObjLink old_link, ObjLink new_link, CascadeState& state) const
    {
        check_parent();
        return m_parent->replace_backlink(col_key, old_link, new_link, state);
    }
    // Used when removing a backlink, return true if CascadeState contains objects to remove
    bool remove_backlink(ColKey col_key, ObjLink old_link, CascadeState& state) const
    {
        check_parent();
        return m_parent->remove_backlink(col_key, old_link, state);
    }

    /// Reset the accessor's tracking of the content version. Derived classes
    /// may choose to call this to force the accessor to become out of date,
    /// such that `update_if_needed()` returns `UpdateStatus::Updated` the next
    /// time it is called (or `UpdateStatus::Detached` if the data vanished in
    /// the meantime).
    void reset_content_version()
    {
        m_content_version = 0;
    }

    // Overriding ArrayParent interface:
    ref_type get_child_ref(size_t child_ndx) const noexcept final
    {
        static_cast<void>(child_ndx);
        return get_collection_ref();
    }

    void update_child_ref(size_t child_ndx, ref_type new_ref) final
    {
        static_cast<void>(child_ndx);
        set_collection_ref(new_ref);
    }

private:
    CollectionParent* m_parent = nullptr;
    Allocator* m_alloc = nullptr;

    void check_parent() const
    {
        if (!m_parent) {
            throw StaleAccessor("Collection has no owner");
        }
    }
    void check_alloc() const
    {
        if (!m_alloc) {
            throw StaleAccessor("Allocator not set");
        }
    }
    /// Refresh the associated `Obj` (if needed), and update the internal
    /// content version number. This is meant to be called from a derived class
    /// before accessing its data.
    ///
    /// If the `Obj` changed since the last call, or the content version was
    /// bumped, this returns `UpdateStatus::Updated`. In response, the caller
    /// must invoke `init_from_parent()` or similar on its internal state
    /// accessors to refresh its view of the data.
    ///
    /// If the owning object (or parent container) was deleted, this returns
    /// `UpdateStatus::Detached`, and the caller is allowed to enter a
    /// degenerate state.
    ///
    /// If no change has happened to the data, this function returns
    /// `UpdateStatus::NoChange`, and the caller is allowed to not do anything.
    virtual UpdateStatus update_if_needed_with_status() const noexcept = 0;
};

namespace _impl {
/// Translate from condensed index to uncondensed index in collections that hide
/// tombstones.
size_t virtual2real(const std::vector<size_t>& vec, size_t ndx) noexcept;
size_t virtual2real(const BPlusTree<ObjKey>* tree, size_t ndx) noexcept;

/// Translate from uncondensed index to condensed into in collections that hide
/// tombstones.
size_t real2virtual(const std::vector<size_t>& vec, size_t ndx) noexcept;

/// Rebuild the list of unresolved keys for tombstone handling.
void update_unresolved(std::vector<size_t>& vec, const BPlusTree<ObjKey>* tree);

/// Clear the context flag on the tree if there are no more unresolved links.
void check_for_last_unresolved(BPlusTree<ObjKey>* tree);

/// Proxy class needed because the ObjList interface clobbers method names from
/// CollectionBase.
struct ObjListProxy : ObjList {
    virtual TableRef proxy_get_target_table() const = 0;

    TableRef get_target_table() const final
    {
        return proxy_get_target_table();
    }
};

} // namespace _impl

/// Base class for collections of objects, where unresolved links (tombstones)
/// can occur.
template <class Interface>
class ObjCollectionBase : public Interface, public _impl::ObjListProxy {
public:
    static_assert(std::is_base_of_v<CollectionBase, Interface>);

    using Interface::get_col_key;
    using Interface::get_obj;
    using Interface::get_table;
    using Interface::is_attached;
    using Interface::size;

    // Overriding methods in ObjList:

    void get_dependencies(TableVersions& versions) const final
    {
        if (is_attached()) {
            auto table = this->get_table();
            versions.emplace_back(table->get_key(), table->get_content_version());
        }
    }

    void sync_if_needed() const final
    {
        update_if_needed();
    }

    bool is_in_sync() const noexcept final
    {
        return true;
    }

    bool has_unresolved() const noexcept
    {
        update_if_needed();
        return m_unresolved.size() != 0;
    }

    using Interface::get_target_table;

protected:
    ObjCollectionBase() = default;
    ObjCollectionBase(const ObjCollectionBase&) = default;
    ObjCollectionBase(ObjCollectionBase&&) = default;
    ObjCollectionBase& operator=(const ObjCollectionBase&) = default;
    ObjCollectionBase& operator=(ObjCollectionBase&&) = default;

    /// Implementations should call `update_if_needed()` on their inner accessor
    /// (without `update_unresolved()`).
    virtual UpdateStatus do_update_if_needed() const = 0;

    /// Implementations should return a non-const reference to their internal
    /// `BPlusTree<T>`.
    virtual BPlusTree<ObjKey>* get_mutable_tree() const = 0;

    /// Implements update_if_needed() in a way that ensures the consistency of
    /// the unresolved list. Derived classes should call this instead of calling
    /// `update_if_needed()` on their inner accessor.
    UpdateStatus update_if_needed() const
    {
        auto status = do_update_if_needed();
        update_unresolved(status);
        return status;
    }

    /// Translate from condensed index to uncondensed.
    size_t virtual2real(size_t ndx) const noexcept
    {
        return _impl::virtual2real(m_unresolved, ndx);
    }

    /// Translate from uncondensed index to condensed.
    size_t real2virtual(size_t ndx) const noexcept
    {
        return _impl::real2virtual(m_unresolved, ndx);
    }

    /// Rebuild the list of tombstones if there is a possibility that it has
    /// changed.
    ///
    /// If the accessor became detached, this clears the unresolved list.
    void update_unresolved(UpdateStatus status) const
    {
        switch (status) {
            case UpdateStatus::Detached: {
                clear_unresolved();
                break;
            }
            case UpdateStatus::Updated: {
                _impl::update_unresolved(m_unresolved, get_mutable_tree());
                break;
            }
            case UpdateStatus::NoChange:
                break;
        }
    }

    /// When a tombstone is removed from a list, call this to update internal
    /// flags that indicate the presence of tombstones.
    void check_for_last_unresolved()
    {
        _impl::check_for_last_unresolved(get_mutable_tree());
    }

    /// Clear the list of tombstones. It will be rebuilt the next time
    /// `update_if_needed()` is called.
    void clear_unresolved() const noexcept
    {
        m_unresolved.clear();
    }

    /// Return the number of tombstones.
    size_t num_unresolved() const noexcept
    {
        return m_unresolved.size();
    }

private:
    // Sorted set of indices containing unresolved links.
    mutable std::vector<size_t> m_unresolved;

    TableRef proxy_get_target_table() const final
    {
        return Interface::get_target_table();
    }
    bool matches(const ObjList& other) const final
    {
        return get_owning_obj().get_key() == other.get_owning_obj().get_key() &&
               get_owning_col_key() == other.get_owning_col_key();
    }
    Obj get_owning_obj() const final
    {
        return get_obj();
    }
    ColKey get_owning_col_key() const final
    {
        return get_col_key();
    }
};

/// Random-access iterator over elements of a collection.
///
/// Values are cached into a member variable in order to support `operator->`
/// and `operator*` returning a pointer and a reference, respectively.
template <class L>
struct CollectionIterator {
    using iterator_category = std::random_access_iterator_tag;
    using value_type = typename L::value_type;
    using difference_type = ptrdiff_t;
    using pointer = const value_type*;
    using reference = const value_type&;

    CollectionIterator(const L* l, size_t ndx) noexcept
        : m_list(l)
        , m_ndx(ndx)
    {
    }

    pointer operator->() const
    {
        m_val = m_list->get(m_ndx);
        return &m_val;
    }

    reference operator*() const
    {
        return *operator->();
    }

    CollectionIterator& operator++() noexcept
    {
        ++m_ndx;
        return *this;
    }

    CollectionIterator operator++(int) noexcept
    {
        auto tmp = *this;
        operator++();
        return tmp;
    }

    CollectionIterator& operator--() noexcept
    {
        --m_ndx;
        return *this;
    }

    CollectionIterator operator--(int) noexcept
    {
        auto tmp = *this;
        operator--();
        return tmp;
    }

    CollectionIterator& operator+=(ptrdiff_t n) noexcept
    {
        m_ndx += n;
        return *this;
    }

    CollectionIterator& operator-=(ptrdiff_t n) noexcept
    {
        m_ndx -= n;
        return *this;
    }

    friend ptrdiff_t operator-(const CollectionIterator& lhs, const CollectionIterator& rhs) noexcept
    {
        return ptrdiff_t(lhs.m_ndx) - ptrdiff_t(rhs.m_ndx);
    }

    friend CollectionIterator operator+(CollectionIterator lhs, ptrdiff_t rhs) noexcept
    {
        lhs.m_ndx += rhs;
        return lhs;
    }

    friend CollectionIterator operator+(ptrdiff_t lhs, CollectionIterator rhs) noexcept
    {
        return rhs + lhs;
    }

    bool operator!=(const CollectionIterator& rhs) const noexcept
    {
        REALM_ASSERT_DEBUG(m_list == rhs.m_list);
        return m_ndx != rhs.m_ndx;
    }

    bool operator==(const CollectionIterator& rhs) const noexcept
    {
        REALM_ASSERT_DEBUG(m_list == rhs.m_list);
        return m_ndx == rhs.m_ndx;
    }

    size_t index() const noexcept
    {
        return m_ndx;
    }

private:
    mutable value_type m_val;
    const L* m_list;
    size_t m_ndx = size_t(-1);
};

template <class T>
class IteratorAdapter {
public:
    IteratorAdapter(T* keys)
        : m_list(keys)
    {
    }
    CollectionIterator<T> begin() const
    {
        return CollectionIterator<T>(m_list, 0);
    }
    CollectionIterator<T> end() const
    {
        return CollectionIterator<T>(m_list, m_list->size());
    }

private:
    T* m_list;
};

} // namespace realm

#endif // REALM_COLLECTION_HPP<|MERGE_RESOLUTION|>--- conflicted
+++ resolved
@@ -190,17 +190,6 @@
         return get_table()->get_column_name(get_col_key());
     }
 
-    bool operator==(const CollectionBase& other) const noexcept
-    {
-        return get_table() == other.get_table() && get_owner_key() == other.get_owner_key() &&
-               get_col_key() == other.get_col_key();
-    }
-
-    bool operator!=(const CollectionBase& other) const noexcept
-    {
-        return !(*this == other);
-    }
-
 protected:
     friend class Transaction;
     CollectionBase() noexcept = default;
@@ -530,7 +519,6 @@
     {
     }
 
-<<<<<<< HEAD
     CollectionBaseImpl(CollectionParent& parent, CollectionParent::Index index) noexcept
         : m_obj_mem(parent.get_object())
         , m_index(index)
@@ -565,24 +553,6 @@
     }
 
     void set_collection_ref(ref_type ref)
-=======
-    /// Refresh the associated `Obj` (if needed), and update the internal
-    /// content version number. This is meant to be called from a derived class
-    /// before accessing its data.
-    ///
-    /// If the `Obj` changed since the last call, or the content version was
-    /// bumped, this returns `UpdateStatus::Updated`. In response, the caller
-    /// must invoke `init_from_parent()` or similar on its internal state
-    /// accessors to refresh its view of the data.
-    ///
-    /// If the owning object (or parent container) was deleted, this returns
-    /// `UpdateStatus::Detached`, and the caller is allowed to enter a
-    /// degenerate state.
-    ///
-    /// If no change has happened to the data, this function returns
-    /// `UpdateStatus::NoChange`, and the caller is allowed to not do anything.
-    virtual UpdateStatus update_if_needed() const
->>>>>>> 096d9ba1
     {
         m_parent->set_collection_ref(m_index, ref, Interface::s_collection_type);
     }
