--- conflicted
+++ resolved
@@ -217,15 +217,7 @@
     /// See get_file_format_version().
     int m_file_format_version = 0;
 
-<<<<<<< HEAD
-    std::string m_db_name;
-
-#ifdef REALM_DEBUG
-    ref_type m_watch;
-#endif
-=======
     ref_type m_debug_watch = 0;
->>>>>>> 771166d7
 
     /// The specified size must be divisible by 8, and must not be
     /// zero.
