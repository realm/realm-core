﻿/*************************************************************************
 *
 * Copyright 2016 Realm Inc.
 *
 * Licensed under the Apache License, Version 2.0 (the "License");
 * you may not use this file except in compliance with the License.
 * You may obtain a copy of the License at
 *
 * http://www.apache.org/licenses/LICENSE-2.0
 *
 * Unless required by applicable law or agreed to in writing, software
 * distributed under the License is distributed on an "AS IS" BASIS,
 * WITHOUT WARRANTIES OR CONDITIONS OF ANY KIND, either express or implied.
 * See the License for the specific language governing permissions and
 * limitations under the License.
 *
 **************************************************************************/

#ifndef REALM_ALLOC_HPP
#define REALM_ALLOC_HPP

#include <cstdint>
#include <cstddef>
#include <atomic>

#include <realm/util/features.h>
#include <realm/util/terminate.hpp>
#include <realm/util/assert.hpp>
#include <realm/util/file.hpp>
#include <realm/exceptions.hpp>
#include <realm/util/safe_int_ops.hpp>
#include <realm/node_header.hpp>
#include <realm/util/file_mapper.hpp>

// Temporary workaround for
// https://developercommunity.visualstudio.com/content/problem/994075/64-bit-atomic-load-ices-cl-1924-with-o2-ob1.html
#if defined REALM_ARCHITECTURE_X86_32 && defined REALM_WINDOWS
<<<<<<< HEAD
#define WORKAROUND_MSVC_BUG REALM_NOINLINE
#else
#define WORKAROUND_MSVC_BUG
=======
#define REALM_WORKAROUND_MSVC_BUG REALM_NOINLINE
#else
#define REALM_WORKAROUND_MSVC_BUG
>>>>>>> ea38cac8
#endif

namespace realm {

class Allocator;

using ref_type = size_t;

int_fast64_t from_ref(ref_type) noexcept;
ref_type to_ref(int_fast64_t) noexcept;
int64_t to_int64(size_t value) noexcept;

class MemRef {
public:
    MemRef() noexcept;
    ~MemRef() noexcept;

    MemRef(char* addr, ref_type ref, Allocator& alloc) noexcept;
    MemRef(ref_type ref, Allocator& alloc) noexcept;

    char* get_addr() const;
    ref_type get_ref() const;
    void set_ref(ref_type ref);
    void set_addr(char* addr);

private:
    char* m_addr;
    ref_type m_ref;
#if REALM_ENABLE_MEMDEBUG
    // Allocator that created m_ref. Used to verify that the ref is valid whenever you call
    // get_ref()/get_addr and that it e.g. has not been free'ed
    const Allocator* m_alloc = nullptr;
#endif
};


/// The common interface for Realm allocators.
///
/// A Realm allocator must associate a 'ref' to each allocated
/// object and be able to efficiently map any 'ref' to the
/// corresponding memory address. The 'ref' is an integer and it must
/// always be divisible by 8. Also, a value of zero is used to
/// indicate a null-reference, and must therefore never be returned by
/// Allocator::alloc().
///
/// The purpose of the 'refs' is to decouple the memory reference from
/// the actual address and thereby allowing objects to be relocated in
/// memory without having to modify stored references.
///
/// \sa SlabAlloc
class Allocator {
public:
    /// The specified size must be divisible by 8, and must not be
    /// zero.
    ///
    /// \throw std::bad_alloc If insufficient memory was available.
    MemRef alloc(size_t size);

    /// Calls do_realloc().
    ///
    /// Note: The underscore has been added because the name `realloc`
    /// would conflict with a macro on the Windows platform.
    MemRef realloc_(ref_type, const char* addr, size_t old_size, size_t new_size);

    /// Calls do_free().
    ///
    /// Note: The underscore has been added because the name `free
    /// would conflict with a macro on the Windows platform.
    void free_(ref_type, const char* addr) noexcept;

    /// Shorthand for free_(mem.get_ref(), mem.get_addr()).
    void free_(MemRef mem) noexcept;

    /// Calls do_translate().
    char* translate(ref_type ref) const noexcept;

    /// Returns true if, and only if the object at the specified 'ref'
    /// is in the immutable part of the memory managed by this
    /// allocator. The method by which some objects become part of the
    /// immuatble part is entirely up to the class that implements
    /// this interface.
    bool is_read_only(ref_type) const noexcept;

    void set_read_only(bool ro)
    {
        m_is_read_only = ro;
    }
    /// Returns a simple allocator that can be used with free-standing
    /// Realm objects (such as a free-standing table). A
    /// free-standing object is one that is not part of a Group, and
    /// therefore, is not part of an actual database.
    static Allocator& get_default() noexcept;

    virtual ~Allocator() noexcept;

    // Disable copying. Copying an allocator can produce double frees.
    Allocator(const Allocator&) = delete;
    Allocator& operator=(const Allocator&) = delete;

    virtual void verify() const = 0;

#ifdef REALM_DEBUG
    /// Terminate the program precisely when the specified 'ref' is
    /// freed (or reallocated). You can use this to detect whether the
    /// ref is freed (or reallocated), and even to get a stacktrace at
    /// the point where it happens. Call watch(0) to stop watching
    /// that ref.
    void watch(ref_type ref)
    {
        m_debug_watch = ref;
    }
#endif

    struct MappedFile;

protected:
    constexpr static int section_shift = 26;

    std::atomic<size_t> m_baseline; // Separation line between immutable and mutable refs.

    ref_type m_debug_watch = 0;

    // The following logically belongs in the slab allocator, but is placed
    // here to optimize a critical path:

    // The ref translation splits the full ref-space (both below and above baseline)
    // into equal chunks.
    struct RefTranslation {
        char* mapping_addr = nullptr;
        std::atomic<size_t> lowest_possible_xover_offset = 0;

        // member 'xover_mapping_addr' is used for memory synchronization of the fields
        // 'xover_mapping_base' and 'xover_encrypted_mapping'. It also imposes an ordering
        // on 'lowest_possible_xover_offset' such that once a non-null value of 'xover_mapping_addr'
        // has been acquired, 'lowest_possible_xover_offset' will never change.
        std::atomic<char*> xover_mapping_addr = nullptr;
        size_t xover_mapping_base = 0;
#if REALM_ENABLE_ENCRYPTION
        util::EncryptedFileMapping* encrypted_mapping = nullptr;
        util::EncryptedFileMapping* xover_encrypted_mapping = nullptr;
#endif
        explicit RefTranslation(char* addr)
            : mapping_addr(addr)
        {
        }
        RefTranslation() = default;
        RefTranslation& operator=(const RefTranslation& from)
        {
            if (&from != this) {
                mapping_addr = from.mapping_addr;
#if REALM_ENABLE_ENCRYPTION
                encrypted_mapping = from.encrypted_mapping;
#endif
                const auto local_xover_mapping_addr = from.xover_mapping_addr.load(std::memory_order_acquire);

                // This must be loaded after xover_mapping_addr to ensure it isn't stale.
                lowest_possible_xover_offset.store(from.lowest_possible_xover_offset, std::memory_order_relaxed);

                if (local_xover_mapping_addr) {
                    xover_mapping_base = from.xover_mapping_base;
#if REALM_ENABLE_ENCRYPTION
                    xover_encrypted_mapping = from.xover_encrypted_mapping;
#endif
                    xover_mapping_addr.store(local_xover_mapping_addr, std::memory_order_release);
                }
            }
            return *this;
        }
    };
    // This pointer may be changed concurrently with access, so make sure it is
    // atomic!
    std::atomic<RefTranslation*> m_ref_translation_ptr;

    /// The specified size must be divisible by 8, and must not be
    /// zero.
    ///
    /// \throw std::bad_alloc If insufficient memory was available.
    virtual MemRef do_alloc(const size_t size) = 0;

    /// The specified size must be divisible by 8, and must not be
    /// zero.
    ///
    /// The default version of this function simply allocates a new
    /// chunk of memory, copies over the old contents, and then frees
    /// the old chunk.
    ///
    /// \throw std::bad_alloc If insufficient memory was available.
    virtual MemRef do_realloc(ref_type, char* addr, size_t old_size, size_t new_size) = 0;

    /// Release the specified chunk of memory.
    virtual void do_free(ref_type, char* addr) = 0;

    /// Map the specified \a ref to the corresponding memory
    /// address. Note that if is_read_only(ref) returns true, then the
    /// referenced object is to be considered immutable, and it is
    /// then entirely the responsibility of the caller that the memory
    /// is not modified by way of the returned memory pointer.
    virtual char* do_translate(ref_type ref) const noexcept = 0;
    char* translate_critical(RefTranslation*, ref_type ref) const noexcept;
    char* translate_less_critical(RefTranslation*, ref_type ref) const noexcept;
    virtual void get_or_add_xover_mapping(RefTranslation&, size_t, size_t, size_t) = 0;
    Allocator() noexcept;
    size_t get_section_index(size_t pos) const noexcept;
    inline size_t get_section_base(size_t index) const noexcept;


    // The following counters are used to ensure accessor refresh,
    // and allows us to report many errors related to attempts to
    // access data which is no longer current.
    //
    // * storage_versioning: monotonically increasing counter
    //   bumped whenever the underlying storage layout is changed,
    //   or if the owning accessor have been detached.
    // * content_versioning: monotonically increasing counter
    //   bumped whenever the data is changed. Used to detect
    //   if queries are stale.
    // * instance_versioning: monotonically increasing counter
    //   used to detect if the allocator (and owning structure, e.g. Table)
    //   is recycled. Mismatch on this counter will cause accesors
    //   lower in the hierarchy to throw if access is attempted.
    std::atomic<uint_fast64_t> m_content_versioning_counter;

    std::atomic<uint_fast64_t> m_storage_versioning_counter;

    std::atomic<uint_fast64_t> m_instance_versioning_counter;

    inline uint_fast64_t get_storage_version(uint64_t instance_version)
    {
        if (instance_version != m_instance_versioning_counter) {
            throw LogicError(LogicError::detached_accessor);
        }
        return m_storage_versioning_counter.load(std::memory_order_acquire);
    }

    inline uint_fast64_t get_storage_version()
    {
        return m_storage_versioning_counter.load(std::memory_order_acquire);
    }

    inline void bump_storage_version() noexcept
    {
        m_storage_versioning_counter.fetch_add(1, std::memory_order_acq_rel);
    }

<<<<<<< HEAD
    WORKAROUND_MSVC_BUG inline uint_fast64_t get_content_version() noexcept
=======
    REALM_WORKAROUND_MSVC_BUG inline uint_fast64_t get_content_version() noexcept
>>>>>>> ea38cac8
    {
        return m_content_versioning_counter.load(std::memory_order_acquire);
    }

    inline uint_fast64_t bump_content_version() noexcept
    {
        return m_content_versioning_counter.fetch_add(1, std::memory_order_acq_rel) + 1;
    }

<<<<<<< HEAD
    WORKAROUND_MSVC_BUG inline uint_fast64_t get_instance_version() noexcept
=======
    REALM_WORKAROUND_MSVC_BUG inline uint_fast64_t get_instance_version() noexcept
>>>>>>> ea38cac8
    {
        return m_instance_versioning_counter.load(std::memory_order_relaxed);
    }

    inline void bump_instance_version() noexcept
    {
        m_instance_versioning_counter.fetch_add(1, std::memory_order_relaxed);
    }

private:
    bool m_is_read_only = false; // prevent any alloc or free operations

    friend class Table;
    friend class ClusterTree;
    friend class Group;
    friend class WrappedAllocator;
    friend class ConstObj;
    friend class Obj;
    friend class ConstLstBase;
};


class WrappedAllocator : public Allocator {
public:
    WrappedAllocator(Allocator& underlying_allocator)
        : m_alloc(&underlying_allocator)
    {
        m_baseline.store(m_alloc->m_baseline, std::memory_order_relaxed);
        m_debug_watch = 0;
        m_ref_translation_ptr.store(m_alloc->m_ref_translation_ptr);
    }

    ~WrappedAllocator()
    {
    }

    void switch_underlying_allocator(Allocator& underlying_allocator)
    {
        m_alloc = &underlying_allocator;
        m_baseline.store(m_alloc->m_baseline, std::memory_order_relaxed);
        m_debug_watch = 0;
        m_ref_translation_ptr.store(m_alloc->m_ref_translation_ptr);
    }

    void update_from_underlying_allocator(bool writable)
    {
        switch_underlying_allocator(*m_alloc);
        set_read_only(!writable);
    }

protected:
    void get_or_add_xover_mapping(RefTranslation& txl, size_t index, size_t offset, size_t size) override
    {
        m_alloc->get_or_add_xover_mapping(txl, index, offset, size);
    }

private:
    Allocator* m_alloc;
    MemRef do_alloc(const size_t size) override
    {
        auto result = m_alloc->do_alloc(size);
        bump_storage_version();
        m_baseline.store(m_alloc->m_baseline, std::memory_order_relaxed);
        m_ref_translation_ptr.store(m_alloc->m_ref_translation_ptr);
        return result;
    }
    virtual MemRef do_realloc(ref_type ref, char* addr, size_t old_size, size_t new_size) override
    {
        auto result = m_alloc->do_realloc(ref, addr, old_size, new_size);
        bump_storage_version();
        m_baseline.store(m_alloc->m_baseline, std::memory_order_relaxed);
        m_ref_translation_ptr.store(m_alloc->m_ref_translation_ptr);
        return result;
    }

    virtual void do_free(ref_type ref, char* addr) noexcept override
    {
        return m_alloc->do_free(ref, addr);
    }

    virtual char* do_translate(ref_type ref) const noexcept override
    {
        return m_alloc->translate(ref);
    }

    virtual void verify() const override
    {
        m_alloc->verify();
    }
};


// Implementation:

inline int_fast64_t from_ref(ref_type v) noexcept
{
    // Check that v is divisible by 8 (64-bit aligned).
    REALM_ASSERT_DEBUG(v % 8 == 0);

    static_assert(std::is_same<ref_type, size_t>::value,
                  "If ref_type changes, from_ref and to_ref should probably be updated");

    // Make sure that we preserve the bit pattern of the ref_type (without sign extension).
    return int_fast64_t(uint_fast64_t(v));
}

inline ref_type to_ref(int_fast64_t v) noexcept
{
    // Check that v is divisible by 8 (64-bit aligned).
    REALM_ASSERT_DEBUG(v % 8 == 0);

    // C++11 standard, paragraph 4.7.2 [conv.integral]:
    // If the destination type is unsigned, the resulting value is the least unsigned integer congruent to the source
    // integer (modulo 2n where n is the number of bits used to represent the unsigned type). [ Note: In a two's
    // complement representation, this conversion is conceptual and there is no change in the bit pattern (if there is
    // no truncation). - end note ]
    static_assert(std::is_unsigned<ref_type>::value,
                  "If ref_type changes, from_ref and to_ref should probably be updated");
    return ref_type(v);
}

inline int64_t to_int64(size_t value) noexcept
{
    //    FIXME: Enable once we get clang warning flags correct
    //    REALM_ASSERT_DEBUG(value <= std::numeric_limits<int64_t>::max());
    return static_cast<int64_t>(value);
}


inline MemRef::MemRef() noexcept
    : m_addr(nullptr)
    , m_ref(0)
{
}

inline MemRef::~MemRef() noexcept
{
}

inline MemRef::MemRef(char* addr, ref_type ref, Allocator& alloc) noexcept
    : m_addr(addr)
    , m_ref(ref)
{
    static_cast<void>(alloc);
#if REALM_ENABLE_MEMDEBUG
    m_alloc = &alloc;
#endif
}

inline MemRef::MemRef(ref_type ref, Allocator& alloc) noexcept
    : m_addr(alloc.translate(ref))
    , m_ref(ref)
{
    static_cast<void>(alloc);
#if REALM_ENABLE_MEMDEBUG
    m_alloc = &alloc;
#endif
}

inline char* MemRef::get_addr() const
{
#if REALM_ENABLE_MEMDEBUG
    // Asserts if the ref has been freed
    m_alloc->translate(m_ref);
#endif
    return m_addr;
}

inline ref_type MemRef::get_ref() const
{
#if REALM_ENABLE_MEMDEBUG
    // Asserts if the ref has been freed
    m_alloc->translate(m_ref);
#endif
    return m_ref;
}

inline void MemRef::set_ref(ref_type ref)
{
#if REALM_ENABLE_MEMDEBUG
    // Asserts if the ref has been freed
    m_alloc->translate(ref);
#endif
    m_ref = ref;
}

inline void MemRef::set_addr(char* addr)
{
    m_addr = addr;
}

inline MemRef Allocator::alloc(size_t size)
{
    if (m_is_read_only)
        throw realm::LogicError(realm::LogicError::wrong_transact_state);
    return do_alloc(size);
}

inline MemRef Allocator::realloc_(ref_type ref, const char* addr, size_t old_size, size_t new_size)
{
#ifdef REALM_DEBUG
    if (ref == m_debug_watch)
        REALM_TERMINATE("Allocator watch: Ref was reallocated");
#endif
    if (m_is_read_only)
        throw realm::LogicError(realm::LogicError::wrong_transact_state);
    return do_realloc(ref, const_cast<char*>(addr), old_size, new_size);
}

inline void Allocator::free_(ref_type ref, const char* addr) noexcept
{
#ifdef REALM_DEBUG
    if (ref == m_debug_watch)
        REALM_TERMINATE("Allocator watch: Ref was freed");
#endif
    REALM_ASSERT(!m_is_read_only);

    return do_free(ref, const_cast<char*>(addr));
}

inline void Allocator::free_(MemRef mem) noexcept
{
    free_(mem.get_ref(), mem.get_addr());
}

inline size_t Allocator::get_section_base(size_t index) const noexcept
{
    return index << section_shift; // 64MB chunks
}

inline size_t Allocator::get_section_index(size_t pos) const noexcept
{
    return pos >> section_shift; // 64Mb chunks
}

inline bool Allocator::is_read_only(ref_type ref) const noexcept
{
    REALM_ASSERT_DEBUG(ref != 0);
    // REALM_ASSERT_DEBUG(m_baseline != 0); // Attached SlabAlloc
    return ref < m_baseline.load(std::memory_order_relaxed);
}

inline Allocator::Allocator() noexcept
{
    m_content_versioning_counter = 0;
    m_storage_versioning_counter = 0;
    m_instance_versioning_counter = 0;
    m_ref_translation_ptr = nullptr;
}

inline Allocator::~Allocator() noexcept
{
}

// performance critical part of the translation process. Less critical code is in translate_less_critical.
inline char* Allocator::translate_critical(RefTranslation* ref_translation_ptr, ref_type ref) const noexcept
{
    size_t idx = get_section_index(ref);
    RefTranslation& txl = ref_translation_ptr[idx];
    size_t offset = ref - get_section_base(idx);
    size_t lowest_possible_xover_offset = txl.lowest_possible_xover_offset.load(std::memory_order_relaxed);
    if (REALM_LIKELY(offset < lowest_possible_xover_offset)) {
        // the lowest possible xover offset may grow concurrently, but that will not affect this code path
        char* addr = txl.mapping_addr + offset;
#if REALM_ENABLE_ENCRYPTION
        realm::util::encryption_read_barrier(addr, NodeHeader::header_size, txl.encrypted_mapping,
                                             NodeHeader::get_byte_size_from_header);
#endif
        return addr;
    }
    else {
        // the lowest possible xover offset may grow concurrently, but that will be handled inside the call
        return translate_less_critical(ref_translation_ptr, ref);
    }
}

inline char* Allocator::translate(ref_type ref) const noexcept
{
    auto ref_translation_ptr = m_ref_translation_ptr.load(std::memory_order_acquire);
    if (REALM_LIKELY(ref_translation_ptr)) {
        return translate_critical(ref_translation_ptr, ref);
    }
    else {
        return do_translate(ref);
    }
}


} // namespace realm

#endif // REALM_ALLOC_HPP<|MERGE_RESOLUTION|>--- conflicted
+++ resolved
@@ -35,15 +35,9 @@
 // Temporary workaround for
 // https://developercommunity.visualstudio.com/content/problem/994075/64-bit-atomic-load-ices-cl-1924-with-o2-ob1.html
 #if defined REALM_ARCHITECTURE_X86_32 && defined REALM_WINDOWS
-<<<<<<< HEAD
-#define WORKAROUND_MSVC_BUG REALM_NOINLINE
-#else
-#define WORKAROUND_MSVC_BUG
-=======
 #define REALM_WORKAROUND_MSVC_BUG REALM_NOINLINE
 #else
 #define REALM_WORKAROUND_MSVC_BUG
->>>>>>> ea38cac8
 #endif
 
 namespace realm {
@@ -288,11 +282,7 @@
         m_storage_versioning_counter.fetch_add(1, std::memory_order_acq_rel);
     }
 
-<<<<<<< HEAD
-    WORKAROUND_MSVC_BUG inline uint_fast64_t get_content_version() noexcept
-=======
     REALM_WORKAROUND_MSVC_BUG inline uint_fast64_t get_content_version() noexcept
->>>>>>> ea38cac8
     {
         return m_content_versioning_counter.load(std::memory_order_acquire);
     }
@@ -302,11 +292,7 @@
         return m_content_versioning_counter.fetch_add(1, std::memory_order_acq_rel) + 1;
     }
 
-<<<<<<< HEAD
-    WORKAROUND_MSVC_BUG inline uint_fast64_t get_instance_version() noexcept
-=======
     REALM_WORKAROUND_MSVC_BUG inline uint_fast64_t get_instance_version() noexcept
->>>>>>> ea38cac8
     {
         return m_instance_versioning_counter.load(std::memory_order_relaxed);
     }
