--- conflicted
+++ resolved
@@ -3628,20 +3628,9 @@
         std::vector<ObjKey> ret;
         std::vector<ObjKey> result;
 
-<<<<<<< HEAD
         if (value.is_null()) {
-            if (!m_nullable) {
+            if (!m_column_key.is_nullable()) {
                 return ret;
-=======
-        if (value.is_null() && !m_nullable) {
-            return ret;
-        }
-
-        if (m_nullable && std::is_same_v<T, int64_t>) {
-            util::Optional<int64_t> val;
-            if (!value.is_null()) {
-                val = value.get_int();
->>>>>>> c57f4efe
             }
             StringIndex* index = m_link_map.get_target_table()->get_search_index(m_column_key);
             index->find_all(result, realm::null{});
