--- conflicted
+++ resolved
@@ -355,70 +355,4 @@
         indices.push_back(std::distance(values.begin(), pos));
         REALM_ASSERT_DEBUG(values[indices[i]] == arr.get(i));
     }
-<<<<<<< HEAD
-
-#if REALM_DEBUG
-    for (size_t i = 0; i < sz; ++i) {
-        auto old_value = arr.get(i);
-        auto new_value = values[indices[i]];
-        REALM_ASSERT_DEBUG(new_value == old_value);
-    }
-#endif
-    REALM_ASSERT_DEBUG(indices.size() == sz);
-=======
-}
-
-int64_t IntegerCompressor::get_packed(size_t ndx) const
-{
-    return s_packed.get(*this, ndx);
-}
-
-int64_t IntegerCompressor::get_flex(size_t ndx) const
-{
-    return s_flex.get(*this, ndx);
-}
-
-std::vector<int64_t> IntegerCompressor::get_all_packed(size_t begin, size_t end) const
-{
-    return s_packed.get_all(*this, begin, end);
-}
-
-std::vector<int64_t> IntegerCompressor::get_all_flex(size_t begin, size_t end) const
-{
-    return s_flex.get_all(*this, begin, end);
-}
-
-void IntegerCompressor::get_chunk_packed(size_t ndx, int64_t res[8]) const
-{
-    s_packed.get_chunk(*this, ndx, res);
-}
-
-void IntegerCompressor::get_chunk_flex(size_t ndx, int64_t res[8]) const
-{
-    s_flex.get_chunk(*this, ndx, res);
-}
-
-void IntegerCompressor::set_direct_packed(size_t ndx, int64_t value) const
-{
-    s_packed.set_direct(*this, ndx, value);
-}
-
-void IntegerCompressor::set_direct_flex(size_t ndx, int64_t value) const
-{
-    s_flex.set_direct(*this, ndx, value);
-}
-
-template <typename Cond>
-bool IntegerCompressor::find_all_packed(const Array& arr, int64_t value, size_t start, size_t end, size_t baseindex,
-                                        QueryStateBase* state) const
-{
-    return s_packed.find_all<Cond>(arr, value, start, end, baseindex, state);
-}
-
-template <typename Cond>
-bool IntegerCompressor::find_all_flex(const Array& arr, int64_t value, size_t start, size_t end, size_t baseindex,
-                                      QueryStateBase* state) const
-{
-    return s_flex.find_all<Cond>(arr, value, start, end, baseindex, state);
->>>>>>> e05557e0
 }