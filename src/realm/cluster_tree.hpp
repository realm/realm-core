/*************************************************************************
 *
 * Copyright 2016 Realm Inc.
 *
 * Licensed under the Apache License, Version 2.0 (the "License");
 * you may not use this file except in compliance with the License.
 * You may obtain a copy of the License at
 *
 * http://www.apache.org/licenses/LICENSE-2.0
 *
 * Unless required by applicable law or agreed to in writing, software
 * distributed under the License is distributed on an "AS IS" BASIS,
 * WITHOUT WARRANTIES OR CONDITIONS OF ANY KIND, either express or implied.
 * See the License for the specific language governing permissions and
 * limitations under the License.
 *
 **************************************************************************/

#ifndef REALM_CLUSTER_TREE_HPP
#define REALM_CLUSTER_TREE_HPP

#include <realm/cluster.hpp>
#include <realm/obj.hpp>
#include <realm/util/function_ref.hpp>

namespace realm {

class Cluster;

class ClusterTree {
public:
    class Iterator;
    using TraverseFunction = util::FunctionRef<IteratorControl(const Cluster*)>;
    using UpdateFunction = util::FunctionRef<void(Cluster*)>;
    using ColIterateFunction = util::FunctionRef<IteratorControl(ColKey)>;

    ClusterTree(Table* owner, Allocator& alloc, size_t top_position_for_cluster_tree);
    virtual ~ClusterTree();

    ClusterTree(ClusterTree&&) = default;

    // Disable copying, this is not allowed.
    ClusterTree& operator=(const ClusterTree&) = delete;
    ClusterTree(const ClusterTree&) = delete;

    bool is_attached() const
    {
        return m_root && m_root->is_attached();
    }
    Allocator& get_alloc() const
    {
        return m_alloc;
    }

    /// Initialize the accessor from its slot in the `ArrayParent`. If the ref
    /// in the parent slot is zero, this returns false and leaves the
    /// `ClusterTree` in an unusable state.
    bool init_from_parent();
    void update_from_parent() noexcept;

    size_t size() const noexcept
    {
        return m_size;
    }

    size_t nb_columns() const
    {
        return m_root->nb_columns();
    }

    void destroy()
    {
        m_root->destroy_deep();
    }
    void nullify_incoming_links(ObjKey, CascadeState&);
    bool is_empty() const noexcept
    {
        return size() == 0;
    }
    int64_t get_last_key_value() const
    {
        return m_root->get_last_key_value();
    }
    MemRef ensure_writeable(ObjKey k)
    {
        return m_root->ensure_writeable(k);
    }
    void update_ref_in_parent(ObjKey k, ref_type ref)
    {
        m_root->update_ref_in_parent(k, ref);
    }
    Array& get_fields_accessor(Array& fallback, MemRef mem) const
    {
        if (m_root->is_leaf()) {
            return *m_root;
        }
        fallback.init_from_mem(mem);
        return fallback;
    }

    uint64_t bump_content_version()
    {
        return m_alloc.bump_content_version();
    }
    void bump_storage_version()
    {
        m_alloc.bump_storage_version();
    }
    uint64_t get_content_version() const
    {
        return m_alloc.get_content_version();
    }
    uint64_t get_instance_version() const
    {
        return m_alloc.get_instance_version();
    }
    uint64_t get_storage_version(uint64_t inst_ver) const
    {
        return m_alloc.get_storage_version(inst_ver);
    }
    void insert_column(ColKey col)
    {
        m_root->insert_column(col);
    }
    void remove_column(ColKey col)
    {
        m_root->remove_column(col);
    }

    // Create and return object
    Obj insert(ObjKey k, const FieldValues& values);

    // Lookup and return object
    Obj get(ObjKey k) const
    {
        ClusterNode::State state;
        m_root->get(k, state);
        return Obj(get_table_ref(), state.mem, k, state.index);
    }

    Obj try_get_obj(ObjKey k) const noexcept
    {
        if (auto state = ClusterTree::try_get(k)) {
            return Obj(get_table_ref(), state.mem, k, state.index);
        }
        return {};
    }
    Obj get(size_t ndx) const
    {
        ObjKey k;
        auto state = ClusterTree::get(ndx, k);
        return Obj(get_table_ref(), state.mem, k, state.index);
    }

    void clear(CascadeState&);
    void enumerate_string_column(ColKey col_key);

    const Table* get_owning_table() const noexcept
    {
        return m_owner;
    }

    // Insert entry for object, but do not create and return the object accessor
    void insert_fast(ObjKey k, const FieldValues& init_values, ClusterNode::State& state);
    // Delete object with given key
    void erase(ObjKey k, CascadeState& state);
    // Check if an object with given key exists
    bool is_valid(ObjKey k) const noexcept;
    // Lookup and return object
    ClusterNode::State try_get(ObjKey k) const noexcept;
    // Lookup by index
    ClusterNode::State get(size_t ndx, ObjKey& k) const;
    // Get logical index of object identified by k
    size_t get_ndx(ObjKey k) const noexcept;
    // Find the leaf containing the requested object
    bool get_leaf(ObjKey key, ClusterNode::IteratorState& state) const noexcept;
    // Visit all leaves and call the supplied function. Stop when function returns IteratorControl::Stop.
    // Not allowed to modify the tree
    bool traverse(TraverseFunction func) const;
    // Visit all leaves and call the supplied function. The function can modify the leaf.
    void update(UpdateFunction func);

    void set_spec(ArrayPayload& arr, ColKey::Idx col_ndx) const;

    virtual std::unique_ptr<ClusterNode> get_root_from_parent();

    void dump_objects()
    {
        m_root->dump_objects(0, "");
    }
    void verify() const;

<<<<<<< HEAD
    ref_type typed_write(ref_type ref, _impl::ArrayWriterBase& out, const Table& table, bool deep, bool only_modified,
                         bool compress) const
    {
        REALM_ASSERT(m_root);
        return m_root->typed_write(ref, out, table, deep, only_modified, compress);
    }

    void typed_print(std::string prefix, const Table& table) const
    {
        if (m_root) {
            std::cout << prefix << "ClusterTree as ";
            m_root->typed_print(prefix, table);
=======
    ref_type typed_write(ref_type ref, _impl::ArrayWriterBase& out) const
    {
        REALM_ASSERT_DEBUG(m_root);
        return m_root->typed_write(ref, out);
    }

    void typed_print(std::string prefix) const
    {
        if (m_root) {
            std::cout << prefix << "ClusterTree as ";
            m_root->typed_print(prefix);
>>>>>>> 549c7073
        }
        else {
            std::cout << "Emtpy ClusterTree" << std::endl;
        }
    }

protected:
    friend class Obj;
    friend class Cluster;
    friend class ClusterNodeInner;

    Allocator& m_alloc;
    Table* m_owner;
    size_t m_top_position_for_cluster_tree;

    std::unique_ptr<ClusterNode> m_root;
    size_t m_size = 0;

    void replace_root(std::unique_ptr<ClusterNode> leaf);

    std::unique_ptr<ClusterNode> create_root_from_parent(ArrayParent* parent, size_t ndx_in_parent);
    std::unique_ptr<ClusterNode> get_node(ArrayParent* parent, size_t ndx_in_parent) const;
    TableRef get_table_ref() const;
    bool is_string_enum_type(ColKey::Idx col_ndx) const;
    void remove_all_links(CascadeState&);
};

class ClusterTree::Iterator {
public:
    typedef std::forward_iterator_tag iterator_category;
    typedef std::ptrdiff_t difference_type;
    typedef Obj value_type;
    typedef Obj* pointer;
    typedef Obj& reference;

    Iterator(const ClusterTree& t, size_t ndx);
    Iterator(const Iterator& other);

    Iterator& operator=(const Iterator& other)
    {
        REALM_ASSERT(&m_tree == &other.m_tree);
        m_position = other.m_position;
        m_key = other.m_key;
        m_leaf_invalid = true;

        return *this;
    }

    // Set the iterator to the given absolute position in the table.
    void go(size_t abs_pos);
    bool update() const;
    // Advance the iterator to the next object in the table. This also holds if the object
    // pointed to is deleted. That is - you will get the same result of advancing no matter
    // if the previous object is deleted or not.
    Iterator& operator++();

    Iterator& operator+=(ptrdiff_t adj);

    Iterator operator+(ptrdiff_t adj)
    {
        return Iterator(m_tree, get_position() + adj);
    }

    bool operator==(const Iterator& rhs) const
    {
        return m_key == rhs.m_key;
    }
    bool operator!=(const Iterator& rhs) const
    {
        return m_key != rhs.m_key;
    }

    // If the object pointed to by the iterator is deleted, you will get an exception if
    // you try to dereference the iterator before advancing it.

    reference operator*() const
    {
        return *operator->();
    }
    pointer operator->() const;

protected:
    const ClusterTree& m_tree;
    mutable uint64_t m_storage_version = uint64_t(-1);
    mutable Cluster m_leaf;
    mutable ClusterNode::IteratorState m_state;
    mutable uint64_t m_instance_version = uint64_t(-1);
    ObjKey m_key;
    mutable bool m_leaf_invalid;
    mutable size_t m_position;
    mutable size_t m_leaf_start_pos = size_t(-1);
    mutable Obj m_obj;

    ObjKey load_leaf(ObjKey key) const;
    size_t get_position();
};
} // namespace realm

#endif /* REALM_CLUSTER_TREE_HPP */<|MERGE_RESOLUTION|>--- conflicted
+++ resolved
@@ -190,20 +190,6 @@
     }
     void verify() const;
 
-<<<<<<< HEAD
-    ref_type typed_write(ref_type ref, _impl::ArrayWriterBase& out, const Table& table, bool deep, bool only_modified,
-                         bool compress) const
-    {
-        REALM_ASSERT(m_root);
-        return m_root->typed_write(ref, out, table, deep, only_modified, compress);
-    }
-
-    void typed_print(std::string prefix, const Table& table) const
-    {
-        if (m_root) {
-            std::cout << prefix << "ClusterTree as ";
-            m_root->typed_print(prefix, table);
-=======
     ref_type typed_write(ref_type ref, _impl::ArrayWriterBase& out) const
     {
         REALM_ASSERT_DEBUG(m_root);
@@ -215,7 +201,6 @@
         if (m_root) {
             std::cout << prefix << "ClusterTree as ";
             m_root->typed_print(prefix);
->>>>>>> 549c7073
         }
         else {
             std::cout << "Emtpy ClusterTree" << std::endl;
