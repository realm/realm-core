--- conflicted
+++ resolved
@@ -203,12 +203,8 @@
 
     bool operator==(const Geospatial& other) const
     {
-<<<<<<< HEAD
-        return m_type == other.m_type && m_points == other.m_points && m_radius_radians == other.m_radius_radians;
-=======
         return m_type == other.m_type && m_points == other.m_points &&
                ((!is_radius_valid() && !other.is_radius_valid()) || (m_radius_radians == other.m_radius_radians));
->>>>>>> 9324e229
     }
     bool operator!=(const Geospatial& other) const
     {
@@ -249,9 +245,9 @@
 inline GeoCenterSphere Geospatial::get<GeoCenterSphere>() const noexcept
 {
     REALM_ASSERT_EX(m_type == Type::CenterSphere, get_type_string());
-    REALM_ASSERT(m_radius_radians);
+    REALM_ASSERT(is_radius_valid());
     REALM_ASSERT(m_points.size() >= 1);
-    return GeoCenterSphere{*m_radius_radians, m_points[0]};
+    return GeoCenterSphere{m_radius_radians, m_points[0]};
 }
 
 template <>
@@ -266,7 +262,7 @@
 public:
     GeospatialRef(const GeoPoint* data, const Geospatial& geo)
         : m_data(data)
-        , m_sphere_radius(geo.m_radius_radians ? *geo.m_radius_radians : 0)
+        , m_sphere_radius(geo.m_radius_radians)
         , m_size(unsigned(geo.m_points.size()))
         , m_type(geo.m_type)
     {
@@ -299,7 +295,7 @@
             }
             case Geospatial::Type::CenterSphere:
                 REALM_ASSERT_EX(m_size == 1, m_size);
-                return Geospatial(GeoCenterSphere{m_sphere_radius * Geospatial::c_radius_km, m_data[0]});
+                return Geospatial(GeoCenterSphere{m_sphere_radius, m_data[0]});
         }
         return Geospatial();
     }
