--- conflicted
+++ resolved
@@ -305,23 +305,10 @@
         m_top.set(Pos_Compressor, 0);
 
         // create first level of data tree here (to simplify other stuff)
-<<<<<<< HEAD
-        Array tmp_data{m_parent.get_alloc()};
-        tmp_data.create(NodeHeader::type_HasRefs, false, 0);
-        m_data.init_from_mem(tmp_data.get_mem());
-        m_data.set_parent(&m_top, Pos_Data);
-        m_data.update_parent();
-
-        Array tmp_hash_map{m_parent.get_alloc()};
-        tmp_hash_map.create(NodeHeader::type_Normal);
-        m_hash_map.init_from_mem(tmp_hash_map.get_mem());
-        m_hash_map.set_parent(&m_top, Pos_Map);
-=======
         m_data.create(NodeHeader::type_HasRefs, false, 0);
         m_data.update_parent();
 
         m_hash_map.create(NodeHeader::type_Normal);
->>>>>>> 22d15d94
         m_hash_map.update_parent();
         m_top.update_parent();
         valid_top = true;
@@ -331,10 +318,6 @@
         m_compressor.reset();
         m_compressed_leafs.clear();
         // m_compressed_string_map.clear();
-<<<<<<< HEAD
-        // m_top.detach(); // <-- indicates "dead" mode
-=======
->>>>>>> 22d15d94
         m_top.detach();
         m_data.detach();
         m_hash_map.detach();
@@ -344,10 +327,6 @@
     // validate we're accessing data for the correct column. A combination of column erase
     // and insert could lead to an interner being paired with wrong data in the file.
     // If so, we clear internal data forcing rebuild_internal() to rebuild from scratch.
-<<<<<<< HEAD
-    // int64_t data_colkey = m_top->get_as_ref_or_tagged(Pos_ColKey).get_as_int();
-=======
->>>>>>> 22d15d94
     int64_t data_colkey = m_top.get_as_ref_or_tagged(Pos_ColKey).get_as_int();
     if (m_col_key.value != data_colkey) {
         // new column, new data
@@ -363,10 +342,6 @@
         const char* header = m_top.get_alloc().translate(ref_to_write_buffer);
         bool is_array_of_cprs = NodeHeader::get_hasrefs_from_header(header);
         if (is_array_of_cprs) {
-<<<<<<< HEAD
-            m_current_long_string_node.detach();
-=======
->>>>>>> 22d15d94
             m_current_long_string_node.set_parent(&m_data, m_data.size() - 1);
             m_current_long_string_node.update_from_parent();
         }
@@ -397,8 +372,7 @@
             w >>= 1;
         }
         else {
-            // m_decompressed_strings[id - 1].m_decompressed.reset();
-            m_decompressed_strings[id - 1].m_decompressed.clear();
+            m_decompressed_strings[id - 1].m_decompressed.reset();
             m_in_memory_strings[idx] = m_in_memory_strings.back();
             m_in_memory_strings.pop_back();
             continue;
@@ -440,7 +414,7 @@
     // it's a new string
     bool learn = true;
     auto c_str = m_compressor->compress(sd, learn);
-    m_decompressed_strings.push_back({64, sd});
+    m_decompressed_strings.push_back({64, std::make_unique<std::string>(sd)});
     auto id = m_decompressed_strings.size();
     m_in_memory_strings.push_back(id);
     add_to_hash_map(m_hash_map, h, id, 32);
@@ -449,25 +423,14 @@
     bool need_long_string_node = c_str.size() >= 65536;
 
     // TODO: update_internal must set up m_current_long_string_node if it is in use
-<<<<<<< HEAD
-    //&& m_current_long_string_node.is_empty()
     if (need_long_string_node && !m_current_long_string_node.is_attached()) {
-=======
-    if (need_long_string_node && !m_current_long_string_node.is_attached()) {
 
         m_current_long_string_node.create(NodeHeader::type_HasRefs);
 
->>>>>>> 22d15d94
         if ((index & 0xFF) == 0) {
             // if we're starting on a new leaf, extend parent array for it
             m_data.add(0);
             m_compressed_leafs.push_back({});
-<<<<<<< HEAD
-            Array tmp_current_long_string_node{m_top.get_alloc()};
-            tmp_current_long_string_node.create(NodeHeader::type_HasRefs);
-            m_current_long_string_node.init_from_mem(tmp_current_long_string_node.get_mem());
-=======
->>>>>>> 22d15d94
             m_current_long_string_node.set_parent(&m_data, m_data.size() - 1);
             m_current_long_string_node.update_parent();
             REALM_ASSERT_DEBUG(!m_current_string_leaf.is_attached() || m_current_string_leaf.size() == 0);
@@ -483,12 +446,6 @@
                 m_current_string_leaf.init_from_ref(m_current_string_leaf.get_ref_from_parent());
             }
             REALM_ASSERT_DEBUG(m_current_string_leaf.size() > 0);
-<<<<<<< HEAD
-            Array tmp_current_long_string_node{m_top.get_alloc()};
-            tmp_current_long_string_node.create(NodeHeader::type_HasRefs);
-            m_current_long_string_node.init_from_mem(tmp_current_long_string_node.get_mem());
-=======
->>>>>>> 22d15d94
             m_current_long_string_node.set_parent(&m_data, m_data.size() - 1);
             m_current_long_string_node.update_parent();
             // convert the current leaf into a long string node. (array of strings in separate arrays)
@@ -500,10 +457,6 @@
                 m_current_long_string_node.add(arr.get_ref());
             }
             m_current_string_leaf.destroy();
-<<<<<<< HEAD
-            m_current_string_leaf.detach();
-=======
->>>>>>> 22d15d94
             // force later reload of leaf
             m_compressed_leafs.back().m_is_loaded = false;
         }
@@ -522,10 +475,6 @@
         m_current_long_string_node.update_parent();
         if (m_current_long_string_node.size() == 256) {
             // exit from  "long string mode"
-<<<<<<< HEAD
-            // m_current_long_string_node.reset();
-=======
->>>>>>> 22d15d94
             m_current_long_string_node.detach();
         }
         CompressionSymbol* p_start = reinterpret_cast<CompressionSymbol*>(arr.m_data);
@@ -708,22 +657,15 @@
         return StringData{nullptr};
     REALM_ASSERT_DEBUG(id <= m_decompressed_strings.size());
     CachedString& cs = m_decompressed_strings[id - 1];
-<<<<<<< HEAD
-    if (!cs.m_decompressed.empty()) {
-        if (cs.m_weight < 128)
-            cs.m_weight += 64;
-        return {cs.m_decompressed.c_str(), cs.m_decompressed.size()};
-=======
     if (cs.m_decompressed) {
         if (cs.m_weight < 128)
             cs.m_weight += 64;
         return {cs.m_decompressed->c_str(), cs.m_decompressed->size()};
->>>>>>> 22d15d94
     }
     cs.m_weight = 64;
-    cs.m_decompressed = m_compressor->decompress(get_compressed(id));
+    cs.m_decompressed = std::make_unique<std::string>(m_compressor->decompress(get_compressed(id)));
     m_in_memory_strings.push_back(id);
-    return {cs.m_decompressed.c_str(), cs.m_decompressed.size()};
+    return {cs.m_decompressed->c_str(), cs.m_decompressed->size()};
 }
 
 } // namespace realm