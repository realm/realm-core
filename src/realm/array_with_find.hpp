--- conflicted
+++ resolved
@@ -159,10 +159,6 @@
 private:
     const Array& m_array;
 
-<<<<<<< HEAD
-    template <size_t>
-=======
->>>>>>> 8f1d4722
     bool find_all_will_match(size_t start, size_t end, size_t baseindex, QueryStateBase* state) const;
 };
 //*************************************************************************************
@@ -277,23 +273,6 @@
     }
 }
 
-<<<<<<< HEAD
-template <size_t bitwidth>
-REALM_NOINLINE bool ArrayWithFind::find_all_will_match(size_t start2, size_t end, size_t baseindex,
-                                                       QueryStateBase* state) const
-{
-    REALM_ASSERT_DEBUG(state->match_count() < state->limit());
-    size_t process = state->limit() - state->match_count();
-    size_t end2 = end - start2 > process ? start2 + process : end;
-    for (; start2 < end2; start2++)
-        if (!state->match(start2 + baseindex))
-            return false;
-    return true;
-}
-
-
-=======
->>>>>>> 8f1d4722
 // This is the main finding function for Array. Other finding functions are just
 // wrappers around this one. Search for 'value' using condition cond (Equal,
 // NotEqual, Less, etc) and call QueryStateBase::match() for each match. Break and
@@ -578,11 +557,7 @@
     size_t ee = round_up(start, v);
     ee = ee > end ? end : ee;
     for (; start < ee; ++start) {
-<<<<<<< HEAD
-        auto v = m_array.get<width>(start);
-=======
         auto v = Array::get<width>(m_array, start);
->>>>>>> 8f1d4722
         if (eq ? (v == value) : (v != value)) {
             if (!state->match(start + baseindex))
                 return false;
