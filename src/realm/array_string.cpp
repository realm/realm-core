--- conflicted
+++ resolved
@@ -184,11 +184,6 @@
             return static_cast<ArraySmallBlobs*>(m_arr)->get_string(ndx);
         case Type::big_strings:
             return static_cast<ArrayBigBlobs*>(m_arr)->get_string(ndx);
-<<<<<<< HEAD
-        case Type::enum_strings: {
-            size_t index = size_t(static_cast<Array*>(m_arr)->get(ndx));
-            return m_string_enum_values->get(index);
-        }
         case Type::interned_strings: {
             size_t id = size_t(static_cast<Array*>(m_arr)->get(ndx));
             return m_string_interner->get(id);
@@ -203,29 +198,6 @@
         return StringID(static_cast<Array*>(m_arr)->get(ndx));
     }
     return m_string_interner->lookup(get(ndx));
-}
-
-StringData ArrayString::get_legacy(size_t ndx) const
-{
-    switch (m_type) {
-        case Type::small_strings:
-            return static_cast<ArrayStringShort*>(m_arr)->get(ndx);
-        case Type::medium_strings:
-            return static_cast<ArraySmallBlobs*>(m_arr)->get_string_legacy(ndx);
-        case Type::big_strings:
-            return static_cast<ArrayBigBlobs*>(m_arr)->get_string(ndx);
-        case Type::enum_strings: {
-            size_t index = size_t(static_cast<Array*>(m_arr)->get(ndx));
-            return m_string_enum_values->get(index);
-        }
-=======
->>>>>>> ce6f1964
-        case Type::interned_strings: {
-            size_t id = size_t(static_cast<Array*>(m_arr)->get(ndx));
-            return m_string_interner->get(id);
-        }
-    }
-    return {};
 }
 
 Mixed ArrayString::get_any(size_t ndx) const
