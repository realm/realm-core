/*************************************************************************
 *
 * Copyright 2019 Realm Inc.
 *
 * Licensed under the Apache License, Version 2.0 (the "License");
 * you may not use this file except in compliance with the License.
 * You may obtain a copy of the License at
 *
 * http://www.apache.org/licenses/LICENSE-2.0
 *
 * Unless required by applicable law or agreed to in writing, software
 * distributed under the License is distributed on an "AS IS" BASIS,
 * WITHOUT WARRANTIES OR CONDITIONS OF ANY KIND, either express or implied.
 * See the License for the specific language governing permissions and
 * limitations under the License.
 *
 **************************************************************************/

#include <realm/dictionary.hpp>
#include <realm/dictionary_cluster_tree.hpp>
#include <realm/aggregate_ops.hpp>
#include <realm/array_mixed.hpp>
#include <realm/array_ref.hpp>
#include <realm/group.hpp>
#include <realm/replication.hpp>

#include <algorithm>

namespace realm {

namespace {
void validate_key_value(const Mixed& key)
{
    if (key.is_type(type_String)) {
        auto str = key.get_string();
        if (str.size()) {
            if (str[0] == '$')
                throw std::runtime_error("Dictionary::insert: key must not start with '$'");
            if (memchr(str.data(), '.', str.size()))
                throw std::runtime_error("Dictionary::insert: key must not contain '.'");
        }
    }
}
} // namespace

// Dummy cluster to be used if dictionary has no cluster created and an iterator is requested
static DictionaryClusterTree dummy_cluster(nullptr, type_Int, Allocator::get_default(), 0);

#ifdef REALM_DEBUG
// This will leave the upper bit 0. Reserves space for alternative keys in case of collision
uint64_t Dictionary::s_hash_mask = 0x7FFFFFFFFFFFFFFFULL;
#endif

/************************** DictionaryClusterTree ****************************/

DictionaryClusterTree::DictionaryClusterTree(ArrayParent* owner, DataType key_type, Allocator& alloc, size_t ndx)
    : ClusterTree(alloc)
    , m_owner(owner)
    , m_ndx_in_cluster(ndx)
    , m_keys_col(ColKey(ColKey::Idx{0}, ColumnType(key_type), ColumnAttrMask(), 0))
{
}

DictionaryClusterTree::~DictionaryClusterTree() {}

<<<<<<< HEAD
template <typename AggregateType>
void DictionaryClusterTree::do_accumulate(size_t* return_ndx, AggregateType& agg) const
{
    ArrayMixed leaf(m_alloc);
    size_t start_ndx = 0;
    size_t ndx = realm::npos;

    traverse([&](const Cluster* cluster) {
        size_t e = cluster->node_size();
        cluster->init_leaf(s_values_col, &leaf);
        for (size_t i = 0; i < e; i++) {
            auto val = leaf.get(i);
            if (agg.accumulate(val)) {
                ndx = i + start_ndx;
=======
void DictionaryClusterTree::init_from_parent()
{
    ClusterTree::init_from_parent();
    m_has_collision_column = (nb_columns() == 3);
}

Mixed DictionaryClusterTree::get_key(const ClusterNode::State& s) const
{
    Mixed key;
    switch (m_keys_col.get_type()) {
        case col_type_String: {
            ArrayString keys(m_alloc);
            ref_type ref = to_ref(Array::get(s.mem.get_addr(), 1));
            keys.init_from_ref(ref);
            key = Mixed(keys.get(s.index));
            break;
        }
        case col_type_Int: {
            ArrayInteger keys(m_alloc);
            ref_type ref = to_ref(Array::get(s.mem.get_addr(), 1));
            keys.init_from_ref(ref);
            key = Mixed(keys.get(s.index));
            break;
        }
        default:
            throw std::runtime_error("Dictionary keys can only be strings or integers");
            break;
    }
    return key;
}

// Called when a given state represent an entry with no matching key
// Check its potential siblings for a match. 'state' is only updated if match is found.
ObjKey DictionaryClusterTree::find_sibling(ClusterNode::State& state, Mixed key) const noexcept
{
    // Find alternatives
    Array fallback(m_alloc);
    Array& fields = get_fields_accessor(fallback, state.mem);
    ArrayRef refs(m_alloc);
    refs.set_parent(&fields, 3);
    refs.init_from_parent();

    if (auto ref = refs.get(state.index)) {
        Array links(m_alloc);
        links.set_parent(&refs, state.index);
        links.init_from_ref(ref);

        auto sz = links.size();
        for (size_t i = 0; i < sz; i++) {
            ObjKey sibling(links.get(i));
            auto state2 = ClusterTree::try_get(sibling);
            if (state2 && get_key(state2).compare_signed(key) == 0) {
                state = state2;
                return sibling;
>>>>>>> 1b9af23d
            }
        }
    }

<<<<<<< HEAD
    if (return_ndx)
        *return_ndx = ndx;
}

Mixed DictionaryClusterTree::min(size_t* return_ndx) const
{
    aggregate_operations::Minimum<Mixed> agg;
    do_accumulate(return_ndx, agg);
    return agg.is_null() ? Mixed{} : agg.result();
=======
    return {};
}

ClusterNode::State DictionaryClusterTree::try_get_with_key(ObjKey k, Mixed key) const noexcept
{
    auto state = ClusterTree::try_get(k);
    if (state) {
        // Some entry found - Check if key matches.
        if (get_key(state).compare_signed(key) != 0) {
            // Key does not match - try looking for a sibling
            if (!(m_has_collision_column && find_sibling(state, key))) {
                // Not found
                state.index = realm::npos;
            }
        }
    }

    return state;
>>>>>>> 1b9af23d
}

size_t DictionaryClusterTree::get_ndx_with_key(ObjKey k, Mixed key)
{
    size_t pos = ClusterTree::get_ndx(k);
    if (pos == realm::npos) {
        return pos;
    }
    auto state = get(pos, k);
    if (get_key(state).compare_signed(key) == 0) {
        return pos;
    }
    if (m_has_collision_column) {
        // Find alternatives
        Array fallback(m_alloc);
        Array& fields = get_fields_accessor(fallback, state.mem);
        ArrayRef refs(m_alloc);
        refs.set_parent(&fields, 3);
        refs.init_from_parent();

        if (auto ref = refs.get(state.index)) {
            Array links(m_alloc);
            links.init_from_ref(ref);

            auto sz = links.size();
            for (size_t i = 0; i < sz; i++) {
                ObjKey sibling(links.get(i));
                state = ClusterTree::get(sibling);
                if (get_key(state).compare_signed(key) == 0) {
                    return ClusterTree::get_ndx(sibling);
                }
            }
        }
    }
    return realm::npos;
}


template <typename AggregateType>
void DictionaryClusterTree::do_accumulate(size_t* return_ndx, AggregateType& agg) const
{
<<<<<<< HEAD
    aggregate_operations::Maximum<Mixed> agg;
    do_accumulate(return_ndx, agg);
    return agg.is_null() ? Mixed{} : agg.result();
}

Mixed DictionaryClusterTree::sum(size_t* return_cnt, DataType type) const
{
=======
    ArrayMixed leaf(m_alloc);
    size_t start_ndx = 0;
    size_t ndx = realm::npos;

    traverse([&](const Cluster* cluster) {
        size_t e = cluster->node_size();
        cluster->init_leaf(s_values_col, &leaf);
        for (size_t i = 0; i < e; i++) {
            auto val = leaf.get(i);
            if (agg.accumulate(val)) {
                ndx = i + start_ndx;
            }
        }
        start_ndx += e;
        // Continue
        return false;
    });

    if (return_ndx)
        *return_ndx = ndx;
}

Mixed DictionaryClusterTree::min(size_t* return_ndx) const
{
    aggregate_operations::Minimum<Mixed> agg;
    do_accumulate(return_ndx, agg);
    return agg.is_null() ? Mixed{} : agg.result();
}

Mixed DictionaryClusterTree::max(size_t* return_ndx) const
{
    aggregate_operations::Maximum<Mixed> agg;
    do_accumulate(return_ndx, agg);
    return agg.is_null() ? Mixed{} : agg.result();
}

Mixed DictionaryClusterTree::sum(size_t* return_cnt, DataType type) const
{
>>>>>>> 1b9af23d
    if (type == type_Int) {
        aggregate_operations::Sum<Int> agg;
        do_accumulate(nullptr, agg);
        if (return_cnt)
            *return_cnt = agg.items_counted();
        return agg.result();
    }
    else if (type == type_Double) {
        aggregate_operations::Sum<Double> agg;
        do_accumulate(nullptr, agg);
        if (return_cnt)
            *return_cnt = agg.items_counted();
        return agg.result();
    }
    else if (type == type_Float) {
        aggregate_operations::Sum<Float> agg;
        do_accumulate(nullptr, agg);
        if (return_cnt)
            *return_cnt = agg.items_counted();
        return agg.result();
    }
    else {
        aggregate_operations::Sum<Mixed> agg;
        do_accumulate(nullptr, agg);
        if (return_cnt)
            *return_cnt = agg.items_counted();
        return agg.result();
    }
}

Mixed DictionaryClusterTree::avg(size_t* return_cnt, DataType type) const
{
    if (type == type_Int) {
        aggregate_operations::Average<Int> agg;
        do_accumulate(nullptr, agg);
        if (return_cnt)
            *return_cnt = agg.items_counted();
        return agg.is_null() ? Mixed{} : agg.result();
    }
    else if (type == type_Double) {
        aggregate_operations::Average<Double> agg;
        do_accumulate(nullptr, agg);
        if (return_cnt)
            *return_cnt = agg.items_counted();
        return agg.is_null() ? Mixed{} : agg.result();
    }
    else if (type == type_Float) {
        aggregate_operations::Average<Float> agg;
        do_accumulate(nullptr, agg);
        if (return_cnt)
            *return_cnt = agg.items_counted();
        return agg.is_null() ? Mixed{} : agg.result();
    }
    else { // Decimal128 is covered with mixed as well.
        aggregate_operations::Average<Mixed> agg;
        do_accumulate(nullptr, agg);
        if (return_cnt)
            *return_cnt = agg.items_counted();
        return agg.is_null() ? Mixed{} : agg.result();
    }
}

/******************************** Dictionary *********************************/

Dictionary::Dictionary(const Obj& obj, ColKey col_key)
    : Base(obj, col_key)
    , m_key_type(m_obj.get_table()->get_dictionary_key_type(m_col_key))
{
    if (!col_key.is_dictionary()) {
        throw LogicError(LogicError::collection_type_mismatch);
    }
    init_from_parent();
}

Dictionary::~Dictionary()
{
    delete m_clusters;
}

Dictionary& Dictionary::operator=(const Dictionary& other)
{
    Base::operator=(static_cast<const Base&>(other));

    if (this != &other) {
        if (other.is_attached()) {
            init_from_parent();
        }
        else {
            delete m_clusters;
            m_clusters = nullptr;
        }
    }
    return *this;
}
size_t Dictionary::size() const
{
    if (!is_attached())
        return 0;
    update_if_needed();
    if (!m_clusters)
        return 0;

    return m_clusters->size();
}

DataType Dictionary::get_key_data_type() const
{
    return m_key_type;
}

DataType Dictionary::get_value_data_type() const
{
    return DataType(m_col_key.get_type());
}

bool Dictionary::is_null(size_t ndx) const
{
    return get_any(ndx).is_null();
}

Mixed Dictionary::get_any(size_t ndx) const
{
    update_if_needed();
    if (ndx >= size()) {
        throw std::out_of_range("ndx out of range");
    }
    ObjKey k;
    return do_get(m_clusters->get(ndx, k));
}

std::pair<Mixed, Mixed> Dictionary::get_pair(size_t ndx) const
{
    update_if_needed();
    if (ndx >= size()) {
        throw std::out_of_range("ndx out of range");
    }
    ObjKey k;
    return do_get_pair(m_clusters->get(ndx, k));
}

Mixed Dictionary::get_key(size_t ndx) const
{
    update_if_needed();
    if (ndx >= size()) {
        throw std::out_of_range("ndx out of range");
    }
    ObjKey k;
    return do_get_key(m_clusters->get(ndx, k));
}

size_t Dictionary::find_any(Mixed value) const
{
    size_t ret = realm::not_found;
    if (size()) {
        update_if_needed();
        ArrayMixed leaf(m_obj.get_alloc());
        size_t start_ndx = 0;

        m_clusters->traverse([&](const Cluster* cluster) {
            size_t e = cluster->node_size();
            cluster->init_leaf(DictionaryClusterTree::s_values_col, &leaf);
            for (size_t i = 0; i < e; i++) {
                if (leaf.get(i) == value) {
                    ret = start_ndx + i;
                    return true;
                }
            }
            start_ndx += e;
            // Continue
            return false;
        });
    }

    return ret;
}

size_t Dictionary::find_any_key(Mixed key) const
{
    size_t ret = realm::not_found;
    if (size()) {
        update_if_needed();
        try {
<<<<<<< HEAD
            auto hash = key.hash();
            ObjKey k(int64_t(hash & 0x7FFFFFFFFFFFFFFF));
            ret = m_clusters->get_ndx(k);
=======
            ret = m_clusters->get_ndx_with_key(get_internal_obj_key(key), key);
>>>>>>> 1b9af23d
        }
        catch (...) {
            // ignored
        }
    }
    return ret;
}

util::Optional<Mixed> Dictionary::min(size_t* return_ndx) const
{
    update_if_needed();
    if (m_clusters) {
        return m_clusters->min(return_ndx);
    }
    if (return_ndx)
        *return_ndx = realm::npos;
    return Mixed{};
}

util::Optional<Mixed> Dictionary::max(size_t* return_ndx) const
{
    update_if_needed();
    if (m_clusters) {
        return m_clusters->max(return_ndx);
    }
    if (return_ndx)
        *return_ndx = realm::npos;
    return Mixed{};
}

util::Optional<Mixed> Dictionary::sum(size_t* return_cnt) const
{
    update_if_needed();
    if (m_clusters) {
        return m_clusters->sum(return_cnt, get_value_data_type());
    }
    if (return_cnt)
        *return_cnt = 0;
    return Mixed{0};
}

util::Optional<Mixed> Dictionary::avg(size_t* return_cnt) const
{
    update_if_needed();
    if (m_clusters) {
        return m_clusters->avg(return_cnt, get_value_data_type());
    }
    if (return_cnt)
        *return_cnt = 0;
    return Mixed{};
}

void Dictionary::align_indices(std::vector<size_t>& indices) const
{
    auto sz = size();
    auto sz2 = indices.size();
    indices.reserve(sz);
    if (sz < sz2) {
        // If list size has decreased, we have to start all over
        indices.clear();
        sz2 = 0;
    }
    for (size_t i = sz2; i < sz; i++) {
        // If list size has increased, just add the missing indices
        indices.push_back(i);
    }
}

void Dictionary::sort(std::vector<size_t>& indices, bool ascending) const
{
    align_indices(indices);
    auto b = indices.begin();
    auto e = indices.end();
    if (ascending) {
        std::sort(b, e, [this](size_t i1, size_t i2) {
            return get_any(i1) < get_any(i2);
        });
    }
    else {
        std::sort(b, e, [this](size_t i1, size_t i2) {
            return get_any(i1) > get_any(i2);
        });
    }
}

void Dictionary::distinct(std::vector<size_t>& indices, util::Optional<bool> ascending) const
{
    align_indices(indices);

    bool sort_ascending = ascending ? *ascending : true;
    sort(indices, sort_ascending);
    indices.erase(std::unique(indices.begin(), indices.end(),
                              [this](size_t i1, size_t i2) {
                                  return get_any(i1) == get_any(i2);
                              }),
                  indices.end());

    if (!ascending) {
        // need to return indices in original ordering
        std::sort(indices.begin(), indices.end(), std::less<size_t>());
    }
}

void Dictionary::sort_keys(std::vector<size_t>& indices, bool ascending) const
{
    align_indices(indices);
    auto b = indices.begin();
    auto e = indices.end();
    if (ascending) {
        std::sort(b, e, [this](size_t i1, size_t i2) {
            return get_key(i1) < get_key(i2);
        });
    }
    else {
        std::sort(b, e, [this](size_t i1, size_t i2) {
            return get_key(i1) > get_key(i2);
        });
    }
}

void Dictionary::distinct_keys(std::vector<size_t>& indices, util::Optional<bool>) const
{
    // we rely on the design of dictionary to assume that the keys are unique
    align_indices(indices);
}


Obj Dictionary::create_and_insert_linked_object(Mixed key)
{
    Table& t = *get_target_table();
    auto o = t.is_embedded() ? t.create_linked_object() : t.create_object();
    insert(key, o.get_key());
    return o;
}

Mixed Dictionary::get(Mixed key) const
{
<<<<<<< HEAD
    if (size()) {
        auto hash = key.hash();
        ObjKey k(int64_t(hash & 0x7FFFFFFFFFFFFFFF));
        return do_get(m_clusters->get(k));
=======
    if (auto opt_val = try_get(key)) {
        return *opt_val;
>>>>>>> 1b9af23d
    }
    throw realm::KeyNotFound("Dictionary::get");
    return {};
}

util::Optional<Mixed> Dictionary::try_get(Mixed key) const noexcept
{
    if (size()) {
<<<<<<< HEAD
        auto hash = key.hash();
        ObjKey k(int64_t(hash & 0x7FFFFFFFFFFFFFFF));
        auto state = m_clusters->try_get(k);
        if (state.index != realm::npos)
            return do_get(m_clusters->get(k));
=======
        if (auto state = m_clusters->try_get_with_key(get_internal_obj_key(key), key))
            return do_get(state);
>>>>>>> 1b9af23d
    }
    return {};
}

Dictionary::Iterator Dictionary::begin() const
{
    return Iterator(this, 0);
}

Dictionary::Iterator Dictionary::end() const
{
    return Iterator(this, size());
}

void Dictionary::create()
{
    if (!m_clusters && m_obj.is_valid()) {
        MemRef mem = Cluster::create_empty_cluster(m_obj.get_alloc());
        update_child_ref(0, mem.get_ref());
        m_clusters = new DictionaryClusterTree(this, m_key_type, m_obj.get_alloc(), m_obj.get_row_ndx());
        m_clusters->init_from_parent();
        m_clusters->add_columns();
    }
}

std::pair<Dictionary::Iterator, bool> Dictionary::insert(Mixed key, Mixed value)
{
    if (m_key_type != type_Mixed && key.get_type() != m_key_type) {
        throw LogicError(LogicError::collection_type_mismatch);
    }
    if (value.is_null()) {
        if (!m_col_key.is_nullable()) {
            throw LogicError(LogicError::type_mismatch);
        }
    }
    else {
        if (m_col_key.get_type() == col_type_Link && value.get_type() == type_TypedLink) {
            if (m_obj.get_table()->get_opposite_table_key(m_col_key) != value.get<ObjLink>().get_table_key()) {
                throw std::runtime_error("Dictionary::insert: Wrong object type");
            }
        }
        else if (m_col_key.get_type() != col_type_Mixed && value.get_type() != DataType(m_col_key.get_type())) {
            throw LogicError(LogicError::type_mismatch);
        }
    }

    validate_key_value(key);
    update_if_needed();

    ObjLink new_link;
    if (value.is_type(type_TypedLink)) {
        new_link = value.get<ObjLink>();
        if (!new_link.is_unresolved())
            m_obj.get_table()->get_parent_group()->validate(new_link);
    }
    else if (value.is_type(type_Link)) {
        auto target_table = m_obj.get_table()->get_opposite_table(m_col_key);
        auto key = value.get<ObjKey>();
        if (!key.is_unresolved() && !target_table->is_valid(key)) {
            throw LogicError(LogicError::target_row_index_out_of_range);
        }
        new_link = ObjLink(target_table->get_key(), key);
        value = Mixed(new_link);
    }

    create();
    if (!m_clusters) {
        throw LogicError(LogicError::detached_accessor);
    }

<<<<<<< HEAD
    auto hash = key.hash();
    ObjKey k(int64_t(hash & 0x7FFFFFFFFFFFFFFF));
=======
    ObjKey k = get_internal_obj_key(key);
>>>>>>> 1b9af23d

    bool old_entry = false;
    ClusterNode::State state = m_clusters->try_get(k);
    if (!state) {
        // key does not already exist
        state = m_clusters->insert(k, key, value);
    }
    else {
        // Check if key matches
        if (do_get_key(state).compare_signed(key) == 0) {
            old_entry = true;
        }
        else {
            // We have a collision
            if (!m_clusters->has_collisions()) {
                m_clusters->create_collision_column();
                // cluster tree has changed - find entry again
                state = m_clusters->try_get(k);
            }

            if (auto sibling = m_clusters->find_sibling(state, key)) {
                old_entry = true;
                k = sibling;
            }
            else {
                // Create a key with upper bit set and link it
                auto hash = size_t(k.value);
                auto start = hash;
                ObjKey k2(-2 - hash);
                while (m_clusters->is_valid(k2)) {
                    hash = (hash + 1) & s_hash_mask;
                    REALM_ASSERT(hash != start);
                    k2 = ObjKey(-2 - hash);
                }

                Array fallback(m_obj.get_alloc());
                Array& fields = m_clusters->get_fields_accessor(fallback, state.mem);
                ArrayRef refs(m_obj.get_alloc());
                refs.set_parent(&fields, 3);
                refs.init_from_parent();

                auto old_ref = refs.get(state.index);
                if (!old_ref) {
                    MemRef mem = Array::create_empty_array(NodeHeader::type_Normal, false, m_obj.get_alloc());
                    refs.set(state.index, mem.get_ref());
                }
                Array links(m_obj.get_alloc());
                links.set_parent(&refs, state.index);
                links.init_from_parent();
                links.add(k2.value);

                if (fields.has_missing_parent_update()) {
                    m_clusters->update_ref_in_parent(k, fields.get_ref());
                }

                state = m_clusters->insert(k2, key, value);
                k = k2;
            }
        }
    }

    if (Replication* repl = this->m_obj.get_replication()) {
        auto ndx = m_clusters->get_ndx(k);
        if (old_entry) {
            repl->dictionary_set(*this, ndx, key, value);
        }
        else {
            repl->dictionary_insert(*this, ndx, key, value);
        }
    }

    bump_content_version();

    ObjLink old_link;
    if (old_entry) {
        Array fallback(m_obj.get_alloc());
        Array& fields = m_clusters->get_fields_accessor(fallback, state.mem);
        ArrayMixed values(m_obj.get_alloc());
        values.set_parent(&fields, 2);
        values.init_from_parent();

        Mixed old_value = values.get(state.index);
        if (old_value.is_type(type_TypedLink)) {
            old_link = old_value.get<ObjLink>();
        }
        values.set(state.index, value);
        if (fields.has_missing_parent_update()) {
            m_clusters->update_ref_in_parent(k, fields.get_ref());
        }
    }

    if (new_link != old_link) {
        CascadeState cascade_state(CascadeState::Mode::Strong);
        bool recurse = m_obj.replace_backlink(m_col_key, old_link, new_link, cascade_state);
        if (recurse)
            _impl::TableFriend::remove_recursive(*m_obj.get_table(), cascade_state); // Throws
    }

    return {Iterator(this, state.index), !old_entry};
}

const Mixed Dictionary::operator[](Mixed key)
{
    auto ret = try_get(key);
    if (!ret) {
        ret = Mixed{};
        insert(key, Mixed{});
    }

    return *ret;
}

bool Dictionary::contains(Mixed key) const noexcept
{
<<<<<<< HEAD
    if (size()) {
        auto hash = key.hash();
        ObjKey k(int64_t(hash & 0x7FFFFFFFFFFFFFFF));
        auto state = m_clusters->try_get(k);
        if (state.index != realm::npos)
            return true;
=======
    if (size() == 0) {
        return false;
>>>>>>> 1b9af23d
    }
    return m_clusters->try_get_with_key(get_internal_obj_key(key), key);
}

Dictionary::Iterator Dictionary::find(Mixed key)
{
<<<<<<< HEAD
    if (size()) {
        auto hash = key.hash();
        ObjKey k(int64_t(hash & 0x7FFFFFFFFFFFFFFF));
        try {
            return Iterator(this, m_clusters->get_ndx(k));
=======
    auto ndx = find_any_key(key);
    if (ndx != realm::npos) {
        return Iterator(this, ndx);
    }
    return end();
}

ObjKey Dictionary::handle_collision_in_erase(const Mixed& key, ObjKey k, ClusterNode::State& state)
{
    Array fallback(m_obj.get_alloc());
    Array& fields = m_clusters->get_fields_accessor(fallback, state.mem);
    ArrayRef refs(m_obj.get_alloc());
    refs.set_parent(&fields, 3);
    refs.init_from_parent();

    if (!refs.get(state.index)) {
        // No collisions on this hash
        REALM_ASSERT(do_get_key(state).compare_signed(key) == 0);
        return k;
    }

    ObjKey k2;
    Array links(m_obj.get_alloc());
    links.set_parent(&refs, state.index);
    links.init_from_parent();

    auto sz = links.size();
    REALM_ASSERT(sz > 0);
    if (do_get_key(state).compare_signed(key) == 0) {
        // We are erasing main entry, swap last sibling over
        k2 = ObjKey(links.get(sz - 1));
        if (sz == 1) {
            refs.set(links.get_ndx_in_parent(), 0);
            links.destroy();
>>>>>>> 1b9af23d
        }
        else {
            links.erase(sz - 1);
        }
        if (fields.has_missing_parent_update()) {
            auto new_ref = fields.get_ref();
            m_clusters->update_ref_in_parent(k, new_ref);
        }

        auto index1 = state.index;
        state = m_clusters->get(k2);
        Array fallback2(m_obj.get_alloc());
        Array& fields2 = m_clusters->get_fields_accessor(fallback2, state.mem);

        swap_content(fields, fields2, index1, state.index);

        if (fields2.has_missing_parent_update()) {
            auto new_ref = fields2.get_ref();
            m_clusters->update_ref_in_parent(k2, new_ref);
            // The content of the sibling has now been updated with the
            // content of the master entry, so 'state' must point to this
            // new writable cluster
            state.mem = MemRef(new_ref, m_obj.get_alloc());
        }
    }
    else {
        // We are erasing a sibling
        // Find the right one and erase from list in main entry
        size_t i = 0;
        for (;;) {
            k2 = ObjKey(links.get(i));
            state = m_clusters->get(k2);
            if (do_get_key(state).compare_signed(key) == 0) {
                // Erase this entry in the link array
                if (links.size() == 1) {
                    refs.set(links.get_ndx_in_parent(), 0);
                    links.destroy();
                }
                else {
                    links.erase(i);
                }
                break;
            }
            i++;
            REALM_ASSERT_RELEASE(i < sz);
        }
        if (fields.has_missing_parent_update()) {
            auto new_ref = fields.get_ref();
            // This may COW the cluster 'state' points to, but it is still
            // ok to use it for reading, so no need to update
            m_clusters->update_ref_in_parent(k, new_ref);
        }
    }
    return k2; // This will ensure that sibling is erased
}

void Dictionary::erase(Mixed key)
{
    validate_key_value(key);
<<<<<<< HEAD

    if (size()) {
        auto hash = key.hash();
        ObjKey k(int64_t(hash & 0x7FFFFFFFFFFFFFFF));
        auto state = m_clusters->get(k);

        ArrayMixed values(m_obj.get_alloc());
        ref_type ref = to_ref(Array::get(state.mem.get_addr(), 2));
        values.init_from_ref(ref);
        auto old_value = values.get(state.index);

        CascadeState cascade_state(CascadeState::Mode::Strong);
        bool recurse = clear_backlink(old_value, cascade_state);
        if (recurse)
            _impl::TableFriend::remove_recursive(*m_obj.get_table(), cascade_state); // Throws

        if (Replication* repl = this->m_obj.get_replication()) {
            auto ndx = m_clusters->get_ndx(k);
            repl->dictionary_erase(*this, ndx, key);
        }
        CascadeState dummy;
        m_clusters->erase(k, dummy);
        bump_content_version();
=======
    ClusterNode::State state;
    ObjKey k = get_internal_obj_key(key);

    if (size()) {
        state = m_clusters->try_get(k);
    }
    if (!state) {
        throw KeyNotFound("Dictionary::erase");
    }

    if (m_clusters->has_collisions()) {
        // State will be updated to refer to element that is going to be erased
        k = handle_collision_in_erase(key, k, state);
    }

    ArrayMixed values(m_obj.get_alloc());
    ref_type ref = to_ref(Array::get(state.mem.get_addr(), 2));
    values.init_from_ref(ref);
    auto old_value = values.get(state.index);

    CascadeState cascade_state(CascadeState::Mode::Strong);
    bool recurse = clear_backlink(old_value, cascade_state);
    if (recurse)
        _impl::TableFriend::remove_recursive(*m_obj.get_table(), cascade_state); // Throws

    if (Replication* repl = this->m_obj.get_replication()) {
        auto ndx = m_clusters->get_ndx(k);
        repl->dictionary_erase(*this, ndx, key);
>>>>>>> 1b9af23d
    }
    CascadeState dummy;
    m_clusters->erase(k, dummy);
    bump_content_version();
}

void Dictionary::erase(Iterator it)
{
    erase((*it).first);
}

void Dictionary::nullify(Mixed key)
{
<<<<<<< HEAD
    auto hash = key.hash();
    ObjKey k(int64_t(hash & 0x7FFFFFFFFFFFFFFF));
    auto state = m_clusters->get(k);
=======
    ObjKey k = get_internal_obj_key(key);
    auto state = m_clusters->try_get_with_key(k, key);
    REALM_ASSERT(state.index != realm::npos);
>>>>>>> 1b9af23d

    if (Replication* repl = this->m_obj.get_replication()) {
        auto ndx = m_clusters->get_ndx(k);
        repl->dictionary_set(*this, ndx, key, Mixed());
    }

    Array fallback(m_obj.get_alloc());
    Array& fields = m_clusters->get_fields_accessor(fallback, state.mem);
    ArrayMixed values(m_obj.get_alloc());
    values.set_parent(&fields, 2);
    values.init_from_parent();

    values.set(state.index, Mixed());

    if (fields.has_missing_parent_update()) {
        m_clusters->update_ref_in_parent(k, fields.get_ref());
    }
}

void Dictionary::remove_backlinks(CascadeState& state) const
{
    for (auto&& elem : *this) {
        clear_backlink(elem.second, state);
    }
}

void Dictionary::clear()
{
    if (size() > 0) {
        // TODO: Should we have a "dictionary_clear" instruction?
        Replication* repl = m_obj.get_replication();
        bool recurse = false;
        CascadeState cascade_state(CascadeState::Mode::Strong);
        for (auto&& elem : *this) {
            if (clear_backlink(elem.second, cascade_state))
                recurse = true;
            if (repl) {
                // Logically we always erase the first element
                repl->dictionary_erase(*this, 0, elem.first);
            }
        }

        // Just destroy the whole cluster
        m_clusters->destroy();
        delete m_clusters;
        m_clusters = nullptr;

        update_child_ref(0, 0);

        if (recurse)
            _impl::TableFriend::remove_recursive(*m_obj.get_table(), cascade_state); // Throws
    }
}

bool Dictionary::init_from_parent() const
{
    bool valid = false;
    auto ref = to_ref(m_obj._get<int64_t>(m_col_key.get_index()));

    if (ref) {
        if (!m_clusters)
            m_clusters = new DictionaryClusterTree(const_cast<Dictionary*>(this), m_key_type, m_obj.get_alloc(),
                                                   m_obj.get_row_ndx());

        m_clusters->init_from_parent();
        valid = true;
    }
    else {
        delete m_clusters;
        m_clusters = nullptr;
    }

    update_content_version();

    return valid;
}

Mixed Dictionary::do_get(const ClusterNode::State& s) const
{
    ArrayMixed values(m_obj.get_alloc());
    ref_type ref = to_ref(Array::get(s.mem.get_addr(), 2));
    values.init_from_ref(ref);
    Mixed val = values.get(s.index);

    // Filter out potential unresolved links
    if (val.is_type(type_TypedLink)) {
        auto link = val.get<ObjLink>();
        auto key = link.get_obj_key();
        if (key.is_unresolved()) {
            return {};
        }
        if (m_col_key.get_type() == col_type_Link) {
            return key;
        }
    }
    return val;
}

Mixed Dictionary::do_get_key(const ClusterNode::State& s) const
<<<<<<< HEAD
=======
{
    return m_clusters->get_key(s);
}

std::pair<Mixed, Mixed> Dictionary::do_get_pair(const ClusterNode::State& s) const
>>>>>>> 1b9af23d
{
    return {do_get_key(s), do_get(s)};
}

bool Dictionary::clear_backlink(Mixed value, CascadeState& state) const
{
    if (value.is_type(type_TypedLink)) {
        return m_obj.remove_backlink(m_col_key, value.get_link(), state);
    }
<<<<<<< HEAD
    return key;
}

std::pair<Mixed, Mixed> Dictionary::do_get_pair(const ClusterNode::State& s) const
{
    return {do_get_key(s), do_get(s)};
}

bool Dictionary::clear_backlink(Mixed value, CascadeState& state) const
{
    if (value.is_type(type_TypedLink)) {
        return m_obj.remove_backlink(m_col_key, value.get_link(), state);
    }
    return false;
=======
    return false;
}

void Dictionary::swap_content(Array& fields1, Array& fields2, size_t index1, size_t index2)
{
    std::string buf1, buf2;

    // Swap keys
    REALM_ASSERT(m_key_type == type_String);
    ArrayString keys(m_obj.get_alloc());
    keys.set_parent(&fields1, 1);
    keys.init_from_parent();
    buf1 = keys.get(index1);

    keys.set_parent(&fields2, 1);
    keys.init_from_parent();
    buf2 = keys.get(index2);
    keys.set(index2, buf1);

    keys.set_parent(&fields1, 1);
    keys.init_from_parent();
    keys.set(index1, buf2);

    // Swap values
    ArrayMixed values(m_obj.get_alloc());
    values.set_parent(&fields1, 2);
    values.init_from_parent();
    Mixed val1 = values.get(index1);
    val1.use_buffer(buf1);

    values.set_parent(&fields2, 2);
    values.init_from_parent();
    Mixed val2 = values.get(index2);
    val2.use_buffer(buf2);
    values.set(index2, val1);

    values.set_parent(&fields1, 2);
    values.init_from_parent();
    values.set(index1, val2);
>>>>>>> 1b9af23d
}

/************************* Dictionary::Iterator *************************/

Dictionary::Iterator::Iterator(const Dictionary* dict, size_t pos)
    : ClusterTree::Iterator(dict->m_clusters ? *dict->m_clusters : dummy_cluster, pos)
    , m_key_type(dict->get_key_data_type())
{
}

auto Dictionary::Iterator::operator*() const -> value_type
{
    update();
    Mixed key;
    switch (m_key_type) {
        case type_String: {
            ArrayString keys(m_tree.get_alloc());
            ref_type ref = to_ref(Array::get(m_leaf.get_mem().get_addr(), 1));
            keys.init_from_ref(ref);
            key = Mixed(keys.get(m_state.m_current_index));
            break;
        }
        case type_Int: {
            ArrayInteger keys(m_tree.get_alloc());
            ref_type ref = to_ref(Array::get(m_leaf.get_mem().get_addr(), 1));
            keys.init_from_ref(ref);
            key = Mixed(keys.get(m_state.m_current_index));
            break;
        }
        default:
            throw std::runtime_error("Not implemented");
            break;
    }
    ArrayMixed values(m_tree.get_alloc());
    ref_type ref = to_ref(Array::get(m_leaf.get_mem().get_addr(), 2));
    values.init_from_ref(ref);

    return std::make_pair(key, values.get(m_state.m_current_index));
}


/************************* DictionaryLinkValues *************************/

DictionaryLinkValues::DictionaryLinkValues(const Obj& obj, ColKey col_key)
    : m_source(obj, col_key)
{
    REALM_ASSERT_EX(col_key.get_type() == col_type_Link, col_key.get_type());
}

DictionaryLinkValues::DictionaryLinkValues(const Dictionary& source)
    : m_source(source)
{
    REALM_ASSERT_EX(source.get_value_data_type() == type_Link, source.get_value_data_type());
}

ObjKey DictionaryLinkValues::get_key(size_t ndx) const
{
    Mixed val = m_source.get_any(ndx);
    if (val.is_type(type_Link)) {
        return val.get<ObjKey>();
    }
    return {};
}

// In contrast to a link list and a link set, a dictionary can contain null links.
// This is because the corresponding key may contain useful information by itself.
bool DictionaryLinkValues::is_obj_valid(size_t ndx) const noexcept
{
    Mixed val = m_source.get_any(ndx);
    return val.is_type(type_Link);
}

Obj DictionaryLinkValues::get_object(size_t row_ndx) const
{
    Mixed val = m_source.get_any(row_ndx);
    if (val.is_type(type_Link)) {
        return get_target_table()->get_object(val.get<ObjKey>());
    }
    return {};
}

} // namespace realm<|MERGE_RESOLUTION|>--- conflicted
+++ resolved
@@ -63,22 +63,6 @@
 
 DictionaryClusterTree::~DictionaryClusterTree() {}
 
-<<<<<<< HEAD
-template <typename AggregateType>
-void DictionaryClusterTree::do_accumulate(size_t* return_ndx, AggregateType& agg) const
-{
-    ArrayMixed leaf(m_alloc);
-    size_t start_ndx = 0;
-    size_t ndx = realm::npos;
-
-    traverse([&](const Cluster* cluster) {
-        size_t e = cluster->node_size();
-        cluster->init_leaf(s_values_col, &leaf);
-        for (size_t i = 0; i < e; i++) {
-            auto val = leaf.get(i);
-            if (agg.accumulate(val)) {
-                ndx = i + start_ndx;
-=======
 void DictionaryClusterTree::init_from_parent()
 {
     ClusterTree::init_from_parent();
@@ -133,22 +117,10 @@
             if (state2 && get_key(state2).compare_signed(key) == 0) {
                 state = state2;
                 return sibling;
->>>>>>> 1b9af23d
             }
         }
     }
 
-<<<<<<< HEAD
-    if (return_ndx)
-        *return_ndx = ndx;
-}
-
-Mixed DictionaryClusterTree::min(size_t* return_ndx) const
-{
-    aggregate_operations::Minimum<Mixed> agg;
-    do_accumulate(return_ndx, agg);
-    return agg.is_null() ? Mixed{} : agg.result();
-=======
     return {};
 }
 
@@ -167,7 +139,6 @@
     }
 
     return state;
->>>>>>> 1b9af23d
 }
 
 size_t DictionaryClusterTree::get_ndx_with_key(ObjKey k, Mixed key)
@@ -209,15 +180,6 @@
 template <typename AggregateType>
 void DictionaryClusterTree::do_accumulate(size_t* return_ndx, AggregateType& agg) const
 {
-<<<<<<< HEAD
-    aggregate_operations::Maximum<Mixed> agg;
-    do_accumulate(return_ndx, agg);
-    return agg.is_null() ? Mixed{} : agg.result();
-}
-
-Mixed DictionaryClusterTree::sum(size_t* return_cnt, DataType type) const
-{
-=======
     ArrayMixed leaf(m_alloc);
     size_t start_ndx = 0;
     size_t ndx = realm::npos;
@@ -256,7 +218,6 @@
 
 Mixed DictionaryClusterTree::sum(size_t* return_cnt, DataType type) const
 {
->>>>>>> 1b9af23d
     if (type == type_Int) {
         aggregate_operations::Sum<Int> agg;
         do_accumulate(nullptr, agg);
@@ -439,13 +400,7 @@
     if (size()) {
         update_if_needed();
         try {
-<<<<<<< HEAD
-            auto hash = key.hash();
-            ObjKey k(int64_t(hash & 0x7FFFFFFFFFFFFFFF));
-            ret = m_clusters->get_ndx(k);
-=======
             ret = m_clusters->get_ndx_with_key(get_internal_obj_key(key), key);
->>>>>>> 1b9af23d
         }
         catch (...) {
             // ignored
@@ -583,15 +538,8 @@
 
 Mixed Dictionary::get(Mixed key) const
 {
-<<<<<<< HEAD
-    if (size()) {
-        auto hash = key.hash();
-        ObjKey k(int64_t(hash & 0x7FFFFFFFFFFFFFFF));
-        return do_get(m_clusters->get(k));
-=======
     if (auto opt_val = try_get(key)) {
         return *opt_val;
->>>>>>> 1b9af23d
     }
     throw realm::KeyNotFound("Dictionary::get");
     return {};
@@ -600,16 +548,8 @@
 util::Optional<Mixed> Dictionary::try_get(Mixed key) const noexcept
 {
     if (size()) {
-<<<<<<< HEAD
-        auto hash = key.hash();
-        ObjKey k(int64_t(hash & 0x7FFFFFFFFFFFFFFF));
-        auto state = m_clusters->try_get(k);
-        if (state.index != realm::npos)
-            return do_get(m_clusters->get(k));
-=======
         if (auto state = m_clusters->try_get_with_key(get_internal_obj_key(key), key))
             return do_get(state);
->>>>>>> 1b9af23d
     }
     return {};
 }
@@ -680,12 +620,7 @@
         throw LogicError(LogicError::detached_accessor);
     }
 
-<<<<<<< HEAD
-    auto hash = key.hash();
-    ObjKey k(int64_t(hash & 0x7FFFFFFFFFFFFFFF));
-=======
     ObjKey k = get_internal_obj_key(key);
->>>>>>> 1b9af23d
 
     bool old_entry = false;
     ClusterNode::State state = m_clusters->try_get(k);
@@ -800,30 +735,14 @@
 
 bool Dictionary::contains(Mixed key) const noexcept
 {
-<<<<<<< HEAD
-    if (size()) {
-        auto hash = key.hash();
-        ObjKey k(int64_t(hash & 0x7FFFFFFFFFFFFFFF));
-        auto state = m_clusters->try_get(k);
-        if (state.index != realm::npos)
-            return true;
-=======
     if (size() == 0) {
         return false;
->>>>>>> 1b9af23d
     }
     return m_clusters->try_get_with_key(get_internal_obj_key(key), key);
 }
 
 Dictionary::Iterator Dictionary::find(Mixed key)
 {
-<<<<<<< HEAD
-    if (size()) {
-        auto hash = key.hash();
-        ObjKey k(int64_t(hash & 0x7FFFFFFFFFFFFFFF));
-        try {
-            return Iterator(this, m_clusters->get_ndx(k));
-=======
     auto ndx = find_any_key(key);
     if (ndx != realm::npos) {
         return Iterator(this, ndx);
@@ -858,7 +777,6 @@
         if (sz == 1) {
             refs.set(links.get_ndx_in_parent(), 0);
             links.destroy();
->>>>>>> 1b9af23d
         }
         else {
             links.erase(sz - 1);
@@ -918,31 +836,6 @@
 void Dictionary::erase(Mixed key)
 {
     validate_key_value(key);
-<<<<<<< HEAD
-
-    if (size()) {
-        auto hash = key.hash();
-        ObjKey k(int64_t(hash & 0x7FFFFFFFFFFFFFFF));
-        auto state = m_clusters->get(k);
-
-        ArrayMixed values(m_obj.get_alloc());
-        ref_type ref = to_ref(Array::get(state.mem.get_addr(), 2));
-        values.init_from_ref(ref);
-        auto old_value = values.get(state.index);
-
-        CascadeState cascade_state(CascadeState::Mode::Strong);
-        bool recurse = clear_backlink(old_value, cascade_state);
-        if (recurse)
-            _impl::TableFriend::remove_recursive(*m_obj.get_table(), cascade_state); // Throws
-
-        if (Replication* repl = this->m_obj.get_replication()) {
-            auto ndx = m_clusters->get_ndx(k);
-            repl->dictionary_erase(*this, ndx, key);
-        }
-        CascadeState dummy;
-        m_clusters->erase(k, dummy);
-        bump_content_version();
-=======
     ClusterNode::State state;
     ObjKey k = get_internal_obj_key(key);
 
@@ -971,7 +864,6 @@
     if (Replication* repl = this->m_obj.get_replication()) {
         auto ndx = m_clusters->get_ndx(k);
         repl->dictionary_erase(*this, ndx, key);
->>>>>>> 1b9af23d
     }
     CascadeState dummy;
     m_clusters->erase(k, dummy);
@@ -985,15 +877,9 @@
 
 void Dictionary::nullify(Mixed key)
 {
-<<<<<<< HEAD
-    auto hash = key.hash();
-    ObjKey k(int64_t(hash & 0x7FFFFFFFFFFFFFFF));
-    auto state = m_clusters->get(k);
-=======
     ObjKey k = get_internal_obj_key(key);
     auto state = m_clusters->try_get_with_key(k, key);
     REALM_ASSERT(state.index != realm::npos);
->>>>>>> 1b9af23d
 
     if (Replication* repl = this->m_obj.get_replication()) {
         auto ndx = m_clusters->get_ndx(k);
@@ -1093,14 +979,11 @@
 }
 
 Mixed Dictionary::do_get_key(const ClusterNode::State& s) const
-<<<<<<< HEAD
-=======
 {
     return m_clusters->get_key(s);
 }
 
 std::pair<Mixed, Mixed> Dictionary::do_get_pair(const ClusterNode::State& s) const
->>>>>>> 1b9af23d
 {
     return {do_get_key(s), do_get(s)};
 }
@@ -1110,22 +993,6 @@
     if (value.is_type(type_TypedLink)) {
         return m_obj.remove_backlink(m_col_key, value.get_link(), state);
     }
-<<<<<<< HEAD
-    return key;
-}
-
-std::pair<Mixed, Mixed> Dictionary::do_get_pair(const ClusterNode::State& s) const
-{
-    return {do_get_key(s), do_get(s)};
-}
-
-bool Dictionary::clear_backlink(Mixed value, CascadeState& state) const
-{
-    if (value.is_type(type_TypedLink)) {
-        return m_obj.remove_backlink(m_col_key, value.get_link(), state);
-    }
-    return false;
-=======
     return false;
 }
 
@@ -1165,7 +1032,6 @@
     values.set_parent(&fields1, 2);
     values.init_from_parent();
     values.set(index1, val2);
->>>>>>> 1b9af23d
 }
 
 /************************* Dictionary::Iterator *************************/
