--- conflicted
+++ resolved
@@ -22,12 +22,9 @@
 #include <realm/node_header.hpp>
 #include <realm/alloc.hpp>
 
-#include <iostream>
-
 namespace realm {
 
 class Mixed;
-class ArrayEncode;
 
 /// Special index value. It has various meanings depending on
 /// context. It is returned by some search functions to indicate 'not
@@ -117,11 +114,7 @@
     {
     }
 
-<<<<<<< HEAD
-    virtual ~Node() noexcept = default;
-=======
     virtual ~Node() = default;
->>>>>>> ecdd6cac
 
     /**************************** Initializers *******************************/
 
@@ -130,11 +123,7 @@
     char* init_from_mem(MemRef mem) noexcept
     {
         char* header = mem.get_addr();
-<<<<<<< HEAD
-        REALM_ASSERT(!wtype_is_extended(header));
-=======
         REALM_ASSERT_DEBUG(!wtype_is_extended(header));
->>>>>>> ecdd6cac
         m_ref = mem.get_ref();
         m_data = get_data_from_header(header);
         m_size = get_size_from_header(header);
@@ -342,13 +331,9 @@
     // Includes array header. Not necessarily 8-byte aligned.
     virtual size_t calc_byte_len(size_t num_items, size_t width) const;
     virtual size_t calc_item_count(size_t bytes, size_t width) const noexcept;
-<<<<<<< HEAD
-    // static void init_header(char* header, bool is_inner_bptree_node, bool has_refs, bool context_flag,
-    //                        WidthType width_type, int width, size_t size, size_t capacity) noexcept;
-=======
->>>>>>> ecdd6cac
 
 private:
+    friend class NodeTree;
     ArrayParent* m_parent = nullptr;
     size_t m_ndx_in_parent = 0; // Ignored if m_parent is null.
     bool m_missing_parent_update = false;
