--- conflicted
+++ resolved
@@ -113,22 +113,12 @@
 private:
     static constexpr size_t small_string_max_size = 15;  // ArrayStringShort
     static constexpr size_t medium_string_max_size = 63; // ArrayStringLong
-<<<<<<< HEAD
-    union Storage {
-        std::aligned_storage<sizeof(ArrayStringShort), alignof(ArrayStringShort)>::type m_string_short;
-        std::aligned_storage<sizeof(ArraySmallBlobs), alignof(ArraySmallBlobs)>::type m_string_long;
-        std::aligned_storage<sizeof(ArrayBigBlobs), alignof(ArrayBigBlobs)>::type m_big_blobs;
-        std::aligned_storage<sizeof(Array), alignof(Array)>::type m_enum;
-    };
-    enum class Type { small_strings, medium_strings, big_strings };
-=======
     static constexpr size_t storage_alignment =
         std::max({alignof(ArrayStringShort), alignof(ArraySmallBlobs), alignof(ArrayBigBlobs), alignof(Array)});
     static constexpr size_t storage_size =
         std::max({sizeof(ArrayStringShort), sizeof(ArraySmallBlobs), sizeof(ArrayBigBlobs), sizeof(Array)});
 
-    enum class Type { small_strings, medium_strings, big_strings, enum_strings };
->>>>>>> 6de50e51
+    enum class Type { small_strings, medium_strings, big_strings };
 
     Type m_type = Type::small_strings;
 
