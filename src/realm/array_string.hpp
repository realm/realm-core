--- conflicted
+++ resolved
@@ -152,13 +152,8 @@
     if (array_size == static_cast<size_t>(-1))
         return m_nullable ? realm::null() : StringData("");
 
-<<<<<<< HEAD
-    REALM_ASSERT(data[array_size] == 0); // Realm guarantees 0 terminated return strings
+    REALM_ASSERT_EX(data[array_size] == 0, data[array_size], array_size); // Realm guarantees 0 terminated return strings
     return StringData(data, array_size);
-=======
-    REALM_ASSERT_EX(data[size] == 0, data[size], size); // Realm guarantees 0 terminated return strings
-    return StringData(data, size);
->>>>>>> aff3d215
 }
 
 inline void ArrayString::add(StringData value)
