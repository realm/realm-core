////////////////////////////////////////////////////////////////////////////
//
// Copyright 2016 Realm Inc.
//
// Licensed under the Apache License, Version 2.0 (the "License");
// you may not use this file except in compliance with the License.
// You may obtain a copy of the License at
//
// http://www.apache.org/licenses/LICENSE-2.0
//
// Unless required by applicable law or agreed to in writing, software
// distributed under the License is distributed on an "AS IS" BASIS,
// WITHOUT WARRANTIES OR CONDITIONS OF ANY KIND, either express or implied.
// See the License for the specific language governing permissions and
// limitations under the License.
//
////////////////////////////////////////////////////////////////////////////

#include <realm/object-store/sync/sync_session.hpp>

#include <realm/object-store/thread_safe_reference.hpp>
#include <realm/object-store/impl/realm_coordinator.hpp>
#include <realm/object-store/sync/app.hpp>
#include <realm/object-store/sync/impl/sync_client.hpp>
#include <realm/object-store/sync/impl/sync_file.hpp>
#include <realm/object-store/sync/impl/sync_metadata.hpp>
#include <realm/object-store/sync/sync_manager.hpp>
#include <realm/object-store/sync/sync_user.hpp>
#include <realm/object-store/util/scheduler.hpp>

#include <realm/db_options.hpp>
#include <realm/sync/client.hpp>
#include <realm/sync/config.hpp>
#include <realm/sync/network/http.hpp>
#include <realm/sync/network/websocket.hpp>
#include <realm/sync/noinst/client_history_impl.hpp>
#include <realm/sync/noinst/client_reset_operation.hpp>
#include <realm/sync/noinst/migration_store.hpp>
#include <realm/sync/protocol.hpp>

using namespace realm;
using namespace realm::_impl;

using SessionWaiterPointer = void (sync::Session::*)(util::UniqueFunction<void(std::error_code)>);

constexpr const char SyncError::c_original_file_path_key[];
constexpr const char SyncError::c_recovery_file_path_key[];

/// STATES:
///
/// WAITING_FOR_ACCESS_TOKEN: a request has been initiated to ask
/// for an updated access token and the session is waiting for a response.
/// From: INACTIVE, DYING
/// To:
///    * ACTIVE: when the SDK successfully refreshes the token
///    * INACTIVE: if asked to log out, or if asked to close
///
/// ACTIVE: the session is connected to the Sync Server and is actively
/// transferring data.
/// From: INACTIVE, DYING, WAITING_FOR_ACCESS_TOKEN
/// To:
///    * INACTIVE: if asked to log out, or if asked to close and the stop policy
///                is Immediate.
///    * DYING: if asked to close and the stop policy is AfterChangesUploaded
///
/// DYING: the session is performing clean-up work in preparation to be destroyed.
/// From: ACTIVE
/// To:
///    * INACTIVE: when the clean-up work completes, if the session wasn't
///                revived, or if explicitly asked to log out before the
///                clean-up work begins
///    * ACTIVE: if the session is revived
///    * WAITING_FOR_ACCESS_TOKEN: if the session tried to enter ACTIVE,
///                                but the token is invalid or expired.
///
/// INACTIVE: the user owning this session has logged out, the `sync::Session`
/// owned by this session is destroyed, and the session is quiescent.
/// Note that a session briefly enters this state before being destroyed, but
/// it can also enter this state and stay there if the user has been logged out.
/// From: initial, ACTIVE, DYING, WAITING_FOR_ACCESS_TOKEN
/// To:
///    * ACTIVE: if the session is revived
///    * WAITING_FOR_ACCESS_TOKEN: if the session tried to enter ACTIVE,
///                                but the token is invalid or expired.

void SyncSession::become_active()
{
    REALM_ASSERT(m_state != State::Active);
    m_state = State::Active;

    // First time the session becomes active, register a notification on the sentinel subscription set to restart the
    // session and update to native FLX.
    if (m_migration_sentinel_query_version) {
        m_flx_subscription_store->get_by_version(*m_migration_sentinel_query_version)
            .get_state_change_notification(sync::SubscriptionSet::State::Complete)
            .get_async([=, weak_self = weak_from_this()](StatusWith<sync::SubscriptionSet::State> s) {
                if (!s.is_ok()) {
                    return;
                }
                REALM_ASSERT(s.get_value() == sync::SubscriptionSet::State::Complete);
                if (auto strong_self = weak_self.lock()) {
                    strong_self->m_migration_store->cancel_migration();
                    strong_self->restart_session();
                }
            });
        m_migration_sentinel_query_version.reset();
    }

    // when entering from the Dying state the session will still be bound
    if (!m_session) {
        create_sync_session();
        m_session->bind();
    }

    // Register all the pending wait-for-completion blocks. This can
    // potentially add a redundant callback if we're coming from the Dying
    // state, but that's okay (we won't call the user callbacks twice).
    SyncSession::CompletionCallbacks callbacks_to_register;
    std::swap(m_completion_callbacks, callbacks_to_register);

    for (auto& [id, callback_tuple] : callbacks_to_register) {
        add_completion_callback(std::move(callback_tuple.second), callback_tuple.first);
    }
}

void SyncSession::restart_session()
{
    util::CheckedUniqueLock lock(m_state_mutex);
    do_restart_session(std::move(lock));
}

void SyncSession::become_dying(util::CheckedUniqueLock lock)
{
    REALM_ASSERT(m_state != State::Dying);
    m_state = State::Dying;

    // If we have no session, we cannot possibly upload anything.
    if (!m_session) {
        become_inactive(std::move(lock));
        return;
    }

    size_t current_death_count = ++m_death_count;
    m_session->async_wait_for_upload_completion([weak_session = weak_from_this(), current_death_count](Status) {
        if (auto session = weak_session.lock()) {
            util::CheckedUniqueLock lock(session->m_state_mutex);
            if (session->m_state == State::Dying && session->m_death_count == current_death_count) {
                session->become_inactive(std::move(lock));
            }
        }
    });
    m_state_mutex.unlock(lock);
}

void SyncSession::become_inactive(util::CheckedUniqueLock lock, Status status)
{
    REALM_ASSERT(m_state != State::Inactive);
    m_state = State::Inactive;

    do_become_inactive(std::move(lock), status);
}

void SyncSession::become_paused(util::CheckedUniqueLock lock)
{
    REALM_ASSERT(m_state != State::Paused);
    auto old_state = m_state;
    m_state = State::Paused;

    // Nothing to do if we're already inactive besides update the state.
    if (old_state == State::Inactive) {
        m_state_mutex.unlock(lock);
        return;
    }

    do_become_inactive(std::move(lock), Status::OK());
}

void SyncSession::do_restart_session(util::CheckedUniqueLock)
{
    // Nothing to do if the sync session is currently paused
    // It will be resumed when resume() is called
    if (m_state == State::Paused)
        return;

    // Go straight to inactive so the progress completion waiters will
    // continue to wait until the session restarts and completes the
    // upload/download sync
    m_state = State::Inactive;

    if (m_session) {
        m_session.reset();
    }

    // Create a new session and re-register the completion callbacks
    // The latest server path will be retrieved from sync_manager when
    // the new session is created by create_sync_session() in become
    // active.
    become_active();
}

void SyncSession::do_become_inactive(util::CheckedUniqueLock lock, Status status)
{
    // Manually set the disconnected state. Sync would also do this, but
    // since the underlying SyncSession object already have been destroyed,
    // we are not able to get the callback.
    util::CheckedUniqueLock connection_state_lock(m_connection_state_mutex);
    auto old_state = m_connection_state;
    auto new_state = m_connection_state = SyncSession::ConnectionState::Disconnected;
    connection_state_lock.unlock();

    SyncSession::CompletionCallbacks waits;
    std::swap(waits, m_completion_callbacks);

    m_session = nullptr;
    if (m_sync_manager) {
        m_sync_manager->unregister_session(m_db->get_path());
    }

    m_state_mutex.unlock(lock);

    // Send notifications after releasing the lock to prevent deadlocks in the callback.
    if (old_state != new_state) {
        m_connection_change_notifier.invoke_callbacks(old_state, connection_state());
    }

    if (!SystemError::get_system_error_from_status(status))
        status = Status(ErrorCodes::OperationAborted, "Sync session became inactive");

    // Inform any queued-up completion handlers that they were cancelled.
    for (auto& [id, callback] : waits)
        callback.second(status);
}

void SyncSession::become_waiting_for_access_token()
{
    REALM_ASSERT(m_state != State::WaitingForAccessToken);
    m_state = State::WaitingForAccessToken;
}

void SyncSession::handle_bad_auth(const std::shared_ptr<SyncUser>& user, Status error_code,
                                  std::string_view context_message)
{
    // TODO: ideally this would write to the logs as well in case users didn't set up their error handler.
    {
        util::CheckedUniqueLock lock(m_state_mutex);
        cancel_pending_waits(std::move(lock), error_code);
    }
    if (user) {
        user->log_out();
    }

    if (auto error_handler = config(&SyncConfig::error_handler)) {
        auto user_facing_error = SyncError(realm::sync::ProtocolError::bad_authentication, context_message, true);
        error_handler(shared_from_this(), std::move(user_facing_error));
    }
}

static bool check_for_auth_failure(const app::AppError& error)
{
    using namespace realm::sync;
    // Auth failure is returned as a 401 (unauthorized) or 403 (forbidden) response
    if (error.additional_status_code) {
        auto status_code = HTTPStatus(*error.additional_status_code);
        if (status_code == HTTPStatus::Unauthorized || status_code == HTTPStatus::Forbidden)
            return true;
    }

    return false;
}

static bool check_for_redirect_response(const app::AppError& error)
{
    using namespace realm::sync;
    // Check for unhandled 301/308 permanent redirect response
    if (error.additional_status_code) {
        auto status_code = HTTPStatus(*error.additional_status_code);
        if (status_code == HTTPStatus::MovedPermanently || status_code == HTTPStatus::PermanentRedirect)
            return true;
    }

    return false;
}

util::UniqueFunction<void(util::Optional<app::AppError>)>
SyncSession::handle_refresh(const std::shared_ptr<SyncSession>& session, bool restart_session)
{
    return [session, restart_session](util::Optional<app::AppError> error) {
        auto session_user = session->user();
        if (!session_user) {
            util::CheckedUniqueLock lock(session->m_state_mutex);
            auto refresh_error = error ? error->to_status() : Status::OK();
            session->cancel_pending_waits(std::move(lock), refresh_error);
        }
        else if (error) {
            if (error->code() == ErrorCodes::ClientAppDeallocated) {
                return; // this response came in after the app shut down, ignore it
            }
            else if (ErrorCodes::error_categories(error->code()).test(ErrorCategory::client_error)) {
                // any other client errors other than app_deallocated are considered fatal because
                // there was a problem locally before even sending the request to the server
                // eg. ClientErrorCode::user_not_found, ClientErrorCode::user_not_logged_in,
                // ClientErrorCode::too_many_redirects
                session->handle_bad_auth(session_user, error->to_status(), error->reason());
            }
            else if (check_for_auth_failure(*error)) {
                // A 401 response on a refresh request means that the token cannot be refreshed and we should not
                // retry. This can be because an admin has revoked this user's sessions, the user has been disabled,
                // or the refresh token has expired according to the server's clock.
                session->handle_bad_auth(session_user, error->to_status(),
                                         "Unable to refresh the user access token.");
            }
            else if (check_for_redirect_response(*error)) {
                // A 301 or 308 response is an unhandled permanent redirect response (which should not happen) - if
                // this is received, fail the request with an appropriate error message.
                // Temporary redirect responses (302, 307) are not supported
                session->handle_bad_auth(session_user, error->to_status(),
                                         "Unhandled redirect response when trying to reach the server.");
            }
            else {
                // A refresh request has failed. This is an unexpected non-fatal error and we would
                // like to retry but we shouldn't do this immediately in order to not swamp the
                // server with requests. Consider two scenarios:
                // 1) If this request was spawned from the proactive token check, or a user
                // initiated request, the token may actually be valid. Just advance to Active
                // from WaitingForAccessToken if needed and let the sync server tell us if the
                // token is valid or not. If this also fails we will end up in case 2 below.
                // 2) If the sync connection initiated the request because the server is
                // unavailable or the connection otherwise encounters an unexpected error, we want
                // to let the sync client attempt to reinitialize the connection using its own
                // internal backoff timer which will happen automatically so nothing needs to
                // happen here.
                util::CheckedUniqueLock lock(session->m_state_mutex);
                if (session->m_state == State::WaitingForAccessToken) {
                    session->become_active();
                }
            }
        }
        else {
            // If the session needs to be restarted, then restart the session now
            // The latest access token and server url will be pulled from the sync
            // manager when the new session is started.
            if (restart_session) {
                session->restart_session();
            }
            // Otherwise, update the access token and reconnect
            else {
                session->update_access_token(session_user->access_token());
            }
        }
    };
}

SyncSession::SyncSession(SyncClient& client, std::shared_ptr<DB> db, const RealmConfig& config,
                         SyncManager* sync_manager)
    : m_config{config}
    , m_db{std::move(db)}
    , m_original_sync_config{m_config.sync_config}
    , m_migration_store{sync::MigrationStore::create(m_db)}
    , m_client(client)
    , m_sync_manager(sync_manager)
{
    REALM_ASSERT(m_config.sync_config);
    // we don't want the following configs enabled during a client reset
    m_config.scheduler = nullptr;
    m_config.audit_config = nullptr;

    // Adjust the sync_config if using PBS sync and already in the migrated or rollback state
    if (m_migration_store->is_migrated() || m_migration_store->is_rollback_in_progress()) {
        m_config.sync_config = sync::MigrationStore::convert_sync_config_to_flx(m_original_sync_config);
    }

    // If using FLX, set up m_flx_subscription_store and the history_write_validator
    if (m_config.sync_config->flx_sync_requested) {
        create_subscription_store();
        std::weak_ptr<sync::SubscriptionStore> weak_sub_mgr(m_flx_subscription_store);
        set_write_validator_factory(weak_sub_mgr);
    }

    // After a migration to FLX, if the user opens the realm with a flexible sync configuration, we need to first
    // upload any unsynced changes before updating to native FLX.
    // A subscription set is used as sentinel so we know when to stop uploading.
    // Note: Currently, a sentinel subscription set is always created even if there is nothing to upload.
    if (m_migration_store->is_migrated() && m_original_sync_config->flx_sync_requested) {
        m_migration_store->create_sentinel_subscription_set(*m_flx_subscription_store);
        m_migration_sentinel_query_version = m_migration_store->get_sentinel_subscription_set_version();
        REALM_ASSERT(m_migration_sentinel_query_version);
    }
}

std::shared_ptr<SyncManager> SyncSession::sync_manager() const
{
    util::CheckedLockGuard lk(m_state_mutex);
    REALM_ASSERT(m_sync_manager);
    return m_sync_manager->shared_from_this();
}

void SyncSession::detach_from_sync_manager()
{
    shutdown_and_wait();
    util::CheckedLockGuard lk(m_state_mutex);
    m_sync_manager = nullptr;
}

void SyncSession::update_error_and_mark_file_for_deletion(SyncError& error, ShouldBackup should_backup)
{
    util::CheckedLockGuard config_lock(m_config_mutex);
    // Add a SyncFileActionMetadata marking the Realm as needing to be deleted.
    std::string recovery_path;
    auto original_path = path();
    error.user_info[SyncError::c_original_file_path_key] = original_path;
    if (should_backup == ShouldBackup::yes) {
        recovery_path = util::reserve_unique_file_name(
            m_sync_manager->recovery_directory_path(m_config.sync_config->recovery_directory),
            util::create_timestamped_template("recovered_realm"));
        error.user_info[SyncError::c_recovery_file_path_key] = recovery_path;
    }
    using Action = SyncFileActionMetadata::Action;
    auto action = should_backup == ShouldBackup::yes ? Action::BackUpThenDeleteRealm : Action::DeleteRealm;
    m_sync_manager->perform_metadata_update([action, original_path = std::move(original_path),
                                             recovery_path = std::move(recovery_path),
                                             partition_value = m_config.sync_config->partition_value,
                                             identity = m_config.sync_config->user->identity()](const auto& manager) {
        manager.make_file_action_metadata(original_path, partition_value, identity, action, recovery_path);
    });
}

void SyncSession::download_fresh_realm(sync::ProtocolErrorInfo::Action server_requests_action)
{
    // first check that recovery will not be prevented
    if (server_requests_action == sync::ProtocolErrorInfo::Action::ClientResetNoRecovery) {
        auto mode = config(&SyncConfig::client_resync_mode);
        if (mode == ClientResyncMode::Recover) {
            handle_fresh_realm_downloaded(
                nullptr,
                {ErrorCodes::RuntimeError,
                 "A client reset is required but the server does not permit recovery for this client"},
                server_requests_action);
            return;
        }
    }

    std::vector<char> encryption_key;
    {
        util::CheckedLockGuard lock(m_config_mutex);
        encryption_key = m_config.encryption_key;
    }

    DBOptions options;
    options.allow_file_format_upgrade = false;
    options.enable_async_writes = false;
    if (!encryption_key.empty())
        options.encryption_key = encryption_key.data();

    DBRef db;
    auto fresh_path = ClientResetOperation::get_fresh_path_for(m_db->get_path());
    try {
        // We want to attempt to use a pre-existing file to reduce the chance of
        // downloading the first part of the file only to then delete it over
        // and over, but if we fail to open it then we should just start over.
        try {
            db = DB::create(sync::make_client_replication(), fresh_path, options);
        }
        catch (...) {
            util::File::try_remove(fresh_path);
        }

        if (!db) {
            db = DB::create(sync::make_client_replication(), fresh_path, options);
        }
    }
    catch (...) {
        // Failed to open the fresh path after attempting to delete it, so we
        // just can't do automatic recovery.
        handle_fresh_realm_downloaded(nullptr, exception_to_status(), server_requests_action);
        return;
    }

    util::CheckedLockGuard state_lock(m_state_mutex);
    if (m_state != State::Active) {
        return;
    }
    std::shared_ptr<SyncSession> fresh_sync_session;
    {
        util::CheckedLockGuard config_lock(m_config_mutex);
        RealmConfig config = m_config;
        config.path = fresh_path;
        // in case of migrations use the migrated config
        auto fresh_config = m_migrated_sync_config ? *m_migrated_sync_config : *m_config.sync_config;
        // deep copy the sync config so we don't modify the live session's config
        config.sync_config = std::make_shared<SyncConfig>(fresh_config);
        config.sync_config->client_resync_mode = ClientResyncMode::Manual;
        fresh_sync_session = m_sync_manager->get_session(db, config);
        auto& history = static_cast<sync::ClientReplication&>(*db->get_replication());
        // the fresh Realm may apply writes to this db after it has outlived its sync session
        // the writes are used to generate a changeset for recovery, but are never committed
        history.set_write_validator_factory({});
    }

    fresh_sync_session->assert_mutex_unlocked();
    // The fresh realm uses flexible sync.
    if (auto fresh_sub_store = fresh_sync_session->get_flx_subscription_store()) {
        auto fresh_sub = fresh_sub_store->get_latest();
        // The local realm uses flexible sync as well so copy the active subscription set to the fresh realm.
        if (auto local_subs_store = m_flx_subscription_store) {
            sync::SubscriptionSet active = local_subs_store->get_active();
            auto fresh_mut_sub = fresh_sub.make_mutable_copy();
            fresh_mut_sub.import(active);
            fresh_sub = fresh_mut_sub.commit();
        }
        fresh_sub.get_state_change_notification(sync::SubscriptionSet::State::Complete)
            .then([=, weak_self = weak_from_this()](sync::SubscriptionSet::State state) {
                if (server_requests_action != sync::ProtocolErrorInfo::Action::MigrateToFLX) {
                    return util::Future<sync::SubscriptionSet::State>::make_ready(state);
                }
                auto strong_self = weak_self.lock();
                if (!strong_self || !strong_self->m_migration_store->is_migration_in_progress()) {
                    return util::Future<sync::SubscriptionSet::State>::make_ready(state);
                }

                // fresh_sync_session is using a new realm file that doesn't have the migration_store info
                // so the query string from the local migration store will need to be provided
                auto query_string = strong_self->m_migration_store->get_query_string();
                REALM_ASSERT(query_string);
                // Create subscriptions in the fresh realm based on the schema instructions received in the bootstrap
                // message.
                fresh_sync_session->m_migration_store->create_subscriptions(*fresh_sub_store, *query_string);
                auto latest_subs = fresh_sub_store->get_latest();
                {
                    util::CheckedLockGuard lock(strong_self->m_state_mutex);
                    // Save a copy of the subscriptions so we add them to the local realm once the
                    // subscription store is created.
                    strong_self->m_active_subscriptions_after_migration = latest_subs;
                }

                return latest_subs.get_state_change_notification(sync::SubscriptionSet::State::Complete);
            })
            .get_async([=, weak_self = weak_from_this()](StatusWith<sync::SubscriptionSet::State> s) {
                // Keep the sync session alive while it's downloading, but then close
                // it immediately
                fresh_sync_session->force_close();
                if (auto strong_self = weak_self.lock()) {
                    if (s.is_ok()) {
                        strong_self->handle_fresh_realm_downloaded(db, Status::OK(), server_requests_action);
                    }
                    else {
                        strong_self->handle_fresh_realm_downloaded(nullptr, s.get_status(), server_requests_action);
                    }
                }
            });
    }
    else { // pbs
        fresh_sync_session->wait_for_download_completion([=, weak_self = weak_from_this()](Status s) {
            // Keep the sync session alive while it's downloading, but then close
            // it immediately
            fresh_sync_session->force_close();
            if (auto strong_self = weak_self.lock()) {
                strong_self->handle_fresh_realm_downloaded(db, s, server_requests_action);
            }
        });
    }
    fresh_sync_session->revive_if_needed();
}

void SyncSession::handle_fresh_realm_downloaded(DBRef db, Status status,
                                                sync::ProtocolErrorInfo::Action server_requests_action)
{
    util::CheckedUniqueLock lock(m_state_mutex);
    if (m_state != State::Active) {
        return;
    }
    // The download can fail for many reasons. For example:
    // - unable to write the fresh copy to the file system
    // - during download of the fresh copy, the fresh copy itself is reset
    // - in FLX mode there was a problem fulfilling the previously active subscription
    if (!status.is_ok()) {
        if (status == ErrorCodes::OperationAborted) {
            return;
        }
        lock.unlock();

        const bool try_again = false;
        sync::SessionErrorInfo synthetic(
            make_error_code(sync::Client::Error::auto_client_reset_failure),
            util::format("A fatal error occurred during client reset: '%1'", status.reason()), try_again);
        handle_error(synthetic);
        return;
    }

    // Performing a client reset requires tearing down our current
    // sync session and creating a new one with the relevant client reset config. This
    // will result in session completion handlers firing
    // when the old session is torn down, which we don't want as this
    // is supposed to be transparent to the user.
    //
    // To avoid this, we need to move the completion handlers aside temporarily so
    // that moving to the inactive state doesn't clear them - they will be
    // re-registered when the session becomes active again.
    {
        m_server_requests_action = server_requests_action;
        m_client_reset_fresh_copy = db;
        CompletionCallbacks callbacks;
        std::swap(m_completion_callbacks, callbacks);
        // always swap back, even if advance_state throws
        auto guard = util::make_scope_exit([&]() noexcept {
            util::CheckedUniqueLock lock(m_state_mutex);
            if (m_completion_callbacks.empty())
                std::swap(callbacks, m_completion_callbacks);
            else
                m_completion_callbacks.merge(std::move(callbacks));
        });
        become_inactive(std::move(lock)); // unlocks the lock

        // Once the session is inactive, update sync config and subscription store after migration.
        if (server_requests_action == sync::ProtocolErrorInfo::Action::MigrateToFLX ||
            server_requests_action == sync::ProtocolErrorInfo::Action::RevertToPBS) {
            apply_sync_config_after_migration_or_rollback();
            auto flx_sync_requested = config(&SyncConfig::flx_sync_requested);
            update_subscription_store(flx_sync_requested);
        }
    }
    revive_if_needed();
}

void SyncSession::OnlyForTesting::handle_error(SyncSession& session, sync::SessionErrorInfo&& error)
{
    session.handle_error(std::move(error));
}

// This method should only be called from within the error handler callback registered upon the underlying
// `m_session`.
void SyncSession::handle_error(sync::SessionErrorInfo error)
{
    enum class NextStateAfterError { none, inactive, error };
    auto next_state = error.is_fatal() ? NextStateAfterError::error : NextStateAfterError::none;
    auto error_code = error.error_code;
    util::Optional<ShouldBackup> delete_file;
    bool log_out_user = false;
    bool unrecognized_by_client = false;

    if (error_code == make_error_code(sync::Client::Error::auto_client_reset_failure)) {
        // At this point, automatic recovery has been attempted but it failed.
        // Fallback to a manual reset and let the user try to handle it.
        next_state = NextStateAfterError::inactive;
        delete_file = ShouldBackup::yes;
    }
    else if (error_code.category() == realm::sync::protocol_error_category()) {
        switch (error.server_requests_action) {
            case sync::ProtocolErrorInfo::Action::NoAction:
                // Although a protocol error, this is not sent by the server.
                // Therefore, there is no action.
                if (error_code == realm::sync::ProtocolError::bad_authentication) {
                    next_state = NextStateAfterError::inactive;
                    log_out_user = true;
                    break;
                }
                REALM_UNREACHABLE(); // This is not sent by the MongoDB server
            case sync::ProtocolErrorInfo::Action::ApplicationBug:
                [[fallthrough]];
            case sync::ProtocolErrorInfo::Action::ProtocolViolation:
                next_state = NextStateAfterError::inactive;
                break;
            case sync::ProtocolErrorInfo::Action::Warning:
                break; // not fatal, but should be bubbled up to the user below.
            case sync::ProtocolErrorInfo::Action::Transient:
                // Not real errors, don't need to be reported to the binding.
                return;
            case sync::ProtocolErrorInfo::Action::DeleteRealm:
                next_state = NextStateAfterError::inactive;
                delete_file = ShouldBackup::no;
                break;
            case sync::ProtocolErrorInfo::Action::ClientReset:
                [[fallthrough]];
            case sync::ProtocolErrorInfo::Action::ClientResetNoRecovery:
                switch (config(&SyncConfig::client_resync_mode)) {
                    case ClientResyncMode::Manual:
                        next_state = NextStateAfterError::inactive;
                        delete_file = ShouldBackup::yes;
                        break;
                    case ClientResyncMode::DiscardLocal:
                        [[fallthrough]];
                    case ClientResyncMode::RecoverOrDiscard:
                        [[fallthrough]];
                    case ClientResyncMode::Recover:
                        download_fresh_realm(error.server_requests_action);
                        return; // do not propgate the error to the user at this point
                }
                break;
            case sync::ProtocolErrorInfo::Action::MigrateToFLX:
                // Should not receive this error if original sync config is FLX
                REALM_ASSERT(!m_original_sync_config->flx_sync_requested);
                REALM_ASSERT(error.migration_query_string && !error.migration_query_string->empty());
                // Original config was PBS, migrating to FLX
                m_migration_store->migrate_to_flx(*error.migration_query_string,
                                                  m_original_sync_config->partition_value);
                save_sync_config_after_migration_or_rollback();
                download_fresh_realm(error.server_requests_action);
                return;
            case sync::ProtocolErrorInfo::Action::RevertToPBS:
                // If the client was updated to use FLX natively, but the server was rolled back to PBS,
                // the server should be sending switch_to_flx_sync; throw exception if this error is not
                // received.
                if (m_original_sync_config->flx_sync_requested) {
                    throw LogicError(ErrorCodes::InvalidServerResponse,
                                     "Received 'RevertToPBS' from server after rollback while client is natively "
                                     "using FLX - expected 'SwitchToPBS'");
                }
                // Original config was PBS, rollback the migration
                m_migration_store->rollback_to_pbs();
                save_sync_config_after_migration_or_rollback();
                download_fresh_realm(error.server_requests_action);
                return;
        }
    }
    else if (error_code.category() == realm::sync::client_error_category()) {
        using ClientError = realm::sync::ClientError;
        switch (static_cast<ClientError>(error_code.value())) {
            case ClientError::connection_closed:
            case ClientError::pong_timeout:
                // Not real errors, don't need to be reported to the SDK.
                return;
            case ClientError::bad_changeset:
            case ClientError::bad_changeset_header_syntax:
            case ClientError::bad_changeset_size:
            case ClientError::bad_client_file_ident:
            case ClientError::bad_client_file_ident_salt:
            case ClientError::bad_client_version:
            case ClientError::bad_compression:
            case ClientError::bad_error_code:
            case ClientError::bad_file_ident:
            case ClientError::bad_message_order:
            case ClientError::bad_origin_file_ident:
            case ClientError::bad_progress:
            case ClientError::bad_protocol_from_server:
            case ClientError::bad_request_ident:
            case ClientError::bad_server_version:
            case ClientError::bad_session_ident:
            case ClientError::bad_state_message:
            case ClientError::bad_syntax:
            case ClientError::bad_timestamp:
            case ClientError::client_too_new_for_server:
            case ClientError::client_too_old_for_server:
            case ClientError::connect_timeout:
            case ClientError::limits_exceeded:
            case ClientError::protocol_mismatch:
            case ClientError::ssl_server_cert_rejected:
            case ClientError::missing_protocol_feature:
            case ClientError::unknown_message:
            case ClientError::http_tunnel_failed:
            case ClientError::auto_client_reset_failure:
                // Don't do anything special for these errors.
                // Future functionality may require special-case handling for existing
                // errors, or newly introduced error codes.
                break;
        }
    }
    else if (error_code.category() == sync::websocket::websocket_error_category()) {
        using WebSocketError = sync::websocket::WebSocketError;
        auto websocket_error = static_cast<WebSocketError>(error_code.value());

        // The server replies with '401: unauthorized' if the access token is invalid, expired, revoked, or the user
        // is disabled. In this scenario we attempt an automatic token refresh and if that succeeds continue as
        // normal. If the refresh request also fails with 401 then we need to stop retrying and pass along the error;
        // see handle_refresh().
        bool redirect_occurred = websocket_error == WebSocketError::websocket_moved_permanently;
        if (redirect_occurred || websocket_error == WebSocketError::websocket_unauthorized ||
            websocket_error == WebSocketError::websocket_abnormal_closure) {
            if (auto u = user()) {
                // If a redirection occurred, the location metadata will be updated before refreshing the access
                // token.
                u->refresh_custom_data(redirect_occurred, handle_refresh(shared_from_this(), redirect_occurred));
                return;
            }
        }

        // If the websocket was closed cleanly or if the socket disappeared, don't notify the user as an error
        // since the sync client will retry.
        if (websocket_error == WebSocketError::websocket_read_error ||
            websocket_error == WebSocketError::websocket_write_error) {
            return;
        }

        // Surface a simplified websocket error to the user.
        auto simplified_error = sync::websocket::get_simplified_websocket_error(websocket_error);
        std::error_code new_error_code(simplified_error, sync::websocket::websocket_error_category());
        error = sync::SessionErrorInfo(new_error_code, error.message, error.try_again);
    }
    else {
        // Unrecognized error code.
        unrecognized_by_client = true;
    }

    util::CheckedUniqueLock lock(m_state_mutex);
    SyncError sync_error{error.error_code, std::string(error.message), error.is_fatal(), error.log_url,
                         std::move(error.compensating_writes)};
    // `action` is used over `shouldClientReset` and `isRecoveryModeDisabled`.
    sync_error.server_requests_action = error.server_requests_action;
    sync_error.is_unrecognized_by_client = unrecognized_by_client;

    if (delete_file)
        update_error_and_mark_file_for_deletion(sync_error, *delete_file);

    if (m_state == State::Dying && error.is_fatal()) {
        become_inactive(std::move(lock));
        return;
    }

    // Dont't bother invoking m_config.error_handler if the sync is inactive.
    // It does not make sense to call the handler when the session is closed.
    if (m_state == State::Inactive || m_state == State::Paused) {
        return;
    }

    switch (next_state) {
        case NextStateAfterError::none:
            if (config(&SyncConfig::cancel_waits_on_nonfatal_error)) {
                cancel_pending_waits(std::move(lock), sync_error.to_status()); // unlocks the mutex
            }
            break;
        case NextStateAfterError::inactive: {
            become_inactive(std::move(lock), sync_error.to_status());
            break;
        }
        case NextStateAfterError::error: {
            auto error = sync_error.to_status();
            cancel_pending_waits(std::move(lock), error);
            break;
        }
    }

    if (log_out_user) {
        if (auto u = user())
            u->log_out();
    }

    if (auto error_handler = config(&SyncConfig::error_handler)) {
        error_handler(shared_from_this(), std::move(sync_error));
    }
}

void SyncSession::cancel_pending_waits(util::CheckedUniqueLock lock, Status error,
                                       std::optional<Status> subs_notify_error)
{
    CompletionCallbacks callbacks;
    std::swap(callbacks, m_completion_callbacks);

    // Inform any waiters on pending subscription states that they were cancelled
    if (subs_notify_error && m_flx_subscription_store) {
        auto subscription_store = m_flx_subscription_store;
        m_state_mutex.unlock(lock);
        subscription_store->notify_all_state_change_notifications(*subs_notify_error);
    }
    else {
        m_state_mutex.unlock(lock);
    }

    // Inform any queued-up completion handlers that they were cancelled.
    for (auto& [id, callback] : callbacks)
        callback.second(error);
}

void SyncSession::handle_progress_update(uint64_t downloaded, uint64_t downloadable, uint64_t uploaded,
                                         uint64_t uploadable, uint64_t download_version, uint64_t snapshot_version)
{
    m_progress_notifier.update(downloaded, downloadable, uploaded, uploadable, download_version, snapshot_version);
}

static sync::Session::Config::ClientReset make_client_reset_config(const RealmConfig& base_config,
                                                                   const std::shared_ptr<SyncConfig>& sync_config,
                                                                   DBRef&& fresh_copy, bool recovery_is_allowed)
{
    REALM_ASSERT(sync_config->client_resync_mode != ClientResyncMode::Manual);

    sync::Session::Config::ClientReset config;
    config.mode = sync_config->client_resync_mode;
    config.fresh_copy = std::move(fresh_copy);
    config.recovery_is_allowed = recovery_is_allowed;

    // The conditions here are asymmetric because if we have *either* a before
    // or after callback we need to make sure to initialize the local schema
    // before the client reset happens.
    if (!sync_config->notify_before_client_reset && !sync_config->notify_after_client_reset)
        return config;

    RealmConfig realm_config = base_config;
    realm_config.sync_config = std::make_shared<SyncConfig>(*sync_config); // deep copy
    realm_config.scheduler = util::Scheduler::make_dummy();

    if (sync_config->notify_after_client_reset) {
        config.notify_after_client_reset = [realm_config](VersionID previous_version, bool did_recover) {
            auto coordinator = _impl::RealmCoordinator::get_coordinator(realm_config);
            ThreadSafeReference active_after = coordinator->get_unbound_realm();
            SharedRealm frozen_before = coordinator->get_realm(realm_config, previous_version);
            REALM_ASSERT(frozen_before);
            REALM_ASSERT(frozen_before->is_frozen());
            realm_config.sync_config->notify_after_client_reset(std::move(frozen_before), std::move(active_after),
                                                                did_recover);
        };
    }
    config.notify_before_client_reset = [config = std::move(realm_config)]() -> VersionID {
        // Opening the Realm live here may make a write if the schema is different
        // than what exists on disk. It is necessary to pass a fully usable Realm
        // to the user here. Note that the schema changes made here will be considered
        // an "offline write" to be recovered if this is recovery mode.
        auto before = Realm::get_shared_realm(config);
        before->read_group();
        if (auto& notify_before = config.sync_config->notify_before_client_reset) {
            notify_before(config.sync_config->freeze_before_reset_realm ? before->freeze() : before);
        }
        // Note that if the SDK requested a live Realm this may be a different
        // version than what we had before calling the callback.
        return before->read_transaction_version();
    };

    return config;
}

void SyncSession::create_sync_session()
{
    if (m_session)
        return;

    util::CheckedLockGuard config_lock(m_config_mutex);

    REALM_ASSERT(m_config.sync_config);
    SyncConfig& sync_config = *m_config.sync_config;
    REALM_ASSERT(sync_config.user);

    sync::Session::Config session_config;
    session_config.signed_user_token = sync_config.user->access_token();
    session_config.user_id = sync_config.user->identity();
    session_config.realm_identifier = sync_config.partition_value;
    session_config.verify_servers_ssl_certificate = sync_config.client_validate_ssl;
    session_config.ssl_trust_certificate_path = sync_config.ssl_trust_certificate_path;
    session_config.ssl_verify_callback = sync_config.ssl_verify_callback;
    session_config.proxy_config = sync_config.proxy_config;
    session_config.simulate_integration_error = sync_config.simulate_integration_error;
    session_config.flx_bootstrap_batch_size_bytes = sync_config.flx_bootstrap_batch_size_bytes;

    if (sync_config.on_sync_client_event_hook) {
        session_config.on_sync_client_event_hook = [hook = sync_config.on_sync_client_event_hook,
                                                    anchor = weak_from_this()](const SyncClientHookData& data) {
            return hook(anchor, data);
        };
    }

    {
        std::string sync_route = m_sync_manager->sync_route();

        if (!m_client.decompose_server_url(sync_route, session_config.protocol_envelope,
                                           session_config.server_address, session_config.server_port,
                                           session_config.service_identifier)) {
            throw sync::BadServerUrl(sync_route);
        }
        // FIXME: Java needs the fully resolved URL for proxy support, but we also need it before
        // the session is created. How to resolve this?
        m_server_url = sync_route;
    }

    if (sync_config.authorization_header_name) {
        session_config.authorization_header_name = *sync_config.authorization_header_name;
    }
    session_config.custom_http_headers = sync_config.custom_http_headers;

    if (m_server_requests_action != sync::ProtocolErrorInfo::Action::NoAction) {
        // Migrations are allowed to recover local data.
        const bool allowed_to_recover = m_server_requests_action == sync::ProtocolErrorInfo::Action::ClientReset ||
                                        m_server_requests_action == sync::ProtocolErrorInfo::Action::MigrateToFLX ||
                                        m_server_requests_action == sync::ProtocolErrorInfo::Action::RevertToPBS;
        // Use the original sync config, not the updated one from the migration store
        session_config.client_reset_config = make_client_reset_config(
            m_config, m_original_sync_config, std::move(m_client_reset_fresh_copy), allowed_to_recover);
        m_server_requests_action = sync::ProtocolErrorInfo::Action::NoAction;
    }

    m_session = m_client.make_session(m_db, m_flx_subscription_store, m_migration_store, std::move(session_config));

    std::weak_ptr<SyncSession> weak_self = weak_from_this();

    // Configure the sync transaction callback.
    auto wrapped_callback = [weak_self](VersionID old_version, VersionID new_version) {
        std::function<TransactionCallback> callback;
        if (auto self = weak_self.lock()) {
            util::CheckedLockGuard l(self->m_state_mutex);
            callback = self->m_sync_transact_callback;
        }
        if (callback) {
            callback(old_version, new_version);
        }
    };
    m_session->set_sync_transact_callback(std::move(wrapped_callback));

    // Set up the wrapped progress handler callback
    m_session->set_progress_handler([weak_self](uint_fast64_t downloaded, uint_fast64_t downloadable,
                                                uint_fast64_t uploaded, uint_fast64_t uploadable,
                                                uint_fast64_t progress_version, uint_fast64_t snapshot_version) {
        if (auto self = weak_self.lock()) {
            self->handle_progress_update(downloaded, downloadable, uploaded, uploadable, progress_version,
                                         snapshot_version);
        }
    });

    // Sets up the connection state listener. This callback is used for both reporting errors as well as changes to
    // the connection state.
    m_session->set_connection_state_change_listener(
        [weak_self](sync::ConnectionState state, util::Optional<sync::SessionErrorInfo> error) {
            // If the OS SyncSession object is destroyed, we ignore any events from the underlying Session as there is
            // nothing useful we can do with them.
            auto self = weak_self.lock();
            if (!self) {
                return;
            }
            using cs = sync::ConnectionState;
            ConnectionState new_state = [&] {
                switch (state) {
                    case cs::disconnected:
                        return ConnectionState::Disconnected;
                    case cs::connecting:
                        return ConnectionState::Connecting;
                    case cs::connected:
                        return ConnectionState::Connected;
                }
                REALM_UNREACHABLE();
            }();
            util::CheckedUniqueLock lock(self->m_connection_state_mutex);
            auto old_state = self->m_connection_state;
            self->m_connection_state = new_state;
            lock.unlock();

            if (old_state != new_state) {
                self->m_connection_change_notifier.invoke_callbacks(old_state, new_state);
            }

            if (error) {
                self->handle_error(std::move(*error));
            }
        });
}

void SyncSession::set_sync_transact_callback(std::function<sync::Session::SyncTransactCallback>&& callback)
{
    util::CheckedLockGuard l(m_state_mutex);
    m_sync_transact_callback = std::move(callback);
}

void SyncSession::nonsync_transact_notify(sync::version_type version)
{
    m_progress_notifier.set_local_version(version);

    util::CheckedUniqueLock lock(m_state_mutex);
    switch (m_state) {
        case State::Active:
        case State::WaitingForAccessToken:
            if (m_session) {
                m_session->nonsync_transact_notify(version);
            }
            break;
        case State::Dying:
        case State::Inactive:
        case State::Paused:
            break;
    }
}

void SyncSession::revive_if_needed()
{
    util::CheckedUniqueLock lock(m_state_mutex);
    switch (m_state) {
        case State::Active:
        case State::WaitingForAccessToken:
        case State::Paused:
            return;
        case State::Dying:
        case State::Inactive:
            do_revive(std::move(lock));
            break;
    }
}

void SyncSession::handle_reconnect()
{
    util::CheckedUniqueLock lock(m_state_mutex);
    switch (m_state) {
        case State::Active:
            m_session->cancel_reconnect_delay();
            break;
        case State::Dying:
        case State::Inactive:
        case State::WaitingForAccessToken:
        case State::Paused:
            break;
    }
}

void SyncSession::force_close()
{
    util::CheckedUniqueLock lock(m_state_mutex);
    switch (m_state) {
        case State::Active:
        case State::Dying:
        case State::WaitingForAccessToken:
            become_inactive(std::move(lock));
            break;
        case State::Inactive:
        case State::Paused:
            break;
    }
}

void SyncSession::pause()
{
    util::CheckedUniqueLock lock(m_state_mutex);
    switch (m_state) {
        case State::Active:
        case State::Dying:
        case State::WaitingForAccessToken:
        case State::Inactive:
            become_paused(std::move(lock));
            break;
        case State::Paused:
            break;
    }
}

void SyncSession::resume()
{
    util::CheckedUniqueLock lock(m_state_mutex);
    switch (m_state) {
        case State::Active:
        case State::WaitingForAccessToken:
            return;
        case State::Paused:
        case State::Dying:
        case State::Inactive:
            do_revive(std::move(lock));
            break;
    }
}

void SyncSession::do_revive(util::CheckedUniqueLock&& lock)
{
    auto u = user();
    if (!u || !u->access_token_refresh_required()) {
        become_active();
        m_state_mutex.unlock(lock);
        return;
    }

    become_waiting_for_access_token();
    // Release the lock for SDKs with a single threaded
    // networking implementation such as our test suite
    // so that the update can trigger a state change from
    // the completion handler.
    m_state_mutex.unlock(lock);
    initiate_access_token_refresh();
}

void SyncSession::close()
{
    util::CheckedUniqueLock lock(m_state_mutex);
    close(std::move(lock));
}

void SyncSession::close(util::CheckedUniqueLock lock)
{
    switch (m_state) {
        case State::Active: {
            switch (config(&SyncConfig::stop_policy)) {
                case SyncSessionStopPolicy::Immediately:
                    become_inactive(std::move(lock));
                    break;
                case SyncSessionStopPolicy::LiveIndefinitely:
                    // Don't do anything; session lives forever.
                    m_state_mutex.unlock(lock);
                    break;
                case SyncSessionStopPolicy::AfterChangesUploaded:
                    // Wait for all pending changes to upload.
                    become_dying(std::move(lock));
                    break;
            }
            break;
        }
        case State::Dying:
            m_state_mutex.unlock(lock);
            break;
        case State::Paused:
        case State::Inactive: {
            // We need to register from the sync manager if it still exists so that we don't end up
            // holding the DBRef open after the session is closed. Otherwise we can end up preventing
            // the user from deleting the realm when it's in the paused/inactive state.
            if (m_sync_manager) {
                m_sync_manager->unregister_session(m_db->get_path());
            }
            m_state_mutex.unlock(lock);
            break;
        }
        case State::WaitingForAccessToken:
            // Immediately kill the session.
            become_inactive(std::move(lock));
            break;
    }
}

void SyncSession::shutdown_and_wait()
{
    {
        // Transition immediately to `inactive` state. Calling this function must gurantee that any
        // sync::Session object in SyncSession::m_session that existed prior to the time of invocation
        // must have been destroyed upon return. This allows the caller to follow up with a call to
        // sync::Client::wait_for_session_terminations_or_client_stopped() in order to wait for the
        // Realm file to be closed. This works so long as this SyncSession object remains in the
        // `inactive` state after the invocation of shutdown_and_wait().
        util::CheckedUniqueLock lock(m_state_mutex);
        if (m_state != State::Inactive && m_state != State::Paused) {
            become_inactive(std::move(lock));
        }
    }
    m_client.wait_for_session_terminations();
}

void SyncSession::update_access_token(const std::string& signed_token)
{
    util::CheckedUniqueLock lock(m_state_mutex);
    // We don't expect there to be a session when waiting for access token, but if there is, refresh its token.
    // If not, the latest token will be seeded from SyncUser::access_token() on session creation.
    if (m_session) {
        m_session->refresh(signed_token);
    }
    if (m_state == State::WaitingForAccessToken) {
        become_active();
    }
}

void SyncSession::initiate_access_token_refresh()
{
    if (auto session_user = user()) {
        session_user->refresh_custom_data(handle_refresh(shared_from_this(), false));
    }
}

void SyncSession::add_completion_callback(util::UniqueFunction<void(Status)> callback,
                                          _impl::SyncProgressNotifier::NotifierType direction)
{
    bool is_download = (direction == _impl::SyncProgressNotifier::NotifierType::download);

    m_completion_request_counter++;
    m_completion_callbacks.emplace_hint(m_completion_callbacks.end(), m_completion_request_counter,
                                        std::make_pair(direction, std::move(callback)));
    // If the state is inactive then just store the callback and return. The callback will get
    // re-registered with the underlying session if/when the session ever becomes active again.
    if (!m_session) {
        return;
    }

    auto waiter = is_download ? &sync::Session::async_wait_for_download_completion
                              : &sync::Session::async_wait_for_upload_completion;

    (m_session.get()->*waiter)([weak_self = weak_from_this(), id = m_completion_request_counter](Status status) {
        auto self = weak_self.lock();
        if (!self)
            return;
        util::CheckedUniqueLock lock(self->m_state_mutex);
        auto callback_node = self->m_completion_callbacks.extract(id);
        lock.unlock();
        if (callback_node) {
<<<<<<< HEAD
            callback_node.mapped().second(SystemError::make_status(ec, ""));
=======
            callback_node.mapped().second(std::move(status));
>>>>>>> 91f253c1
        }
    });
}

void SyncSession::wait_for_upload_completion(util::UniqueFunction<void(Status)>&& callback)
{
    util::CheckedUniqueLock lock(m_state_mutex);
    add_completion_callback(std::move(callback), ProgressDirection::upload);
}

void SyncSession::wait_for_download_completion(util::UniqueFunction<void(Status)>&& callback)
{
    util::CheckedUniqueLock lock(m_state_mutex);
    add_completion_callback(std::move(callback), ProgressDirection::download);
}

uint64_t SyncSession::register_progress_notifier(std::function<ProgressNotifierCallback>&& notifier,
                                                 ProgressDirection direction, bool is_streaming)
{
    return m_progress_notifier.register_callback(std::move(notifier), direction, is_streaming);
}

void SyncSession::unregister_progress_notifier(uint64_t token)
{
    m_progress_notifier.unregister_callback(token);
}

uint64_t SyncSession::register_connection_change_callback(std::function<ConnectionStateChangeCallback>&& callback)
{
    return m_connection_change_notifier.add_callback(std::move(callback));
}

void SyncSession::unregister_connection_change_callback(uint64_t token)
{
    m_connection_change_notifier.remove_callback(token);
}

SyncSession::~SyncSession() {}

SyncSession::State SyncSession::state() const
{
    util::CheckedUniqueLock lock(m_state_mutex);
    return m_state;
}

SyncSession::ConnectionState SyncSession::connection_state() const
{
    util::CheckedUniqueLock lock(m_connection_state_mutex);
    return m_connection_state;
}

std::string const& SyncSession::path() const
{
    return m_db->get_path();
}

std::shared_ptr<sync::SubscriptionStore> SyncSession::get_flx_subscription_store()
{
    util::CheckedLockGuard lock(m_state_mutex);
    return m_flx_subscription_store;
}

std::shared_ptr<sync::SubscriptionStore> SyncSession::get_subscription_store_base()
{
    util::CheckedLockGuard lock(m_state_mutex);
    return m_subscription_store_base;
}

sync::SaltedFileIdent SyncSession::get_file_ident() const
{
    auto repl = m_db->get_replication();
    REALM_ASSERT(repl);
    REALM_ASSERT(dynamic_cast<sync::ClientReplication*>(repl));

    sync::SaltedFileIdent ret;
    sync::version_type unused_version;
    sync::SyncProgress unused_progress;
    static_cast<sync::ClientReplication*>(repl)->get_history().get_status(unused_version, ret, unused_progress);
    return ret;
}

std::string SyncSession::get_appservices_connection_id() const
{
    util::CheckedLockGuard lk(m_state_mutex);
    if (!m_session) {
        return {};
    }
    return m_session->get_appservices_connection_id();
}

void SyncSession::update_configuration(SyncConfig new_config)
{
    while (true) {
        util::CheckedUniqueLock state_lock(m_state_mutex);
        if (m_state != State::Inactive && m_state != State::Paused) {
            // Changing the state releases the lock, which means that by the
            // time we reacquire the lock the state may have changed again
            // (either due to one of the callbacks being invoked or another
            // thread coincidentally doing something). We just attempt to keep
            // switching it to inactive until it stays there.
            become_inactive(std::move(state_lock));
            continue;
        }

        util::CheckedUniqueLock config_lock(m_config_mutex);
        REALM_ASSERT(m_state == State::Inactive || m_state == State::Paused);
        REALM_ASSERT(!m_session);
        REALM_ASSERT(m_config.sync_config->user == new_config.user);
        // Since this is used for testing purposes only, just update the current sync_config
        m_config.sync_config = std::make_shared<SyncConfig>(std::move(new_config));
        break;
    }
    revive_if_needed();
}

void SyncSession::apply_sync_config_after_migration_or_rollback()
{
    // Migration state changed - Update the configuration to
    // match the new sync mode.
    util::CheckedLockGuard cfg_lock(m_config_mutex);
    if (!m_migrated_sync_config)
        return;

    m_config.sync_config = m_migrated_sync_config;
    m_migrated_sync_config.reset();
}

void SyncSession::save_sync_config_after_migration_or_rollback()
{
    util::CheckedLockGuard cfg_lock(m_config_mutex);
    m_migrated_sync_config = m_migration_store->convert_sync_config(m_original_sync_config);
}

void SyncSession::update_subscription_store(bool flx_sync_requested)
{
    util::CheckedUniqueLock lock(m_state_mutex);

    // The session should be closed before updating the FLX subscription store
    REALM_ASSERT(!m_session);

    // If the subscription store exists and switching to PBS, then clear the store
    auto& history = static_cast<sync::ClientReplication&>(*m_db->get_replication());
    if (!flx_sync_requested) {
        if (m_flx_subscription_store) {
            // Empty the subscription store and cancel any pending subscription notification
            // waiters
            auto subscription_store = std::move(m_flx_subscription_store);
            lock.unlock();
            subscription_store->terminate();
            auto tr = m_db->start_write();
            history.set_write_validator_factory(nullptr);
            tr->rollback();
        }
        return;
    }

    if (m_flx_subscription_store)
        return; // Using FLX and subscription store already exists

    // Going from PBS -> FLX (or one doesn't exist yet), create a new subscription store
    create_subscription_store();

    std::weak_ptr<sync::SubscriptionStore> weak_sub_mgr(m_flx_subscription_store);
    lock.unlock();

    // If migrated to FLX, create subscriptions in the local realm to cover the existing data.
    // This needs to be done before setting the write validator to avoid NoSubscriptionForWrite errors.
    make_active_subscription_set();

    auto tr = m_db->start_write();
    set_write_validator_factory(weak_sub_mgr);
    tr->rollback();
}

void SyncSession::create_subscription_store()
{
    REALM_ASSERT(!m_flx_subscription_store);

    // Create the main subscription store instance when this is first called - this will
    // remain valid afterwards for the life of the SyncSession, but m_flx_subscription_store
    // will be reset when rolling back to PBS after a client FLX migration
    if (!m_subscription_store_base) {
        m_subscription_store_base = sync::SubscriptionStore::create(m_db, [this](int64_t new_version) {
            util::CheckedLockGuard lk(m_state_mutex);
            if (m_state != State::Active && m_state != State::WaitingForAccessToken) {
                return;
            }
            // There may be no session yet (i.e., waiting to refresh the access token).
            if (m_session) {
                m_session->on_new_flx_sync_subscription(new_version);
            }
        });
    }

    // m_subscription_store_base is always around for the life of SyncSession, but the
    // m_flx_subscription_store is set when using FLX.
    m_flx_subscription_store = m_subscription_store_base;
}

void SyncSession::set_write_validator_factory(std::weak_ptr<sync::SubscriptionStore> weak_sub_mgr)
{
    auto& history = static_cast<sync::ClientReplication&>(*m_db->get_replication());
    history.set_write_validator_factory(
        [weak_sub_mgr](Transaction& tr) -> util::UniqueFunction<sync::SyncReplication::WriteValidator> {
            auto sub_mgr = weak_sub_mgr.lock();
            REALM_ASSERT_RELEASE(sub_mgr);
            auto latest_sub_tables = sub_mgr->get_tables_for_latest(tr);
            return [tables = std::move(latest_sub_tables)](const Table& table) {
                if (table.get_table_type() != Table::Type::TopLevel) {
                    return;
                }
                auto object_class_name = Group::table_name_to_class_name(table.get_name());
                if (tables.find(object_class_name) == tables.end()) {
                    throw NoSubscriptionForWrite(
                        util::format("Cannot write to class %1 when no flexible sync subscription has been created.",
                                     object_class_name));
                }
            };
        });
}

// Represents a reference to the SyncSession from outside of the sync subsystem.
// We attempt to keep the SyncSession in an active state as long as it has an external reference.
class SyncSession::ExternalReference {
public:
    ExternalReference(std::shared_ptr<SyncSession> session)
        : m_session(std::move(session))
    {
    }

    ~ExternalReference()
    {
        m_session->did_drop_external_reference();
    }

private:
    std::shared_ptr<SyncSession> m_session;
};

std::shared_ptr<SyncSession> SyncSession::external_reference()
{
    util::CheckedLockGuard lock(m_external_reference_mutex);

    if (auto external_reference = m_external_reference.lock())
        return std::shared_ptr<SyncSession>(external_reference, this);

    auto external_reference = std::make_shared<ExternalReference>(shared_from_this());
    m_external_reference = external_reference;
    return std::shared_ptr<SyncSession>(external_reference, this);
}

std::shared_ptr<SyncSession> SyncSession::existing_external_reference()
{
    util::CheckedLockGuard lock(m_external_reference_mutex);

    if (auto external_reference = m_external_reference.lock())
        return std::shared_ptr<SyncSession>(external_reference, this);

    return nullptr;
}

void SyncSession::did_drop_external_reference()
{
    util::CheckedUniqueLock lock1(m_state_mutex);
    {
        util::CheckedLockGuard lock2(m_external_reference_mutex);

        // If the session is being resurrected we should not close the session.
        if (!m_external_reference.expired())
            return;
    }

    close(std::move(lock1));
}

uint64_t SyncProgressNotifier::register_callback(std::function<ProgressNotifierCallback> notifier,
                                                 NotifierType direction, bool is_streaming)
{
    util::UniqueFunction<void()> invocation;
    uint64_t token_value = 0;
    {
        std::lock_guard<std::mutex> lock(m_mutex);
        token_value = m_progress_notifier_token++;
        NotifierPackage package{std::move(notifier), util::none, m_local_transaction_version, is_streaming,
                                direction == NotifierType::download};
        if (!m_current_progress) {
            // Simply register the package, since we have no data yet.
            m_packages.emplace(token_value, std::move(package));
            return token_value;
        }
        bool skip_registration = false;
        invocation = package.create_invocation(*m_current_progress, skip_registration);
        if (skip_registration) {
            token_value = 0;
        }
        else {
            m_packages.emplace(token_value, std::move(package));
        }
    }
    invocation();
    return token_value;
}

void SyncProgressNotifier::unregister_callback(uint64_t token)
{
    std::lock_guard<std::mutex> lock(m_mutex);
    m_packages.erase(token);
}

void SyncProgressNotifier::update(uint64_t downloaded, uint64_t downloadable, uint64_t uploaded, uint64_t uploadable,
                                  uint64_t download_version, uint64_t snapshot_version)
{
    // Ignore progress messages from before we first receive a DOWNLOAD message
    if (download_version == 0)
        return;

    std::vector<util::UniqueFunction<void()>> invocations;
    {
        std::lock_guard<std::mutex> lock(m_mutex);
        m_current_progress = Progress{uploadable, downloadable, uploaded, downloaded, snapshot_version};

        for (auto it = m_packages.begin(); it != m_packages.end();) {
            bool should_delete = false;
            invocations.emplace_back(it->second.create_invocation(*m_current_progress, should_delete));
            it = should_delete ? m_packages.erase(it) : std::next(it);
        }
    }
    // Run the notifiers only after we've released the lock.
    for (auto& invocation : invocations)
        invocation();
}

void SyncProgressNotifier::set_local_version(uint64_t snapshot_version)
{
    std::lock_guard<std::mutex> lock(m_mutex);
    m_local_transaction_version = snapshot_version;
}

util::UniqueFunction<void()>
SyncProgressNotifier::NotifierPackage::create_invocation(Progress const& current_progress, bool& is_expired)
{
    uint64_t transferred = is_download ? current_progress.downloaded : current_progress.uploaded;
    uint64_t transferrable = is_download ? current_progress.downloadable : current_progress.uploadable;
    if (!is_streaming) {
        // If the sync client has not yet processed all of the local
        // transactions then the uploadable data is incorrect and we should
        // not invoke the callback
        if (!is_download && snapshot_version > current_progress.snapshot_version)
            return [] {};

        // The initial download size we get from the server is the uncompacted
        // size, and so the download may complete before we actually receive
        // that much data. When that happens, transferrable will drop and we
        // need to use the new value instead of the captured one.
        if (!captured_transferrable || *captured_transferrable > transferrable)
            captured_transferrable = transferrable;
        transferrable = *captured_transferrable;
    }

    // A notifier is expired if at least as many bytes have been transferred
    // as were originally considered transferrable.
    is_expired = !is_streaming && transferred >= transferrable;
    return [=, notifier = notifier] {
        notifier(transferred, transferrable);
    };
}

uint64_t SyncSession::ConnectionChangeNotifier::add_callback(std::function<ConnectionStateChangeCallback> callback)
{
    std::lock_guard<std::mutex> lock(m_callback_mutex);
    auto token = m_next_token++;
    m_callbacks.push_back({std::move(callback), token});
    return token;
}

void SyncSession::ConnectionChangeNotifier::remove_callback(uint64_t token)
{
    Callback old;
    {
        std::lock_guard<std::mutex> lock(m_callback_mutex);
        auto it = std::find_if(begin(m_callbacks), end(m_callbacks), [=](const auto& c) {
            return c.token == token;
        });
        if (it == end(m_callbacks)) {
            return;
        }

        size_t idx = distance(begin(m_callbacks), it);
        if (m_callback_index != npos) {
            if (m_callback_index >= idx)
                --m_callback_index;
        }
        --m_callback_count;

        old = std::move(*it);
        m_callbacks.erase(it);
    }
}

void SyncSession::ConnectionChangeNotifier::invoke_callbacks(ConnectionState old_state, ConnectionState new_state)
{
    std::unique_lock lock(m_callback_mutex);
    m_callback_count = m_callbacks.size();
    for (++m_callback_index; m_callback_index < m_callback_count; ++m_callback_index) {
        // acquire a local reference to the callback so that removing the
        // callback from within it can't result in a dangling pointer
        auto cb = m_callbacks[m_callback_index].fn;
        lock.unlock();
        cb(old_state, new_state);
        lock.lock();
    }
    m_callback_index = npos;
}

util::Future<std::string> SyncSession::send_test_command(std::string body)
{
    util::CheckedLockGuard lk(m_state_mutex);
    if (!m_session) {
        return Status{ErrorCodes::RuntimeError, "Session doesn't exist to send test command on"};
    }

    return m_session->send_test_command(std::move(body));
}

void SyncSession::make_active_subscription_set()
{
    util::CheckedUniqueLock lock(m_state_mutex);

    if (!m_active_subscriptions_after_migration)
        return;

    REALM_ASSERT(m_flx_subscription_store);

    // Create subscription set from the subscriptions used to download the fresh realm after migration.
    auto active_mut_sub = m_flx_subscription_store->get_active().make_mutable_copy();
    active_mut_sub.import(*m_active_subscriptions_after_migration);
    active_mut_sub.update_state(sync::SubscriptionSet::State::Complete);
    active_mut_sub.commit();

    m_active_subscriptions_after_migration.reset();
}<|MERGE_RESOLUTION|>--- conflicted
+++ resolved
@@ -1262,11 +1262,7 @@
         auto callback_node = self->m_completion_callbacks.extract(id);
         lock.unlock();
         if (callback_node) {
-<<<<<<< HEAD
-            callback_node.mapped().second(SystemError::make_status(ec, ""));
-=======
             callback_node.mapped().second(std::move(status));
->>>>>>> 91f253c1
         }
     });
 }
