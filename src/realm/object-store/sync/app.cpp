--- conflicted
+++ resolved
@@ -262,17 +262,11 @@
     }
 }
 
-<<<<<<< HEAD
-App::App(const Config& config)
+App::App(Private, const Config& config)
     : m_config(config)
-    , m_base_url(m_config.base_url.value_or(default_base_url))
+    , m_base_url(m_config.base_url.value_or(std::string(s_default_base_url)))
     , m_location_updated(false)
-    , m_request_timeout_ms(m_config.default_request_timeout_ms.value_or(default_timeout_ms))
-=======
-App::App(Private, const Config& config)
-    : m_config(std::move(config))
     , m_request_timeout_ms(m_config.default_request_timeout_ms.value_or(s_default_timeout_ms))
->>>>>>> 1d689482
 {
 #ifdef __EMSCRIPTEN__
     if (!m_config.transport) {
@@ -282,7 +276,6 @@
     REALM_ASSERT(m_config.transport);
     REALM_ASSERT(!m_config.device_info.platform.empty());
 
-<<<<<<< HEAD
     // if a base url is provided, then verify the value
     if (m_config.base_url) {
         if (!AppUtils::split_url(*m_config.base_url)) {
@@ -294,9 +287,6 @@
     // first AppServices HTTP request.
     configure_route(m_base_url);
 
-=======
-    update_hostname(m_config.base_url.value_or(""));
->>>>>>> 1d689482
     if (m_config.device_info.platform_version.empty()) {
         throw InvalidArgument("You must specify the Platform Version in App::Config::device_info");
     }
@@ -308,44 +298,22 @@
     if (m_config.device_info.sdk_version.empty()) {
         throw InvalidArgument("You must specify the SDK Version in App::Config::device_info");
     }
-<<<<<<< HEAD
-    m_sync_manager = std::make_shared<SyncManager>();
-=======
->>>>>>> 1d689482
 }
 
 App::~App() {}
 
 void App::configure(const SyncClientConfig& sync_client_config)
 {
-<<<<<<< HEAD
-    {
-        std::unique_lock lock(*m_route_mutex);
-        // Make sure to request the location when the app is configured
-=======
-    std::string sync_route;
     {
         util::CheckedLockGuard guard(m_route_mutex);
-        sync_route = make_sync_route(m_app_route);
-    }
-    m_sync_manager = std::make_shared<SyncManager>();
-    m_sync_manager->configure(shared_from_this(), sync_route, sync_client_config);
-
-    if (auto metadata = m_sync_manager->app_metadata()) {
-        // If there is app metadata stored, then set up the initial hostname/syncroute
-        // using that info - it will be updated upon first request to the server
-        update_hostname(metadata);
-    }
-    {
-        util::CheckedLockGuard guard(m_route_mutex);
-        // Always update the location after the app is configured/re-configured
->>>>>>> 1d689482
+        // Make sure to request the location when the app is configured
         m_location_updated = false;
     }
 
     // Start with an empty sync route in the sync manager. It will ensure the
     // location has been updated at least once when the first sync session is
     // started by requesting a new access token.
+    m_sync_manager = std::make_shared<SyncManager>();
     m_sync_manager->configure(shared_from_this(), util::none, sync_client_config);
 }
 
@@ -378,23 +346,6 @@
     }
 }
 
-std::string App::get_host_url()
-{
-<<<<<<< HEAD
-    std::lock_guard<std::mutex> lock(*m_route_mutex);
-    return m_host_url;
-}
-
-std::string App::get_ws_host_url()
-=======
-    // change the scheme in the base url from http to ws to satisfy the sync client URL
-    auto sync_route = util::format("%1%2", http_app_route, s_sync_path);
-    size_t uri_scheme_start = sync_route.find("http");
-    if (uri_scheme_start == 0)
-        sync_route.replace(uri_scheme_start, 4, "ws");
-    return sync_route;
-}
-
 std::string App::auth_route()
 {
     util::CheckedLockGuard guard(m_route_mutex);
@@ -407,24 +358,23 @@
     return m_base_url;
 }
 
-static std::string make_app_route(const std::string& hostname, const std::string& app_id)
-{
-    REALM_ASSERT(!hostname.empty());
-    return util::format("%1%2%3/%4", hostname, s_base_path, s_app_path, app_id);
-}
-
-void App::update_hostname(const util::Optional<SyncAppMetadata>& metadata)
->>>>>>> 1d689482
-{
-    std::lock_guard<std::mutex> lock(*m_route_mutex);
+std::string App::get_host_url()
+{
+    util::CheckedLockGuard guard(m_route_mutex);
+    return m_host_url;
+}
+
+std::string App::get_ws_host_url()
+{
+    util::CheckedLockGuard guard(m_route_mutex);
     return m_ws_host_url;
 }
 
 
 std::string App::make_sync_route(Optional<std::string> ws_host_url)
 {
-<<<<<<< HEAD
-    return ws_host_url.value_or(m_ws_host_url) + base_path + app_path + "/" + m_config.app_id + sync_path;
+    return util::format("%1%2%3/%4%5", ws_host_url.value_or(m_ws_host_url), s_base_path, s_app_path, m_config.app_id,
+                        s_sync_path);
 }
 
 void App::configure_route(const std::string& host_url, const std::optional<std::string>& ws_host_url)
@@ -435,21 +385,6 @@
     // If a valid websocket host url was included, save it
     if (ws_host_url && ws_host_url->length() > 0) {
         m_ws_host_url = *ws_host_url;
-=======
-    // Update url components based on new hostname (and optional websocket hostname) values
-    log_debug("App: update_hostname: %1 | %2", hostname, ws_hostname);
-    util::CheckedLockGuard guard(m_route_mutex);
-    m_base_url = hostname.empty() ? s_default_base_url : hostname;
-    m_base_route = util::format("%1%2", m_base_url, s_base_path);
-    m_app_route = make_app_route(m_base_url, m_config.app_id);
-    m_auth_route = util::format("%1%2", m_app_route, s_auth_path);
-    if (!m_sync_manager) {
-        return;
-    }
-    if (ws_hostname && !ws_hostname->empty()) {
-        m_sync_manager->set_sync_route(
-            util::format("%1%2", make_app_route(*ws_hostname, m_config.app_id), s_sync_path));
->>>>>>> 1d689482
     }
     // Otherwise, convert the host url to a websocket host url (http[s]:// -> ws[s]://)
     else {
@@ -461,11 +396,11 @@
 
     // host_url is the url to the server: e.g., https://realm.mongodb.com or https://localhost:9090
     // base_route is the baseline client api path: e.g. https://realm.mongodb.com/api/client/v2.0
-    m_base_route = m_host_url + base_path;
+    m_base_route = util::format("%1%2", m_host_url, s_base_path);
     // app_route is the cloud app URL: https://realm.mongodb.com/api/client/v2.0/app/<app_id>
-    m_app_route = m_base_route + app_path + "/" + m_config.app_id;
+    m_app_route = util::format("%1%2/%3", m_base_route, s_app_path, m_config.app_id);
     // auth_route is cloud app auth URL: https://realm.mongodb.com/api/client/v2.0/app/<app_id>/auth
-    m_auth_route = m_app_route + auth_path;
+    m_auth_route = util::format("%1%2", m_app_route, s_auth_path);
 }
 
 void App::update_hostname(const std::string& host_url, const std::optional<std::string>& ws_host_url,
@@ -673,13 +608,13 @@
 
 std::string App::get_base_url() const
 {
-    std::lock_guard<std::mutex> lock(*m_route_mutex);
+    util::CheckedLockGuard guard(m_route_mutex);
     return m_base_url;
 }
 
 void App::update_base_url(std::optional<std::string> base_url, UniqueFunction<void(Optional<AppError>)>&& completion)
 {
-    std::string new_base_url = base_url.value_or(default_base_url);
+    std::string new_base_url = base_url.value_or(std::string(s_default_base_url));
 
     log_debug("App::update_base_url: %1", new_base_url);
 
@@ -694,7 +629,7 @@
 
     bool update_not_needed;
     {
-        std::lock_guard<std::mutex> lock(*m_route_mutex);
+        util::CheckedLockGuard guard(m_route_mutex);
         // Update the location if the base_url is different or a location update is already needed
         m_location_updated = (new_base_url == m_base_url) && m_location_updated;
         update_not_needed = m_location_updated;
@@ -718,13 +653,6 @@
     req.url = url_for_path("/auth/profile");
     req.timeout_ms = m_request_timeout_ms;
     req.uses_refresh_token = false;
-<<<<<<< HEAD
-=======
-    {
-        util::CheckedLockGuard guard(m_route_mutex);
-        req.url = util::format("%1/auth/profile", m_base_route);
-    }
->>>>>>> 1d689482
 
     do_authenticated_request(
         std::move(req), sync_user,
@@ -859,21 +787,11 @@
 
     Request req;
     req.method = HttpMethod::del;
-<<<<<<< HEAD
     req.url = url_for_path("/auth/session");
-=======
->>>>>>> 1d689482
     req.timeout_ms = m_request_timeout_ms;
     req.uses_refresh_token = true;
     req.headers = get_request_headers();
     req.headers.insert({"Authorization", util::format("Bearer %1", refresh_token)});
-<<<<<<< HEAD
-=======
-    {
-        util::CheckedLockGuard guard(m_route_mutex);
-        req.url = util::format("%1/auth/session", m_base_route);
-    }
->>>>>>> 1d689482
 
     do_request(std::move(req),
                [self = shared_from_this(), completion = std::move(completion)](const Response& response) {
@@ -887,13 +805,8 @@
 
 void App::log_out(UniqueFunction<void(Optional<AppError>)>&& completion)
 {
-<<<<<<< HEAD
     log_debug("App: log_out(current user)");
-    log_out(current_user(), std::move(completion));
-=======
-    log_debug("App: log_out()");
     log_out(m_sync_manager->get_current_user(), std::move(completion));
->>>>>>> 1d689482
 }
 
 bool App::verify_user_present(const std::shared_ptr<SyncUser>& user) const
@@ -915,7 +828,7 @@
 
     m_sync_manager->set_current_user(user->identity());
     emit_change_to_subscribers(*this);
-    return current_user();
+    return m_sync_manager->get_current_user();
 }
 
 void App::remove_user(const std::shared_ptr<SyncUser>& user, UniqueFunction<void(Optional<AppError>)>&& completion)
@@ -1008,10 +921,9 @@
 std::string App::get_app_route(const Optional<std::string>& hostname) const
 {
     if (hostname) {
-        return make_app_route(*hostname, m_config.app_id);
+        return util::format("%1%2%3/%4", *hostname, s_base_path, s_app_path, m_config.app_id);
     }
     else {
-        util::CheckedLockGuard guard(m_route_mutex);
         return m_app_route;
     }
 }
@@ -1028,26 +940,13 @@
     std::string app_route;
     std::string base_url;
     {
-<<<<<<< HEAD
-        std::unique_lock<std::mutex> lock(*m_route_mutex);
+        util::CheckedUniqueLock lock(m_route_mutex);
         // Skip if the location info has already been initialized and a new hostname is not provided
         if (!new_hostname && !redir_location && m_location_updated) {
             // Release the lock before calling the completion function
             lock.unlock();
             completion(util::none);
             return; // early return
-=======
-        util::CheckedUniqueLock lock(m_route_mutex);
-        // Skip if the app_metadata/location data has already been initialized and a new hostname is not provided
-        if (!new_hostname && m_location_updated) {
-            // Release the lock before calling the completion function
-            lock.unlock();
-            return completion(util::none); // early return
-        }
-        else {
-            lock.unlock();
-            route = util::format("%1/location", new_hostname ? get_app_route(new_hostname) : get_app_route());
->>>>>>> 1d689482
         }
         base_url = new_hostname ? *new_hostname : m_base_url;
         // If this is for a redirect after querying new_hostname, then use the redirect location
@@ -1075,9 +974,9 @@
             // Check to see if a redirect occurred
             if (AppUtils::is_redirect_status_code(response.http_status_code)) {
                 // Make sure we don't do too many redirects (max_http_redirects (20) is an arbitrary number)
-                if (++request.redirect_count >= max_http_redirects) {
+                if (++request.redirect_count >= s_max_http_redirects) {
                     completion(AppError{ErrorCodes::ClientTooManyRedirects,
-                                        util::format("number of redirections exceeded %1", max_http_redirects),
+                                        util::format("number of redirections exceeded %1", s_max_http_redirects),
                                         {},
                                         response.http_status_code});
                     return; // early return
@@ -1099,7 +998,6 @@
                                        request.redirect_count);
                 return; // early return
             }
-<<<<<<< HEAD
             // Location request was successful - update the location info
             auto update_response = self->update_location(response, base_url);
             if (update_response) {
@@ -1108,11 +1006,6 @@
                                     ? util::format(" %1", *update_response->additional_status_code)
                                     : "",
                                 update_response->reason());
-=======
-            {
-                util::CheckedLockGuard guard(self->m_route_mutex);
-                self->m_location_updated = true;
->>>>>>> 1d689482
             }
             completion(update_response);
         });
@@ -1140,7 +1033,7 @@
         auto location = get<std::string>(json, "location");
         log_debug("App: Location info returned for deployment model: %1(%2)", deployment_model, location);
         {
-            std::lock_guard<std::mutex> lock(*m_route_mutex);
+            util::CheckedLockGuard guard(m_route_mutex);
             // Update the local hostname and path information
             update_hostname(hostname, ws_hostname, base_url);
             m_location_updated = true;
@@ -1157,7 +1050,6 @@
 void App::update_location_and_resend(Request&& request, UniqueFunction<void(const Response& response)>&& completion,
                                      Optional<std::string>&& redir_location)
 {
-<<<<<<< HEAD
     // Update the location information if a redirect response was received or m_location_updated == false
     // and then send the request to the server with request.url updated to the new AppServices hostname.
     request_location(
@@ -1166,16 +1058,6 @@
             if (error) {
                 // Operation failed, pass it up the chain
                 return completion(AppUtils::make_apperror_response(*error));
-=======
-    // if we do not have metadata yet, we need to initialize it and send the
-    // request once that's complete; or if a new_hostname is provided, re-initialize
-    // the metadata with the updated location info
-    init_app_metadata(
-        [completion = std::move(completion), request = std::move(request), base_url = base_url(),
-         self = shared_from_this()](const util::Optional<Response>& response) mutable {
-            if (response) {
-                return self->handle_possible_redirect_response(std::move(request), *response, std::move(completion));
->>>>>>> 1d689482
             }
 
             // If the location info was updated, update the original request to point
@@ -1252,36 +1134,8 @@
     auto redir_location = AppUtils::extract_redir_location(response.headers);
     if (!redir_location || redir_location->empty()) {
         // Location not found in the response, pass error response up the chain
-<<<<<<< HEAD
         return completion(AppUtils::make_clienterror_response(
             ErrorCodes::ClientRedirectError, "Redirect response missing location header", response.http_status_code));
-=======
-        Response error;
-        error.http_status_code = response.http_status_code;
-        error.client_error_code = ErrorCodes::ClientRedirectError;
-        error.body = "Redirect response missing location header";
-        return completion(error); // early return
-    }
-
-    // Make sure we don't do too many redirects (max_http_redirects (20) is an arbitrary number)
-    if (++request.redirect_count > s_max_http_redirects) {
-        Response error;
-        error.http_status_code = response.http_status_code;
-        error.custom_status_code = 0;
-        error.client_error_code = ErrorCodes::ClientTooManyRedirects;
-        error.body = util::format("number of redirections exceeded %1", s_max_http_redirects);
-        return completion(error); // early return
-    }
-
-    // Update the metadata from the new location after trimming the url (limit to `scheme://host[:port]`)
-    std::string_view new_url = location->second;
-    // Find the end of the scheme/protocol part (e.g. 'https://', 'http://')
-    auto scheme_end = new_url.find("://");
-    scheme_end = scheme_end != std::string_view::npos ? scheme_end + std::char_traits<char>::length("://") : 0;
-    // Trim off any trailing path/anchor/query string after the host/port
-    if (auto split = new_url.find_first_of("/#?", scheme_end); split != std::string_view::npos) {
-        new_url.remove_suffix(new_url.size() - split);
->>>>>>> 1d689482
     }
 
     // Request the location info at the new location - once this is complete, the original
@@ -1359,15 +1213,6 @@
         return;
     }
 
-<<<<<<< HEAD
-=======
-    std::string route;
-    {
-        util::CheckedLockGuard guard(m_route_mutex);
-        route = util::format("%1/auth/session", m_base_route);
-    }
-
->>>>>>> 1d689482
     log_debug("App: refresh_access_token: email: %1 %2", sync_user->user_profile().email(),
               update_location ? "(updating location)" : "");
 
@@ -1395,13 +1240,8 @@
 
 std::string App::function_call_url_path() const
 {
-<<<<<<< HEAD
-    std::lock_guard<std::mutex> lock(*m_route_mutex);
+    util::CheckedLockGuard guard(m_route_mutex);
     return util::format("%1/functions/call", m_app_route);
-=======
-    util::CheckedLockGuard guard(m_route_mutex);
-    return util::format("%1/app/%2/functions/call", m_base_route, m_config.app_id);
->>>>>>> 1d689482
 }
 
 void App::call_function(const std::shared_ptr<SyncUser>& user, const std::string& name, std::string_view args_ejson,
@@ -1445,7 +1285,7 @@
 
     call_function(user, name, std::move(args_ejson).str(), service_name,
                   [self = shared_from_this(), name, service_name = std::move(service_name2),
-                   completion = std::move(completion)](const std::string* response, util::Optional<AppError>&& err) {
+                   completion = std::move(completion)](const std::string* response, util::Optional<AppError> err) {
                       if (err) {
                           return completion({}, err);
                       }
