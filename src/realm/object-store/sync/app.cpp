////////////////////////////////////////////////////////////////////////////
//
// Copyright 2020 Realm Inc.
//
// Licensed under the Apache License, Version 2.0 (the "License");
// you may not use this file except in compliance with the License.
// You may obtain a copy of the License at
//
// http://www.apache.org/licenses/LICENSE-2.0
//
// Unless required by applicable law or agreed to in writing, software
// distributed under the License is distributed on an "AS IS" BASIS,
// WITHOUT WARRANTIES OR CONDITIONS OF ANY KIND, either express or utilied.
// See the License for the specific language governing permissions and
// limitations under the License.
//
////////////////////////////////////////////////////////////////////////////

#include <realm/object-store/sync/app.hpp>

#include <realm/util/base64.hpp>
#include <realm/util/uri.hpp>
#include <realm/object-store/sync/app_credentials.hpp>
#include <realm/object-store/sync/app_utils.hpp>
#include <realm/object-store/sync/generic_network_transport.hpp>
#include <realm/object-store/sync/impl/sync_client.hpp>
#include <realm/object-store/sync/impl/sync_file.hpp>
#include <realm/object-store/sync/impl/sync_metadata.hpp>
#include <realm/object-store/sync/sync_manager.hpp>
#include <realm/object-store/sync/sync_user.hpp>

#include <external/json/json.hpp>
#include <string>

namespace realm {
namespace app {

using util::Optional;

// MARK: - Helpers
// wrap an optional json key into the Optional type
template <typename T>
Optional<T> get_optional(const nlohmann::json& json, const std::string& key)
{
    auto it = json.find(key);
    return it != json.end() ? Optional<T>(it->get<T>()) : realm::util::none;
}

enum class RequestTokenType { NoAuth, AccessToken, RefreshToken };

// generate the request headers for a HTTP call, by default it will generate headers with a refresh token if a user is
// passed
static std::map<std::string, std::string>
get_request_headers(std::shared_ptr<SyncUser> with_user_authorization = nullptr,
                    RequestTokenType token_type = RequestTokenType::RefreshToken)
{
    std::map<std::string, std::string> headers{{"Content-Type", "application/json;charset=utf-8"},
                                               {"Accept", "application/json"}};

    if (with_user_authorization) {
        switch (token_type) {
            case RequestTokenType::NoAuth:
                break;
            case RequestTokenType::AccessToken:
                headers.insert({"Authorization", util::format("Bearer %1", with_user_authorization->access_token())});
                break;
            case RequestTokenType::RefreshToken:
                headers.insert(
                    {"Authorization", util::format("Bearer %1", with_user_authorization->refresh_token())});
                break;
        }
    }
    return headers;
}

const static std::string default_base_url = "https://realm.mongodb.com";
const static std::string base_path = "/api/client/v2.0";
const static std::string app_path = "/app";
const static std::string auth_path = "/auth";
const static std::string sync_path = "/realm-sync";
const static uint64_t default_timeout_ms = 60000;
const static std::string username_password_provider_key = "local-userpass";
const static std::string user_api_key_provider_key_path = "api_keys";
static std::unordered_map<std::string, std::shared_ptr<App>> s_apps_cache;
std::mutex s_apps_mutex;

SharedApp App::get_shared_app(const Config& config, const SyncClientConfig& sync_client_config)
{
    std::lock_guard<std::mutex> lock(s_apps_mutex);
    auto& app = s_apps_cache[config.app_id];
    if (!app) {
        app = std::make_shared<App>(config);
        app->configure(sync_client_config);
    }
    return app;
}

std::shared_ptr<App> App::get_cached_app(const std::string& app_id)
{
    std::lock_guard<std::mutex> lock(s_apps_mutex);
    if (auto it = s_apps_cache.find(app_id); it != s_apps_cache.end()) {
        return it->second;
    }

    return nullptr;
}

void App::clear_cached_apps()
{
    std::lock_guard<std::mutex> lock(s_apps_mutex);
    s_apps_cache.clear();
}

App::App(const Config& config)
    : m_config(std::move(config))
    , m_base_url(config.base_url.value_or(default_base_url))
    , m_base_route(m_base_url + base_path)
    , m_app_route(m_base_route + app_path + "/" + config.app_id)
    , m_auth_route(m_app_route + auth_path)
    , m_request_timeout_ms(config.default_request_timeout_ms.value_or(default_timeout_ms))
{
    REALM_ASSERT(m_config.transport_generator);

    if (m_config.platform.empty()) {
        throw std::runtime_error("You must specify the Platform in App::Config");
    }

    if (m_config.platform_version.empty()) {
        throw std::runtime_error("You must specify the Platform Version in App::Config");
    }

    if (m_config.sdk_version.empty()) {
        throw std::runtime_error("You must specify the SDK Version in App::Config");
    }

    // change the scheme in the base url to ws from http to satisfy the sync client
    auto sync_route = m_app_route + sync_path;
    size_t uri_scheme_start = sync_route.find("http");
    if (uri_scheme_start == 0)
        sync_route.replace(uri_scheme_start, 4, "ws");

    m_sync_manager = std::make_shared<SyncManager>();
}

void App::configure(const SyncClientConfig& sync_client_config)
{
    // change the scheme in the base url to ws from http to satisfy the sync client
    auto sync_route = m_app_route + sync_path;
    size_t uri_scheme_start = sync_route.find("http");
    if (uri_scheme_start == 0)
        sync_route.replace(uri_scheme_start, 4, "ws");

    m_sync_manager->configure(shared_from_this(), sync_route, sync_client_config);
    if (auto metadata = m_sync_manager->app_metadata()) {
        std::lock_guard<std::mutex> lock(*m_route_mutex);
        m_base_route = metadata->hostname + base_path;
        std::string this_app_path = app_path + "/" + m_config.app_id;
        m_app_route = m_base_route + this_app_path;
        m_auth_route = m_app_route + auth_path;
        m_sync_manager->set_sync_route(metadata->ws_hostname + base_path + this_app_path + sync_path);
    }
}

static void handle_default_response(const Response& response,
                                    std::function<void(Optional<AppError>)> completion_block)
{
    if (auto error = AppUtils::check_for_errors(response)) {
        return completion_block(error);
    }
    else {
        return completion_block({});
    }
}

// MARK: - Template specializations

template <>
App::UsernamePasswordProviderClient App::provider_client<App::UsernamePasswordProviderClient>()
{
    return App::UsernamePasswordProviderClient(shared_from_this());
}

template <>
App::UserAPIKeyProviderClient App::provider_client<App::UserAPIKeyProviderClient>()
{
    return App::UserAPIKeyProviderClient(*this);
}

// MARK: - UsernamePasswordProviderClient

void App::UsernamePasswordProviderClient::register_email(const std::string& email, const std::string& password,
                                                         std::function<void(Optional<AppError>)> completion_block)
{
    REALM_ASSERT(m_parent);
    std::string route =
        util::format("%1/providers/%2/register", m_parent->m_auth_route, username_password_provider_key);

    auto handler = [completion_block](const Response& response) {
        handle_default_response(response, completion_block);
    };

    nlohmann::json body = {{"email", email}, {"password", password}};

    m_parent->do_request(
        Request{HttpMethod::post, route, m_parent->m_request_timeout_ms, get_request_headers(), body.dump()},
        handler);
}

void App::UsernamePasswordProviderClient::confirm_user(const std::string& token, const std::string& token_id,
                                                       std::function<void(Optional<AppError>)> completion_block)
{
    REALM_ASSERT(m_parent);
    std::string route =
        util::format("%1/providers/%2/confirm", m_parent->m_auth_route, username_password_provider_key);

    auto handler = [completion_block](const Response& response) {
        handle_default_response(response, completion_block);
    };

    nlohmann::json body = {{"token", token}, {"tokenId", token_id}};

    m_parent->do_request(
        Request{HttpMethod::post, route, m_parent->m_request_timeout_ms, get_request_headers(), body.dump()},
        handler);
}

void App::UsernamePasswordProviderClient::resend_confirmation_email(
    const std::string& email, std::function<void(Optional<AppError>)> completion_block)
{
    REALM_ASSERT(m_parent);
    std::string route =
        util::format("%1/providers/%2/confirm/send", m_parent->m_auth_route, username_password_provider_key);

    auto handler = [completion_block](const Response& response) {
        handle_default_response(response, completion_block);
    };

    nlohmann::json body{{"email", email}};

    m_parent->do_request(
        Request{HttpMethod::post, route, m_parent->m_request_timeout_ms, get_request_headers(), body.dump()},
        handler);
}

void App::UsernamePasswordProviderClient::retry_custom_confirmation(
    const std::string& email, std::function<void(Optional<AppError>)> completion_block)
{
    REALM_ASSERT(m_parent);
    std::string route =
        util::format("%1/providers/%2/confirm/call", m_parent->m_auth_route, username_password_provider_key);

    auto handler = [completion_block](const Response& response) {
        handle_default_response(response, completion_block);
    };

    nlohmann::json body{{"email", email}};

    m_parent->do_request(
        Request{HttpMethod::post, route, m_parent->m_request_timeout_ms, get_request_headers(), body.dump()},
        handler);
}

void App::UsernamePasswordProviderClient::send_reset_password_email(
    const std::string& email, std::function<void(Optional<AppError>)> completion_block)
{
    REALM_ASSERT(m_parent);
    std::string route =
        util::format("%1/providers/%2/reset/send", m_parent->m_auth_route, username_password_provider_key);

    auto handler = [completion_block](const Response& response) {
        handle_default_response(response, completion_block);
    };

    nlohmann::json body = {{"email", email}};

    m_parent->do_request(
        Request{HttpMethod::post, route, m_parent->m_request_timeout_ms, get_request_headers(), body.dump()},
        handler);
}

void App::UsernamePasswordProviderClient::reset_password(const std::string& password, const std::string& token,
                                                         const std::string& token_id,
                                                         std::function<void(Optional<AppError>)> completion_block)
{
    REALM_ASSERT(m_parent);
    std::string route = util::format("%1/providers/%2/reset", m_parent->m_auth_route, username_password_provider_key);

    auto handler = [completion_block](const Response& response) {
        handle_default_response(response, completion_block);
    };

    nlohmann::json body = {{"password", password}, {"token", token}, {"tokenId", token_id}};

    m_parent->do_request(
        Request{HttpMethod::post, route, m_parent->m_request_timeout_ms, get_request_headers(), body.dump()},
        handler);
}

void App::UsernamePasswordProviderClient::call_reset_password_function(
    const std::string& email, const std::string& password, const bson::BsonArray& args,
    std::function<void(Optional<AppError>)> completion_block)
{
    REALM_ASSERT(m_parent);
    std::string route =
        util::format("%1/providers/%2/reset/call", m_parent->m_auth_route, username_password_provider_key);

    auto handler = [completion_block](const Response& response) {
        handle_default_response(response, completion_block);
    };

    bson::BsonDocument arg = {{"email", email}, {"password", password}, {"arguments", args}};

    std::stringstream body;
    body << bson::Bson(arg);

    m_parent->do_request(
        Request{HttpMethod::post, route, m_parent->m_request_timeout_ms, get_request_headers(), body.str()}, handler);
}

// MARK: - UserAPIKeyProviderClient

std::string App::UserAPIKeyProviderClient::url_for_path(const std::string& path = "") const
{
    if (!path.empty()) {
        return m_auth_request_client.url_for_path(
            util::format("%1/%2/%3", auth_path, user_api_key_provider_key_path, path));
    }

    return m_auth_request_client.url_for_path(util::format("%1/%2", auth_path, user_api_key_provider_key_path));
}

void App::UserAPIKeyProviderClient::create_api_key(
    const std::string& name, std::shared_ptr<SyncUser> user,
    std::function<void(UserAPIKey, Optional<AppError>)> completion_block)
{
    std::string route = url_for_path();

    auto handler = [completion_block](const Response& response) {
        if (auto error = AppUtils::check_for_errors(response)) {
            return completion_block({}, error);
        }

        nlohmann::json json;
        try {
            json = nlohmann::json::parse(*response.body);
        }
        catch (const std::exception& e) {
            return completion_block({}, AppError(make_error_code(JSONErrorCode::malformed_json), e.what()));
        }

        try {
            auto user_api_key = App::UserAPIKey{
                ObjectId(value_from_json<std::string>(json, "_id").c_str()), get_optional<std::string>(json, "key"),
                value_from_json<std::string>(json, "name"), value_from_json<bool>(json, "disabled")};
            return completion_block(user_api_key, {});
        }
        catch (const std::exception& e) {
            return completion_block({}, AppError(make_error_code(JSONErrorCode::malformed_json), e.what()));
        }
    };

    nlohmann::json body = {{"name", name}};
    Request req;
    req.method = HttpMethod::post;
    req.url = route;
    req.body = body.dump();
    req.uses_refresh_token = true;

    m_auth_request_client.do_authenticated_request(req, user, handler);
}

void App::UserAPIKeyProviderClient::fetch_api_key(
    const realm::ObjectId& id, std::shared_ptr<SyncUser> user,
    std::function<void(UserAPIKey, Optional<AppError>)> completion_block)
{
    std::string route = url_for_path(id.to_string());

    auto handler = [completion_block](const Response& response) {
        if (auto error = AppUtils::check_for_errors(response)) {
            return completion_block({}, error);
        }

        nlohmann::json json;
        try {
            json = nlohmann::json::parse(*response.body);
        }
        catch (const std::exception& e) {
            return completion_block({}, AppError(make_error_code(JSONErrorCode::malformed_json), e.what()));
        }

        try {
            auto user_api_key = App::UserAPIKey{
                ObjectId(value_from_json<std::string>(json, "_id").c_str()), get_optional<std::string>(json, "key"),
                value_from_json<std::string>(json, "name"), value_from_json<bool>(json, "disabled")};
            return completion_block(user_api_key, {});
        }
        catch (const std::exception& e) {
            return completion_block({}, AppError(make_error_code(JSONErrorCode::malformed_json), e.what()));
        }
    };

    Request req;
    req.method = HttpMethod::get;
    req.url = route;
    req.uses_refresh_token = true;

    m_auth_request_client.do_authenticated_request(req, user, handler);
}

void App::UserAPIKeyProviderClient::fetch_api_keys(
    std::shared_ptr<SyncUser> user, std::function<void(std::vector<UserAPIKey>, Optional<AppError>)> completion_block)
{
    std::string route = url_for_path();

    auto handler = [completion_block](const Response& response) {
        if (auto error = AppUtils::check_for_errors(response)) {
            return completion_block(std::vector<UserAPIKey>(), error);
        }

        nlohmann::json json;
        try {
            json = nlohmann::json::parse(*response.body);
        }
        catch (const std::exception& e) {
            return completion_block(std::vector<UserAPIKey>(),
                                    AppError(make_error_code(JSONErrorCode::malformed_json), e.what()));
        }

        try {
            auto api_key_array = std::vector<UserAPIKey>();
            auto json_array = json.get<std::vector<nlohmann::json>>();
            for (nlohmann::json& api_key_json : json_array) {
                api_key_array.push_back(
                    App::UserAPIKey{ObjectId(value_from_json<std::string>(api_key_json, "_id").c_str()),
                                    get_optional<std::string>(api_key_json, "key"),
                                    value_from_json<std::string>(api_key_json, "name"),
                                    value_from_json<bool>(api_key_json, "disabled")});
            }
            return completion_block(api_key_array, {});
        }
        catch (const std::exception& e) {
            return completion_block(std::vector<UserAPIKey>(),
                                    AppError(make_error_code(JSONErrorCode::malformed_json), e.what()));
        }
    };

    Request req;
    req.method = HttpMethod::get;
    req.url = route;
    req.uses_refresh_token = true;

    m_auth_request_client.do_authenticated_request(req, user, handler);
}


void App::UserAPIKeyProviderClient::delete_api_key(const realm::ObjectId& id, std::shared_ptr<SyncUser> user,
                                                   std::function<void(util::Optional<AppError>)> completion_block)
{
    std::string route = url_for_path(id.to_string());

    auto handler = [completion_block](const Response& response) {
        if (auto error = AppUtils::check_for_errors(response)) {
            return completion_block(error);
        }
        else {
            return completion_block({});
        }
    };

    Request req;
    req.method = HttpMethod::del;
    req.url = route;
    req.uses_refresh_token = true;

    m_auth_request_client.do_authenticated_request(req, user, handler);
}

void App::UserAPIKeyProviderClient::enable_api_key(const realm::ObjectId& id, std::shared_ptr<SyncUser> user,
                                                   std::function<void(Optional<AppError> error)> completion_block)
{
    std::string route = url_for_path(util::format("%1/enable", id.to_string()));

    auto handler = [completion_block](const Response& response) {
        if (auto error = AppUtils::check_for_errors(response)) {
            return completion_block(error);
        }
        else {
            return completion_block({});
        }
    };

    Request req;
    req.method = HttpMethod::put;
    req.url = route;
    req.uses_refresh_token = true;

    m_auth_request_client.do_authenticated_request(req, user, handler);
}

void App::UserAPIKeyProviderClient::disable_api_key(const realm::ObjectId& id, std::shared_ptr<SyncUser> user,
                                                    std::function<void(Optional<AppError> error)> completion_block)
{
    std::string route = url_for_path(util::format("%1/disable", id.to_string()));

    auto handler = [completion_block](const Response& response) {
        if (auto error = AppUtils::check_for_errors(response)) {
            return completion_block(error);
        }
        else {
            return completion_block({});
        }
    };

    Request req;
    req.method = HttpMethod::put;
    req.url = route;
    req.uses_refresh_token = true;

    m_auth_request_client.do_authenticated_request(req, user, handler);
}
// MARK: - App

std::shared_ptr<SyncUser> App::current_user() const
{
    return m_sync_manager->get_current_user();
}

std::vector<std::shared_ptr<SyncUser>> App::all_users() const
{
    return m_sync_manager->all_users();
}

void App::get_profile(std::shared_ptr<SyncUser> sync_user,
                      std::function<void(std::shared_ptr<SyncUser>, util::Optional<AppError>)> completion_block)
{
    auto profile_handler = [completion_block, this, sync_user](const Response& profile_response) {
        if (auto error = AppUtils::check_for_errors(profile_response)) {
            return completion_block(nullptr, error);
        }

        nlohmann::json profile_json;
        try {
            profile_json = nlohmann::json::parse(*profile_response.body);
        }
        catch (const std::domain_error& e) {
            return completion_block(nullptr, AppError(make_error_code(JSONErrorCode::malformed_json), e.what()));
        }

        try {
            std::vector<SyncUserIdentity> identities;
            nlohmann::json identities_json = value_from_json<nlohmann::json>(profile_json, "identities");

            for (size_t i = 0; i < identities_json.size(); i++) {
                auto identity_json = identities_json[i];
                identities.push_back(SyncUserIdentity(value_from_json<std::string>(identity_json, "id"),
                                                      value_from_json<std::string>(identity_json, "provider_type")));
            }

            sync_user->update_identities(identities);

            auto profile_data = value_from_json<nlohmann::json>(profile_json, "data");

            sync_user->update_user_profile(SyncUserProfile(get_optional<std::string>(profile_data, "name"),
                                                           get_optional<std::string>(profile_data, "email"),
                                                           get_optional<std::string>(profile_data, "picture_url"),
                                                           get_optional<std::string>(profile_data, "first_name"),
                                                           get_optional<std::string>(profile_data, "last_name"),
                                                           get_optional<std::string>(profile_data, "gender"),
                                                           get_optional<std::string>(profile_data, "birthday"),
                                                           get_optional<std::string>(profile_data, "min_age"),
                                                           get_optional<std::string>(profile_data, "max_age")));

            sync_user->set_state(SyncUser::State::LoggedIn);
            m_sync_manager->set_current_user(sync_user->identity());
            emit_change_to_subscribers(*this);
        }
        catch (const AppError& err) {
            return completion_block(nullptr, err);
        }

        return completion_block(sync_user, {});
    };


    Request req;
    req.method = HttpMethod::get;
    req.timeout_ms = m_request_timeout_ms;
    req.uses_refresh_token = false;
    {
        std::lock_guard<std::mutex> lock(*m_route_mutex);
        req.url = util::format("%1/auth/profile", m_base_route);
    }

    do_authenticated_request(req, sync_user, profile_handler);
}

void App::attach_auth_options(bson::BsonDocument& body)
{
    bson::BsonDocument options;

    if (m_config.local_app_version) {
        options["appVersion"] = *m_config.local_app_version;
    }

    options["appId"] = m_config.app_id;
    options["platform"] = m_config.platform;
    options["platformVersion"] = m_config.platform_version;
    options["sdkVersion"] = m_config.sdk_version;

    body["options"] = bson::BsonDocument({{"device", options}});
}

void App::log_in_with_credentials(const AppCredentials& credentials, const std::shared_ptr<SyncUser> linking_user,
                                  std::function<void(std::shared_ptr<SyncUser>, Optional<AppError>)> completion_block)
{
    // construct the route
    std::string route = util::format("%1/providers/%2/login%3", m_auth_route, credentials.provider_as_string(),
                                     linking_user ? "?link=true" : "");

    auto handler = [completion_block, credentials, linking_user, this](const Response& response) {
        if (auto error = AppUtils::check_for_errors(response)) {
            return completion_block(nullptr, error);
        }

        nlohmann::json json;
        try {
            json = nlohmann::json::parse(*response.body);
        }
        catch (const std::exception& e) {
            return completion_block(nullptr, AppError(make_error_code(JSONErrorCode::malformed_json), e.what()));
        }

        std::shared_ptr<realm::SyncUser> sync_user;
        try {
            if (linking_user) {
                linking_user->update_access_token(value_from_json<std::string>(json, "access_token"));
            }
            else {
                sync_user = m_sync_manager->get_user(value_from_json<std::string>(json, "user_id"),
                                                     value_from_json<std::string>(json, "refresh_token"),
                                                     value_from_json<std::string>(json, "access_token"),
                                                     credentials.provider_as_string(),
                                                     value_from_json<std::string>(json, "device_id"));
            }
        }
        catch (const AppError& err) {
            return completion_block(nullptr, err);
        }

        App::get_profile(linking_user ? linking_user : sync_user, completion_block);
    };

    bson::Bson credentials_as_bson = bson::parse(credentials.serialize_as_json());
    bson::BsonDocument body = static_cast<bson::BsonDocument>(credentials_as_bson);
    attach_auth_options(body);

    std::stringstream s;
    s << bson::Bson(body);

    // if we try logging in with an anonymous user while there
    // is already an anonymous session active, reuse it
    if (credentials.provider() == AuthProvider::ANONYMOUS) {
        for (auto user : m_sync_manager->all_users()) {
            if (user->provider_type() == credentials.provider_as_string() && user->is_logged_in()) {
                completion_block(switch_user(user), util::none);
                return;
            }
        }
    }

    do_request({HttpMethod::post, route, m_request_timeout_ms,
                get_request_headers(linking_user, RequestTokenType::AccessToken), s.str()},
               handler);
}

void App::log_in_with_credentials(const AppCredentials& credentials,
                                  std::function<void(std::shared_ptr<SyncUser>, Optional<AppError>)> completion_block)
{
    App::log_in_with_credentials(credentials, nullptr, completion_block);
}

void App::log_out(std::shared_ptr<SyncUser> user, std::function<void(Optional<AppError>)> completion_block)
{
    if (!user || user->state() != SyncUser::State::LoggedIn) {
        return completion_block(util::none);
    }

    auto handler = [completion_block, user](const Response& response) {
        if (auto error = AppUtils::check_for_errors(response)) {
            return completion_block(error);
        }
        return completion_block(util::none);
    };

    auto refresh_token = user->refresh_token();
    user->log_out();

    std::string route = util::format("%1/auth/session", m_base_route);

    Request req;
    req.method = HttpMethod::del;
    req.url = route;
    req.timeout_ms = m_request_timeout_ms;
    req.uses_refresh_token = true;
    req.headers = get_request_headers();
    req.headers.insert({"Authorization", util::format("Bearer %1", refresh_token)});
    {
        std::lock_guard<std::mutex> lock(*m_route_mutex);
        req.url = util::format("%1/auth/session", m_base_route);
    }

    do_request(req, [anchor = shared_from_this(), completion_block = std::move(completion_block)](Response response) {
        if (auto error = AppUtils::check_for_errors(response)) {
            // We do not care about handling auth errors on log out
            completion_block(error);
        }
        else {
            anchor->emit_change_to_subscribers(*anchor);
            completion_block(util::none);
        }
    });
}

void App::log_out(std::function<void(Optional<AppError>)> completion_block)
{
    log_out(current_user(), completion_block);
}

std::shared_ptr<SyncUser> App::switch_user(std::shared_ptr<SyncUser> user) const
{
    if (!user || user->state() != SyncUser::State::LoggedIn) {
        throw AppError(make_client_error_code(ClientErrorCode::user_not_logged_in),
                       "User is no longer valid or is logged out");
    }

    auto users = m_sync_manager->all_users();
    auto it = std::find(users.begin(), users.end(), user);

    if (it == users.end()) {
        throw AppError(make_client_error_code(ClientErrorCode::user_not_found), "User does not exist");
    }

    m_sync_manager->set_current_user(user->identity());
    emit_change_to_subscribers(*this);
    return current_user();
}

void App::remove_user(std::shared_ptr<SyncUser> user, std::function<void(Optional<AppError>)> completion_block)
{
    if (!user || user->state() == SyncUser::State::Removed) {
        return completion_block(
            AppError(make_client_error_code(ClientErrorCode::user_not_found), "User has already been removed"));
    }

    auto users = m_sync_manager->all_users();

    auto it = std::find(users.begin(), users.end(), user);

    if (it == users.end()) {
        return completion_block(
            AppError(make_client_error_code(ClientErrorCode::user_not_found), "No user has been found"));
    }

    if (user->is_logged_in()) {
        log_out(user, [user, completion_block, this](const Optional<AppError>& error) {
            m_sync_manager->remove_user(user->identity());
            return completion_block(error);
        });
    }
    else {
        m_sync_manager->remove_user(user->identity());
        return completion_block({});
    }
}

void App::link_user(std::shared_ptr<SyncUser> user, const AppCredentials& credentials,
                    std::function<void(std::shared_ptr<SyncUser>, Optional<AppError>)> completion_block)
{
    if (!user || user->state() != SyncUser::State::LoggedIn) {
        return completion_block(nullptr, AppError(make_client_error_code(ClientErrorCode::user_not_found),
                                                  "The specified user is not logged in"));
    }

    auto users = m_sync_manager->all_users();

    auto it = std::find(users.begin(), users.end(), user);

    if (it == users.end()) {
        return completion_block(nullptr, AppError(make_client_error_code(ClientErrorCode::user_not_found),
                                                  "The specified user was not found"));
    }

    App::log_in_with_credentials(credentials, user, completion_block);
}

void App::refresh_custom_data(std::shared_ptr<SyncUser> sync_user,
                              std::function<void(Optional<AppError>)> completion_block)
{
    refresh_access_token(sync_user, completion_block);
}

std::string App::url_for_path(const std::string& path = "") const
{
    std::lock_guard<std::mutex> lock(*m_route_mutex);
    return util::format("%1%2", m_base_route, path);
}

// FIXME: This passes back the response to bubble up any potential errors, making this somewhat leaky
void App::init_app_metadata(std::function<void(util::Optional<AppError>, util::Optional<Response>)> completion_block)
{
    if (m_sync_manager->app_metadata()) {
        return completion_block(util::none, util::none);
    }

    std::string route = util::format("%1/location", m_app_route);

    Request req;
    req.method = HttpMethod::get;
    req.url = route;
    req.timeout_ms = m_request_timeout_ms;

    m_config.transport_generator()->send_request_to_server(req, [this, completion_block](const Response& response) {
        nlohmann::json json;
        try {
            json = nlohmann::json::parse(*response.body);
        }
        catch (const std::exception& e) {
            return completion_block(AppError(make_error_code(JSONErrorCode::malformed_json), e.what()), response);
        }

        try {
            auto hostname = value_from_json<std::string>(json, "hostname");
            auto ws_hostname = value_from_json<std::string>(json, "ws_hostname");
            m_sync_manager->perform_metadata_update([&](const SyncMetadataManager& manager) {
                manager.set_app_metadata(value_from_json<std::string>(json, "deployment_model"),
                                         value_from_json<std::string>(json, "location"), hostname, ws_hostname);
            });

            auto metadata = m_sync_manager->app_metadata();

            std::lock_guard<std::mutex> lock(*m_route_mutex);
            m_base_route = hostname + base_path;
            std::string this_app_path = app_path + "/" + m_config.app_id;
            m_app_route = m_base_route + this_app_path;
            m_auth_route = m_app_route + auth_path;
            m_sync_manager->set_sync_route(ws_hostname + base_path + this_app_path + sync_path);
        }
        catch (const AppError& err) {
            return completion_block(err, response);
        }

        completion_block(util::none, util::none);
    });
}

void App::do_request(Request request, std::function<void(Response)> completion_block)
{
    request.timeout_ms = default_timeout_ms;

    // if we do not have metadata yet, we need to initialize it
    if (!m_sync_manager->app_metadata()) {
        init_app_metadata([completion_block, request, this](const util::Optional<AppError> error,
                                                            const util::Optional<Response> response) mutable {
            if (error) {
                return completion_block(*response);
            }

            // if this is the first time we have received app metadata, the
            // original request will not have the correct URL hostname for
            // non global deployments.
            auto app_metadata = m_sync_manager->app_metadata();
            if (app_metadata && app_metadata->deployment_model != "GLOBAL" &&
                request.url.rfind(m_base_url, 0) != std::string::npos) {
                request.url.replace(0, m_base_url.size(), app_metadata->hostname);
            }

            m_config.transport_generator()->send_request_to_server(request, completion_block);
        });
    }
    else {
        m_config.transport_generator()->send_request_to_server(request, completion_block);
    }
}

void App::do_authenticated_request(Request request, std::shared_ptr<SyncUser> sync_user,
                                   std::function<void(Response)> completion_block)
{
    request.headers = get_request_headers(sync_user, request.uses_refresh_token ? RequestTokenType::RefreshToken
                                                                                : RequestTokenType::AccessToken);

    do_request(request, [completion_block, request, sync_user, this](Response response) {
        if (auto error = AppUtils::check_for_errors(response)) {
            App::handle_auth_failure(error.value(), response, request, sync_user, completion_block);
        }
        else {
            completion_block(response);
        }
    });
}

void App::handle_auth_failure(const AppError& error, const Response& response, Request request,
                              std::shared_ptr<SyncUser> sync_user, std::function<void(Response)> completion_block)
{
    auto access_token_handler = [this, request, completion_block, response,
                                 sync_user](const Optional<AppError>& error) {
        if (!error) {
            // assign the new access_token to the auth header
            Request newRequest = request;
            newRequest.headers = get_request_headers(sync_user, RequestTokenType::AccessToken);
            m_config.transport_generator()->send_request_to_server(newRequest, completion_block);
        }
        else {
            // pass the error back up the chain
            completion_block(response);
        }
    };

    // Only handle auth failures
    if (*error.http_status_code && *error.http_status_code == 401) {
        if (request.uses_refresh_token) {
            if (sync_user && sync_user->is_logged_in()) {
                sync_user->log_out();
            }
            completion_block(response);
            return;
        }

        App::refresh_access_token(sync_user, access_token_handler);
    }
    else {
        completion_block(response);
    }
}

/// MARK: - refresh access token
void App::refresh_access_token(std::shared_ptr<SyncUser> sync_user,
                               std::function<void(Optional<AppError>)> completion_block)
{
    if (!sync_user) {
        completion_block(AppError(make_client_error_code(ClientErrorCode::user_not_found), "No current user exists"));
        return;
    }

    if (!sync_user->is_logged_in()) {
        completion_block(
            AppError(make_client_error_code(ClientErrorCode::user_not_logged_in), "The user is not logged in"));
        return;
    }

    auto handler = [completion_block, sync_user](const Response& response) {
        if (auto error = AppUtils::check_for_errors(response)) {
            return completion_block(error);
        }

        try {
            nlohmann::json json = nlohmann::json::parse(*response.body);
            auto access_token = value_from_json<std::string>(json, "access_token");
            sync_user->update_access_token(std::move(access_token));
        }
        catch (const AppError& err) {
            return completion_block(err);
        }

        return completion_block(util::none);
    };

    std::string route;
    {
        std::lock_guard<std::mutex> lock(*m_route_mutex);
        route = util::format("%1/auth/session", m_base_route);
    }

    do_request(Request{HttpMethod::post, route, m_request_timeout_ms,
                       get_request_headers(sync_user, RequestTokenType::RefreshToken)},
               handler);
}

std::string App::function_call_url_path() const
{
    std::lock_guard<std::mutex> lock(*m_route_mutex);
    return util::format("%1/app/%2/functions/call", m_base_route, m_config.app_id);
}

void App::call_function(std::shared_ptr<SyncUser> user, const std::string& name, const bson::BsonArray& args_bson,
                        const util::Optional<std::string>& service_name,
                        std::function<void(util::Optional<AppError>, util::Optional<bson::Bson>)> completion_block)
{
    auto handler = [completion_block](const Response& response) {
        if (auto error = AppUtils::check_for_errors(response)) {
            return completion_block(error, util::none);
        }
<<<<<<< HEAD
        completion_block(util::none, util::Optional<bson::Bson>(bson::parse(*response.body)));
=======
        util::Optional<bson::Bson> body_as_bson;
        try {
            body_as_bson = bson::parse(response.body);
        }
        catch (const std::exception& e) {
            return completion_block(AppError(make_error_code(JSONErrorCode::bad_bson_parse), e.what()), util::none);
        };
        completion_block(util::none, body_as_bson);
>>>>>>> 7acfa437
    };

    bson::BsonDocument args{{"arguments", args_bson}, {"name", name}};

    if (service_name) {
        args["service"] = *service_name;
    }

    do_authenticated_request(
        Request{
            HttpMethod::post, function_call_url_path(), m_request_timeout_ms, {}, bson::Bson(args).toJson(), false},
        user, handler);
}

void App::call_function(std::shared_ptr<SyncUser> user, const std::string& name, const bson::BsonArray& args_bson,
                        std::function<void(util::Optional<AppError>, util::Optional<bson::Bson>)> completion_block)
{
    call_function(user, name, args_bson, util::none, completion_block);
}

void App::call_function(const std::string& name, const bson::BsonArray& args_bson,
                        const util::Optional<std::string>& service_name,
                        std::function<void(util::Optional<AppError>, util::Optional<bson::Bson>)> completion_block)
{
    call_function(m_sync_manager->get_current_user(), name, args_bson, service_name, completion_block);
}

void App::call_function(const std::string& name, const bson::BsonArray& args_bson,
                        std::function<void(util::Optional<AppError>, util::Optional<bson::Bson>)> completion_block)
{
    call_function(m_sync_manager->get_current_user(), name, args_bson, completion_block);
}

Request App::make_streaming_request(std::shared_ptr<SyncUser> user, const std::string& name,
                                    const bson::BsonArray& args_bson,
                                    const util::Optional<std::string>& service_name) const
{
    auto args = bson::BsonDocument{
        {"arguments", args_bson},
        {"name", name},
    };
    if (service_name) {
        args["service"] = *service_name;
    }
    const auto args_json = bson::Bson(args).toJson();

    auto args_base64 = std::string(util::base64_encoded_size(args_json.size()), '\0');
    util::base64_encode(args_json.data(), args_json.size(), args_base64.data(), args_base64.size());

    auto url = function_call_url_path() + "?baas_request=" + util::uri_percent_encode(args_base64);
    if (user) {
        url += "&baas_at=";
        url += user->access_token(); // doesn't need url encoding
    }

    return Request{
        HttpMethod::get,
        url,
        m_request_timeout_ms,
        {{"Accept", "text/event-stream"}},
    };
}

PushClient App::push_notification_client(const std::string& service_name)
{
    return PushClient(service_name, m_config.app_id, m_request_timeout_ms, shared_from_this());
}

} // namespace app
} // namespace realm<|MERGE_RESOLUTION|>--- conflicted
+++ resolved
@@ -989,18 +989,14 @@
         if (auto error = AppUtils::check_for_errors(response)) {
             return completion_block(error, util::none);
         }
-<<<<<<< HEAD
-        completion_block(util::none, util::Optional<bson::Bson>(bson::parse(*response.body)));
-=======
         util::Optional<bson::Bson> body_as_bson;
         try {
-            body_as_bson = bson::parse(response.body);
+            body_as_bson = bson::parse(*response.body);
         }
         catch (const std::exception& e) {
             return completion_block(AppError(make_error_code(JSONErrorCode::bad_bson_parse), e.what()), util::none);
         };
         completion_block(util::none, body_as_bson);
->>>>>>> 7acfa437
     };
 
     bson::BsonDocument args{{"arguments", args_bson}, {"name", name}};
