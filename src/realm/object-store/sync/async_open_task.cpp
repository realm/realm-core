////////////////////////////////////////////////////////////////////////////
//
// Copyright 2019 Realm Inc.
//
// Licensed under the Apache License, Version 2.0 (the "License");
// you may not use this file except in compliance with the License.
// You may obtain a copy of the License at
//
// http://www.apache.org/licenses/LICENSE-2.0
//
// Unless required by applicable law or agreed to in writing, software
// distributed under the License is distributed on an "AS IS" BASIS,
// WITHOUT WARRANTIES OR CONDITIONS OF ANY KIND, either express or implied.
// See the License for the specific language governing permissions and
// limitations under the License.
//
////////////////////////////////////////////////////////////////////////////

#include <realm/object-store/sync/async_open_task.hpp>

#include <realm/object-store/impl/realm_coordinator.hpp>
#include <realm/object-store/sync/sync_manager.hpp>
#include <realm/object-store/sync/sync_session.hpp>
#include <realm/object-store/thread_safe_reference.hpp>

namespace realm {

AsyncOpenTask::AsyncOpenTask(std::shared_ptr<_impl::RealmCoordinator> coordinator,
                             std::shared_ptr<realm::SyncSession> session)
    : m_coordinator(coordinator)
    , m_session(session)
{
}

void AsyncOpenTask::start(util::UniqueFunction<void(ThreadSafeReference, std::exception_ptr)> callback)
{
    util::CheckedUniqueLock lock(m_mutex);
    if (!m_session)
        return;
    auto session = m_session;
    lock.unlock();

    std::shared_ptr<AsyncOpenTask> self(shared_from_this());
<<<<<<< HEAD
    m_session->wait_for_download_completion([callback = std::move(callback), self, this](Status status) {
=======
    session->wait_for_download_completion([callback = std::move(callback), self, this](std::error_code ec) {
>>>>>>> 7ee07643
        std::shared_ptr<_impl::RealmCoordinator> coordinator;
        {
            util::CheckedLockGuard lock(m_mutex);
            if (!m_session)
                return; // Swallow all events if the task has been cancelled.

            for (auto token : m_registered_callbacks) {
                m_session->unregister_progress_notifier(token);
            }
            m_session = nullptr;
            // Hold on to the coordinator until after we've called the callback
            coordinator = std::move(m_coordinator);
        }

        if (!status.is_ok())
            return callback({}, std::make_exception_ptr(Exception(status)));

        ThreadSafeReference realm;
        try {
            realm = coordinator->get_unbound_realm();
        }
        catch (...) {
            return callback({}, std::current_exception());
        }
        callback(std::move(realm), nullptr);
    });

    session->revive_if_needed();
}

void AsyncOpenTask::cancel()
{
    std::shared_ptr<SyncSession> session;

    {
        util::CheckedLockGuard lock(m_mutex);
        if (!m_session)
            return;

        for (auto token : m_registered_callbacks) {
            m_session->unregister_progress_notifier(token);
        }

        session = std::move(m_session);
        m_coordinator = nullptr;
    }

    // We need to release the mutex before we log the session out as that will invoke the
    // wait_for_download_completion callback which will also attempt to acquire the mutex
    // thus deadlocking.
    if (session) {
        // Does a better way exists for canceling the download?
        session->log_out();
    }
}

uint64_t
AsyncOpenTask::register_download_progress_notifier(std::function<SyncSession::ProgressNotifierCallback>&& callback)
{
    util::CheckedLockGuard lock(m_mutex);
    if (m_session) {
        auto token = m_session->register_progress_notifier(std::move(callback),
                                                           SyncSession::ProgressDirection::download, false);
        m_registered_callbacks.emplace_back(token);
        return token;
    }
    return 0;
}

void AsyncOpenTask::unregister_download_progress_notifier(uint64_t token)
{
    util::CheckedLockGuard lock(m_mutex);
    if (m_session)
        m_session->unregister_progress_notifier(token);
}

} // namespace realm<|MERGE_RESOLUTION|>--- conflicted
+++ resolved
@@ -41,11 +41,7 @@
     lock.unlock();
 
     std::shared_ptr<AsyncOpenTask> self(shared_from_this());
-<<<<<<< HEAD
-    m_session->wait_for_download_completion([callback = std::move(callback), self, this](Status status) {
-=======
-    session->wait_for_download_completion([callback = std::move(callback), self, this](std::error_code ec) {
->>>>>>> 7ee07643
+    session->wait_for_download_completion([callback = std::move(callback), self, this](Status status) {
         std::shared_ptr<_impl::RealmCoordinator> coordinator;
         {
             util::CheckedLockGuard lock(m_mutex);
