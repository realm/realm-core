////////////////////////////////////////////////////////////////////////////
//
// Copyright 2015 Realm Inc.
//
// Licensed under the Apache License, Version 2.0 (the "License");
// you may not use this file except in compliance with the License.
// You may obtain a copy of the License at
//
// http://www.apache.org/licenses/LICENSE-2.0
//
// Unless required by applicable law or agreed to in writing, software
// distributed under the License is distributed on an "AS IS" BASIS,
// WITHOUT WARRANTIES OR CONDITIONS OF ANY KIND, either express or implied.
// See the License for the specific language governing permissions and
// limitations under the License.
//
////////////////////////////////////////////////////////////////////////////

#include <realm/object-store/results.hpp>

#include <realm/object-store/impl/realm_coordinator.hpp>
#include <realm/object-store/impl/results_notifier.hpp>
#include <realm/object-store/audit.hpp>
#include <realm/object-store/object_schema.hpp>
#include <realm/object-store/object_store.hpp>
#include <realm/object-store/schema.hpp>

#include <realm/set.hpp>

#include <stdexcept>

namespace realm {

Results::Results() = default;
Results::~Results() = default;

Results::Results(SharedRealm r, Query q, DescriptorOrdering o)
    : m_realm(std::move(r))
    , m_query(std::move(q))
    , m_table(m_query.get_table())
    , m_descriptor_ordering(std::move(o))
    , m_mode(Mode::Query)
    , m_mutex(m_realm && m_realm->is_frozen())
{
}

Results::Results(SharedRealm r, ConstTableRef table)
    : m_realm(std::move(r))
    , m_table(table)
    , m_mode(Mode::Table)
    , m_mutex(m_realm && m_realm->is_frozen())
{
}

Results::Results(std::shared_ptr<Realm> r, std::shared_ptr<CollectionBase> coll, util::Optional<Query> q,
                 SortDescriptor s)
    : m_realm(std::move(r))
    , m_table(coll->get_target_table())
    , m_collection(std::move(coll))
    , m_mode(Mode::Collection)
    , m_mutex(m_realm && m_realm->is_frozen())
{
    if (q) {
        m_query = std::move(*q);
        m_mode = Mode::Query;
    }
    m_descriptor_ordering.append_sort(std::move(s));
}

Results::Results(std::shared_ptr<Realm> r, std::shared_ptr<CollectionBase> coll, DescriptorOrdering o)
    : m_realm(std::move(r))
    , m_table(coll->get_target_table())
    , m_descriptor_ordering(std::move(o))
    , m_collection(std::move(coll))
    , m_mode(Mode::Collection)
    , m_mutex(m_realm && m_realm->is_frozen())
{
}

Results::Results(std::shared_ptr<Realm> r, TableView tv, DescriptorOrdering o)
    : m_realm(std::move(r))
    , m_table_view(std::move(tv))
    , m_descriptor_ordering(std::move(o))
    , m_mode(Mode::TableView)
    , m_mutex(m_realm && m_realm->is_frozen())
{
    m_table = m_table_view.get_parent();
}

Results::Results(const Results&) = default;
Results& Results::operator=(const Results&) = default;
Results::Results(Results&&) = default;
Results& Results::operator=(Results&&) = default;

Results::Mode Results::get_mode() const noexcept
{
    util::CheckedUniqueLock lock(m_mutex);
    return m_mode;
}

bool Results::is_valid() const
{
    if (m_realm) {
        m_realm->verify_thread();
    }

    // Here we cannot just use if (m_table) as it combines a check if the
    // reference contains a value and if that value is valid.
    // First we check if a table is referenced ...
    if (m_table.unchecked_ptr() != nullptr)
        return !!m_table; // ... and then we check if it is valid

    if (m_collection)
        return m_collection->is_attached();

    return true;
}

void Results::validate_read() const
{
    // is_valid ensures that we're on the correct thread.
    if (!is_valid())
        throw InvalidatedException();
}

void Results::validate_write() const
{
    validate_read();
    if (!m_realm || !m_realm->is_in_transaction())
        throw InvalidTransactionException("Must be in a write transaction");
}

size_t Results::size()
{
    util::CheckedUniqueLock lock(m_mutex);
    return do_size();
}

size_t Results::do_size()
{
    validate_read();
    switch (m_mode) {
        case Mode::Empty:
            return 0;
        case Mode::Table:
            return m_table ? m_table->size() : 0;
        case Mode::Collection:
            evaluate_sort_and_distinct_on_collection();
            return m_list_indices ? m_list_indices->size() : m_collection->size();
        case Mode::Query:
            m_query.sync_view_if_needed();
            if (!m_descriptor_ordering.will_apply_distinct())
                return m_query.count(m_descriptor_ordering);
            REALM_FALLTHROUGH;
        case Mode::TableView:
            do_evaluate_query_if_needed();
            return m_table_view.size();
    }
    REALM_COMPILER_HINT_UNREACHABLE();
}

const ObjectSchema& Results::get_object_schema() const
{
    validate_read();

    auto object_schema = m_object_schema.load();
    if (!object_schema) {
        REALM_ASSERT(m_realm);
        auto it = m_realm->schema().find(get_object_type());
        REALM_ASSERT(it != m_realm->schema().end());
        m_object_schema = object_schema = &*it;
    }

    return *object_schema;
}

StringData Results::get_object_type() const noexcept
{
    if (!m_table) {
        return StringData();
    }

    return ObjectStore::object_type_for_table_name(m_table->get_name());
}

void Results::evaluate_sort_and_distinct_on_collection()
{
    if (m_descriptor_ordering.is_empty())
        return;

    if (do_get_type() == PropertyType::Object) {
        m_query = do_get_query();
        m_mode = Mode::Query;
        do_evaluate_query_if_needed();
        return;
    }

    // We can't use the sorted list from the notifier if we're in a write
    // transaction as we only check the transaction version to see if the data matches
    if (m_notifier && m_notifier->get_list_indices(m_list_indices) && !m_realm->is_in_transaction())
        return;

    bool needs_update = m_collection->has_changed();
    if (!m_list_indices) {
        m_list_indices = std::vector<size_t>{};
        needs_update = true;
    }
    if (!needs_update)
        return;
    if (m_collection->is_empty()) {
        m_list_indices->clear();
        return;
    }

    util::Optional<bool> sort_order;
    bool do_distinct = false;
    auto sz = m_descriptor_ordering.size();
    for (size_t i = 0; i < sz; i++) {
        auto descr = m_descriptor_ordering[i];
        if (descr->get_type() == DescriptorType::Sort)
            sort_order = static_cast<const SortDescriptor*>(descr)->is_ascending(0);
        if (descr->get_type() == DescriptorType::Distinct)
            do_distinct = true;
    }

    if (do_distinct)
        m_collection->distinct(*m_list_indices, sort_order);
    else if (sort_order)
        m_collection->sort(*m_list_indices, *sort_order);
}

template <typename T>
static T get_unwraped(CollectionBase& collection, size_t ndx)
{
    using U = typename util::RemoveOptional<T>::type;
    Mixed mixed = collection.get_any(ndx);
    if (!mixed.is_null())
        return mixed.get<U>();
    return BPlusTree<T>::default_value(collection.get_col_key().is_nullable());
}

template <typename T>
util::Optional<T> Results::try_get(size_t ndx)
{
    validate_read();
    if (m_mode == Mode::Collection) {
        evaluate_sort_and_distinct_on_collection();
        if (m_list_indices) {
            ndx = (ndx < m_list_indices->size()) ? (*m_list_indices)[ndx] : realm::npos;
        }
        if (ndx < m_collection->size()) {
            return get_unwraped<T>(*m_collection, ndx);
        }
    }
    return util::none;
}

Results::IteratorWrapper::IteratorWrapper(IteratorWrapper const& rgt)
{
    *this = rgt;
}

Results::IteratorWrapper& Results::IteratorWrapper::operator=(IteratorWrapper const& rgt)
{
    if (rgt.m_it)
        m_it = std::make_unique<Table::Iterator>(*rgt.m_it);
    return *this;
}

Obj Results::IteratorWrapper::get(Table const& table, size_t ndx)
{
    // Using a Table iterator is much faster for repeated access into a table
    // than indexing into it as the iterator caches the cluster the last accessed
    // object is stored in, but creating the iterator is somewhat expensive.
    if (!m_it) {
        if (table.size() <= 5)
            return const_cast<Table&>(table).get_object(ndx);
        m_it = std::make_unique<Table::Iterator>(table.begin());
    }
    m_it->go(ndx);
    return **m_it;
}

template <>
util::Optional<Obj> Results::try_get(size_t row_ndx)
{
    validate_read();
    switch (m_mode) {
        case Mode::Empty:
            break;
        case Mode::Table:
            if (m_table && row_ndx < m_table->size())
                return m_table_iterator.get(*m_table, row_ndx);
            break;
        case Mode::Collection:
            evaluate_sort_and_distinct_on_collection();
            if (m_mode == Mode::Collection) {
                if (row_ndx < m_collection->size()) {
                    auto m = m_collection->get_any(row_ndx);
                    if (m.is_null())
                        return Obj();
                    if (m.get_type() == type_Link)
                        return m_table->get_object(m.get<ObjKey>());
                    if (m.get_type() == type_TypedLink)
                        return m_table->get_parent_group()->get_object(m.get_link());
                }
                break;
            }
            [[fallthrough]];
        case Mode::Query:
        case Mode::TableView:
            do_evaluate_query_if_needed();
            if (row_ndx >= m_table_view.size())
                break;
            if (m_update_policy == UpdatePolicy::Never && !m_table_view.is_obj_valid(row_ndx))
                return Obj{};
            return m_table_view.get(row_ndx);
    }
    return util::none;
}

Mixed Results::get_any(size_t ndx)
{
    util::CheckedUniqueLock lock(m_mutex);
    validate_read();
    switch (m_mode) {
        case Mode::Empty:
            break;
        case Mode::Table:
            if (ndx < m_table->size())
                return m_table_iterator.get(*m_table, ndx);
            break;
        case Mode::Collection:
            evaluate_sort_and_distinct_on_collection();
            if (m_list_indices) {
                if (ndx < m_list_indices->size())
                    return m_collection->get_any((*m_list_indices)[ndx]);
                break;
            }
            if (m_mode == Mode::Collection) {
                if (ndx < m_collection->size())
                    return m_collection->get_any(ndx);
                break;
            }
            REALM_FALLTHROUGH;
        case Mode::Query:
        case Mode::TableView: {
            do_evaluate_query_if_needed();
            if (ndx >= m_table_view.size())
                break;
            if (m_update_policy == UpdatePolicy::Never && !m_table_view.is_obj_valid(ndx))
                return {};
            auto obj_key = m_table_view.get_key(ndx);
            return Mixed(ObjLink(m_table->get_key(), obj_key));
        }
    }
    throw OutOfBoundsIndexException{ndx, do_size()};
}

std::pair<StringData, Mixed> Results::get_dictionary_element(size_t ndx)
{
    util::CheckedUniqueLock lock(m_mutex);
    REALM_ASSERT(m_mode == Mode::Collection);
    auto& dict = static_cast<Dictionary&>(*m_collection);
    REALM_ASSERT(typeid(dict) == typeid(Dictionary));

    evaluate_sort_and_distinct_on_collection();
    size_t actual = ndx;
    if (m_list_indices)
        actual = ndx < m_list_indices->size() ? (*m_list_indices)[ndx] : npos;

    if (actual < dict.size()) {
        auto val = dict.get_pair(ndx);
        return {val.first.get_string(), val.second};
    }
    throw OutOfBoundsIndexException{ndx, dict.size()};
}

template <typename T>
T Results::get(size_t row_ndx)
{
    util::CheckedUniqueLock lock(m_mutex);
    if (auto row = try_get<T>(row_ndx)) {
        return *row;
    }
    throw OutOfBoundsIndexException{row_ndx, do_size()};
}

template <typename T>
util::Optional<T> Results::first()
{
    util::CheckedUniqueLock lock(m_mutex);
    return try_get<T>(0);
}

template <typename T>
util::Optional<T> Results::last()
{
    util::CheckedUniqueLock lock(m_mutex);
    validate_read();
    if (m_mode == Mode::Query)
        do_evaluate_query_if_needed(); // avoid running the query twice (for size() and for get())
    return try_get<T>(do_size() - 1);
}

void Results::evaluate_query_if_needed(bool wants_notifications)
{
    util::CheckedUniqueLock lock(m_mutex);
    validate_read();
    do_evaluate_query_if_needed(wants_notifications);
}

void Results::do_evaluate_query_if_needed(bool wants_notifications)
{
    if (m_update_policy == UpdatePolicy::Never) {
        REALM_ASSERT(m_mode == Mode::TableView);
        return;
    }

    switch (m_mode) {
        case Mode::Empty:
        case Mode::Table:
        case Mode::Collection:
            return;
        case Mode::Query:
            if (m_notifier && m_notifier->get_tableview(m_table_view)) {
                m_mode = Mode::TableView;
                break;
            }
            m_query.sync_view_if_needed();
            if (m_update_policy == UpdatePolicy::Auto)
                m_table_view = m_query.find_all(m_descriptor_ordering);
            m_mode = Mode::TableView;
            REALM_FALLTHROUGH;
        case Mode::TableView:
            if (wants_notifications && !m_notifier)
                prepare_async(ForCallback{false});
            else if (m_notifier)
                m_notifier->get_tableview(m_table_view);
            if (m_update_policy == UpdatePolicy::Auto)
                m_table_view.sync_if_needed();
            if (auto audit = m_realm->audit_context())
                audit->record_query(m_realm->read_transaction_version(), m_table_view);
            break;
    }
}

template <>
size_t Results::index_of(Obj const& row)
{
    util::CheckedUniqueLock lock(m_mutex);
    validate_read();
    if (!row.is_valid()) {
        throw DetatchedAccessorException{};
    }
    if (m_table && row.get_table() != m_table) {
        throw IncorrectTableException(ObjectStore::object_type_for_table_name(m_table->get_name()),
                                      ObjectStore::object_type_for_table_name(row.get_table()->get_name()));
    }

    switch (m_mode) {
        case Mode::Empty:
        case Mode::Table:
            return m_table->get_object_ndx(row.get_key());
        case Mode::Collection:
            evaluate_sort_and_distinct_on_collection();
            if (m_mode == Mode::Collection)
                return m_collection->find_any(row.get_key());
            [[fallthrough]];
        case Mode::Query:
        case Mode::TableView:
            do_evaluate_query_if_needed();
            return m_table_view.find_by_source_ndx(row.get_key());
    }
    REALM_COMPILER_HINT_UNREACHABLE();
}

template <typename T>
size_t Results::index_of(T const& value)
{
    util::CheckedUniqueLock lock(m_mutex);
    validate_read();
    if (m_mode != Mode::Collection)
        return not_found; // Non-Collection results can only ever contain Objects
    evaluate_sort_and_distinct_on_collection();
    if (m_list_indices) {
        for (size_t i = 0; i < m_list_indices->size(); ++i) {
            if (value == get_unwraped<T>(*m_collection, (*m_list_indices)[i]))
                return i;
        }
        return not_found;
    }
    return m_collection->find_any(value);
}

size_t Results::index_of(Query&& q)
{
    if (m_descriptor_ordering.will_apply_sort()) {
        Results filtered(filter(std::move(q)));
        filtered.assert_unlocked();
        auto first = filtered.first();
        return first ? index_of(*first) : not_found;
    }

    auto query = get_query().and_query(std::move(q));
    query.sync_view_if_needed();
    ObjKey row = query.find();
    return row ? index_of(const_cast<Table&>(*m_table).get_object(row)) : not_found;
}

DataType Results::prepare_for_aggregate(ColKey column, const char* name)
{
    DataType type;
    switch (m_mode) {
        case Mode::Table:
            type = m_table->get_column_type(column);
            break;
        case Mode::Collection:
            type = m_collection->get_table()->get_column_type(m_collection->get_col_key());
            if (type != type_LinkList && type != type_Link)
                break;
            m_query = do_get_query();
            m_mode = Mode::Query;
            REALM_FALLTHROUGH;
        case Mode::Query:
        case Mode::TableView:
            do_evaluate_query_if_needed();
            type = m_table->get_column_type(column);
            break;
        default:
            REALM_COMPILER_HINT_UNREACHABLE();
    }
    switch (type) {
        case type_Timestamp:
        case type_Double:
        case type_Float:
        case type_Int:
        case type_Decimal:
        case type_Mixed:
            break;
        default:
            if (m_mode == Mode::Collection) {
                throw UnsupportedColumnTypeException(m_collection->get_col_key(), m_collection->get_table(), name);
            }
            else {
                throw UnsupportedColumnTypeException{column, *m_table, name};
            }
    }
    return type;
}

namespace {
template <typename T, typename Table>
struct AggregateHelper;

template <typename Table>
struct AggregateHelper<int64_t, Table> {
    Table& table;
    Mixed min(ColKey col, ObjKey* obj)
    {
        return table.minimum_int(col, obj);
    }
    Mixed max(ColKey col, ObjKey* obj)
    {
        return table.maximum_int(col, obj);
    }
    Mixed sum(ColKey col)
    {
        return table.sum_int(col);
    }
    Mixed avg(ColKey col, size_t* count)
    {
        return table.average_int(col, count);
    }
};

template <typename Table>
struct AggregateHelper<double, Table> {
    Table& table;
    Mixed min(ColKey col, ObjKey* obj)
    {
        return table.minimum_double(col, obj);
    }
    Mixed max(ColKey col, ObjKey* obj)
    {
        return table.maximum_double(col, obj);
    }
    Mixed sum(ColKey col)
    {
        return table.sum_double(col);
    }
    Mixed avg(ColKey col, size_t* count)
    {
        return table.average_double(col, count);
    }
};

template <typename Table>
struct AggregateHelper<float, Table> {
    Table& table;
    Mixed min(ColKey col, ObjKey* obj)
    {
        return table.minimum_float(col, obj);
    }
    Mixed max(ColKey col, ObjKey* obj)
    {
        return table.maximum_float(col, obj);
    }
    Mixed sum(ColKey col)
    {
        return table.sum_float(col);
    }
    Mixed avg(ColKey col, size_t* count)
    {
        return table.average_float(col, count);
    }
};

template <typename Table>
struct AggregateHelper<Timestamp, Table> {
    Table& table;
    Mixed min(ColKey col, ObjKey* obj)
    {
        return table.minimum_timestamp(col, obj);
    }
    Mixed max(ColKey col, ObjKey* obj)
    {
        return table.maximum_timestamp(col, obj);
    }
    Mixed sum(ColKey col)
    {
        throw Results::UnsupportedColumnTypeException{col, table, "sum"};
    }
    Mixed avg(ColKey col, size_t*)
    {
        throw Results::UnsupportedColumnTypeException{col, table, "avg"};
    }
};

template <typename Table>
struct AggregateHelper<Decimal128, Table> {
    Table& table;
    Mixed min(ColKey col, ObjKey* obj)
    {
        return table.minimum_decimal(col, obj);
    }
    Mixed max(ColKey col, ObjKey* obj)
    {
        return table.maximum_decimal(col, obj);
    }
    Mixed sum(ColKey col)
    {
        return table.sum_decimal(col);
    }
    Mixed avg(ColKey col, size_t* count)
    {
        return table.average_decimal(col, count);
    }
};

template <typename Table>
struct AggregateHelper<Mixed, Table> {
    Table& table;
    Mixed min(ColKey col, ObjKey* obj)
    {
        return table.minimum_mixed(col, obj);
    }
    Mixed max(ColKey col, ObjKey* obj)
    {
        return table.maximum_mixed(col, obj);
    }
    Mixed sum(ColKey col)
    {
        return table.sum_mixed(col);
    }
    Mixed avg(ColKey col, size_t* count)
    {
        return table.average_mixed(col, count);
    }
};


struct ListAggregateHelper {
    CollectionBase& list;
    util::Optional<Mixed> min(ColKey, size_t* ndx)
    {
        return list.min(ndx);
    }
    util::Optional<Mixed> max(ColKey, size_t* ndx)
    {
        return list.max(ndx);
    }
    util::Optional<Mixed> sum(ColKey)
    {
        return list.sum();
    }
    util::Optional<Mixed> avg(ColKey, size_t* count)
    {
        return list.avg(count);
    }
};

template <>
struct AggregateHelper<int64_t, CollectionBase&> : ListAggregateHelper {
    AggregateHelper(CollectionBase& l)
        : ListAggregateHelper{l}
    {
    }
};
template <>
struct AggregateHelper<double, CollectionBase&> : ListAggregateHelper {
    AggregateHelper(CollectionBase& l)
        : ListAggregateHelper{l}
    {
    }
};
template <>
struct AggregateHelper<float, CollectionBase&> : ListAggregateHelper {
    AggregateHelper(CollectionBase& l)
        : ListAggregateHelper{l}
    {
    }
};
template <>
struct AggregateHelper<Decimal128, CollectionBase&> : ListAggregateHelper {
    AggregateHelper(CollectionBase& l)
        : ListAggregateHelper{l}
    {
    }
};

template <>
struct AggregateHelper<Timestamp, CollectionBase&> : ListAggregateHelper {
    AggregateHelper(CollectionBase& l)
        : ListAggregateHelper{l}
    {
    }
    Mixed sum(ColKey)
    {
        throw Results::UnsupportedColumnTypeException{list.get_col_key(), *list.get_table(), "sum"};
    }
    Mixed avg(ColKey, size_t*)
    {
        throw Results::UnsupportedColumnTypeException{list.get_col_key(), *list.get_table(), "avg"};
    }
};

template <>
struct AggregateHelper<Mixed, CollectionBase&> : ListAggregateHelper {
    AggregateHelper(CollectionBase& l)
        : ListAggregateHelper{l}
    {
    }
};

template <typename Table, typename Func>
util::Optional<Mixed> call_with_helper(Func&& func, Table&& table, DataType type)
{
    switch (type) {
        case type_Timestamp:
            return func(AggregateHelper<Timestamp, Table>{table});
        case type_Double:
            return func(AggregateHelper<double, Table>{table});
        case type_Float:
            return func(AggregateHelper<Float, Table>{table});
        case type_Int:
            return func(AggregateHelper<Int, Table>{table});
        case type_Decimal:
            return func(AggregateHelper<Decimal128, Table>{table});
        case type_Mixed:
            return func(AggregateHelper<Mixed, Table>{table});
        default:
            REALM_COMPILER_HINT_UNREACHABLE();
    }
}

struct ReturnIndexHelper {
    ObjKey key;
    size_t index = npos;
    operator ObjKey*()
    {
        return &key;
    }
    operator size_t*()
    {
        return &index;
    }
    operator bool()
    {
        return key || index != npos;
    }
};
} // anonymous namespace

template <typename AggregateFunction>
util::Optional<Mixed> Results::aggregate(ColKey column, const char* name, AggregateFunction&& func)
{
    util::CheckedUniqueLock lock(m_mutex);
    validate_read();
    if (!m_table && !m_collection)
        return none;

    auto type = prepare_for_aggregate(column, name);
    switch (m_mode) {
        case Mode::Table:
            return call_with_helper(func, *m_table, type);
        case Mode::Collection:
            return call_with_helper(func, *m_collection, type);
        default:
            return call_with_helper(func, m_table_view, type);
    }
}

util::Optional<Mixed> Results::max(ColKey column)
{
    ReturnIndexHelper return_ndx;
    auto results = aggregate(column, "max", [&](auto&& helper) {
        return helper.max(column, return_ndx);
    });
    return return_ndx ? results : none;
}

util::Optional<Mixed> Results::min(ColKey column)
{
    ReturnIndexHelper return_ndx;
    auto results = aggregate(column, "min", [&](auto&& helper) {
        return helper.min(column, return_ndx);
    });
    return return_ndx ? results : none;
}

util::Optional<Mixed> Results::sum(ColKey column)
{
    return aggregate(column, "sum", [&](auto&& helper) {
        return helper.sum(column);
    });
}

util::Optional<Mixed> Results::average(ColKey column)
{
    size_t value_count = 0;
    auto results = aggregate(column, "avg", [&](auto&& helper) {
        return helper.avg(column, &value_count);
    });
    return value_count == 0 ? none : results;
}

void Results::clear()
{
    util::CheckedUniqueLock lock(m_mutex);
    switch (m_mode) {
        case Mode::Empty:
            return;
        case Mode::Table:
            validate_write();
            const_cast<Table&>(*m_table).clear();
            break;
        case Mode::Query:
            // Not using Query:remove() because building the tableview and
            // clearing it is actually significantly faster
        case Mode::TableView:
            validate_write();
            do_evaluate_query_if_needed();

            switch (m_update_policy) {
                case UpdatePolicy::Auto:
                    m_table_view.clear();
                    break;
                case UpdatePolicy::AsyncOnly:
                case UpdatePolicy::Never: {
                    // Copy the TableView because a frozen Results shouldn't let its size() change.
                    TableView copy(m_table_view);
                    copy.clear();
                    break;
                }
            }
            break;
        case Mode::Collection:
            validate_write();
            if (auto list = dynamic_cast<LnkLst*>(m_collection.get()))
                list->remove_all_target_rows();
            else if (auto set = dynamic_cast<LnkSet*>(m_collection.get()))
                set->remove_all_target_rows();
            else
                m_collection->clear();
            break;
    }
}

PropertyType Results::get_type() const
{
    util::CheckedUniqueLock lock(m_mutex);
    validate_read();
    return do_get_type();
}

PropertyType Results::do_get_type() const
{
    switch (m_mode) {
        case Mode::Empty:
        case Mode::Query:
        case Mode::TableView:
        case Mode::Table:
            return PropertyType::Object;
        case Mode::Collection:
            return ObjectSchema::from_core_type(m_collection->get_col_key());
    }
    REALM_COMPILER_HINT_UNREACHABLE();
}

Query Results::get_query() const
{
    util::CheckedUniqueLock lock(m_mutex);
    return do_get_query();
}

ConstTableRef Results::get_table() const
{
    util::CheckedUniqueLock lock(m_mutex);
    validate_read();
    switch (m_mode) {
        case Mode::Empty:
        case Mode::Query:
            return const_cast<Query&>(m_query).get_table();
        case Mode::TableView:
            return m_table_view.get_target_table();
        case Mode::Collection:
            return m_collection->get_target_table();
        case Mode::Table:
            return m_table;
    }
    REALM_COMPILER_HINT_UNREACHABLE();
}

Query Results::do_get_query() const
{
    validate_read();
    switch (m_mode) {
        case Mode::Empty:
        case Mode::Query:
        case Mode::TableView: {
            if (const_cast<Query&>(m_query).get_table())
                return m_query;

            // A TableView has an associated Query if it was produced by Query::find_all. This is indicated
            // by TableView::get_query returning a Query with a non-null table.
            Query query = m_table_view.get_query();
            if (query.get_table()) {
                return query;
            }

            // The TableView has no associated query so create one with no conditions that is restricted
            // to the rows in the TableView.
            if (m_update_policy == UpdatePolicy::Auto) {
                m_table_view.sync_if_needed();
            }
            return Query(m_table, std::unique_ptr<ConstTableView>(new TableView(m_table_view)));
        }
        case Mode::Collection:
            if (auto list = dynamic_cast<ObjList*>(m_collection.get())) {
                return m_table->where(*list);
            }
            if (auto dict = dynamic_cast<Dictionary*>(m_collection.get())) {
                if (dict->get_value_data_type() == type_Link) {
                    return m_table->where(*dict);
                }
            }
            return m_query;
        case Mode::Table:
            return m_table->where();
    }
    REALM_COMPILER_HINT_UNREACHABLE();
}

TableView Results::get_tableview()
{
    util::CheckedUniqueLock lock(m_mutex);
    validate_read();
    switch (m_mode) {
        case Mode::Empty:
        case Mode::Collection:
            evaluate_sort_and_distinct_on_collection();
            if (m_mode == Mode::Collection)
                return do_get_query().find_all();
            return m_table_view;
        case Mode::Query:
        case Mode::TableView:
            do_evaluate_query_if_needed();
            return m_table_view;
        case Mode::Table:
            return m_table->where().find_all();
    }
    REALM_COMPILER_HINT_UNREACHABLE();
}

static std::vector<ColKey> parse_keypath(StringData keypath, Schema const& schema, const ObjectSchema* object_schema)
{
    auto check = [&](bool condition, const char* fmt, auto... args) {
        if (!condition) {
            throw std::invalid_argument(
                util::format("Cannot sort on key path '%1': %2.", keypath, util::format(fmt, args...)));
        }
    };
    auto is_sortable_type = [](PropertyType type) {
        return !is_collection(type) && type != PropertyType::LinkingObjects && type != PropertyType::Data;
    };

    const char* begin = keypath.data();
    const char* end = keypath.data() + keypath.size();
    check(begin != end, "missing property name");

    std::vector<ColKey> indices;
    while (begin != end) {
        auto sep = std::find(begin, end, '.');
        check(sep != begin && sep + 1 != end, "missing property name");
        StringData key(begin, sep - begin);
        begin = sep + (sep != end);

        auto prop = object_schema->property_for_name(key);
        check(prop, "property '%1.%2' does not exist", object_schema->name, key);
        check(is_sortable_type(prop->type), "property '%1.%2' is of unsupported type '%3'", object_schema->name, key,
              string_for_property_type(prop->type));
        if (prop->type == PropertyType::Object)
            check(begin != end, "property '%1.%2' of type 'object' cannot be the final property in the key path",
                  object_schema->name, key);
        else
            check(begin == end, "property '%1.%2' of type '%3' may only be the final property in the key path",
                  object_schema->name, key, prop->type_string());

        indices.push_back(ColKey(prop->column_key));
        if (prop->type == PropertyType::Object)
            object_schema = &*schema.find(prop->object_type);
    }
    return indices;
}

Results Results::sort(std::vector<std::pair<std::string, bool>> const& keypaths) const
{
    if (keypaths.empty())
        return *this;
    auto type = get_type();
    if (type != PropertyType::Object) {
        if (keypaths.size() != 1)
            throw std::invalid_argument(util::format("Cannot sort array of '%1' on more than one key path",
                                                     string_for_property_type(type & ~PropertyType::Flags)));
        if (keypaths[0].first != "self")
            throw std::invalid_argument(
                util::format("Cannot sort on key path '%1': arrays of '%2' can only be sorted on 'self'",
                             keypaths[0].first, string_for_property_type(type & ~PropertyType::Flags)));
        return sort({{{}}, {keypaths[0].second}});
    }

    std::vector<std::vector<ColKey>> column_keys;
    std::vector<bool> ascending;
    column_keys.reserve(keypaths.size());
    ascending.reserve(keypaths.size());

    for (auto& keypath : keypaths) {
        column_keys.push_back(parse_keypath(keypath.first, m_realm->schema(), &get_object_schema()));
        ascending.push_back(keypath.second);
    }
    return sort({std::move(column_keys), std::move(ascending)});
}

Results Results::sort(SortDescriptor&& sort) const
{
    util::CheckedUniqueLock lock(m_mutex);
    DescriptorOrdering new_order = m_descriptor_ordering;
    new_order.append_sort(std::move(sort));
    if (m_mode == Mode::Collection)
        return Results(m_realm, m_collection, std::move(new_order));
    return Results(m_realm, do_get_query(), std::move(new_order));
}

Results Results::filter(Query&& q) const
{
    if (m_descriptor_ordering.will_apply_limit())
        throw UnimplementedOperationException("Filtering a Results with a limit is not yet implemented");
    return Results(m_realm, get_query().and_query(std::move(q)), m_descriptor_ordering);
}

Results Results::limit(size_t max_count) const
{
    util::CheckedUniqueLock lock(m_mutex);
    auto new_order = m_descriptor_ordering;
    new_order.append_limit(max_count);
    if (m_mode == Mode::Collection)
        return Results(m_realm, m_collection, std::move(new_order));
    return Results(m_realm, do_get_query(), std::move(new_order));
}

Results Results::apply_ordering(DescriptorOrdering&& ordering)
{
    util::CheckedUniqueLock lock(m_mutex);
    DescriptorOrdering new_order = m_descriptor_ordering;
    new_order.append(std::move(ordering));
    if (m_mode == Mode::Collection)
        return Results(m_realm, m_collection, std::move(new_order));
    return Results(m_realm, do_get_query(), std::move(new_order));
}

Results Results::distinct(DistinctDescriptor&& uniqueness) const
{
    DescriptorOrdering new_order = m_descriptor_ordering;
    new_order.append_distinct(std::move(uniqueness));
    util::CheckedUniqueLock lock(m_mutex);
    if (m_mode == Mode::Collection)
        return Results(m_realm, m_collection, std::move(new_order));
    return Results(m_realm, do_get_query(), std::move(new_order));
}

Results Results::distinct(std::vector<std::string> const& keypaths) const
{
    if (keypaths.empty())
        return *this;
    auto type = get_type();
    if (type != PropertyType::Object) {
        if (keypaths.size() != 1)
            throw std::invalid_argument(util::format("Cannot sort array of '%1' on more than one key path",
                                                     string_for_property_type(type & ~PropertyType::Flags)));
        if (keypaths[0] != "self")
            throw std::invalid_argument(
                util::format("Cannot sort on key path '%1': arrays of '%2' can only be sorted on 'self'", keypaths[0],
                             string_for_property_type(type & ~PropertyType::Flags)));
        return distinct(DistinctDescriptor({{ColKey()}}));
    }

    std::vector<std::vector<ColKey>> column_keys;
    column_keys.reserve(keypaths.size());
    for (auto& keypath : keypaths)
        column_keys.push_back(parse_keypath(keypath, m_realm->schema(), &get_object_schema()));
    return distinct({std::move(column_keys)});
}

Results Results::snapshot() const&
{
    validate_read();
    auto clone = *this;
    clone.assert_unlocked();
    return static_cast<Results&&>(clone).snapshot();
}

Results Results::snapshot() &&
{
    util::CheckedUniqueLock lock(m_mutex);
    validate_read();
    switch (m_mode) {
        case Mode::Empty:
            return Results();

        case Mode::Table:
        case Mode::Collection:
            m_query = do_get_query();
            if (m_query.get_table()) {
                m_mode = Mode::Query;
            }
            REALM_FALLTHROUGH;
        case Mode::Query:
        case Mode::TableView:
            do_evaluate_query_if_needed(false);
            m_notifier.reset();
            m_update_policy = UpdatePolicy::Never;
            return std::move(*this);
    }
    REALM_COMPILER_HINT_UNREACHABLE();
}

// This function cannot be called on frozen results and so does not require locking
void Results::prepare_async(ForCallback force) NO_THREAD_SAFETY_ANALYSIS
{
    REALM_ASSERT(m_realm);
    if (m_notifier)
        return;
    if (!m_realm->verify_notifications_available(force))
        return;
    if (m_update_policy == UpdatePolicy::Never) {
        if (force)
            throw std::logic_error("Cannot create asynchronous query for snapshotted Results.");
        return;
    }

    REALM_ASSERT(!force || !m_realm->is_frozen());
    if (!force) {
        // Don't do implicit background updates if we can't actually deliver them
        if (!m_realm->can_deliver_notifications())
            return;
        // Don't do implicit background updates if there isn't actually anything
        // that needs to be run.
        if (!m_query.get_table() && m_descriptor_ordering.is_empty())
            return;
    }

    if (do_get_type() != PropertyType::Object)
        m_notifier = std::make_shared<_impl::ListResultsNotifier>(*this);
    else
        m_notifier = std::make_shared<_impl::ResultsNotifier>(*this);
    _impl::RealmCoordinator::register_notifier(m_notifier);
}

NotificationToken Results::add_notification_callback(CollectionChangeCallback callback, KeyPathArray key_path_array) &
{
    prepare_async(ForCallback{true});
    return {m_notifier, m_notifier->add_callback(std::move(callback), std::move(key_path_array))};
}

// This function cannot be called on frozen results and so does not require locking
bool Results::is_in_table_order() const NO_THREAD_SAFETY_ANALYSIS
{
    REALM_ASSERT(!m_realm || !m_realm->is_frozen());
    switch (m_mode) {
        case Mode::Empty:
        case Mode::Table:
            return true;
        case Mode::Collection:
            return false;
        case Mode::Query:
            return m_query.produces_results_in_table_order() && !m_descriptor_ordering.will_apply_sort();
        case Mode::TableView:
            return m_table_view.is_in_table_order();
    }
    REALM_COMPILER_HINT_UNREACHABLE();
}

ColKey Results::key(StringData name) const
{
    return m_table->get_column_key(name);
}
#define REALM_RESULTS_TYPE(T)                                                                                        \
    template T Results::get<T>(size_t);                                                                              \
    template util::Optional<T> Results::first<T>();                                                                  \
    template util::Optional<T> Results::last<T>();                                                                   \
    template size_t Results::index_of<T>(T const&);

template Obj Results::get<Obj>(size_t);
template util::Optional<Obj> Results::first<Obj>();
template util::Optional<Obj> Results::last<Obj>();

REALM_RESULTS_TYPE(bool)
REALM_RESULTS_TYPE(int64_t)
REALM_RESULTS_TYPE(float)
REALM_RESULTS_TYPE(double)
REALM_RESULTS_TYPE(StringData)
REALM_RESULTS_TYPE(BinaryData)
REALM_RESULTS_TYPE(Timestamp)
REALM_RESULTS_TYPE(ObjectId)
REALM_RESULTS_TYPE(Decimal)
REALM_RESULTS_TYPE(UUID)
REALM_RESULTS_TYPE(Mixed)
REALM_RESULTS_TYPE(util::Optional<bool>)
REALM_RESULTS_TYPE(util::Optional<int64_t>)
REALM_RESULTS_TYPE(util::Optional<float>)
REALM_RESULTS_TYPE(util::Optional<double>)
REALM_RESULTS_TYPE(util::Optional<ObjectId>)
REALM_RESULTS_TYPE(util::Optional<UUID>)

#undef REALM_RESULTS_TYPE

Results Results::import_copy_into_realm(std::shared_ptr<Realm> const& realm)
{
    util::CheckedUniqueLock lock(m_mutex);
    if (m_mode == Mode::Empty)
        return *this;
    switch (m_mode) {
        case Mode::Table:
            return Results(realm, realm->import_copy_of(m_table));
        case Mode::Collection:
            return Results(realm, realm->import_copy_of(*m_collection), m_descriptor_ordering);
        case Mode::Query:
            return Results(realm, *realm->import_copy_of(m_query, PayloadPolicy::Copy), m_descriptor_ordering);
        case Mode::TableView: {
            Results results(realm, *realm->import_copy_of(m_table_view, PayloadPolicy::Copy), m_descriptor_ordering);
            results.assert_unlocked();
            results.evaluate_query_if_needed(false);
            return results;
        }
        default:
            REALM_COMPILER_HINT_UNREACHABLE();
    }
}

Results Results::freeze(std::shared_ptr<Realm> const& frozen_realm)
{
<<<<<<< HEAD
    REALM_ASSERT(frozen_realm->is_frozen());
    return import_copy_into_realm(frozen_realm);
}

Results Results::thaw(std::shared_ptr<Realm> const& live_realm)
{
    REALM_ASSERT(!live_realm->is_frozen());
    return import_copy_into_realm(live_realm);
}

=======
    return import_copy_into_realm(frozen_realm);
}

>>>>>>> c3223dee
bool Results::is_frozen() const
{
    return !m_realm || m_realm->is_frozen();
}

Results::OutOfBoundsIndexException::OutOfBoundsIndexException(size_t r, size_t c)
    : std::out_of_range(c == 0 ? util::format("Requested index %1 in empty Results", r)
                               : util::format("Requested index %1 greater than max %2", r, c - 1))
    , requested(r)
    , valid_count(c)
{
}

Results::IncorrectTableException::IncorrectTableException(StringData e, StringData a)
    : std::logic_error(util::format("Object of type '%1' does not match Results type '%2'", a, e))
    , expected(e)
    , actual(a)
{
}

static std::string unsupported_operation_msg(ColKey column, Table const& table, const char* operation)
{
    auto type = ObjectSchema::from_core_type(column);
    const char* column_type = string_for_property_type(type & ~PropertyType::Collection);
    if (is_array(type))
        return util::format("Cannot %1 '%2' array: operation not supported", operation, column_type);
    if (is_set(type))
        return util::format("Cannot %1 '%2' set: operation not supported", operation, column_type);
    if (is_dictionary(type))
        return util::format("Cannot %1 '%2' dictionary: operation not supported", operation, column_type);
    return util::format("Cannot %1 property '%2': operation not supported for '%3' properties", operation,
                        table.get_column_name(column), column_type);
}

Results::UnsupportedColumnTypeException::UnsupportedColumnTypeException(ColKey column, Table const& table,
                                                                        const char* operation)
    : std::logic_error(unsupported_operation_msg(column, table, operation))
    , column_key(column)
    , column_name(table.get_column_name(column))
    , property_type(ObjectSchema::from_core_type(column) & ~PropertyType::Collection)
{
}

Results::UnsupportedColumnTypeException::UnsupportedColumnTypeException(ColKey column, TableView const& tv,
                                                                        const char* operation)
    : UnsupportedColumnTypeException(column, *tv.get_target_table(), operation)
{
}

Results::InvalidPropertyException::InvalidPropertyException(StringData object_type, StringData property_name)
    : std::logic_error(util::format("Property '%1.%2' does not exist", object_type, property_name))
    , object_type(object_type)
    , property_name(property_name)
{
}

Results::UnimplementedOperationException::UnimplementedOperationException(const char* msg)
    : std::logic_error(msg)
{
}

} // namespace realm<|MERGE_RESOLUTION|>--- conflicted
+++ resolved
@@ -1280,22 +1280,9 @@
 
 Results Results::freeze(std::shared_ptr<Realm> const& frozen_realm)
 {
-<<<<<<< HEAD
-    REALM_ASSERT(frozen_realm->is_frozen());
     return import_copy_into_realm(frozen_realm);
 }
 
-Results Results::thaw(std::shared_ptr<Realm> const& live_realm)
-{
-    REALM_ASSERT(!live_realm->is_frozen());
-    return import_copy_into_realm(live_realm);
-}
-
-=======
-    return import_copy_into_realm(frozen_realm);
-}
-
->>>>>>> c3223dee
 bool Results::is_frozen() const
 {
     return !m_realm || m_realm->is_frozen();
