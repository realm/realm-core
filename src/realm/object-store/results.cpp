////////////////////////////////////////////////////////////////////////////
//
// Copyright 2015 Realm Inc.
//
// Licensed under the Apache License, Version 2.0 (the "License");
// you may not use this file except in compliance with the License.
// You may obtain a copy of the License at
//
// http://www.apache.org/licenses/LICENSE-2.0
//
// Unless required by applicable law or agreed to in writing, software
// distributed under the License is distributed on an "AS IS" BASIS,
// WITHOUT WARRANTIES OR CONDITIONS OF ANY KIND, either express or implied.
// See the License for the specific language governing permissions and
// limitations under the License.
//
////////////////////////////////////////////////////////////////////////////

#include <realm/object-store/results.hpp>

#include <realm/object-store/impl/realm_coordinator.hpp>
#include <realm/object-store/impl/results_notifier.hpp>
#include <realm/object-store/audit.hpp>
#include <realm/object-store/object_schema.hpp>
#include <realm/object-store/object_store.hpp>
#include <realm/object-store/schema.hpp>
#include <realm/object-store/sectioned_results.hpp>

#include <realm/set.hpp>

#include <stdexcept>

namespace realm {
[[noreturn]] static void unsupported_operation(ColKey column, Table const& table, const char* operation)
{
    auto type = ObjectSchema::from_core_type(column);
    std::string_view collection_type = column.is_collection() ? collection_type_name(column) : "property";
    const char* column_type = string_for_property_type(type & ~PropertyType::Collection);
    throw IllegalOperation(util::format("Operation '%1' not supported for %2%3 %4 '%5.%6'", operation, column_type,
                                        column.is_nullable() ? "?" : "", collection_type, table.get_class_name(),
                                        table.get_column_name(column)));
}

Results::Results() = default;
Results::~Results() = default;

Results::Results(SharedRealm r, Query q, DescriptorOrdering o)
    : m_realm(std::move(r))
    , m_query(std::move(q))
    , m_table(m_query.get_table())
    , m_table_view(m_table)
    , m_descriptor_ordering(std::move(o))
    , m_mode(Mode::Query)
    , m_mutex(m_realm && m_realm->is_frozen())
{
}

Results::Results(SharedRealm r, ConstTableRef table)
    : m_realm(std::move(r))
    , m_table(table)
    , m_table_view(m_table)
    , m_mode(Mode::Table)
    , m_mutex(m_realm && m_realm->is_frozen())
{
}

Results::Results(std::shared_ptr<Realm> r, std::shared_ptr<CollectionBase> coll, util::Optional<Query> q,
                 SortDescriptor s)
    : m_realm(std::move(r))
    , m_table(coll->get_target_table())
    , m_collection(std::move(coll))
    , m_mode(Mode::Collection)
    , m_mutex(m_realm && m_realm->is_frozen())
{
    if (q) {
        m_query = std::move(*q);
        m_mode = Mode::Query;
    }
    m_descriptor_ordering.append_sort(std::move(s));
}

Results::Results(std::shared_ptr<Realm> r, std::shared_ptr<CollectionBase> coll, DescriptorOrdering o)
    : m_realm(std::move(r))
    , m_table(coll->get_target_table())
    , m_descriptor_ordering(std::move(o))
    , m_collection(std::move(coll))
    , m_mode(Mode::Collection)
    , m_mutex(m_realm && m_realm->is_frozen())
{
}

Results::Results(std::shared_ptr<Realm> r, TableView tv, DescriptorOrdering o)
    : m_realm(std::move(r))
    , m_table_view(std::move(tv))
    , m_descriptor_ordering(std::move(o))
    , m_mode(Mode::TableView)
    , m_mutex(m_realm && m_realm->is_frozen())
{
    m_table = m_table_view.get_parent();
}

Results::Results(const Results&) = default;
Results& Results::operator=(const Results&) = default;
Results::Results(Results&&) = default;
Results& Results::operator=(Results&&) = default;

Results::Mode Results::get_mode() const noexcept
{
    util::CheckedUniqueLock lock(m_mutex);
    return m_mode;
}

bool Results::is_valid() const
{
    if (m_realm) {
        m_realm->verify_thread();
    }

    if (m_collection)
        return m_collection->is_attached();

    // Here we cannot just use if (m_table) as it combines a check if the
    // reference contains a value and if that value is valid.
    // First we check if a table is referenced ...
    if (m_table.unchecked_ptr() != nullptr)
        return bool(m_table); // ... and then we check if it is valid

    return true;
}

void Results::validate_read() const
{
    // is_valid ensures that we're on the correct thread.
    if (!is_valid())
        throw StaleAccessor("Access to invalidated Results objects");
}

void Results::validate_write() const
{
    validate_read();
    if (!m_realm || !m_realm->is_in_transaction())
        throw WrongTransactionState("Must be in a write transaction");
}

size_t Results::size()
{
    util::CheckedUniqueLock lock(m_mutex);
    return do_size();
}

size_t Results::do_size()
{
    validate_read();
    ensure_up_to_date(EvaluateMode::Count);
    switch (m_mode) {
        case Mode::Empty:
            return 0;
        case Mode::Table:
            return m_table ? m_table->size() : 0;
        case Mode::Collection:
            return m_list_indices ? m_list_indices->size() : m_collection->size();
        case Mode::Query:
            return m_query.count(m_descriptor_ordering);
        case Mode::TableView:
            return m_table_view.size();
    }
    REALM_COMPILER_HINT_UNREACHABLE();
}

const ObjectSchema& Results::get_object_schema() const
{
    validate_read();

    auto object_schema = m_object_schema.load();
    if (!object_schema) {
        REALM_ASSERT(m_realm);
        auto it = m_realm->schema().find(get_object_type());
        REALM_ASSERT(it != m_realm->schema().end());
        m_object_schema = object_schema = &*it;
    }

    return *object_schema;
}

StringData Results::get_object_type() const noexcept
{
    if (!m_table) {
        return StringData();
    }

    return ObjectStore::object_type_for_table_name(m_table->get_name());
}

bool Results::has_changed() REQUIRES(!m_mutex)
{
    util::CheckedUniqueLock lock(m_mutex);
    if (m_collection)
        return m_last_collection_content_version != m_collection->get_obj().get_table()->get_content_version();

    return m_table_view.has_changed();
}

void Results::ensure_up_to_date(EvaluateMode mode)
{
    if (m_update_policy == UpdatePolicy::Never) {
        REALM_ASSERT(m_mode == Mode::TableView);
        return;
    }

    switch (m_mode) {
        case Mode::Empty:
            return;
        case Mode::Table:
            // Tables are always up-to-date
            return;
        case Mode::Collection: {
            // Collections themselves are always up-to-date, but we may need
            // to apply sort descriptors
            if (m_descriptor_ordering.is_empty())
                return;

            // Collections of objects are sorted/distincted by converting them
            // to a TableView
            if (do_get_type() == PropertyType::Object) {
                m_query = do_get_query();
                m_mode = Mode::Query;
                ensure_up_to_date(mode);
                return;
            }

            // Other types we do manually via m_list_indices. Ideally we just
            // pull the updated one from the notifier, but we can't if it hasn't
            // run yet or if we're currently in a write transaction (as we can't
            // know if any relevant changes have happened so far in the write).
            if (m_notifier && m_notifier->get_list_indices(m_list_indices) && !m_realm->is_in_transaction())
                return;

            bool needs_update = m_collection->has_changed();
            if (!m_list_indices) {
                m_list_indices = std::vector<size_t>{};
                needs_update = true;
            }
            if (!needs_update)
                return;

            m_last_collection_content_version = m_collection->get_obj().get_table()->get_content_version();

            if (m_collection->is_empty()) {
                m_list_indices->clear();
                return;
            }

            // Note that for objects this would be wrong as .sort().distinct()
            // and distinct().sort() can pick different objects which have the
            // same value in the column being distincted, but that's not
            // applicable to non-objects. If there's two equal strings, it doesn't
            // matter which we pick.
            util::Optional<bool> sort_order;
            bool do_distinct = false;
            auto sz = m_descriptor_ordering.size();
            for (size_t i = 0; i < sz; i++) {
                auto descr = m_descriptor_ordering[i];
                if (descr->get_type() == DescriptorType::Sort)
                    sort_order = static_cast<const SortDescriptor*>(descr)->is_ascending(0);
                if (descr->get_type() == DescriptorType::Distinct)
                    do_distinct = true;
            }

            if (do_distinct)
                m_collection->distinct(*m_list_indices, sort_order);
            else if (sort_order)
                m_collection->sort(*m_list_indices, *sort_order);
            return;
        }

        case Mode::Query:
            // Everything except for size() requires evaluating the Query and
            // getting a TableView, and size() does as well if distinct is involved.
            if (mode == EvaluateMode::Count && !m_descriptor_ordering.will_apply_distinct()) {
                m_query.sync_view_if_needed();
                return;
            }

            // First we check if we ran the Query in the background and can
            // just use that
            if (m_notifier && m_notifier->get_tableview(m_table_view)) {
                m_mode = Mode::TableView;
                if (auto audit = m_realm->audit_context())
                    audit->record_query(m_realm->read_transaction_version(), m_table_view);
                return;
            }

            // We have to actually run the Query locally. We have an option
            // to disable this for testing purposes as it's otherwise very
            // difficult to determine if the async query is actually being
            // used.
            m_query.sync_view_if_needed();
            if (m_update_policy != UpdatePolicy::AsyncOnly)
                m_table_view = m_query.find_all(m_descriptor_ordering);
            m_mode = Mode::TableView;
            if (auto audit = m_realm->audit_context())
                audit->record_query(m_realm->read_transaction_version(), m_table_view);

            // Unless we're creating a snapshot, create an async notifier that'll
            // rerun this query in the background.
            if (mode != EvaluateMode::Snapshot && !m_notifier)
                prepare_async(ForCallback{false});
            return;

        case Mode::TableView:
            // Unless we're creating a snapshot, create an async notifier that'll
            // rerun this query in the background.
            if (mode != EvaluateMode::Snapshot && !m_notifier)
                prepare_async(ForCallback{false});
            // First check if we have an up-to-date TableView waiting for us
            // which was generated on the background thread
            else if (m_notifier)
                m_notifier->get_tableview(m_table_view);
            // This option is here so that tests can verify that the notifier
            // is actually being used.
            if (m_update_policy == UpdatePolicy::Auto)
                m_table_view.sync_if_needed();
            if (auto audit = m_realm->audit_context())
                audit->record_query(m_realm->read_transaction_version(), m_table_view);
            return;
    }
}

size_t Results::actual_index(size_t ndx) const noexcept
{
    if (auto& indices = m_list_indices) {
        return ndx < indices->size() ? (*indices)[ndx] : npos;
    }
    return ndx;
}

template <typename T>
static T get_unwraped(CollectionBase& collection, size_t ndx)
{
    using U = typename util::RemoveOptional<T>::type;
    Mixed mixed = collection.get_any(ndx);
    if (!mixed.is_null())
        return mixed.get<U>();
    return BPlusTree<T>::default_value(collection.get_col_key().is_nullable());
}

template <typename T>
util::Optional<T> Results::try_get(size_t ndx)
{
    validate_read();
    ensure_up_to_date();
    if (m_mode == Mode::Collection) {
        ndx = actual_index(ndx);
        if (ndx < m_collection->size()) {
            return get_unwraped<T>(*m_collection, ndx);
        }
    }
    return util::none;
}

Results::IteratorWrapper::IteratorWrapper(IteratorWrapper const& rgt)
{
    *this = rgt;
}

Results::IteratorWrapper& Results::IteratorWrapper::operator=(IteratorWrapper const& rgt)
{
    if (rgt.m_it)
        m_it = std::make_unique<Table::Iterator>(*rgt.m_it);
    return *this;
}

Obj Results::IteratorWrapper::get(Table const& table, size_t ndx)
{
    // Using a Table iterator is much faster for repeated access into a table
    // than indexing into it as the iterator caches the cluster the last accessed
    // object is stored in, but creating the iterator is somewhat expensive.
    if (!m_it) {
        if (table.size() <= 5)
            return const_cast<Table&>(table).get_object(ndx);
        m_it = std::make_unique<Table::Iterator>(table.begin());
    }
    m_it->go(ndx);
    return **m_it;
}

template <>
util::Optional<Obj> Results::try_get(size_t row_ndx)
{
    validate_read();
    ensure_up_to_date();
    switch (m_mode) {
        case Mode::Empty:
            break;
        case Mode::Table:
            if (m_table && row_ndx < m_table->size())
                return m_table_iterator.get(*m_table, row_ndx);
            break;
        case Mode::Collection:
            if (row_ndx < m_collection->size()) {
                auto m = m_collection->get_any(row_ndx);
                if (m.is_null())
                    return Obj();
                if (m.get_type() == type_Link)
                    return m_table->get_object(m.get<ObjKey>());
                if (m.get_type() == type_TypedLink)
                    return m_table->get_parent_group()->get_object(m.get_link());
            }
            break;
        case Mode::Query:
            REALM_UNREACHABLE();
        case Mode::TableView:
            if (row_ndx >= m_table_view.size())
                break;
            return m_table_view.get_object(row_ndx);
    }
    return util::none;
}

Mixed Results::get_any(size_t ndx)
{
    util::CheckedUniqueLock lock(m_mutex);
    validate_read();
    ensure_up_to_date();
    switch (m_mode) {
        case Mode::Empty:
            break;
        case Mode::Table:
            if (ndx < m_table->size())
                return m_table_iterator.get(*m_table, ndx);
            break;
        case Mode::Collection:
            if (auto actual = actual_index(ndx); actual < m_collection->size())
                return m_collection->get_any(actual);
            break;
        case Mode::Query:
            REALM_UNREACHABLE();
        case Mode::TableView: {
            if (ndx >= m_table_view.size())
                break;
            if (m_update_policy == UpdatePolicy::Never && !m_table_view.is_obj_valid(ndx))
                return {};
            auto obj_key = m_table_view.get_key(ndx);
            return Mixed(ObjLink(m_table->get_key(), obj_key));
        }
    }
    throw OutOfBounds{"get_any() on Results", ndx, do_size()};
}

std::pair<StringData, Mixed> Results::get_dictionary_element(size_t ndx)
{
    util::CheckedUniqueLock lock(m_mutex);
    REALM_ASSERT(m_mode == Mode::Collection);
    auto& dict = static_cast<Dictionary&>(*m_collection);
    REALM_ASSERT(typeid(dict) == typeid(Dictionary));

    ensure_up_to_date();
    if (size_t actual = actual_index(ndx); actual < dict.size()) {
        auto val = dict.get_pair(ndx);
        return {val.first.get_string(), val.second};
    }
    throw OutOfBounds{"get_dictionary_element() on Results", ndx, dict.size()};
}

template <typename T>
T Results::get(size_t row_ndx)
{
    util::CheckedUniqueLock lock(m_mutex);
    if (auto row = try_get<T>(row_ndx)) {
        return *row;
    }
    throw OutOfBounds{"get() on Results", row_ndx, do_size()};
}

template <typename T>
util::Optional<T> Results::first()
{
    util::CheckedUniqueLock lock(m_mutex);
    return try_get<T>(0);
}

template <typename T>
util::Optional<T> Results::last()
{
    util::CheckedUniqueLock lock(m_mutex);
    validate_read();
    if (m_mode == Mode::Query)
        ensure_up_to_date(); // avoid running the query twice (for size() and for get())
    return try_get<T>(do_size() - 1);
}

void Results::evaluate_query_if_needed(bool wants_notifications)
{
    util::CheckedUniqueLock lock(m_mutex);
    validate_read();
    ensure_up_to_date(wants_notifications ? EvaluateMode::Normal : EvaluateMode::Snapshot);
}

template <>
size_t Results::index_of(Obj const& obj)
{
    util::CheckedUniqueLock lock(m_mutex);
    validate_read();
    ensure_up_to_date();
    if (!obj.is_valid()) {
        throw StaleAccessor{"Attempting to access an invalid object"};
    }
    if (m_table && obj.get_table() != m_table) {
        throw InvalidArgument(ErrorCodes::ObjectTypeMismatch,
                              util::format("Object of type '%1' does not match Results type '%2'",
                                           obj.get_table()->get_class_name(), m_table->get_class_name()));
    }

    switch (m_mode) {
        case Mode::Empty:
        case Mode::Table:
            return m_table->get_object_ndx(obj.get_key());
        case Mode::Collection:
            return m_collection->find_any(obj.get_key());
        case Mode::Query:
        case Mode::TableView:
            return m_table_view.find_by_source_ndx(obj.get_key());
    }
    REALM_COMPILER_HINT_UNREACHABLE();
}

template <typename T>
size_t Results::index_of(T const& value)
{
    util::CheckedUniqueLock lock(m_mutex);
    validate_read();
    ensure_up_to_date();
    if (m_mode != Mode::Collection)
        return not_found; // Non-Collection results can only ever contain Objects
    if (m_list_indices) {
        for (size_t i = 0; i < m_list_indices->size(); ++i) {
            if (value == get_unwraped<T>(*m_collection, (*m_list_indices)[i]))
                return i;
        }
        return not_found;
    }
    return m_collection->find_any(value);
}

size_t Results::index_of(Query&& q)
{
    if (m_descriptor_ordering.will_apply_sort()) {
        Results filtered(filter(std::move(q)));
        filtered.assert_unlocked();
        auto first = filtered.first();
        return first ? index_of(*first) : not_found;
    }

    auto query = get_query().and_query(std::move(q));
    query.sync_view_if_needed();
    ObjKey row = query.find();
    return row ? index_of(const_cast<Table&>(*m_table).get_object(row)) : not_found;
}

namespace {
struct CollectionAggregateAdaptor {
    const CollectionBase& list;
    util::Optional<Mixed> min(ColKey)
    {
        return list.min();
    }
    util::Optional<Mixed> max(ColKey)
    {
        return list.max();
    }
    util::Optional<Mixed> sum(ColKey)
    {
        return list.sum();
    }
    util::Optional<Mixed> avg(ColKey)
    {
        return list.avg();
    }
};
} // anonymous namespace

template <typename AggregateFunction>
util::Optional<Mixed> Results::aggregate(ColKey column, const char* name, AggregateFunction&& func)
{
    util::CheckedUniqueLock lock(m_mutex);
    validate_read();
    if (!m_table && !m_collection)
        return none;

    ensure_up_to_date();
    std::optional<Mixed> ret;
    switch (m_mode) {
        case Mode::Table:
            ret = func(*m_table);
            break;
        case Mode::Query:
            ret = func(m_query);
            break;
        case Mode::Collection:
            if (do_get_type() != PropertyType::Object)
                ret = func(CollectionAggregateAdaptor{*m_collection});
            else
                ret = func(do_get_query());
            break;
        default:
            ret = func(m_table_view);
            break;
    }

    // `none` indicates that it's an unsupported operation for the column type.
    // `some(null)` indicates that there's no rows in the thing being aggregated
    // Any other value is just the result to return
    if (ret) {
        return ret->is_null() ? std::nullopt : std::optional(*ret);
    }

    // We need to report the column and table actually being aggregated on,
    // which is the collection if it's not a link collection and the target
    // of the links otherwise
    if (m_mode == Mode::Collection && do_get_type() != PropertyType::Object) {
        unsupported_operation(m_collection->get_col_key(), *m_collection->get_table(), name);
    }
    else {
        unsupported_operation(column, *m_table, name);
    }
}

util::Optional<Mixed> Results::max(ColKey column)
{
    return aggregate(column, "max", [column](auto&& helper) {
        return helper.max(column);
    });
}

util::Optional<Mixed> Results::min(ColKey column)
{
    return aggregate(column, "min", [column](auto&& helper) {
        return helper.min(column);
    });
}

util::Optional<Mixed> Results::sum(ColKey column)
{
    return aggregate(column, "sum", [column](auto&& helper) {
        return helper.sum(column);
    });
}

util::Optional<Mixed> Results::average(ColKey column)
{
    return aggregate(column, "average", [column](auto&& helper) {
        return helper.avg(column);
    });
}

void Results::clear()
{
    util::CheckedUniqueLock lock(m_mutex);
    validate_write();
    ensure_up_to_date();
    switch (m_mode) {
        case Mode::Empty:
            return;
        case Mode::Table:
            const_cast<Table&>(*m_table).clear();
            break;
        case Mode::Query:
            // Not using Query:remove() because building the tableview and
            // clearing it is actually significantly faster
        case Mode::TableView:
            switch (m_update_policy) {
                case UpdatePolicy::Auto:
                    m_table_view.clear();
                    break;
                case UpdatePolicy::AsyncOnly:
                case UpdatePolicy::Never: {
                    // Copy the TableView because a frozen Results shouldn't let its size() change.
                    TableView copy(m_table_view);
                    copy.clear();
                    break;
                }
            }
            break;
        case Mode::Collection:
            if (auto list = dynamic_cast<LnkLst*>(m_collection.get()))
                list->remove_all_target_rows();
            else if (auto set = dynamic_cast<LnkSet*>(m_collection.get()))
                set->remove_all_target_rows();
            else
                m_collection->clear();
            break;
    }
}

PropertyType Results::get_type() const
{
    util::CheckedUniqueLock lock(m_mutex);
    validate_read();
    return do_get_type();
}

PropertyType Results::do_get_type() const
{
    switch (m_mode) {
        case Mode::Empty:
        case Mode::Query:
        case Mode::TableView:
        case Mode::Table:
            return PropertyType::Object;
        case Mode::Collection:
            return ObjectSchema::from_core_type(m_collection->get_col_key());
    }
    REALM_COMPILER_HINT_UNREACHABLE();
}

Query Results::get_query() const
{
    util::CheckedUniqueLock lock(m_mutex);
    return do_get_query();
}

const DescriptorOrdering& Results::get_ordering() const REQUIRES(!m_mutex)
{
    return m_descriptor_ordering;
}

ConstTableRef Results::get_table() const
{
    util::CheckedUniqueLock lock(m_mutex);
    validate_read();
    switch (m_mode) {
        case Mode::Empty:
        case Mode::Query:
            return const_cast<Query&>(m_query).get_table();
        case Mode::TableView:
            return m_table_view.get_target_table();
        case Mode::Collection:
            return m_collection->get_target_table();
        case Mode::Table:
            return m_table;
    }
    REALM_COMPILER_HINT_UNREACHABLE();
}

Query Results::do_get_query() const
{
    validate_read();
    switch (m_mode) {
        case Mode::Empty:
        case Mode::Query:
        case Mode::TableView: {
            if (const_cast<Query&>(m_query).get_table())
                return m_query;

            // A TableView has an associated Query if it was produced by Query::find_all
            if (auto& query = m_table_view.get_query()) {
                return *query;
            }

            // The TableView has no associated query so create one with no conditions that is restricted
            // to the rows in the TableView.
            if (m_update_policy == UpdatePolicy::Auto) {
                m_table_view.sync_if_needed();
            }
            return Query(m_table, std::make_unique<TableView>(m_table_view));
        }
        case Mode::Collection:
            if (auto list = dynamic_cast<ObjList*>(m_collection.get())) {
                return m_table->where(*list);
            }
            if (auto dict = dynamic_cast<Dictionary*>(m_collection.get())) {
                if (dict->get_value_data_type() == type_Link) {
                    return m_table->where(*dict);
                }
            }
            return m_query;
        case Mode::Table:
            return m_table->where();
    }
    REALM_COMPILER_HINT_UNREACHABLE();
}

TableView Results::get_tableview()
{
    util::CheckedUniqueLock lock(m_mutex);
    validate_read();
    ensure_up_to_date();
    switch (m_mode) {
        case Mode::Empty:
        case Mode::Collection:
            return do_get_query().find_all();
        case Mode::Query:
        case Mode::TableView:
            return m_table_view;
        case Mode::Table:
            return m_table->where().find_all();
    }
    REALM_COMPILER_HINT_UNREACHABLE();
}

static std::vector<ColKey> parse_keypath(StringData keypath, Schema const& schema, const ObjectSchema* object_schema)
{
    auto check = [&](bool condition, const char* fmt, auto... args) {
        if (!condition) {
            throw InvalidArgument(
                util::format("Cannot sort on key path '%1': %2.", keypath, util::format(fmt, args...)));
        }
    };
    auto is_sortable_type = [](PropertyType type) {
        return !is_collection(type) && type != PropertyType::LinkingObjects && type != PropertyType::Data;
    };

    const char* begin = keypath.data();
    const char* end = keypath.data() + keypath.size();
    check(begin != end, "missing property name");

    std::vector<ColKey> indices;
    while (begin != end) {
        auto sep = std::find(begin, end, '.');
        check(sep != begin && sep + 1 != end, "missing property name");
        StringData key(begin, sep - begin);
        begin = sep + (sep != end);

        auto prop = object_schema->property_for_public_name(key);
        check(prop, "property '%1.%2' does not exist", object_schema->name, key);
        check(is_sortable_type(prop->type), "property '%1.%2' is of unsupported type '%3'", object_schema->name, key,
              string_for_property_type(prop->type));
        if (prop->type == PropertyType::Object)
            check(begin != end, "property '%1.%2' of type 'object' cannot be the final property in the key path",
                  object_schema->name, key);
        else
            check(begin == end, "property '%1.%2' of type '%3' may only be the final property in the key path",
                  object_schema->name, key, prop->type_string());

        indices.push_back(ColKey(prop->column_key));
        if (prop->type == PropertyType::Object)
            object_schema = &*schema.find(prop->object_type);
    }
    return indices;
}

Results Results::sort(std::vector<std::pair<std::string, bool>> const& keypaths) const
{
    if (keypaths.empty())
        return *this;
    auto type = get_type();
    if (type != PropertyType::Object) {
        if (keypaths.size() != 1)
            throw InvalidArgument(util::format("Cannot sort array of '%1' on more than one key path",
                                               string_for_property_type(type & ~PropertyType::Flags)));
        if (keypaths[0].first != "self")
            throw InvalidArgument(
                util::format("Cannot sort on key path '%1': arrays of '%2' can only be sorted on 'self'",
                             keypaths[0].first, string_for_property_type(type & ~PropertyType::Flags)));
        return sort({{{}}, {keypaths[0].second}});
    }

    std::vector<std::vector<ColKey>> column_keys;
    std::vector<bool> ascending;
    column_keys.reserve(keypaths.size());
    ascending.reserve(keypaths.size());

    for (auto& keypath : keypaths) {
        column_keys.push_back(parse_keypath(keypath.first, m_realm->schema(), &get_object_schema()));
        ascending.push_back(keypath.second);
    }
    return sort({std::move(column_keys), std::move(ascending)});
}

Results Results::sort(SortDescriptor&& sort) const
{
    util::CheckedUniqueLock lock(m_mutex);
    DescriptorOrdering new_order = m_descriptor_ordering;
    new_order.append_sort(std::move(sort));
    if (m_mode == Mode::Collection)
        return Results(m_realm, m_collection, std::move(new_order));
    return Results(m_realm, do_get_query(), std::move(new_order));
}

Results Results::filter(Query&& q) const
{
    if (m_descriptor_ordering.will_apply_limit())
        throw IllegalOperation("Filtering a Results with a limit is not yet implemented");
    return Results(m_realm, get_query().and_query(std::move(q)), m_descriptor_ordering);
}

Results Results::limit(size_t max_count) const
{
    util::CheckedUniqueLock lock(m_mutex);
    auto new_order = m_descriptor_ordering;
    new_order.append_limit(max_count);
    if (m_mode == Mode::Collection)
        return Results(m_realm, m_collection, std::move(new_order));
    return Results(m_realm, do_get_query(), std::move(new_order));
}

Results Results::apply_ordering(DescriptorOrdering&& ordering)
{
    util::CheckedUniqueLock lock(m_mutex);
    DescriptorOrdering new_order = m_descriptor_ordering;
    new_order.append(std::move(ordering));
    if (m_mode == Mode::Collection)
        return Results(m_realm, m_collection, std::move(new_order));
    return Results(m_realm, do_get_query(), std::move(new_order));
}

Results Results::distinct(DistinctDescriptor&& uniqueness) const
{
    DescriptorOrdering new_order = m_descriptor_ordering;
    new_order.append_distinct(std::move(uniqueness));
    util::CheckedUniqueLock lock(m_mutex);
    if (m_mode == Mode::Collection)
        return Results(m_realm, m_collection, std::move(new_order));
    return Results(m_realm, do_get_query(), std::move(new_order));
}

Results Results::distinct(std::vector<std::string> const& keypaths) const
{
    if (keypaths.empty())
        return *this;
    auto type = get_type();
    if (type != PropertyType::Object) {
        if (keypaths.size() != 1)
            throw InvalidArgument(util::format("Cannot sort array of '%1' on more than one key path",
                                               string_for_property_type(type & ~PropertyType::Flags)));
        if (keypaths[0] != "self")
            throw InvalidArgument(
                util::format("Cannot sort on key path '%1': arrays of '%2' can only be sorted on 'self'", keypaths[0],
                             string_for_property_type(type & ~PropertyType::Flags)));
        return distinct(DistinctDescriptor({{ColKey()}}));
    }

    std::vector<std::vector<ColKey>> column_keys;
    column_keys.reserve(keypaths.size());
    for (auto& keypath : keypaths)
        column_keys.push_back(parse_keypath(keypath, m_realm->schema(), &get_object_schema()));
    return distinct({std::move(column_keys)});
}

SectionedResults Results::sectioned_results(SectionedResults::SectionKeyFunc section_key_func) REQUIRES(m_mutex)
{
    return SectionedResults(*this, std::move(section_key_func));
}

SectionedResults Results::sectioned_results(SectionedResultsOperator op, util::Optional<StringData> prop_name)
    REQUIRES(m_mutex)
{
    return SectionedResults(*this, op, prop_name);
}

Results Results::snapshot() const&
{
    validate_read();
    auto clone = *this;
    clone.assert_unlocked();
    return static_cast<Results&&>(clone).snapshot();
}

Results Results::snapshot() &&
{
    util::CheckedUniqueLock lock(m_mutex);
    validate_read();
    switch (m_mode) {
        case Mode::Empty:
            return Results();

        case Mode::Table:
        case Mode::Collection:
            m_query = do_get_query();
            if (m_query.get_table()) {
                m_mode = Mode::Query;
            }
            REALM_FALLTHROUGH;
        case Mode::Query:
        case Mode::TableView:
            ensure_up_to_date(EvaluateMode::Snapshot);
            m_notifier.reset();
            if (do_get_type() == PropertyType::Object) {
                m_update_policy = UpdatePolicy::Never;
            }
            return std::move(*this);
    }
    REALM_COMPILER_HINT_UNREACHABLE();
}

// This function cannot be called on frozen results and so does not require locking
void Results::prepare_async(ForCallback force) NO_THREAD_SAFETY_ANALYSIS
{
    REALM_ASSERT(m_realm);
    if (m_notifier)
        return;
    if (!m_realm->verify_notifications_available(force))
        return;
    if (m_update_policy == UpdatePolicy::Never) {
        if (force)
            throw LogicError(ErrorCodes::IllegalOperation,
                             "Cannot create asynchronous query for snapshotted Results.");
        return;
    }

    REALM_ASSERT(!force || !m_realm->is_frozen());
    if (!force) {
        // Don't do implicit background updates if we can't actually deliver them
        if (!m_realm->can_deliver_notifications())
            return;
        // Don't do implicit background updates if there isn't actually anything
        // that needs to be run.
        if (!m_query.get_table() && m_descriptor_ordering.is_empty())
            return;
    }

    if (do_get_type() != PropertyType::Object)
        m_notifier = std::make_shared<_impl::ListResultsNotifier>(*this);
    else
        m_notifier = std::make_shared<_impl::ResultsNotifier>(*this);
    _impl::RealmCoordinator::register_notifier(m_notifier);
}

NotificationToken Results::add_notification_callback(CollectionChangeCallback callback,
                                                     std::optional<KeyPathArray> key_path_array) &
{
    prepare_async(ForCallback{true});
    return {m_notifier, m_notifier->add_callback(std::move(callback), std::move(key_path_array))};
}

// This function cannot be called on frozen results and so does not require locking
bool Results::is_in_table_order() const NO_THREAD_SAFETY_ANALYSIS
{
    REALM_ASSERT(!m_realm || !m_realm->is_frozen());
    switch (m_mode) {
        case Mode::Empty:
        case Mode::Table:
            return true;
        case Mode::Collection:
            return false;
        case Mode::Query:
            return m_query.produces_results_in_table_order() && !m_descriptor_ordering.will_apply_sort();
        case Mode::TableView:
            return m_table_view.is_in_table_order();
    }
    REALM_COMPILER_HINT_UNREACHABLE();
}

ColKey Results::key(StringData name) const
{
    return m_table->get_column_key(name);
}
#define REALM_RESULTS_TYPE(T)                                                                                        \
    template T Results::get<T>(size_t);                                                                              \
    template util::Optional<T> Results::first<T>();                                                                  \
    template util::Optional<T> Results::last<T>();                                                                   \
    template size_t Results::index_of<T>(T const&);

template Obj Results::get<Obj>(size_t);
template util::Optional<Obj> Results::first<Obj>();
template util::Optional<Obj> Results::last<Obj>();

REALM_RESULTS_TYPE(bool)
REALM_RESULTS_TYPE(int64_t)
REALM_RESULTS_TYPE(float)
REALM_RESULTS_TYPE(double)
REALM_RESULTS_TYPE(StringData)
REALM_RESULTS_TYPE(BinaryData)
REALM_RESULTS_TYPE(Timestamp)
REALM_RESULTS_TYPE(ObjectId)
REALM_RESULTS_TYPE(Decimal)
REALM_RESULTS_TYPE(UUID)
REALM_RESULTS_TYPE(Mixed)
REALM_RESULTS_TYPE(util::Optional<bool>)
REALM_RESULTS_TYPE(util::Optional<int64_t>)
REALM_RESULTS_TYPE(util::Optional<float>)
REALM_RESULTS_TYPE(util::Optional<double>)
REALM_RESULTS_TYPE(util::Optional<ObjectId>)
REALM_RESULTS_TYPE(util::Optional<UUID>)

#undef REALM_RESULTS_TYPE

Results Results::import_copy_into_realm(std::shared_ptr<Realm> const& realm)
{
    util::CheckedUniqueLock lock(m_mutex);
    if (m_mode == Mode::Empty)
        return *this;
<<<<<<< HEAD
    if (!is_valid()) {
        throw StaleAccessor("Attempt to construct a Results for a deleted object");
    }
=======

    if (!is_valid()) {
        m_mode = Mode::Empty;
        return Results();
    }

>>>>>>> 0ccbb039
    switch (m_mode) {
        case Mode::Table:
            return Results(realm, realm->import_copy_of(m_table));
        case Mode::Collection:
            return Results(realm, realm->import_copy_of(*m_collection), m_descriptor_ordering);
        case Mode::Query:
            return Results(realm, *realm->import_copy_of(m_query, PayloadPolicy::Copy), m_descriptor_ordering);
        case Mode::TableView: {
            Results results(realm, *realm->import_copy_of(m_table_view, PayloadPolicy::Copy), m_descriptor_ordering);
            results.assert_unlocked();
            results.evaluate_query_if_needed(false);
            return results;
        }
        default:
            REALM_COMPILER_HINT_UNREACHABLE();
    }
}

Results Results::freeze(std::shared_ptr<Realm> const& frozen_realm)
{
    return import_copy_into_realm(frozen_realm);
}

bool Results::is_frozen() const
{
    return !m_realm || m_realm->is_frozen();
}

} // namespace realm<|MERGE_RESOLUTION|>--- conflicted
+++ resolved
@@ -1080,18 +1080,9 @@
     util::CheckedUniqueLock lock(m_mutex);
     if (m_mode == Mode::Empty)
         return *this;
-<<<<<<< HEAD
-    if (!is_valid()) {
+    if (!is_valid()) 
         throw StaleAccessor("Attempt to construct a Results for a deleted object");
-    }
-=======
-
-    if (!is_valid()) {
-        m_mode = Mode::Empty;
-        return Results();
-    }
-
->>>>>>> 0ccbb039
+    
     switch (m_mode) {
         case Mode::Table:
             return Results(realm, realm->import_copy_of(m_table));
