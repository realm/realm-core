#include <realm/object-store/c_api/types.hpp>
#include <realm/object-store/c_api/util.hpp>

#include <realm/object-store/keypath_helpers.hpp>
#include <realm/parser/query_parser.hpp>
#include <realm/parser/keypath_mapping.hpp>

namespace {
struct QueryArgumentsAdapter : query_parser::Arguments {
    const realm_value_t* m_args = nullptr;

    QueryArgumentsAdapter(size_t num_args, const realm_value_t* args) noexcept
<<<<<<< HEAD
        : query_parser::Arguments(num_args)
=======
        : Arguments(num_args)
>>>>>>> bb6dc700
        , m_args(args)
    {
    }

    bool bool_for_argument(size_t i) final
    {
        verify_ndx(i);
        if (m_args[i].type == RLM_TYPE_BOOL) {
            return m_args[i].boolean;
        }
        throw LogicError{LogicError::type_mismatch};
    }

    long long long_for_argument(size_t i) final
    {
        verify_ndx(i);
        if (m_args[i].type == RLM_TYPE_INT) {
            return m_args[i].integer;
        }
        throw LogicError{LogicError::type_mismatch};
    }

    float float_for_argument(size_t i) final
    {
        verify_ndx(i);
        if (m_args[i].type == RLM_TYPE_FLOAT) {
            return m_args[i].fnum;
        }
        throw LogicError{LogicError::type_mismatch};
    }

    double double_for_argument(size_t i) final
    {
        verify_ndx(i);
        if (m_args[i].type == RLM_TYPE_DOUBLE) {
            return m_args[i].dnum;
        }
        throw LogicError{LogicError::type_mismatch};
    }

    StringData string_for_argument(size_t i) final
    {
        verify_ndx(i);
        if (m_args[i].type == RLM_TYPE_STRING) {
            return from_capi(m_args[i].string);
        }
        throw LogicError{LogicError::type_mismatch};
    }

    BinaryData binary_for_argument(size_t i) final
    {
        verify_ndx(i);
        if (m_args[i].type == RLM_TYPE_BINARY) {
            return from_capi(m_args[i].binary);
        }
        throw LogicError{LogicError::type_mismatch};
    }

    Timestamp timestamp_for_argument(size_t i) final
    {
        verify_ndx(i);
        if (m_args[i].type == RLM_TYPE_TIMESTAMP) {
            return from_capi(m_args[i].timestamp);
        }
        throw LogicError{LogicError::type_mismatch};
    }

    ObjKey object_index_for_argument(size_t i) final
    {
        verify_ndx(i);
        if (m_args[i].type == RLM_TYPE_LINK) {
            // FIXME: Somehow check the target table type?
            return from_capi(m_args[i].link).get_obj_key();
        }
        throw LogicError{LogicError::type_mismatch};
    }

    ObjectId objectid_for_argument(size_t i) final
    {
        verify_ndx(i);
        if (m_args[i].type == RLM_TYPE_OBJECT_ID) {
            return from_capi(m_args[i].object_id);
        }
        throw LogicError{LogicError::type_mismatch};
    }

    Decimal128 decimal128_for_argument(size_t i) final
    {
        verify_ndx(i);
        if (m_args[i].type == RLM_TYPE_DECIMAL128) {
            return from_capi(m_args[i].decimal128);
        }
        throw LogicError{LogicError::type_mismatch};
    }

    UUID uuid_for_argument(size_t i) final
    {
        verify_ndx(i);
        if (m_args[i].type == RLM_TYPE_UUID) {
            return from_capi(m_args[i].uuid);
        }
        throw LogicError{LogicError::type_mismatch};
    }

    bool is_argument_null(size_t i) final
    {
        verify_ndx(i);
        return m_args[i].type == RLM_TYPE_NULL;
    }
    DataType type_for_argument(size_t i) override
    {
        verify_ndx(i);
        if (m_args[i].type == RLM_TYPE_INT) {
            return type_Int;
        }
        if (m_args[i].type == RLM_TYPE_STRING) {
            return type_String;
        }
        if (m_args[i].type == RLM_TYPE_BOOL) {
            return type_Bool;
        }
        if (m_args[i].type == RLM_TYPE_FLOAT) {
            return type_Float;
        }
        if (m_args[i].type == RLM_TYPE_DOUBLE) {
            return type_Double;
        }
        if (m_args[i].type == RLM_TYPE_BINARY) {
            return type_Binary;
        }
        if (m_args[i].type == RLM_TYPE_TIMESTAMP) {
            return type_Timestamp;
        }
        if (m_args[i].type == RLM_TYPE_LINK) {
            return type_Link;
        }
        if (m_args[i].type == RLM_TYPE_OBJECT_ID) {
            return type_ObjectId;
        }
        if (m_args[i].type == RLM_TYPE_DECIMAL128) {
            return type_Decimal;
        }
        if (m_args[i].type == RLM_TYPE_UUID) {
            return type_UUID;
        }
        throw LogicError{LogicError::type_mismatch};
    }
};
} // namespace

static Query parse_and_apply_query(const std::shared_ptr<Realm>& realm, ConstTableRef table,
                                   DescriptorOrdering& ordering, const char* query_string, size_t num_args,
                                   const realm_value_t* args)
{
    query_parser::KeyPathMapping mapping;
    realm::populate_keypath_mapping(mapping, *realm);
    QueryArgumentsAdapter arguments{num_args, args};
    Query query = table->query(query_string, arguments, mapping);
    if (auto opt_ordering = query.get_ordering())
        ordering = *opt_ordering;
    return query;
}

RLM_API realm_query_t* realm_query_parse(const realm_t* realm, realm_class_key_t target_table_key,
                                         const char* query_string, size_t num_args, const realm_value_t* args)
{
    return wrap_err([&]() {
        auto table = (*realm)->read_group().get_table(TableKey(target_table_key));
        DescriptorOrdering ordering;
        Query query = parse_and_apply_query(*realm, table, ordering, query_string, num_args, args);
        return new realm_query_t{std::move(query), std::move(ordering), *realm};
    });
}

RLM_API realm_query_t* realm_query_parse_for_list(const realm_list_t* list, const char* query_string, size_t num_args,
                                                  const realm_value_t* args)
{
    return wrap_err([&]() {
        auto realm = list->get_realm();
        auto table = list->get_table();
        DescriptorOrdering ordering;
        Query query = parse_and_apply_query(realm, table, ordering, query_string, num_args, args);
        return new realm_query_t{std::move(query), std::move(ordering), realm};
    });
}

RLM_API realm_query_t* realm_query_parse_for_results(const realm_results_t* results, const char* query_string,
                                                     size_t num_args, const realm_value_t* args)
{
    return wrap_err([&]() {
        auto realm = results->get_realm();
        auto table = results->get_table();
        DescriptorOrdering ordering;
        Query query = parse_and_apply_query(realm, table, ordering, query_string, num_args, args);
        return new realm_query_t{std::move(query), std::move(ordering), realm};
    });
}

RLM_API bool realm_query_count(const realm_query_t* query, size_t* out_count)
{
    return wrap_err([&]() {
        *out_count = query->query.count();
        return true;
    });
}

RLM_API bool realm_query_find_first(realm_query_t* query, realm_value_t* out_value, bool* out_found)
{
    return wrap_err([&]() {
        auto key = query->query.find();
        if (out_found)
            *out_found = bool(key);
        if (key && out_value) {
            ObjLink link{query->query.get_table()->get_key(), key};
            out_value->type = RLM_TYPE_LINK;
            out_value->link = to_capi(link);
        }
        return true;
    });
}

RLM_API realm_results_t* realm_query_find_all(realm_query_t* query)
{
    return wrap_err([&]() {
        auto shared_realm = query->weak_realm.lock();
        REALM_ASSERT_RELEASE(shared_realm);
        return new realm_results{Results{shared_realm, query->query, query->ordering}};
    });
}

RLM_API bool realm_results_count(realm_results_t* results, size_t* out_count)
{
    return wrap_err([&]() {
        auto count = results->size();
        if (out_count) {
            *out_count = count;
        }
        return true;
    });
}

RLM_API bool realm_results_get(realm_results_t* results, size_t index, realm_value_t* out_value)
{
    return wrap_err([&]() {
        // FIXME: Support non-object results.
        auto obj = results->get<Obj>(index);
        auto table_key = obj.get_table()->get_key();
        auto obj_key = obj.get_key();
        if (out_value) {
            out_value->type = RLM_TYPE_LINK;
            out_value->link.target_table = table_key.value;
            out_value->link.target = obj_key.value;
        }
        return true;
    });
}

RLM_API realm_object_t* realm_results_get_object(realm_results_t* results, size_t index)
{
    return wrap_err([&]() {
        auto shared_realm = results->get_realm();
        auto obj = results->get<Obj>(index);
        return new realm_object_t{Object{shared_realm, std::move(obj)}};
    });
}

RLM_API bool realm_results_delete_all(realm_results_t* results)
{
    return wrap_err([&]() {
        // Note: This method is very confusingly named. It actually does erase
        // all the objects.
        results->clear();
        return true;
    });
}

RLM_API bool realm_results_min(realm_results_t* results, realm_property_key_t col, realm_value_t* out_value,
                               bool* out_found)
{
    return wrap_err([&]() {
        if (auto x = results->min(ColKey(col))) {
            if (out_found) {
                *out_found = true;
            }
            if (out_value) {
                *out_value = to_capi(*x);
            }
        }
        else {
            if (out_found) {
                *out_found = false;
            }
            if (out_value) {
                out_value->type = RLM_TYPE_NULL;
            }
        }
        return true;
    });
}

RLM_API bool realm_results_max(realm_results_t* results, realm_property_key_t col, realm_value_t* out_value,
                               bool* out_found)
{
    return wrap_err([&]() {
        if (auto x = results->max(ColKey(col))) {
            if (out_found) {
                *out_found = true;
            }
            if (out_value) {
                *out_value = to_capi(*x);
            }
        }
        else {
            if (out_found) {
                *out_found = false;
            }
            if (out_value) {
                out_value->type = RLM_TYPE_NULL;
            }
        }
        return true;
    });
}

RLM_API bool realm_results_sum(realm_results_t* results, realm_property_key_t col, realm_value_t* out_value,
                               bool* out_found)
{
    return wrap_err([&]() {
        if (auto x = results->sum(ColKey(col))) {
            if (out_found) {
                *out_found = true;
            }
            if (out_value)
                *out_value = to_capi(*x);
        }
        else {
            if (out_found) {
                *out_found = false;
            }
            if (out_value) {
                out_value->type = RLM_TYPE_INT;
                out_value->integer = 0;
            }
        }
        return true;
    });
}

RLM_API bool realm_results_average(realm_results_t* results, realm_property_key_t col, realm_value_t* out_value,
                                   bool* out_found)
{
    return wrap_err([&]() {
        if (auto x = results->average(ColKey(col))) {
            if (out_found) {
                *out_found = true;
            }
            if (out_value) {
                *out_value = to_capi(*x);
            }
        }
        else {
            if (out_found) {
                *out_found = false;
            }
            if (out_value) {
                out_value->type = RLM_TYPE_NULL;
            }
        }
        return true;
    });
}

RLM_API realm_results_t* realm_results_from_thread_safe_reference(const realm_t* realm,
                                                                  realm_thread_safe_reference_t* tsr)
{
    return wrap_err([&]() {
        auto rtsr = dynamic_cast<realm_results::thread_safe_reference*>(tsr);
        if (!rtsr) {
            throw std::logic_error{"Thread safe reference type mismatch"};
        }

        auto results = rtsr->resolve<Results>(*realm);
        return new realm_results_t{std::move(results)};
    });
}<|MERGE_RESOLUTION|>--- conflicted
+++ resolved
@@ -10,11 +10,7 @@
     const realm_value_t* m_args = nullptr;
 
     QueryArgumentsAdapter(size_t num_args, const realm_value_t* args) noexcept
-<<<<<<< HEAD
-        : query_parser::Arguments(num_args)
-=======
         : Arguments(num_args)
->>>>>>> bb6dc700
         , m_args(args)
     {
     }
