////////////////////////////////////////////////////////////////////////////
//
// Copyright 2020 Realm Inc.
//
// Licensed under the Apache License, Version 2.0 (the "License");
// you may not use this file except in compliance with the License.
// You may obtain a copy of the License at
//
// http://www.apache.org/licenses/LICENSE-2.0
//
// Unless required by applicable law or agreed to in writing, software
// distributed under the License is distributed on an "AS IS" BASIS,
// WITHOUT WARRANTIES OR CONDITIONS OF ANY KIND, either express or implied.
// See the License for the specific language governing permissions and
// limitations under the License.
//
////////////////////////////////////////////////////////////////////////////

#include <realm/object-store/set.hpp>
#include <realm/object-store/impl/set_notifier.hpp>
#include <realm/object-store/impl/realm_coordinator.hpp>
#include <realm/object-store/object_schema.hpp>
#include <realm/object-store/object_store.hpp>
#include <realm/object-store/results.hpp>
#include <realm/object-store/schema.hpp>
#include <realm/object-store/shared_realm.hpp>

namespace realm::object_store {
using namespace _impl;

Set::Set() noexcept = default;
Set::~Set() = default;
Set::Set(const Set&) = default;
Set::Set(Set&&) = default;
Set& Set::operator=(const Set&) = default;
Set& Set::operator=(Set&&) = default;

Set::Set(std::shared_ptr<Realm> r, const Obj& parent_obj, ColKey col)
    : Collection(std::move(r), parent_obj, col)
    , m_set_base(std::dynamic_pointer_cast<SetBase>(m_coll_base))
{
}

Set::Set(std::shared_ptr<Realm> r, const SetBase& set)
    : Collection(std::move(r), set)
    , m_set_base(std::dynamic_pointer_cast<SetBase>(m_coll_base))
{
}

Query Set::get_query() const
{
    verify_attached();
    if (m_type == PropertyType::Object) {
        return static_cast<LnkSet&>(*m_set_base).get_target_table()->where(as<Obj>());
    }
    throw std::runtime_error("not implemented");
}

ConstTableRef Set::get_target_table() const
{
    auto table = m_set_base->get_table();
    auto col = m_set_base->get_col_key();
    if (col.get_type() != col_type_Link)
        return nullptr;
    return table->get_link_target(col);
}

template <class T>
size_t Set::find(const T& value) const
{
    verify_attached();
    return as<T>().find(value);
}

size_t Set::find(Query&& q) const
{
    verify_attached();
    if (m_type == PropertyType::Object) {
        ObjKey key = get_query().and_query(std::move(q)).find();
        return key ? as<Obj>().find_first(key) : not_found;
    }
    throw std::runtime_error("not implemented");
}

template <typename T>
T Set::get(size_t row_ndx) const
{
    verify_valid_row(row_ndx);
    return as<T>().get(row_ndx);
}

template <class T>
std::pair<size_t, bool> Set::insert(T value)
{
    verify_in_transaction();
    return as<T>().insert(value);
}

template <class T>
std::pair<size_t, bool> Set::remove(const T& value)
{
    verify_in_transaction();
    return as<T>().erase(value);
}

util::Optional<Mixed> Set::max(ColKey col) const
{
    if (get_type() == PropertyType::Object)
        return as_results().max(col);
    size_t out_ndx = not_found;
    auto result = m_set_base->max(&out_ndx);
    if (result.is_null()) {
        throw realm::Results::UnsupportedColumnTypeException(m_set_base->get_col_key(), m_set_base->get_table(),
                                                             "max");
    }
    return out_ndx == not_found ? none : util::make_optional(result);
}

util::Optional<Mixed> Set::min(ColKey col) const
{
    if (get_type() == PropertyType::Object)
        return as_results().min(col);

    size_t out_ndx = not_found;
    auto result = m_set_base->min(&out_ndx);
    if (result.is_null()) {
        throw realm::Results::UnsupportedColumnTypeException(m_set_base->get_col_key(), m_set_base->get_table(),
                                                             "min");
    }
    return out_ndx == not_found ? none : util::make_optional(result);
}

Mixed Set::sum(ColKey col) const
{
    if (get_type() == PropertyType::Object)
        return *as_results().sum(col);

    auto result = m_set_base->sum();
    if (result.is_null()) {
        throw realm::Results::UnsupportedColumnTypeException(m_set_base->get_col_key(), m_set_base->get_table(),
                                                             "sum");
    }
    return result;
}

util::Optional<Mixed> Set::average(ColKey col) const
{
    if (get_type() == PropertyType::Object)
        return as_results().average(col);
    size_t count = 0;
    auto result = m_set_base->avg(&count);
    if (result.is_null()) {
        throw realm::Results::UnsupportedColumnTypeException(m_set_base->get_col_key(), m_set_base->get_table(),
                                                             "average");
    }
    return count == 0 ? none : util::make_optional(result);
}

bool Set::operator==(const Set& rgt) const noexcept
{
    return m_set_base->get_table() == rgt.m_set_base->get_table() &&
           m_set_base->get_key() == rgt.m_set_base->get_key() &&
           m_set_base->get_col_key() == rgt.m_set_base->get_col_key();
}

Results Set::snapshot() const
{
    return as_results().snapshot();
}

Results Set::sort(SortDescriptor order) const
{
    verify_attached();
    if ((m_type == PropertyType::Object)) {
        return Results(m_realm, std::dynamic_pointer_cast<LnkSet>(m_set_base), util::none, std::move(order));
    }
    else {
        DescriptorOrdering o;
        o.append_sort(order);
        return Results(m_realm, m_set_base, std::move(o));
    }
}

Results Set::sort(const std::vector<std::pair<std::string, bool>>& keypaths) const
{
    return as_results().sort(keypaths);
}

Results Set::filter(Query q) const
{
    verify_attached();
    return Results(m_realm, std::dynamic_pointer_cast<LnkSet>(m_set_base), get_query().and_query(std::move(q)));
}

Set Set::freeze(const std::shared_ptr<Realm>& frozen_realm) const
{
    return Set(frozen_realm, *frozen_realm->import_copy_of(*m_set_base));
}

NotificationToken Set::add_notification_callback(CollectionChangeCallback cb) &
{
    if (m_notifier && !m_notifier->have_callbacks())
        m_notifier.reset();
    if (!m_notifier) {
        m_notifier = std::make_shared<SetNotifier>(m_realm, *m_set_base, m_type);
        RealmCoordinator::register_notifier(m_notifier);
    }
    return {m_notifier, m_notifier->add_callback(std::move(cb))};
}

#define REALM_PRIMITIVE_SET_TYPE(T)                                                                                  \
    template T Set::get<T>(size_t) const;                                                                            \
    template size_t Set::find<T>(const T&) const;                                                                    \
    template std::pair<size_t, bool> Set::remove<T>(T const&);                                                       \
    template std::pair<size_t, bool> Set::insert<T>(T);

REALM_PRIMITIVE_SET_TYPE(bool)
REALM_PRIMITIVE_SET_TYPE(int64_t)
REALM_PRIMITIVE_SET_TYPE(float)
REALM_PRIMITIVE_SET_TYPE(double)
REALM_PRIMITIVE_SET_TYPE(StringData)
REALM_PRIMITIVE_SET_TYPE(BinaryData)
REALM_PRIMITIVE_SET_TYPE(Timestamp)
REALM_PRIMITIVE_SET_TYPE(ObjKey)
REALM_PRIMITIVE_SET_TYPE(ObjectId)
REALM_PRIMITIVE_SET_TYPE(Decimal)
REALM_PRIMITIVE_SET_TYPE(UUID)
REALM_PRIMITIVE_SET_TYPE(Mixed)
REALM_PRIMITIVE_SET_TYPE(util::Optional<bool>)
REALM_PRIMITIVE_SET_TYPE(util::Optional<int64_t>)
REALM_PRIMITIVE_SET_TYPE(util::Optional<float>)
REALM_PRIMITIVE_SET_TYPE(util::Optional<double>)
REALM_PRIMITIVE_SET_TYPE(util::Optional<ObjectId>)
REALM_PRIMITIVE_SET_TYPE(util::Optional<UUID>)

#undef REALM_PRIMITIVE_SET_TYPE

template <>
std::pair<size_t, bool> Set::insert<int>(int value)
{
    return insert(int64_t(value));
}

template <>
std::pair<size_t, bool> Set::remove<int>(const int& value)
{
    return remove(int64_t(value));
}

void Set::remove_all()
{
    verify_in_transaction();
    m_set_base->clear();
}

template <>
size_t Set::find<int>(const int& value) const
{
    return find(int64_t(value));
}

template <>
Obj Set::get<Obj>(size_t row_ndx) const
{
    verify_valid_row(row_ndx);
    auto& set = as<Obj>();
    return set.get_object(row_ndx);
}

template <>
size_t Set::find<Obj>(const Obj& obj) const
{
    verify_attached();
    validate(obj);
    // FIXME: Handle Mixed / ObjLink
    return as<ObjKey>().find(obj.get_key());
}

template <>
std::pair<size_t, bool> Set::remove<Obj>(const Obj& obj)
{
    verify_in_transaction();
    validate(obj);
    // FIXME: Handle Mixed / ObjLink
    return as<ObjKey>().erase(obj.get_key());
}

template <>
std::pair<size_t, bool> Set::insert<Obj>(Obj obj)
{
    verify_in_transaction();
    validate(obj);
    // FIXME: Handle Mixed / ObjLink
    return as<ObjKey>().insert(obj.get_key());
}
} // namespace realm::object_store

<<<<<<< HEAD
namespace {
size_t hash_combine()
{
    return 0;
}
template <typename T, typename... Rest>
size_t hash_combine(const T& v, Rest... rest)
{
    size_t h = hash_combine(rest...);
    h ^= std::hash<T>()(v) + 0x9e3779b9 + (h << 6) + (h >> 2);
    return h;
}
} // namespace

namespace std {
size_t hash<realm::object_store::Set>::operator()(realm::object_store::Set const& set) const
{
    auto& impl = *set.m_set_base;
    return hash_combine(impl.get_key().value, impl.get_table()->get_key().value, impl.get_col_key().value);
}
} // namespace std
=======
bool Set::is_subset_of(const Set &rhs) const
{
    return dispatch([&](auto t) {
        return this->as<std::decay_t<decltype(*t)>>().is_subset_of(rhs.as<std::decay_t<decltype(*t)>>());
    });
}

bool Set::is_superset_of(const Set &rhs) const
{
    return dispatch([&](auto t) {
        return this->as<std::decay_t<decltype(*t)>>().is_superset_of(rhs.as<std::decay_t<decltype(*t)>>());
    });
}

bool Set::intersects(const Set &rhs) const
{
    return dispatch([&](auto t) {
        return this->as<std::decay_t<decltype(*t)>>().intersects(rhs.as<std::decay_t<decltype(*t)>>());
    });
}

} // namespace realm::object_store
>>>>>>> 23283dda
<|MERGE_RESOLUTION|>--- conflicted
+++ resolved
@@ -158,9 +158,9 @@
 
 bool Set::operator==(const Set& rgt) const noexcept
 {
-    return m_set_base->get_table() == rgt.m_set_base->get_table() &&
-           m_set_base->get_key() == rgt.m_set_base->get_key() &&
-           m_set_base->get_col_key() == rgt.m_set_base->get_col_key();
+    return dispatch([&](auto t) {
+        return this->as<std::decay_t<decltype(*t)>>() == rgt.as<std::decay_t<decltype(*t)>>();
+    });
 }
 
 Results Set::snapshot() const
@@ -293,9 +293,51 @@
     // FIXME: Handle Mixed / ObjLink
     return as<ObjKey>().insert(obj.get_key());
 }
+
+bool Set::is_subset_of(const Set &rhs) const
+{
+    return dispatch([&](auto t) {
+        return this->as<std::decay_t<decltype(*t)>>().is_subset_of(rhs.as<std::decay_t<decltype(*t)>>());
+    });
+}
+
+bool Set::is_superset_of(const Set &rhs) const
+{
+    return dispatch([&](auto t) {
+        return this->as<std::decay_t<decltype(*t)>>().is_superset_of(rhs.as<std::decay_t<decltype(*t)>>());
+    });
+}
+
+bool Set::intersects(const Set &rhs) const
+{
+    return dispatch([&](auto t) {
+        return this->as<std::decay_t<decltype(*t)>>().intersects(rhs.as<std::decay_t<decltype(*t)>>());
+    });
+}
+
+void Set::assign_intersection(const Set &rhs)
+{
+    return dispatch([&](auto t) {
+        return this->as<std::decay_t<decltype(*t)>>().assign_intersection(rhs.as<std::decay_t<decltype(*t)>>());
+    });
+}
+
+void Set::assign_union(const Set &rhs)
+{
+    return dispatch([&](auto t) {
+        return this->as<std::decay_t<decltype(*t)>>().assign_union(rhs.as<std::decay_t<decltype(*t)>>());
+    });
+}
+
+void Set::assign_difference(const Set& rhs)
+{
+    return dispatch([&](auto t) {
+        return this->as<std::decay_t<decltype(*t)>>().assign_difference(rhs.as<std::decay_t<decltype(*t)>>());
+    });
+}
+
 } // namespace realm::object_store
 
-<<<<<<< HEAD
 namespace {
 size_t hash_combine()
 {
@@ -316,28 +358,4 @@
     auto& impl = *set.m_set_base;
     return hash_combine(impl.get_key().value, impl.get_table()->get_key().value, impl.get_col_key().value);
 }
-} // namespace std
-=======
-bool Set::is_subset_of(const Set &rhs) const
-{
-    return dispatch([&](auto t) {
-        return this->as<std::decay_t<decltype(*t)>>().is_subset_of(rhs.as<std::decay_t<decltype(*t)>>());
-    });
-}
-
-bool Set::is_superset_of(const Set &rhs) const
-{
-    return dispatch([&](auto t) {
-        return this->as<std::decay_t<decltype(*t)>>().is_superset_of(rhs.as<std::decay_t<decltype(*t)>>());
-    });
-}
-
-bool Set::intersects(const Set &rhs) const
-{
-    return dispatch([&](auto t) {
-        return this->as<std::decay_t<decltype(*t)>>().intersects(rhs.as<std::decay_t<decltype(*t)>>());
-    });
-}
-
-} // namespace realm::object_store
->>>>>>> 23283dda
+} // namespace std