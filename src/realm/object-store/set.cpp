--- conflicted
+++ resolved
@@ -185,26 +185,6 @@
 
 NotificationToken Set::add_notification_callback(CollectionChangeCallback cb) &
 {
-    verify_attached();
-    m_realm->verify_notifications_available();
-    static_cast<void>(cb);
-    REALM_TERMINATE("Not implemented yet");
-    // Adding a new callback to a notifier which had all of its callbacks
-    // removed does not properly reinitialize the notifier. Work around this by
-    // recreating it instead.
-    // FIXME: The notifier lifecycle here is dumb (when all callbacks are removed
-    // from a notifier a zombie is left sitting around uselessly) and should be
-    // cleaned up.
-<<<<<<< HEAD
-    //    if (m_notifier && !m_notifier->have_callbacks())
-    //        m_notifier.reset();
-    //    if (!m_notifier) {
-    //        m_notifier = std::make_shared<SetNotifier>(m_realm, *m_set_base, m_type);
-    //        RealmCoordinator::register_notifier(m_notifier);
-    //    }
-    //    return {m_notifier, m_notifier->add_callback(std::move(cb))};
-    return {};
-=======
     if (m_notifier && !m_notifier->have_callbacks())
         m_notifier.reset();
     if (!m_notifier) {
@@ -212,7 +192,6 @@
         RealmCoordinator::register_notifier(m_notifier);
     }
     return {m_notifier, m_notifier->add_callback(std::move(cb))};
->>>>>>> a86558a1
 }
 
 #define REALM_PRIMITIVE_SET_TYPE(T)                                                                                  \
