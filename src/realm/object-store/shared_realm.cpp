////////////////////////////////////////////////////////////////////////////
//
// Copyright 2015 Realm Inc.
//
// Licensed under the Apache License, Version 2.0 (the "License");
// you may not use this file except in compliance with the License.
// You may obtain a copy of the License at
//
// http://www.apache.org/licenses/LICENSE-2.0
//
// Unless required by applicable law or agreed to in writing, software
// distributed under the License is distributed on an "AS IS" BASIS,
// WITHOUT WARRANTIES OR CONDITIONS OF ANY KIND, either express or implied.
// See the License for the specific language governing permissions and
// limitations under the License.
//
////////////////////////////////////////////////////////////////////////////

#include <realm/object-store/shared_realm.hpp>

#include <realm/object-store/impl/collection_notifier.hpp>
#include <realm/object-store/impl/realm_coordinator.hpp>
#include <realm/object-store/impl/transact_log_handler.hpp>

#include <realm/object-store/audit.hpp>
#include <realm/object-store/binding_context.hpp>
#include <realm/object-store/list.hpp>
#include <realm/object-store/object.hpp>
#include <realm/object-store/object_schema.hpp>
#include <realm/object-store/object_store.hpp>
#include <realm/object-store/results.hpp>
#include <realm/object-store/schema.hpp>
#include <realm/object-store/thread_safe_reference.hpp>

#include <realm/object-store/util/scheduler.hpp>

#include <realm/db.hpp>
#include <realm/util/fifo_helper.hpp>
#include <realm/util/file.hpp>
#include <realm/util/scope_exit.hpp>

#if REALM_ENABLE_SYNC
#include <realm/object-store/sync/impl/sync_file.hpp>
#include <realm/object-store/sync/sync_manager.hpp>
#include <realm/object-store/sync/sync_user.hpp>
#include <realm/object-store/sync/sync_session.hpp>

#include <realm/sync/config.hpp>
#include <realm/sync/history.hpp>
#include <realm/sync/noinst/client_history_impl.hpp>
#include <realm/history.hpp>
#endif

#include <thread>

using namespace realm;
using namespace realm::_impl;

namespace {
class CountGuard {
public:
    CountGuard(size_t& count)
        : m_count(count)
    {
        ++m_count;
    }
    ~CountGuard()
    {
        --m_count;
    }

private:
    size_t& m_count;
};
} // namespace

Realm::Realm(Config config, util::Optional<VersionID> version, std::shared_ptr<_impl::RealmCoordinator> coordinator,
             MakeSharedTag)
    : m_config(std::move(config))
    , m_frozen_version(std::move(version))
    , m_scheduler(m_config.scheduler)
{
    if (!coordinator->get_cached_schema(m_schema, m_schema_version, m_schema_transaction_version)) {
        m_transaction = coordinator->begin_read();
        read_schema_from_group_if_needed();
        coordinator->cache_schema(m_schema, m_schema_version, m_schema_transaction_version);
        m_transaction = nullptr;
    }
    m_coordinator = std::move(coordinator);
}

Realm::~Realm()
{
    if (m_transaction) {
        // Wait for potential syncing to finish
        m_transaction->prepare_for_close();
        call_completion_callbacks();
    }

    if (m_coordinator) {
        m_coordinator->unregister_realm(this);
    }
}

Group& Realm::read_group()
{
    return transaction();
}

Transaction& Realm::transaction()
{
    verify_open();
    if (!m_transaction) {
        begin_read(m_frozen_version.value_or(VersionID{}));
    }
    return *m_transaction;
}

Transaction& Realm::transaction() const
{
    // one day we should change the way we use constness
    Realm* nc_realm = const_cast<Realm*>(this);
    return nc_realm->transaction();
}

std::shared_ptr<Transaction> Realm::transaction_ref()
{
    return m_transaction;
}

std::shared_ptr<Transaction> Realm::duplicate() const
{
    return m_coordinator->begin_read(read_transaction_version(), is_frozen());
}

std::shared_ptr<DB>& Realm::Internal::get_db(Realm& realm)
{
    return realm.m_coordinator->m_db;
}

void Realm::Internal::begin_read(Realm& realm, VersionID version_id)
{
    realm.begin_read(version_id);
}

void Realm::begin_read(VersionID version_id)
{
    REALM_ASSERT(!m_transaction);
    m_transaction = m_coordinator->begin_read(version_id, bool(m_frozen_version));
    add_schema_change_handler();
    read_schema_from_group_if_needed();
}

SharedRealm Realm::get_shared_realm(Config config)
{
    auto coordinator = RealmCoordinator::get_coordinator(config.path);
    return coordinator->get_realm(std::move(config), util::none);
}

SharedRealm Realm::get_frozen_realm(Config config, VersionID version)
{
    auto coordinator = RealmCoordinator::get_coordinator(config.path);
    SharedRealm realm = coordinator->get_realm(std::move(config), util::Optional<VersionID>(version));
    realm->set_auto_refresh(false);
    return realm;
}

SharedRealm Realm::get_shared_realm(ThreadSafeReference ref, std::shared_ptr<util::Scheduler> scheduler)
{
    if (!scheduler)
        scheduler = util::Scheduler::make_default();
    SharedRealm realm = ref.resolve<std::shared_ptr<Realm>>(nullptr);
    REALM_ASSERT(realm);
    auto& config = realm->config();
    auto coordinator = RealmCoordinator::get_coordinator(config.path);
    if (auto realm = coordinator->get_cached_realm(config, scheduler))
        return realm;
    realm->m_scheduler = scheduler;
    coordinator->bind_to_context(*realm);
    return realm;
}

#if REALM_ENABLE_SYNC
std::shared_ptr<AsyncOpenTask> Realm::get_synchronized_realm(Config config)
{
    auto coordinator = RealmCoordinator::get_coordinator(config.path);
    return coordinator->get_synchronized_realm(std::move(config));
}

std::shared_ptr<SyncSession> Realm::sync_session() const
{
    return m_coordinator ? m_coordinator->sync_session() : nullptr;
}

sync::SubscriptionSet Realm::get_latest_subscription_set()
{
<<<<<<< HEAD
    verify_open();
    // If there is a subscription store, then return the latest set
    if (auto flx_sub_store = m_coordinator->sync_session()->get_flx_subscription_store()) {
        return flx_sub_store->get_latest();
    }
    throw std::runtime_error("Flexible sync is not enabled");
=======
    if (!m_config.sync_config || !m_config.sync_config->flx_sync_requested) {
        throw std::runtime_error("Flexible sync is not enabled");
    }
    // If there is a subscription store, then return the active set
    auto flx_sub_store = m_coordinator->sync_session()->get_flx_subscription_store();
    REALM_ASSERT(flx_sub_store);
    return flx_sub_store->get_latest();
>>>>>>> c0a0b5b8
}

sync::SubscriptionSet Realm::get_active_subscription_set()
{
<<<<<<< HEAD
    verify_open();
    // If there is a subscription store, then return the active set
    if (auto flx_sub_store = m_coordinator->sync_session()->get_flx_subscription_store()) {
        return flx_sub_store->get_active();
    }
    throw std::runtime_error("Flexible sync is not enabled");
=======
    if (!m_config.sync_config || !m_config.sync_config->flx_sync_requested) {
        throw std::runtime_error("Flexible sync is not enabled");
    }
    // If there is a subscription store, then return the active set
    auto flx_sub_store = m_coordinator->sync_session()->get_flx_subscription_store();
    REALM_ASSERT(flx_sub_store);
    return flx_sub_store->get_active();
>>>>>>> c0a0b5b8
}
#endif

void Realm::set_schema(Schema const& reference, Schema schema)
{
    m_dynamic_schema = false;
    schema.copy_keys_from(reference, m_config.is_schema_additive());
    m_schema = std::move(schema);
    notify_schema_changed();
}

void Realm::read_schema_from_group_if_needed()
{
    if (m_config.immutable()) {
        REALM_ASSERT(m_transaction);
        if (m_schema.empty()) {
            m_schema_version = ObjectStore::get_schema_version(*m_transaction);
            m_schema = ObjectStore::schema_from_group(*m_transaction);
        }
        return;
    }
    Group& group = read_group();
    auto current_version = transaction().get_version_of_current_transaction().version;
    if (m_schema_transaction_version == current_version)
        return;

    auto previous_transaction_version = m_schema_transaction_version;
    m_schema_transaction_version = current_version;
    m_schema_version = ObjectStore::get_schema_version(group);
    auto schema = ObjectStore::schema_from_group(group);

    if (m_coordinator)
        m_coordinator->cache_schema(schema, m_schema_version, m_schema_transaction_version);

    if (m_dynamic_schema) {
        if (m_schema == schema) {
            // The structure of the schema hasn't changed. Bring the table column indices up to date.
            m_schema.copy_keys_from(schema);
        }
        else {
            // The structure of the schema has changed, so replace our copy of the schema.
            m_schema = std::move(schema);
        }
    }
    else if (m_config.is_schema_additive() && m_schema_transaction_version < previous_transaction_version) {
        // no verification of schema changes when opening a past version of the schema
        m_schema.copy_keys_from(schema, m_config.is_schema_additive());
    }
    else {
        ObjectStore::verify_valid_external_changes(m_schema.compare(schema, m_config.schema_mode));
        m_schema.copy_keys_from(schema);
    }
    notify_schema_changed();
}

bool Realm::reset_file(Schema& schema, std::vector<SchemaChange>& required_changes)
{
    // FIXME: this does not work if multiple processes try to open the file at
    // the same time, or even multiple threads if there is not any external
    // synchronization. The latter is probably fixable, but making it
    // multi-process-safe requires some sort of multi-process exclusive lock
    m_transaction = nullptr;
    m_coordinator->delete_and_reopen();

    m_schema = ObjectStore::schema_from_group(read_group());
    m_schema_version = ObjectStore::get_schema_version(read_group());
    required_changes = m_schema.compare(schema, m_config.schema_mode);
    m_coordinator->clear_schema_cache_and_set_schema_version(m_schema_version);
    return false;
}

bool Realm::schema_change_needs_write_transaction(Schema& schema, std::vector<SchemaChange>& changes,
                                                  uint64_t version)
{
    if (version == m_schema_version && changes.empty())
        return false;

    switch (m_config.schema_mode) {
        case SchemaMode::Automatic:
            if (version < m_schema_version && m_schema_version != ObjectStore::NotVersioned)
                throw InvalidSchemaVersionException(m_schema_version, version, false);
            return true;

        case SchemaMode::Immutable:
            if (version != m_schema_version)
                throw InvalidSchemaVersionException(m_schema_version, version, true);
            REALM_FALLTHROUGH;
        case SchemaMode::ReadOnly:
            ObjectStore::verify_compatible_for_immutable_and_readonly(changes);
            return m_schema_version == ObjectStore::NotVersioned;

        case SchemaMode::SoftResetFile:
            if (m_schema_version == ObjectStore::NotVersioned)
                return true;
            if (m_schema_version == version && !ObjectStore::needs_migration(changes))
                return true;
            REALM_FALLTHROUGH;
        case SchemaMode::HardResetFile:
            reset_file(schema, changes);
            return true;

        case SchemaMode::AdditiveDiscovered:
        case SchemaMode::AdditiveExplicit: {
            bool will_apply_index_changes = version > m_schema_version;
            if (ObjectStore::verify_valid_additive_changes(changes, will_apply_index_changes))
                return true;
            return version != m_schema_version;
        }

        case SchemaMode::Manual:
            if (version < m_schema_version && m_schema_version != ObjectStore::NotVersioned)
                throw InvalidSchemaVersionException(m_schema_version, version, false);
            if (version == m_schema_version) {
                ObjectStore::verify_no_changes_required(changes);
                REALM_UNREACHABLE(); // changes is non-empty so above line always throws
            }
            return true;
    }
    REALM_COMPILER_HINT_UNREACHABLE();
}

Schema Realm::get_full_schema()
{
    if (!m_config.immutable())
        do_refresh();

    // If the user hasn't specified a schema previously then m_schema is always
    // the full schema
    if (m_dynamic_schema) {
        return m_schema;
    }

    // Otherwise we may have a subset of the file's schema, so we need to get
    // the complete thing to calculate what changes to make
    if (m_config.immutable())
        return ObjectStore::schema_from_group(read_group());

    Schema actual_schema;
    uint64_t actual_version;
    uint64_t version = -1;
    bool got_cached = m_coordinator->get_cached_schema(actual_schema, actual_version, version);
    if (!got_cached || version != transaction().get_version_of_current_transaction().version)
        return ObjectStore::schema_from_group(read_group());
    return actual_schema;
}

void Realm::set_schema_subset(Schema schema)
{
    verify_thread();
    verify_open();
    REALM_ASSERT(m_dynamic_schema);
    REALM_ASSERT(m_schema_version != ObjectStore::NotVersioned);

    std::vector<SchemaChange> changes = m_schema.compare(schema, m_config.schema_mode);
    switch (m_config.schema_mode) {
        case SchemaMode::Automatic:
        case SchemaMode::SoftResetFile:
        case SchemaMode::HardResetFile:
            ObjectStore::verify_no_migration_required(changes);
            break;

        case SchemaMode::Immutable:
        case SchemaMode::ReadOnly:
            ObjectStore::verify_compatible_for_immutable_and_readonly(changes);
            break;

        case SchemaMode::AdditiveDiscovered:
        case SchemaMode::AdditiveExplicit:
            ObjectStore::verify_valid_additive_changes(changes);
            break;

        case SchemaMode::Manual:
            ObjectStore::verify_no_changes_required(changes);
            break;
    }

    set_schema(m_schema, std::move(schema));
}

void Realm::update_schema(Schema schema, uint64_t version, MigrationFunction migration_function,
                          DataInitializationFunction initialization_function, bool in_transaction)
{
    uint64_t validation_mode = SchemaValidationMode::Basic;
#if REALM_ENABLE_SYNC
    if (auto sync_config = m_config.sync_config) {
        validation_mode |=
            sync_config->flx_sync_requested ? SchemaValidationMode::SyncFLX : SchemaValidationMode::SyncPBS;
    }
#endif
    if (m_config.schema_mode == SchemaMode::AdditiveExplicit) {
        validation_mode |= SchemaValidationMode::RejectEmbeddedOrphans;
    }

    schema.validate(static_cast<SchemaValidationMode>(validation_mode));

    bool was_in_read_transaction = is_in_read_transaction();
    Schema actual_schema = get_full_schema();
    std::vector<SchemaChange> required_changes = actual_schema.compare(schema, m_config.schema_mode);

    if (!schema_change_needs_write_transaction(schema, required_changes, version)) {
        if (!was_in_read_transaction)
            m_transaction = nullptr;
        set_schema(actual_schema, std::move(schema));
        return;
    }
    // Either the schema version has changed or we need to do non-migration changes

    // Cancel the write transaction if we exit this function before committing it
    auto cleanup = util::make_scope_exit([&]() noexcept {
        // When in_transaction is true, caller is responsible to cancel the transaction.
        if (!in_transaction && is_in_transaction())
            cancel_transaction();
        if (!was_in_read_transaction)
            m_transaction = nullptr;
    });

    if (!in_transaction) {
        transaction().promote_to_write();

        // Beginning the write transaction may have advanced the version and left
        // us with nothing to do if someone else initialized the schema on disk
        if (m_new_schema) {
            actual_schema = *m_new_schema;
            required_changes = actual_schema.compare(schema, m_config.schema_mode);
            if (!schema_change_needs_write_transaction(schema, required_changes, version)) {
                cancel_transaction();
                cache_new_schema();
                set_schema(actual_schema, std::move(schema));
                return;
            }
        }
        cache_new_schema();
    }

    uint64_t old_schema_version = m_schema_version;
    bool is_schema_additive = m_config.is_schema_additive();
    if (migration_function && !is_schema_additive) {
        auto wrapper = [&] {
            auto config = m_config;
            config.schema_mode = SchemaMode::ReadOnly;
            config.schema = util::none;
            // Don't go through the normal codepath for opening a Realm because
            // we're using a mismatched config
            auto old_realm = std::make_shared<Realm>(std::move(config), none, m_coordinator, MakeSharedTag{});
            // block autorefresh for the old realm
            old_realm->m_auto_refresh = false;
            migration_function(old_realm, shared_from_this(), m_schema);
        };

        // migration function needs to see the target schema on the "new" Realm
        std::swap(m_schema, schema);
        std::swap(m_schema_version, version);
        m_in_migration = true;
        auto restore = util::make_scope_exit([&]() noexcept {
            std::swap(m_schema, schema);
            std::swap(m_schema_version, version);
            m_in_migration = false;
        });

        ObjectStore::apply_schema_changes(transaction(), version, m_schema, m_schema_version, m_config.schema_mode,
                                          required_changes, m_config.automatically_handle_backlinks_in_migrations,
                                          wrapper);
    }
    else {
        ObjectStore::apply_schema_changes(transaction(), m_schema_version, schema, version, m_config.schema_mode,
                                          required_changes, m_config.automatically_handle_backlinks_in_migrations);
        REALM_ASSERT_DEBUG(is_schema_additive ||
                           (required_changes = ObjectStore::schema_from_group(read_group()).compare(schema)).empty());
    }

    if (initialization_function && old_schema_version == ObjectStore::NotVersioned) {
        // Initialization function needs to see the latest schema
        uint64_t temp_version = ObjectStore::get_schema_version(read_group());
        std::swap(m_schema, schema);
        std::swap(m_schema_version, temp_version);
        auto restore = util::make_scope_exit([&]() noexcept {
            std::swap(m_schema, schema);
            std::swap(m_schema_version, temp_version);
        });
        initialization_function(shared_from_this());
    }

    m_schema = std::move(schema);
    m_new_schema = ObjectStore::schema_from_group(read_group());
    m_schema_version = ObjectStore::get_schema_version(read_group());
    m_dynamic_schema = false;
    m_coordinator->clear_schema_cache_and_set_schema_version(version);

    if (!in_transaction) {
        m_coordinator->commit_write(*this);
        cache_new_schema();
    }

    notify_schema_changed();
}

void Realm::rename_property(Schema schema, StringData object_type, StringData old_name, StringData new_name)
{
    ObjectStore::rename_property(read_group(), schema, object_type, old_name, new_name);
}

void Realm::add_schema_change_handler()
{
    if (m_config.immutable())
        return;
    m_transaction->set_schema_change_notification_handler([&] {
        m_new_schema = ObjectStore::schema_from_group(read_group());
        m_schema_version = ObjectStore::get_schema_version(read_group());
        if (m_dynamic_schema) {
            m_schema = *m_new_schema;
        }
        else {
            m_schema.copy_keys_from(*m_new_schema, m_config.is_schema_additive());
        }
        notify_schema_changed();
    });
}

void Realm::cache_new_schema()
{
    if (!is_closed()) {
        auto new_version = transaction().get_version_of_current_transaction().version;
        if (m_new_schema)
            m_coordinator->cache_schema(std::move(*m_new_schema), m_schema_version, new_version);
        else
            m_coordinator->advance_schema_cache(m_schema_transaction_version, new_version);
        m_schema_transaction_version = new_version;
        m_new_schema = util::none;
    }
}

void Realm::translate_schema_error()
{
    // Read the new (incompatible) schema without changing our read transaction
    auto new_schema = ObjectStore::schema_from_group(*m_coordinator->begin_read());

    // Should always throw
    ObjectStore::verify_valid_external_changes(m_schema.compare(new_schema, m_config.schema_mode, true));

    // Something strange happened so just rethrow the old exception
    throw;
}

void Realm::notify_schema_changed()
{
    if (m_binding_context) {
        m_binding_context->schema_did_change(m_schema);
    }
}

static void check_can_create_write_transaction(const Realm* realm)
{
    realm->verify_thread();
    realm->verify_open();
    if (realm->config().immutable() || realm->config().read_only()) {
        throw WrongTransactionState("Can't perform transactions on read-only Realms.");
    }
    if (realm->is_frozen()) {
        throw WrongTransactionState("Can't perform transactions on a frozen Realm");
    }
    if (!realm->is_closed() && realm->get_number_of_versions() > realm->config().max_number_of_active_versions) {
        throw WrongTransactionState(
            util::format("Number of active versions (%1) in the Realm exceeded the limit of %2",
                         realm->get_number_of_versions(), realm->config().max_number_of_active_versions));
    }
}

void Realm::verify_thread() const
{
    if (m_scheduler && !m_scheduler->is_on_thread())
        throw LogicError(ErrorCodes::WrongThread, "Realm accessed from incorrect thread.");
}

void Realm::verify_in_write() const
{
    if (!is_in_transaction()) {
        throw WrongTransactionState("Cannot modify managed objects outside of a write transaction.");
    }
}

void Realm::verify_open() const
{
    if (is_closed()) {
        throw LogicError(ErrorCodes::ClosedRealm, "Cannot access realm that has been closed.");
    }
}

bool Realm::verify_notifications_available(bool throw_on_error) const
{
    if (is_frozen()) {
        if (throw_on_error)
            throw WrongTransactionState(
                "Notifications are not available on frozen collections since they do not change.");
        return false;
    }
    if (config().immutable()) {
        if (throw_on_error)
            throw WrongTransactionState("Cannot create asynchronous query for immutable Realms");
        return false;
    }
    if (is_in_transaction()) {
        if (throw_on_error)
            throw WrongTransactionState("Cannot create asynchronous query while in a write transaction");
        return false;
    }

    return true;
}

VersionID Realm::read_transaction_version() const
{
    verify_thread();
    verify_open();
    REALM_ASSERT(m_transaction);
    return m_transaction->get_version_of_current_transaction();
}

uint_fast64_t Realm::get_number_of_versions() const
{
    verify_open();
    return m_coordinator->get_number_of_versions();
}

bool Realm::is_in_transaction() const noexcept
{
    return !m_config.immutable() && !is_closed() && m_transaction &&
           transaction().get_transact_stage() == DB::transact_Writing;
}

bool Realm::is_in_async_transaction() const noexcept
{
    return !m_config.immutable() && !is_closed() && m_transaction && m_transaction->is_async();
}

util::Optional<VersionID> Realm::current_transaction_version() const
{
    util::Optional<VersionID> ret;
    if (m_transaction) {
        ret = m_transaction->get_version_of_current_transaction();
    }
    else if (m_frozen_version) {
        ret = m_frozen_version;
    }
    return ret;
}

// Get the version of the latest snapshot
util::Optional<DB::version_type> Realm::latest_snapshot_version() const
{
    util::Optional<DB::version_type> ret;
    if (m_transaction) {
        ret = m_transaction->get_version_of_latest_snapshot();
    }
    return ret;
}

void Realm::enable_wait_for_change()
{
    verify_open();
    m_coordinator->enable_wait_for_change();
}

bool Realm::wait_for_change()
{
    verify_open();
    if (m_frozen_version) {
        return false;
    }
    return m_transaction ? m_coordinator->wait_for_change(transaction_ref()) : false;
}

void Realm::wait_for_change_release()
{
    verify_open();
    m_coordinator->wait_for_change_release();
}

bool Realm::has_pending_async_work() const
{
    verify_thread();
    return !m_async_commit_q.empty() || !m_async_write_q.empty() || (m_transaction && m_transaction->is_async());
}

void Realm::run_writes_on_proper_thread()
{
    m_scheduler->invoke([self = shared_from_this()] {
        self->run_writes();
    });
}

void Realm::call_completion_callbacks()
{
    if (m_is_running_async_commit_completions) {
        return;
    }

    CountGuard sending_completions(m_is_running_async_commit_completions);
    auto error = m_transaction->get_commit_exception();
    auto completions = std::move(m_async_commit_q);
    m_async_commit_q.clear();
    for (auto& cb : completions) {
        if (!cb.when_completed)
            continue;
        if (m_async_exception_handler) {
            try {
                cb.when_completed(error);
            }
            catch (...) {
                m_async_exception_handler(cb.handle, std::current_exception());
            }
        }
        else {
            cb.when_completed(error);
        }
    }
}

void Realm::run_async_completions()
{
    call_completion_callbacks();
    check_pending_write_requests();
}

void Realm::check_pending_write_requests()
{
    if (!m_async_write_q.empty()) {
        if (m_transaction->is_async()) {
            run_writes_on_proper_thread();
        }
        else {
            m_coordinator->async_request_write_mutex(*this);
        }
    }
}

void Realm::end_current_write(bool check_pending)
{
    if (!m_transaction) {
        return;
    }
    m_transaction->async_complete_writes([self = shared_from_this(), this]() mutable {
        m_scheduler->invoke([self = std::move(self), this]() mutable {
            run_async_completions();
            self.reset();
        });
    });
    if (check_pending && m_async_commit_q.empty()) {
        check_pending_write_requests();
    }
}

void Realm::run_writes()
{
    if (!m_transaction) {
        // Realm might have been closed
        return;
    }
    if (m_transaction->is_synchronizing()) {
        // Wait for the synchronization complete callback before we run more
        // writes as we can't add commits while in that state
        return;
    }

    CountGuard running_writes(m_is_running_async_writes);
    int run_limit = 20; // max number of commits without full sync to disk
    // this is tricky
    //  - each pending call may itself add other async writes
    //  - the 'run' will terminate as soon as a commit without grouping is requested
    while (!m_async_write_q.empty() && m_transaction) {
        // We might have made a sync commit and thereby given up the write lock
        if (!m_transaction->holds_write_mutex()) {
            return;
        }

        do_begin_transaction();

        auto write_desc = std::move(m_async_write_q.front());
        m_async_write_q.pop_front();

        // prevent any calls to commit/cancel during a simple notification
        m_notify_only = write_desc.notify_only;
        m_async_commit_barrier_requested = false;
        auto prev_version = m_transaction->get_version();
        try {
            write_desc.writer();
        }
        catch (const std::exception&) {
            if (m_transaction) {
                transaction::cancel(*m_transaction, m_binding_context.get());
            }
            m_notify_only = false;

            if (m_async_exception_handler) {
                m_async_exception_handler(write_desc.handle, std::current_exception());
                continue;
            }
            end_current_write();
            throw;
        }

        // if we've merely delivered a notification, the full transaction will follow later
        // and terminate with a call to async commit or async cancel
        if (m_notify_only) {
            m_notify_only = false;
            return;
        }

        // Realm may have been closed in the write function
        if (!m_transaction) {
            return;
        }

        auto new_version = m_transaction->get_version();
        // if we've run the full transaction, there is follow up work to do:
        if (new_version > prev_version) {
            // A commit was done during callback
            --run_limit;
            if (run_limit <= 0)
                break;
        }
        else {
            if (m_transaction->get_transact_stage() == DB::transact_Writing) {
                // Still in writing stage - we make a rollback
                transaction::cancel(transaction(), m_binding_context.get());
            }
        }
        if (m_async_commit_barrier_requested)
            break;
    }

    end_current_write();
}

auto Realm::async_begin_transaction(util::UniqueFunction<void()>&& the_write_block, bool notify_only) -> AsyncHandle
{
    check_can_create_write_transaction(this);
    if (m_is_running_async_commit_completions) {
        throw WrongTransactionState("Can't begin a write transaction from inside a commit completion callback.");
    }
    if (!m_scheduler->can_invoke()) {
        throw WrongTransactionState(
            "Cannot schedule async transaction. Make sure you are running from inside a run loop.");
    }
    REALM_ASSERT(the_write_block);

    // make sure we have a (at least a) read transaction
    transaction();
    auto handle = m_async_commit_handle++;
    m_async_write_q.push_back({std::move(the_write_block), notify_only, handle});

    if (!m_is_running_async_writes && !m_transaction->is_async() &&
        m_transaction->get_transact_stage() != DB::transact_Writing) {
        m_coordinator->async_request_write_mutex(*this);
    }
    return handle;
}

auto Realm::async_commit_transaction(util::UniqueFunction<void(std::exception_ptr)>&& completion, bool allow_grouping)
    -> AsyncHandle
{
    check_can_create_write_transaction(this);
    if (m_is_running_async_commit_completions) {
        throw WrongTransactionState("Can't commit a write transaction from inside a commit completion callback.");
    }
    if (!is_in_transaction()) {
        throw WrongTransactionState("Can't commit a non-existing write transaction");
    }

    m_transaction->promote_to_async();
    REALM_ASSERT(m_transaction->holds_write_mutex());
    REALM_ASSERT(!m_notify_only);
    // auditing is not supported
    REALM_ASSERT(!audit_context());
    // grab a version lock on current version, push it along with the done block
    // do in-buffer-cache commit_transaction();
    auto handle = m_async_commit_handle++;
    m_async_commit_q.push_back({std::move(completion), handle});
    try {
        m_coordinator->commit_write(*this, /* commit_to_disk: */ false);
    }
    catch (...) {
        // If the exception happened before the commit, we need to roll back the
        // transaction and remove the completion handler from the queue
        if (is_in_transaction()) {
            // Exception happened before the commit, so roll back the transaction
            // and remove the completion handler from the queue
            cancel_transaction();
            auto it = std::find_if(m_async_commit_q.begin(), m_async_commit_q.end(), [=](auto& e) {
                return e.handle == handle;
            });
            if (it != m_async_commit_q.end()) {
                m_async_commit_q.erase(it);
            }
        }
        else if (m_transaction) {
            end_current_write(false);
        }
        throw;
    }

    if (m_is_running_async_writes) {
        // we're called from with the callback loop and it will take care of releasing lock
        // if applicable, and of triggering followup runs of callbacks
        if (!allow_grouping) {
            m_async_commit_barrier_requested = true;
        }
    }
    else {
        // we're called from outside the callback loop so we have to take care of
        // releasing any lock and of keeping callbacks coming.
        if (allow_grouping) {
            run_writes();
        }
        else {
            end_current_write(false);
        }
    }
    return handle;
}

bool Realm::async_cancel_transaction(AsyncHandle handle)
{
    verify_thread();
    verify_open();
    auto compare = [handle](auto& elem) {
        return elem.handle == handle;
    };

    auto it1 = std::find_if(m_async_write_q.begin(), m_async_write_q.end(), compare);
    if (it1 != m_async_write_q.end()) {
        m_async_write_q.erase(it1);
        return true;
    }
    auto it2 = std::find_if(m_async_commit_q.begin(), m_async_commit_q.end(), compare);
    if (it2 != m_async_commit_q.end()) {
        // Just delete the callback. It is important that we know
        // that there are still commits pending.
        it2->when_completed = nullptr;
        return true;
    }
    return false;
}

void Realm::begin_transaction()
{
    check_can_create_write_transaction(this);

    if (is_in_transaction()) {
        throw WrongTransactionState("The Realm is already in a write transaction");
    }

    // Any of the callbacks to user code below could drop the last remaining
    // strong reference to `this`
    auto retain_self = shared_from_this();

    // make sure we have a read transaction
    read_group();

    do_begin_transaction();
}

void Realm::do_begin_transaction()
{
    CountGuard sending_notifications(m_is_sending_notifications);
    try {
        m_coordinator->promote_to_write(*this);
    }
    catch (_impl::UnsupportedSchemaChange const&) {
        translate_schema_error();
    }
    cache_new_schema();

    if (m_transaction && !m_transaction->has_unsynced_commits()) {
        call_completion_callbacks();
    }
}

void Realm::commit_transaction()
{
    check_can_create_write_transaction(this);

    if (!is_in_transaction()) {
        throw WrongTransactionState("Can't commit a non-existing write transaction");
    }

    DB::VersionID prev_version = transaction().get_version_of_current_transaction();
    if (auto audit = audit_context()) {
        audit->prepare_for_write(prev_version);
    }

    m_coordinator->commit_write(*this, /* commit_to_disk */ true);
    cache_new_schema();

    // Realm might have been closed
    if (m_transaction) {
        // Any previous async commits got flushed along with the sync commit
        call_completion_callbacks();
        // If we have pending async writes we need to rerequest the write mutex
        check_pending_write_requests();
    }
    if (auto audit = audit_context()) {
        audit->record_write(prev_version, transaction().get_version_of_current_transaction());
    }
}

void Realm::cancel_transaction()
{
    check_can_create_write_transaction(this);

    if (m_is_running_async_commit_completions) {
        throw WrongTransactionState("Can't cancel a write transaction from inside a commit completion callback.");
    }
    if (!is_in_transaction()) {
        throw WrongTransactionState("Can't cancel a non-existing write transaction");
    }

    transaction::cancel(transaction(), m_binding_context.get());

    if (m_transaction && !m_is_running_async_writes) {
        if (m_async_write_q.empty()) {
            end_current_write();
        }
        else {
            check_pending_write_requests();
        }
    }
}

void Realm::invalidate()
{
    verify_thread();
    verify_open();

    if (m_is_sending_notifications) {
        // This was originally because closing the Realm during notification
        // sending would break things, but we now support that. However, it's a
        // breaking change so we keep the old behavior for now.
        return;
    }

    if (is_in_transaction()) {
        cancel_transaction();
    }

    do_invalidate();
}

void Realm::do_invalidate()
{
    if (!m_config.immutable() && m_transaction) {
        m_transaction->prepare_for_close();
        call_completion_callbacks();
        transaction().close();
    }

    m_transaction = nullptr;
    m_async_write_q.clear();
    m_async_commit_q.clear();
}

bool Realm::compact()
{
    verify_thread();
    verify_open();

    if (m_config.immutable() || m_config.read_only()) {
        throw WrongTransactionState("Can't compact a read-only Realm");
    }
    if (is_in_transaction()) {
        throw WrongTransactionState("Can't compact a Realm within a write transaction");
    }

    verify_open();
    m_transaction = nullptr;
    return m_coordinator->compact();
}

void Realm::convert(const Config& config, bool merge_into_existing)
{
    verify_thread();
    verify_open();

#if REALM_ENABLE_SYNC
<<<<<<< HEAD
    if (config.sync_config && config.sync_config->flx_sync_requested) {
        throw IllegalOperation("Cannot convert Realms to flexible sync Realms");
=======
    auto src_is_flx_sync = m_config.sync_config && m_config.sync_config->flx_sync_requested;
    auto dst_is_flx_sync = config.sync_config && config.sync_config->flx_sync_requested;
    auto dst_is_pbs_sync = config.sync_config && !config.sync_config->flx_sync_requested;

    if (dst_is_flx_sync && !src_is_flx_sync) {
        throw std::logic_error(
            "Realm cannot be converted to a flexible sync realm unless flexible sync is already enabled");
    }
    if (dst_is_pbs_sync && src_is_flx_sync) {
        throw std::logic_error(
            "Realm cannot be converted from a flexible sync realm to a partition based sync realm");
>>>>>>> c0a0b5b8
    }

#endif

    if (merge_into_existing && util::File::exists(config.path)) {
        auto destination_realm = Realm::get_shared_realm(config);
        destination_realm->begin_transaction();
        auto destination = destination_realm->transaction_ref();
        m_transaction->copy_to(destination);
        destination_realm->commit_transaction();
        return;
    }

    if (config.encryption_key.size() && config.encryption_key.size() != 64) {
        throw InvalidEncryptionKey();
    }

    auto& tr = transaction();
    auto repl = tr.get_replication();
    bool src_is_sync = repl && repl->get_history_type() == Replication::hist_SyncClient;
    bool dst_is_sync = config.sync_config || config.force_sync_history;

    if (dst_is_sync) {
        m_coordinator->write_copy(config.path, config.encryption_key.data());
        if (!src_is_sync) {
#if REALM_ENABLE_SYNC
            DBOptions options;
            if (config.encryption_key.size()) {
                options.encryption_key = config.encryption_key.data();
            }
            auto db = DB::create(make_in_realm_history(), config.path, options);
            db->create_new_history(sync::make_client_replication());
#endif
        }
    }
    else {
        tr.write(config.path, config.encryption_key.data());
    }
}

OwnedBinaryData Realm::write_copy()
{
    verify_thread();
    BinaryData buffer = read_group().write_to_mem();

    // Since OwnedBinaryData does not have a constructor directly taking
    // ownership of BinaryData, we have to do this to avoid copying the buffer
    return OwnedBinaryData(std::unique_ptr<char[]>((char*)buffer.data()), buffer.size());
}

void Realm::notify()
{
    if (is_closed() || is_in_transaction() || is_frozen()) {
        return;
    }

    verify_thread();

    // Any of the callbacks to user code below could drop the last remaining
    // strong reference to `this`
    auto retain_self = shared_from_this();

    if (m_binding_context) {
        m_binding_context->before_notify();
        if (is_closed() || is_in_transaction()) {
            return;
        }
    }

    if (!m_coordinator->can_advance(*this)) {
        CountGuard sending_notifications(m_is_sending_notifications);
        m_coordinator->process_available_async(*this);
        return;
    }

    if (m_binding_context) {
        m_binding_context->changes_available();

        // changes_available() may have advanced the read version, and if
        // so we don't need to do anything further
        if (!m_coordinator->can_advance(*this))
            return;
    }

    CountGuard sending_notifications(m_is_sending_notifications);
    if (m_auto_refresh) {
        if (m_transaction) {
            try {
                m_coordinator->advance_to_ready(*this);
            }
            catch (_impl::UnsupportedSchemaChange const&) {
                translate_schema_error();
            }
            if (!is_closed())
                cache_new_schema();
        }
        else {
            if (m_binding_context) {
                m_binding_context->did_change({}, {});
            }
            if (!is_closed()) {
                m_coordinator->process_available_async(*this);
            }
        }
    }
}

bool Realm::refresh()
{
    verify_thread();
    return do_refresh();
}

bool Realm::do_refresh()
{
    // Frozen Realms never change.
    if (is_frozen()) {
        return false;
    }

    if (m_config.immutable()) {
        throw WrongTransactionState("Can't refresh an immutable Realm.");
    }

    // can't be any new changes if we're in a write transaction
    if (is_in_transaction()) {
        return false;
    }
    // don't advance if we're already in the process of advancing as that just
    // makes things needlessly complicated
    if (m_is_sending_notifications) {
        return false;
    }

    // Any of the callbacks to user code below could drop the last remaining
    // strong reference to `this`
    auto retain_self = shared_from_this();

    CountGuard sending_notifications(m_is_sending_notifications);
    if (m_binding_context) {
        m_binding_context->before_notify();
    }
    if (m_transaction) {
        try {
            bool version_changed = m_coordinator->advance_to_latest(*this);
            if (is_closed())
                return false;
            cache_new_schema();
            return version_changed;
        }
        catch (_impl::UnsupportedSchemaChange const&) {
            translate_schema_error();
        }
    }

    // No current read transaction, so just create a new one
    read_group();
    m_coordinator->process_available_async(*this);
    return true;
}

void Realm::set_auto_refresh(bool auto_refresh)
{
    if (is_frozen() && auto_refresh) {
        throw WrongTransactionState("Auto-refresh cannot be enabled for frozen Realms.");
    }
    m_auto_refresh = auto_refresh;
}


bool Realm::can_deliver_notifications() const noexcept
{
    if (m_config.immutable() || !m_config.automatic_change_notifications) {
        return false;
    }

    if (!m_scheduler || !m_scheduler->can_invoke()) {
        return false;
    }

    return true;
}

uint64_t Realm::get_schema_version(const Realm::Config& config)
{
    auto coordinator = RealmCoordinator::get_coordinator(config.path);
    auto version = coordinator->get_schema_version();
    if (version == ObjectStore::NotVersioned)
        version = ObjectStore::get_schema_version(coordinator->get_realm(config, util::none)->read_group());
    return version;
}


bool Realm::is_frozen() const
{
    bool result = bool(m_frozen_version);
    REALM_ASSERT_DEBUG((result && m_transaction) ? m_transaction->is_frozen() : true);
    return result;
}

SharedRealm Realm::freeze()
{
    auto config = m_config;
    auto version = read_transaction_version();
    config.scheduler = util::Scheduler::make_frozen(version);
    auto frozen_realm = Realm::get_frozen_realm(std::move(config), version);
    frozen_realm->set_schema(frozen_realm->m_schema, m_schema);
    return frozen_realm;
}

void Realm::close()
{
    if (is_closed()) {
        return;
    }
    if (m_coordinator) {
        m_coordinator->unregister_realm(this);
    }

    do_invalidate();

    m_binding_context = nullptr;
    m_coordinator = nullptr;
    m_scheduler = nullptr;
    m_config = {};
}

void Realm::delete_files(const std::string& realm_file_path, bool* did_delete_realm)
{
    bool lock_successful = false;
    try {
        lock_successful = DB::call_with_lock(realm_file_path, [=](auto const& path) {
            DB::delete_files(path, did_delete_realm);
        });
    }
    catch (const FileAccessError& e) {
        if (e.code() != ErrorCodes::FileNotFound) {
            throw;
        }
        // Thrown only if the parent directory of the lock file does not exist,
        // which obviously indicates that we didn't need to delete anything
        if (did_delete_realm) {
            *did_delete_realm = false;
        }
        return;
    }
    if (!lock_successful) {
        throw FileAccessError(
            ErrorCodes::DeleteOnOpenRealm,
            util::format("Cannot delete files of an open Realm: '%1' is still in use.", realm_file_path),
            realm_file_path);
    }
}

AuditInterface* Realm::audit_context() const noexcept
{
    return m_coordinator ? m_coordinator->audit_context() : nullptr;
}<|MERGE_RESOLUTION|>--- conflicted
+++ resolved
@@ -194,42 +194,24 @@
 
 sync::SubscriptionSet Realm::get_latest_subscription_set()
 {
-<<<<<<< HEAD
-    verify_open();
-    // If there is a subscription store, then return the latest set
-    if (auto flx_sub_store = m_coordinator->sync_session()->get_flx_subscription_store()) {
-        return flx_sub_store->get_latest();
-    }
-    throw std::runtime_error("Flexible sync is not enabled");
-=======
     if (!m_config.sync_config || !m_config.sync_config->flx_sync_requested) {
-        throw std::runtime_error("Flexible sync is not enabled");
+        throw IllegalOperation("Flexible sync is not enabled");
     }
     // If there is a subscription store, then return the active set
     auto flx_sub_store = m_coordinator->sync_session()->get_flx_subscription_store();
     REALM_ASSERT(flx_sub_store);
     return flx_sub_store->get_latest();
->>>>>>> c0a0b5b8
 }
 
 sync::SubscriptionSet Realm::get_active_subscription_set()
 {
-<<<<<<< HEAD
-    verify_open();
-    // If there is a subscription store, then return the active set
-    if (auto flx_sub_store = m_coordinator->sync_session()->get_flx_subscription_store()) {
-        return flx_sub_store->get_active();
-    }
-    throw std::runtime_error("Flexible sync is not enabled");
-=======
     if (!m_config.sync_config || !m_config.sync_config->flx_sync_requested) {
-        throw std::runtime_error("Flexible sync is not enabled");
+        throw IllegalOperation("Flexible sync is not enabled");
     }
     // If there is a subscription store, then return the active set
     auto flx_sub_store = m_coordinator->sync_session()->get_flx_subscription_store();
     REALM_ASSERT(flx_sub_store);
     return flx_sub_store->get_active();
->>>>>>> c0a0b5b8
 }
 #endif
 
@@ -1113,22 +1095,17 @@
     verify_open();
 
 #if REALM_ENABLE_SYNC
-<<<<<<< HEAD
-    if (config.sync_config && config.sync_config->flx_sync_requested) {
-        throw IllegalOperation("Cannot convert Realms to flexible sync Realms");
-=======
     auto src_is_flx_sync = m_config.sync_config && m_config.sync_config->flx_sync_requested;
     auto dst_is_flx_sync = config.sync_config && config.sync_config->flx_sync_requested;
     auto dst_is_pbs_sync = config.sync_config && !config.sync_config->flx_sync_requested;
 
     if (dst_is_flx_sync && !src_is_flx_sync) {
-        throw std::logic_error(
+        throw IllegalOperation(
             "Realm cannot be converted to a flexible sync realm unless flexible sync is already enabled");
     }
     if (dst_is_pbs_sync && src_is_flx_sync) {
-        throw std::logic_error(
+        throw IllegalOperation(
             "Realm cannot be converted from a flexible sync realm to a partition based sync realm");
->>>>>>> c0a0b5b8
     }
 
 #endif
