////////////////////////////////////////////////////////////////////////////
//
// Copyright 2022 Realm Inc.
//
// Licensed under the Apache License, Version 2.0 (the "License");
// you may not use this file except in compliance with the License.
// You may obtain a copy of the License at
//
// http://www.apache.org/licenses/LICENSE-2.0
//
// Unless required by applicable law or agreed to in writing, software
// distributed under the License is distributed on an "AS IS" BASIS,
// WITHOUT WARRANTIES OR CONDITIONS OF ANY KIND, either express or implied.
// See the License for the specific language governing permissions and
// limitations under the License.
//
////////////////////////////////////////////////////////////////////////////

#include <realm/object-store/audit.hpp>
#include <realm/object-store/audit_serializer.hpp>

#include <realm/object-store/impl/collection_change_builder.hpp>
#include <realm/object-store/impl/collection_notifier.hpp>
#include <realm/object-store/impl/realm_coordinator.hpp>
#include <realm/object-store/object_schema.hpp>
#include <realm/object-store/object_store.hpp>
#include <realm/object-store/property.hpp>
#include <realm/object-store/schema.hpp>
#include <realm/object-store/sync/app.hpp>
#include <realm/object-store/sync/sync_manager.hpp>
#include <realm/object-store/sync/sync_session.hpp>
#include <realm/object-store/sync/sync_user.hpp>
#include <realm/object-store/util/scheduler.hpp>

#include <realm/dictionary.hpp>
#include <realm/sync/instruction_replication.hpp>
#include <realm/sync/noinst/client_history_impl.hpp>
#include <realm/table_view.hpp>
#include <realm/util/file.hpp>
#include <realm/util/logger.hpp>

#include <dispatch/dispatch.h>
#include <external/json/json.hpp>
#include <external/mpark/variant.hpp>
#include <sys/time.h>

using namespace realm;

namespace realm {
static void to_json(nlohmann::json& j, Timestamp const& ts) noexcept
{
    if (ts.is_null()) {
        j = nullptr;
        return;
    }

    auto seconds = time_t(ts.get_seconds());
    char buf[sizeof "1970-01-01T00:00:00.123Z"];
    size_t len = strftime(buf, sizeof buf, "%FT%T", gmtime(&seconds));
    snprintf(buf + len, sizeof ".000Z", ".%03dZ", ts.get_nanoseconds() / 1'000'000);
    j = buf;
}
static void to_json(nlohmann::json& j, StringData s) noexcept
{
    if (s)
        j = std::string(s);
    else
        j = nullptr;
}
} // namespace realm

namespace {
namespace audit_event {
struct Query {
    Timestamp timestamp;
    VersionID version;
    TableKey table;
    std::vector<ObjKey> objects;
};
struct Write {
    Timestamp timestamp;
    VersionID prev_version;
    VersionID version;
};
struct Object {
    // Fields which are always set
    Timestamp timestamp;
    realm::VersionID version;
    TableKey table;
    ObjKey obj;

    // Fields which are set only if this object read was the result of accessing
    // a link, which modifies the serialization of the parent object.
    TableKey parent_table;
    ObjKey parent_obj;
    ColKey parent_col;
};
struct Custom {
    Timestamp timestamp;
    std::string activity;
    util::Optional<std::string> event_type;
    util::Optional<std::string> data;
};
} // namespace audit_event

using Event = mpark::variant<audit_event::Query, audit_event::Write, audit_event::Object, audit_event::Custom>;

util::UniqueFunction<Timestamp()> g_audit_clock;

Timestamp now()
{
    if (g_audit_clock)
        return g_audit_clock();
    struct timeval tv;
    gettimeofday(&tv, nullptr);
    return Timestamp(tv.tv_sec, tv.tv_usec * 1000);
}

template <class Container>
void sort_and_unique(Container& c)
{
    std::sort(c.begin(), c.end());
    c.erase(std::unique(c.begin(), c.end()), c.end());
}

template <class Container>
void in_place_set_difference(Container& a, const Container& b)
{
    auto a_begin = a.begin(), a_out = a.begin(), a_end = a.end();
    auto b_begin = b.begin(), b_end = b.end();
    while (a_begin != a_end && b_begin != b_end) {
        if (*a_begin < *b_begin)
            *a_out++ = *a_begin++;
        else if (*a_begin == *b_begin)
            ++a_begin;
        else
            ++b_begin;
    }

    if (a_begin == a_out)
        return;
    while (a_begin != a_end)
        *a_out++ = *a_begin++;
    a.erase(a_out, a_end);
}

class TransactLogHandler {
public:
    TransactLogHandler(Group const& g, AuditObjectSerializer& serializer)
        : m_group(g)
        , m_serializer(serializer)
        , m_data(nlohmann::json::object())
    {
    }

    bool has_any_changes() const
    {
        return !m_data.empty();
    }

    std::string const& data() const
    {
        return m_str;
    }

    void parse_complete()
    {
        for (auto& [table_key, changes] : m_tables) {
            sort_and_unique(changes.insertions);
            sort_and_unique(changes.deletions);
            sort_and_unique(changes.modifications);

            // Filter out inserted and then deleted objects from both insertions
            // and deletions
            auto insertions = changes.insertions;
            in_place_set_difference(changes.insertions, changes.deletions);
            in_place_set_difference(changes.deletions, insertions);

            // Remove insertions and deletions from modifications
            in_place_set_difference(changes.modifications, changes.deletions);
            in_place_set_difference(changes.modifications, changes.insertions);

            auto table = m_group.get_table(table_key);
            if (table->is_embedded()) {
                // Embedded objects don't generate insertion instructions, and
                // instead we just see the modifications on an object that doesn't
                // exist in the previous version. We don't need to report anything
                // for the insertion as the new embedded object will be reported as
                // part of the modification on the parent.
                changes.modifications.erase(std::remove_if(changes.modifications.begin(), changes.modifications.end(),
                                                           [&](ObjKey obj_key) {
                                                               return !table->is_valid(obj_key);
                                                           }),
                                            changes.modifications.end());

                // Deleting an embedded object is reported as a mutation on the
                // parent object.
                changes.deletions.clear();
            }

            if (changes.insertions.empty() && changes.deletions.empty() && changes.modifications.empty()) {
                continue;
            }

            auto object_type = ObjectStore::object_type_for_table_name(table->get_name());
            auto& data = m_data[object_type];
            if (!changes.modifications.empty()) {
                auto& objects = data["modifications"];
                for (auto obj_key : changes.modifications) {
                    auto& obj = objects[objects.size()];
                    m_serializer.to_json(obj["oldValue"], table->get_object(obj_key));
                }
            }
            if (!changes.deletions.empty()) {
                auto& objects = data["deletions"];
                for (auto obj_key : changes.deletions) {
                    m_serializer.to_json(objects[objects.size()], table->get_object(obj_key));
                }
            }
        }
    }

    void after_advance()
    {
        for (auto& [table_key, changes] : m_tables) {
            if (changes.insertions.empty() && changes.deletions.empty() && changes.modifications.empty()) {
                continue;
            }
            auto table = m_group.get_table(table_key);
            auto& data = m_data[ObjectStore::object_type_for_table_name(table->get_name())];
            if (!changes.modifications.empty()) {
                auto& objects = data["modifications"];
                size_t i = 0;
                for (auto obj_key : changes.modifications) {
                    auto& obj = objects[i++];
                    auto& new_value = obj["newValue"];
                    m_serializer.to_json(new_value, table->get_object(obj_key));

                    // Remove all fields from newValue which did not actually change
                    auto& old_value = obj["oldValue"];
                    for (auto it = old_value.begin(); it != old_value.end(); ++it) {
                        if (new_value[it.key()] == it.value())
                            new_value.erase(it.key());
                    }
                }
            }

            if (!changes.insertions.empty()) {
                auto& objects = data["insertions"];
                for (auto obj_key : changes.insertions) {
                    m_serializer.to_json(objects[objects.size()], table->get_object(obj_key));
                }
            }
        }
        m_str = m_data.dump();
    }

    bool select_table(TableKey tk) noexcept
    {
        m_active_table = &m_tables[tk];
        return true;
    }

    bool create_object(ObjKey k) noexcept
    {
        REALM_ASSERT(m_active_table);
        m_active_table->insertions.push_back(k);
        return true;
    }

    bool remove_object(ObjKey k) noexcept
    {
        REALM_ASSERT(m_active_table);
        m_active_table->deletions.push_back(k);
        return true;
    }

    bool modify_object(ColKey, ObjKey obj) noexcept
    {
        REALM_ASSERT(m_active_table);
        m_active_table->modifications.push_back(obj);
        return true;
    }

    bool select_collection(ColKey, ObjKey obj) noexcept
    {
        REALM_ASSERT(m_active_table);
        m_active_table->modifications.push_back(obj);
        return true;
    }

    // clang-format off
    // We don't care about fine-grained changes to collections and just do
    // object-level change tracking, which is covered by select_collection()
    bool collection_set(size_t) { return true; }
    bool collection_insert(size_t) { return true; }
    bool collection_move(size_t, size_t) { return true; }
    bool collection_erase(size_t) { return true; }
    bool collection_clear(size_t) { return true; }

    // We don't run this code on arbitrary transactions that could perform schema changes
    bool insert_group_level_table(TableKey) { unexpected_instruction(); }
    bool erase_class(TableKey) { unexpected_instruction(); }
    bool rename_class(TableKey) { unexpected_instruction(); }
    bool enumerate_string_column(ColKey) { unexpected_instruction(); }
    bool insert_column(ColKey) { unexpected_instruction(); }
    bool erase_column(ColKey) { unexpected_instruction(); }
    bool rename_column(ColKey) { unexpected_instruction(); }
    bool set_link_type(ColKey) { unexpected_instruction(); }
    bool typed_link_change(ColKey, TableKey) { unexpected_instruction(); }
    // clang-format on

private:
    REALM_NORETURN
    REALM_NOINLINE
    void unexpected_instruction()
    {
        REALM_TERMINATE("Unexpected transaction log instruction encountered");
    }

    struct TableChanges {
        std::vector<ObjKey> insertions;
        std::vector<ObjKey> deletions;
        std::vector<ObjKey> modifications;
    };

    Group const& m_group;
    AuditObjectSerializer& m_serializer;
    std::unordered_map<TableKey, TableChanges> m_tables;
    TableChanges* m_active_table = nullptr;
    nlohmann::json m_data;
    std::string m_str;
};

// Deduplication filter which combines redudant reads on objects and folds
// reads on objects after a query into the query's event.
class ReadCombiner {
public:
    ReadCombiner(util::Logger& logger)
        : m_logger(logger)
    {
    }

    bool operator()(audit_event::Query& query)
    {
        m_logger.trace("Events: Query on %1 at version %2", query.table, query.version);
        if (m_previous_query && m_previous_query->table == query.table &&
            m_previous_query->version == query.version) {
            m_logger.trace("Events: merging query into previous query");
            m_previous_query->objects.insert(m_previous_query->objects.end(), query.objects.begin(),
                                             query.objects.end());
            return true;
        }
        m_previous_query = &query;
        m_previous_obj = nullptr;
        return false;
    }

    bool operator()(audit_event::Object const& obj)
    {
        m_logger.trace("Events: Object read on %1 %2 at version %3", obj.table, obj.obj, obj.version);
        if (m_previous_query && m_previous_query->table == obj.table && m_previous_query->version == obj.version) {
            m_logger.trace("Events: merging read into previous query");
            m_previous_query->objects.push_back(obj.obj);
            return true;
        }
        if (m_previous_obj && m_previous_obj->table == obj.table && m_previous_obj->obj == obj.obj &&
            m_previous_obj->version == obj.version) {
            m_logger.trace("Events: discarding duplicate read");
            return true;
        }
        m_previous_obj = &obj;
        m_previous_query = nullptr;
        return false;
    }

    bool operator()(audit_event::Write const&)
    {
        return false;
    }
    bool operator()(audit_event::Custom const&)
    {
        return false;
    }

private:
    util::Logger& m_logger;
    const audit_event::Object* m_previous_obj = nullptr;
    audit_event::Query* m_previous_query = nullptr;
};

// Filter which discards events which would be empty (possibly due to
// ReadCombiner merging events, or because they were always empty).
class EmptyQueryFilter {
public:
    EmptyQueryFilter(DB& db, util::Logger& logger)
        : m_db(db)
        , m_logger(logger)
    {
    }

    bool operator()(audit_event::Query& query)
    {
        std::sort(query.objects.begin(), query.objects.end());
        query.objects.erase(std::unique(query.objects.begin(), query.objects.end()), query.objects.end());
        query.objects.erase(std::remove_if(query.objects.begin(), query.objects.end(),
                                           [&](auto& obj) {
                                               return !object_exists(query.version, query.table, obj);
                                           }),
                            query.objects.end());
        if (query.objects.empty())
            m_logger.trace("Events: discarding empty query on %1", query.table);
        return query.objects.empty();
    }

    bool operator()(audit_event::Object const& obj)
    {
        bool exists = object_exists(obj.version, obj.table, obj.obj);
        if (!exists)
            m_logger.trace("Events: discarding read on newly created object %1 %2", obj.table, obj.obj);
        return !exists;
    }

    bool operator()(audit_event::Write const&)
    {
        return false;
    }
    bool operator()(audit_event::Custom const&)
    {
        return false;
    }

private:
    DB& m_db;
    util::Logger& m_logger;
    TransactionRef m_transaction;

    bool object_exists(VersionID v, TableKey table, ObjKey obj)
    {
        if (!m_transaction || m_transaction->get_version_of_current_transaction() != v) {
            m_transaction = m_db.start_read(v);
        }
        return m_transaction->get_table(table)->is_valid(obj);
    }
};

class TrackLinkAccesses {
public:
    TrackLinkAccesses(AuditObjectSerializer& serializer)
        : m_serializer(serializer)
    {
    }

    void operator()(audit_event::Object const& obj)
    {
        if (obj.parent_table) {
            m_serializer.link_accessed(obj.version, obj.parent_table, obj.parent_obj, obj.parent_col);
        }
    }

    void operator()(audit_event::Query&) {}
    void operator()(audit_event::Write const&) {}
    void operator()(audit_event::Custom const&) {}

private:
    AuditObjectSerializer& m_serializer;
};

struct MetadataSchema {
    std::vector<std::pair<std::string, std::string>> metadata;
    std::vector<ColKey> metadata_cols;
    ColKey col_timestamp;
    ColKey col_activity;
    ColKey col_event_type;
    ColKey col_data;
};

class AuditEventWriter {
public:
    AuditEventWriter(DB& db, MetadataSchema const& metadata, StringData activity_name, Table& audit_table,
                     AuditObjectSerializer& serializer)
        : m_source_db(db)
        , m_schema(metadata)
        , m_serializer(serializer)
        , m_table(audit_table)
        , m_repl(*m_table.get_parent_group()->get_replication())
        , m_repl_buffer([=]() -> const util::AppendBuffer<char>& {
            REALM_ASSERT(typeid(m_repl) == typeid(sync::ClientReplication));
            return static_cast<sync::SyncReplication&>(m_repl).get_instruction_encoder().buffer();
        }())
        , m_activity(activity_name)
    {
    }

    bool operator()(audit_event::Query const& query)
    {
        auto& g = read(query.version);
        nlohmann::json data;
        auto table = g.get_table(query.table);
        data["type"] = ObjectStore::object_type_for_table_name(table->get_name());
        auto& value = data["value"];
        for (auto& obj : query.objects)
            m_serializer.to_json(value[value.size()], table->get_object(obj));
        auto str = data.dump();
        return write_event(query.timestamp, m_activity, "read", str);
    }

    bool operator()(audit_event::Write const& write)
    {
        auto& g = read(write.prev_version);
        TransactLogHandler changes(g, m_serializer);
        g.advance_read(&changes, write.version);
        changes.after_advance();

        if (changes.has_any_changes())
            return write_event(write.timestamp, m_activity, "write", changes.data());
        return 0;
    }

    bool operator()(audit_event::Object const& obj)
    {
        auto& g = read(obj.version);
        auto table = g.get_table(obj.table);

        nlohmann::json data;
        data["type"] = ObjectStore::object_type_for_table_name(table->get_name());
        m_serializer.to_json(data["value"][0], table->get_object(obj.obj));
        auto str = data.dump();
        return write_event(obj.timestamp, m_activity, "read", str);
    }

    bool operator()(audit_event::Custom const& event)
    {
        return write_event(event.timestamp, event.activity, event.event_type, event.data);
    }

private:
    DB& m_source_db;
    MetadataSchema const& m_schema;
    AuditObjectSerializer& m_serializer;
    Table& m_table;
    Replication& m_repl;
    const util::AppendBuffer<char>& m_repl_buffer;
    const StringData m_activity;

    TransactionRef m_source_transaction;

    std::vector<uint8_t> m_compress_buffer;
    std::vector<uint8_t> m_compress_scratch;

    Transaction& read(VersionID v)
    {
        if (!m_source_transaction || m_source_transaction->get_version_of_current_transaction() != v) {
            m_source_transaction = m_source_db.start_read(v);
            m_serializer.set_version(v);
        }
        return *m_source_transaction;
    }

    bool write_event(Timestamp timestamp, StringData activity, StringData event_type, StringData data)
    {
        // The server has a maximum body size for UPLOAD messages of 16777217
        // bytes. To avoid exceeding this, we need to calculate the size of the
        // changeset we're going to produce and split it up into multiple
        // commits if needed. There's a small amount of overhead for the message
        // header and the instructions, so this number is smaller to ensure that
        // there's space for that.
        constexpr const size_t max_payload_size = 15777217;

        size_t size = activity.size() + event_type.size() + data.size();
        for (size_t i = 0; i < m_schema.metadata.size(); ++i) {
            size += m_schema.metadata[i].first.size() + m_schema.metadata[i].second.size();
        }
        if (size > max_payload_size) {
            // This event by itself is too large. It's unclear what we can even
            // do here.
        }
        if (size + m_repl_buffer.size() >= max_payload_size) {
            // This event doesn't fit in the current transaction, so ask the
            // caller to commit it and call us again
            return true;
        }

        // We never read from the Realm file, and so we can significantly improve
        // performance and reduce the size of the Realm file by bypassing
        // Obj::set() and instead calling Replication::set() so that we only
        // write to the sync replication log instead of writing two copies of
        // each bit of data. Sync replication interally looks up an object's
        // primary key from the Obj, so we do need to create an object for that.
        // We'll delete the object later (using Table::clear() as it's faster
        // than deleting individually). We're called with replication disabled
        // on the current transaction, so the object create and table clear
        // aren't replicated automatically.
        //
        // Creating and deleting this temporary object is ~10% of the runtime
        // of the audit SDK, so it may be worth finding a way to skip doing it.
        Mixed pk = ObjectId::gen();
        auto obj = m_table.create_object_with_primary_key(pk).get_key();
        m_repl.create_object_with_primary_key(&m_table, obj, pk);

        m_repl.set(&m_table, m_schema.col_timestamp, obj, timestamp);
        m_repl.set(&m_table, m_schema.col_activity, obj, activity);
        if (event_type)
            m_repl.set(&m_table, m_schema.col_event_type, obj, event_type);
        if (data)
            m_repl.set(&m_table, m_schema.col_data, obj, data);
        for (size_t i = 0; i < m_schema.metadata.size(); ++i)
            m_repl.set(&m_table, m_schema.metadata_cols[i], obj, m_schema.metadata[i].second);
        return false;
    }
};

// A pool of audit Realms for a sync user. Each audit scope asks the pool for
// a Realm to write the scope to. The pool takes care of rotating between Realms
// when the current one grows too large and ensuring that all of the Realms are
// uploaded to the server.
class AuditRealmPool : public std::enable_shared_from_this<AuditRealmPool> {
public:
    using ErrorHandler = std::function<void(SyncError)>;

    // Get a pool for the given sync user. Pools are cached internally to avoid
    // creating duplicate ones.
    static std::shared_ptr<AuditRealmPool> get_pool(std::shared_ptr<SyncUser> user,
                                                    std::string const& partition_prefix,
                                                    const std::shared_ptr<util::Logger>& logger,
                                                    ErrorHandler error_handler);

    // Write to a pooled Realm. The Transaction should not be retained outside
    // of the callback.
    void write(util::FunctionRef<void(Transaction&)> func) REQUIRES(!m_mutex);

    // Do not call directly; use get_pool().
    AuditRealmPool(std::shared_ptr<SyncUser> user, std::string const& partition_prefix, ErrorHandler error_handler,
                   const std::shared_ptr<util::Logger>& logger, std::string_view app_id);

    // Block the calling thread until all pooled Realms have been fully uploaded,
    // including ones which do not currently have sync sessions. For testing
    // purposes only.
    void wait_for_uploads() REQUIRES(!m_mutex);

private:
    const std::shared_ptr<SyncUser> m_user;
    const std::string m_partition_prefix;
    const ErrorHandler m_error_handler;
    const std::string m_path_root;
    const std::shared_ptr<util::Logger> m_logger;

    std::shared_ptr<Realm> m_current_realm;
    std::vector<std::string> m_metadata_columns;

    util::CheckedMutex m_mutex;
    std::condition_variable m_cv;
    std::vector<std::shared_ptr<SyncSession>> m_upload_sessions GUARDED_BY(m_mutex);
    std::unordered_set<std::string> m_open_paths GUARDED_BY(m_mutex);

    void open_new_realm() REQUIRES(!m_mutex);
    void wait_for_upload(std::shared_ptr<SyncSession>) REQUIRES(m_mutex);
    void scan_for_realms_to_upload() REQUIRES(!m_mutex);
    std::string prefixed_partition(std::string const& partition);
};

std::shared_ptr<AuditRealmPool> AuditRealmPool::get_pool(std::shared_ptr<SyncUser> user,
                                                         std::string const& partition_prefix,
                                                         const std::shared_ptr<util::Logger>& logger,
                                                         ErrorHandler error_handler) NO_THREAD_SAFETY_ANALYSIS
{
    struct CachedPool {
        std::string user_identity;
        std::string partition_prefix;
        std::string app_id;
        std::weak_ptr<AuditRealmPool> pool;
    };
    static std::mutex s_pool_mutex;
    std::lock_guard lock{s_pool_mutex};
    static std::vector<CachedPool> s_pools;
    s_pools.erase(std::remove_if(s_pools.begin(), s_pools.end(),
                                 [](auto& pool) {
                                     return pool.pool.expired();
                                 }),
                  s_pools.end());

    auto app_id = user->sync_manager()->app().lock()->config().app_id;
    auto it = std::find_if(s_pools.begin(), s_pools.end(), [&](auto& pool) {
        return pool.user_identity == user->identity() && pool.partition_prefix == partition_prefix &&
               pool.app_id == app_id;
    });
    if (it != s_pools.end()) {
        if (auto pool = it->pool.lock()) {
            return pool;
        }
    }

    auto pool = std::make_shared<AuditRealmPool>(user, partition_prefix, error_handler, logger, app_id);
    pool->scan_for_realms_to_upload();
    s_pools.push_back({user->identity(), partition_prefix, app_id, pool});
    return pool;
}

AuditRealmPool::AuditRealmPool(std::shared_ptr<SyncUser> user, std::string const& partition_prefix,
                               ErrorHandler error_handler, const std::shared_ptr<util::Logger>& logger,
                               std::string_view app_id)
    : m_user(user)
    , m_partition_prefix(partition_prefix)
    , m_error_handler(error_handler)
    , m_path_root([&] {
        auto base_file_path = m_user->sync_manager()->config().base_file_path;
#ifdef _WIN32 // Move to File?
        const char separator[] = "\\";
#else
        const char separator[] = "/";
#endif
        // "$root/realm-audit/$appId/$userId/$partitonPrefix/"
        return util::format("%2%1realm-audit%1%3%1%4%1%5%1", separator, base_file_path, app_id, m_user->identity(),
                            partition_prefix);
    }())
    , m_logger(logger)
{
    util::make_dir_recursive(m_path_root);
}

static std::atomic<int64_t> g_max_partition_size = 256 * 1024 * 1204;

void AuditRealmPool::write(util::FunctionRef<void(Transaction&)> func)
{
    if (m_current_realm) {
        auto size = util::File::get_size_static(m_current_realm->config().path);
        if (size > g_max_partition_size) {
            m_logger->info("Events: Closing Realm at '%1': size %2 > max size %3", m_current_realm->config().path,
                           size, g_max_partition_size.load());
            auto sync_session = m_current_realm->sync_session();
            {
                // If we're offline and already have a Realm waiting to upload,
                // just close this Realm and we'll come back to it later.
                // Otherwise keep it open and upload it.
                util::CheckedLockGuard lock(m_mutex);
                if (m_upload_sessions.empty() ||
                    sync_session->connection_state() == realm::SyncSession::ConnectionState::Connected) {
                    wait_for_upload(sync_session);
                }
                else {
                    sync_session->force_close();
                    m_open_paths.erase(m_current_realm->config().path);
                }
            }
            m_current_realm->close();
            m_current_realm = nullptr;
        }
        else {
            m_logger->detail("Events: Reusing existing Realm at '%1'", m_current_realm->config().path);
        }
    }

    if (!m_current_realm) {
        open_new_realm();
    }

    REALM_ASSERT(m_current_realm);
    m_current_realm->begin_transaction();
    try {
        func(static_cast<Transaction&>(m_current_realm->read_group()));
    }
    catch (...) {
        m_current_realm->cancel_transaction();
        throw;
    }
    m_current_realm->commit_transaction();
}

void AuditRealmPool::wait_for_upload(std::shared_ptr<SyncSession> session)
{
    m_logger->info("Events: Uploading '%1'", session->path());
    m_upload_sessions.push_back(session);
    session->wait_for_upload_completion([this, weak_self = weak_from_this(), session](Status status) {
        auto self = weak_self.lock();
        if (!self)
            return;

        {
            util::CheckedLockGuard lock(m_mutex);
            auto it = std::find(m_upload_sessions.begin(), m_upload_sessions.end(), session);
            REALM_ASSERT(it != m_upload_sessions.end());
            m_upload_sessions.erase(it);
            std::string path = session->path();
            session->close();
            m_open_paths.erase(path);
            if (!status.is_ok()) {
                m_logger->error("Events: Upload on '%1' failed with error '%2'.", path, status);
                if (m_error_handler) {
<<<<<<< HEAD
                    m_error_handler(SyncError(status, false));
=======
                    m_error_handler(SyncError(std::move(status), false));
>>>>>>> a175488d
                }
            }
            else {
                m_logger->info("Events: Upload on '%1' completed.", path);
                util::File::remove(path);
            }
            if (!m_upload_sessions.empty())
                return;
        }

        // We've fully uploaded all of our currently open files, so check if
        // there's any old ones sitting on disk waiting to be uploaded.
        scan_for_realms_to_upload();
    });
    session->revive_if_needed();
}

std::string AuditRealmPool::prefixed_partition(std::string const& partition)
{
    return util::format("\"%1-%2\"", m_partition_prefix, partition);
}

void AuditRealmPool::scan_for_realms_to_upload()
{
    util::CheckedLockGuard lock(m_mutex);
    m_logger->trace("Events: Scanning for Realms in '%1' to upload", m_path_root);
    util::DirScanner dir(m_path_root);
    std::string file_name;
    while (dir.next(file_name)) {
        if (!StringData(file_name).ends_with(".realm"))
            continue;

        std::string path = m_path_root + file_name;
        if (m_open_paths.count(path)) {
            m_logger->trace("Events: Skipping '%1': file is already open", path);
            continue;
        }

        m_logger->trace("Events: Checking file '%1'", path);
        auto db = DB::create(std::make_unique<sync::ClientReplication>(false), path);
        auto tr = db->start_read();
        if (tr->get_history()->no_pending_local_changes(tr->get_version())) {
            m_logger->info("Events: Realm at '%1' is fully uploaded", path);
            tr = nullptr;
            db->close();
            util::File::remove(path);
            continue;
        }

        m_open_paths.insert(path);
        auto partition = file_name.substr(0, file_name.size() - 6);
        RealmConfig config;
        config.path = db->get_path();
        config.sync_config = std::make_shared<SyncConfig>(m_user, prefixed_partition(partition));
        wait_for_upload(m_user->sync_manager()->get_session(db, config));
        return;
    }

    // Did not find any files needing to be uploaded, so wake up anyone sitting
    // in wait_for_uploads()
    m_cv.notify_all();
}

void AuditRealmPool::open_new_realm()
{
    ObjectSchema schema = {"AuditEvent",
                           {
                               {"_id", PropertyType::ObjectId, Property::IsPrimary{true}},
                               {"timestamp", PropertyType::Date},
                               {"activity", PropertyType::String},
                               {"event", PropertyType::String | PropertyType::Nullable},
                               {"data", PropertyType::String | PropertyType::Nullable},
                           }};
    for (auto& key : m_metadata_columns) {
        schema.persisted_properties.push_back({key, PropertyType::String | PropertyType::Nullable});
    }

    std::string partition = ObjectId::gen().to_string();
    auto sync_config = std::make_shared<SyncConfig>(m_user, prefixed_partition(partition));
    sync_config->apply_server_changes = false;
    sync_config->client_resync_mode = ClientResyncMode::Manual;
    sync_config->recovery_directory = std::string("io.realm.audit");
    sync_config->stop_policy = SyncSessionStopPolicy::Immediately;
    sync_config->error_handler = [error_handler = m_error_handler, weak_self = weak_from_this()](auto,
                                                                                                 SyncError error) {
        if (auto self = weak_self.lock()) {
<<<<<<< HEAD
            self->m_logger->error("Events: Received sync error: %1", error.to_status());
=======
            self->m_logger->error("Events: Received sync error: %1", error.status);
>>>>>>> a175488d
        }
        if (error_handler) {
            error_handler(error);
        }
        else if (error.is_fatal) {
            abort();
        }
    };

    Realm::Config config;
    config.automatic_change_notifications = false;
    config.cache = false;
    config.path = util::format("%1%2.realm", m_path_root, partition);
    config.scheduler = util::Scheduler::make_dummy();
    config.schema = Schema{schema};
    config.schema_mode = SchemaMode::AdditiveExplicit;
    config.schema_version = 0;
    config.sync_config = sync_config;

    m_logger->info("Events: Opening new Realm at '%1'", config.path);
    m_current_realm = Realm::get_shared_realm(std::move(config));
    util::CheckedLockGuard lock(m_mutex);
    m_open_paths.insert(m_current_realm->config().path);
}

void AuditRealmPool::wait_for_uploads()
{
    util::CheckedUniqueLock lock(m_mutex);
    m_cv.wait(lock.native_handle(), [this]() NO_THREAD_SAFETY_ANALYSIS {
        return m_upload_sessions.empty();
    });
}

class AuditContext : public AuditInterface, public std::enable_shared_from_this<AuditContext> {
public:
    AuditContext(std::shared_ptr<DB> source_db, RealmConfig const& parent_config, AuditConfig const& audit_config);
    ~AuditContext();

    void update_metadata(std::vector<std::pair<std::string, std::string>> new_metadata) override REQUIRES(!m_mutex);

    uint64_t begin_scope(std::string_view name) override REQUIRES(!m_mutex);
    void end_scope(uint64_t, util::UniqueFunction<void(std::exception_ptr)>&& completion) override REQUIRES(!m_mutex);
    void cancel_scope(uint64_t) override REQUIRES(!m_mutex);
    bool is_scope_valid(uint64_t) override REQUIRES(!m_mutex);
    void record_event(std::string_view activity, util::Optional<std::string> event_type,
                      util::Optional<std::string> data,
                      util::UniqueFunction<void(std::exception_ptr)>&& completion) override REQUIRES(!m_mutex);

    void record_query(VersionID, TableView const&) override REQUIRES(!m_mutex);
    void prepare_for_write(VersionID) override REQUIRES(!m_mutex);
    void record_write(VersionID, VersionID) override REQUIRES(!m_mutex);
    void record_read(VersionID, const Obj& row, const Obj& parent, ColKey col) override REQUIRES(!m_mutex);

    void wait_for_completion() override;
    void wait_for_uploads() override;

    void close();

private:
    struct Scope {
        uint64_t id;
        std::shared_ptr<MetadataSchema> metadata;
        std::string activity_name;
        std::vector<Event> events;
        std::vector<std::shared_ptr<Transaction>> source_transactions;
        util::UniqueFunction<void(std::exception_ptr)> completion;
    };

    std::shared_ptr<MetadataSchema> m_metadata GUARDED_BY(m_mutex);
    std::shared_ptr<DB> m_source_db;
    std::shared_ptr<AuditRealmPool> m_realm_pool;
    std::shared_ptr<AuditObjectSerializer> m_serializer;
    std::shared_ptr<util::Logger> m_logger;

    util::CheckedMutex m_mutex;
    std::vector<std::shared_ptr<Scope>> m_current_scopes GUARDED_BY(m_mutex);
    uint64_t m_scope_counter GUARDED_BY(m_mutex) = 0;
    dispatch_queue_t m_queue;

    void pin_version(VersionID) REQUIRES(m_mutex);
    void trigger_write(std::shared_ptr<Scope>) REQUIRES(m_mutex);
    void process_scope(AuditContext::Scope& scope) const;
    std::vector<std::shared_ptr<Scope>>::iterator find_scope(uint64_t id) REQUIRES(m_mutex);

    friend class AuditEventWriter;
};

void validate_metadata(std::vector<std::pair<std::string, std::string>>& metadata)
{
    for (auto& [key, _] : metadata) {
        if (key.empty() || key.size() > Table::max_column_name_length)
            throw LogicError(ErrorCodes::InvalidName,
                             util::format("Invalid audit metadata key '%1': keys must be 1-63 characters long", key));
        static const std::string_view invalid_keys[] = {"_id", "timestamp", "activity", "event", "data"};
        if (std::find(std::begin(invalid_keys), std::end(invalid_keys), key) != std::end(invalid_keys))
            throw LogicError(
                ErrorCodes::InvalidName,
                util::format(
                    "Invalid audit metadata key '%1': metadata keys cannot overlap with the audit event properties",
                    key));
    }
    std::sort(metadata.begin(), metadata.end(), [](auto& a, auto& b) {
        return a.first < b.first;
    });
    auto duplicate = std::adjacent_find(metadata.begin(), metadata.end(), [](auto& a, auto& b) {
        return a.first == b.first;
    });
    if (duplicate != metadata.end())
        throw LogicError(ErrorCodes::InvalidName,
                         util::format("Duplicate audit metadata key '%1'", duplicate->first));
}

AuditContext::AuditContext(std::shared_ptr<DB> source_db, RealmConfig const& parent_config,
                           AuditConfig const& audit_config)
    : m_metadata(std::make_shared<MetadataSchema>(MetadataSchema{audit_config.metadata}))
    , m_source_db(source_db)
    , m_serializer(audit_config.serializer)
    , m_logger(audit_config.logger)
    , m_queue(dispatch_queue_create("Realm audit worker", DISPATCH_QUEUE_SERIAL_WITH_AUTORELEASE_POOL))
{
    validate_metadata(m_metadata->metadata);
    REALM_ASSERT(parent_config.sync_config);

    auto& parent_sync_config = *parent_config.sync_config;
    auto audit_user = audit_config.audit_user;
    if (!audit_user)
        audit_user = parent_sync_config.user;

    if (parent_sync_config.flx_sync_requested && audit_user == parent_sync_config.user) {
        throw InvalidArgument("Auditing a flexible sync realm requires setting the audit "
                              "user to a user associated with a partition-based sync app.");
    }

    if (!m_logger)
        m_logger = audit_user->sync_manager()->get_logger();
    if (!m_serializer)
        m_serializer = std::make_shared<AuditObjectSerializer>();

    m_realm_pool = AuditRealmPool::get_pool(audit_user, audit_config.partition_value_prefix, m_logger,
                                            audit_config.sync_error_handler);
}

void AuditContext::update_metadata(std::vector<std::pair<std::string, std::string>> new_metadata)
{
    util::CheckedLockGuard lock(m_mutex);
    if (m_metadata && m_metadata->metadata != new_metadata) {
        m_metadata = std::make_shared<MetadataSchema>(MetadataSchema{std::move(new_metadata)});
        validate_metadata(m_metadata->metadata);
    }
}

AuditContext::~AuditContext() = default;

void AuditContext::record_query(VersionID version, TableView const& tv)
{
    util::CheckedLockGuard lock(m_mutex);
    if (m_current_scopes.empty())
        return;
    if (tv.size() == 0)
        return; // Query didn't match any objects so there wasn't actually a read

    pin_version(version);
    std::vector<ObjKey> objects;
    for (size_t i = 0, count = tv.size(); i < count; ++i)
        objects.push_back(tv.get_key(i));

    audit_event::Query event{now(), version, tv.get_target_table()->get_key(), std::move(objects)};
    for (auto& scope : m_current_scopes) {
        scope->events.push_back(event);
    }
}

void AuditContext::record_read(VersionID version, const Obj& obj, const Obj& parent, ColKey col)
{
    util::CheckedLockGuard lock(m_mutex);
    if (m_current_scopes.empty())
        return;
    if (obj.get_table()->is_embedded())
        return;
    pin_version(version);
    TableKey parent_table_key;
    ObjKey parent_obj_key;
    if (parent.is_valid()) {
        parent_table_key = parent.get_table()->get_key();
        parent_obj_key = parent.get_key();
    }

    auto obj_key = obj.get_table()->get_key();
    audit_event::Object event{now(), version, obj_key, obj.get_key(), parent_table_key, parent_obj_key, col};
    for (auto& scope : m_current_scopes) {
        scope->events.push_back(event);
    }
}

void AuditContext::prepare_for_write(VersionID old_version)
{
    util::CheckedLockGuard lock(m_mutex);
    if (!m_current_scopes.empty())
        pin_version(old_version);
}

void AuditContext::record_write(VersionID old_version, VersionID new_version)
{
    util::CheckedLockGuard lock(m_mutex);
    if (m_current_scopes.empty())
        return;
    audit_event::Write event{now(), old_version, new_version};
    for (auto& scope : m_current_scopes) {
        scope->events.push_back(event);
    }
}

void AuditContext::record_event(std::string_view activity, util::Optional<std::string> event_type,
                                util::Optional<std::string> data,
                                util::UniqueFunction<void(std::exception_ptr)>&& completion)

{
    util::CheckedLockGuard lock(m_mutex);
    // scope id isn't used for this scope, so it's just an arbitrary value
    auto scope = std::make_shared<Scope>(Scope{0, m_metadata, std::string(activity)});
    scope->events.push_back(audit_event::Custom{now(), std::string(activity), event_type, data});
    scope->completion = std::move(completion);
    trigger_write(std::move(scope));
}

void AuditContext::pin_version(VersionID version)
{
    TransactionRef pin;
    for (auto& scope : m_current_scopes) {
        bool has_version =
            std::any_of(scope->source_transactions.begin(), scope->source_transactions.end(), [&](auto& tr) {
                return tr->get_version() == version.version;
            });
        if (!has_version) {
            if (!pin) {
                pin = m_source_db->start_read(version);
            }
            scope->source_transactions.push_back(pin);
        }
    }
}

uint64_t AuditContext::begin_scope(std::string_view name)
{
    util::CheckedLockGuard lock(m_mutex);
    auto id = ++m_scope_counter;
    m_logger->trace("Events: Beginning event scope '%1' on '%2' named '%3'", id, m_source_db->get_path(), name);
    m_current_scopes.push_back(std::make_shared<Scope>(Scope{id, m_metadata, std::string(name)}));
    return id;
}

std::vector<std::shared_ptr<AuditContext::Scope>>::iterator AuditContext::find_scope(uint64_t id)
{
    return std::find_if(m_current_scopes.begin(), m_current_scopes.end(), [&](auto& scope) {
        return scope->id == id;
    });
}

void AuditContext::end_scope(uint64_t id, util::UniqueFunction<void(std::exception_ptr)>&& completion)
{
    util::CheckedLockGuard lock(m_mutex);
    auto it = find_scope(id);
    if (it == m_current_scopes.end()) {
        throw WrongTransactionState(util::format(
            "Cannot end event scope: scope '%1' not in progress. Scope may have already been ended?", id));
    }
    m_logger->trace("Events: Comitting event scope '%1' on '%2' with %3 events", id, m_source_db->get_path(),
                    (*it)->events.size());
    (*it)->completion = std::move(completion);
    trigger_write(std::move(*it));
    m_current_scopes.erase(it);
}

void AuditContext::cancel_scope(uint64_t id)
{
    util::CheckedLockGuard lock(m_mutex);
    auto it = find_scope(id);
    if (it == m_current_scopes.end()) {
        throw WrongTransactionState(util::format(
            "Cannot end event scope: scope '%1' not in progress. Scope may have already been ended?", id));
    }
    m_logger->trace("Events: Cancelling event scope '%1' on '%2' with %3 events", id, m_source_db->get_path(),
                    (*it)->events.size());
    m_current_scopes.erase(it);
}

bool AuditContext::is_scope_valid(uint64_t id)
{
    util::CheckedLockGuard lock(m_mutex);
    return find_scope(id) != m_current_scopes.end();
}

void AuditContext::process_scope(AuditContext::Scope& scope) const
{
    m_logger->info("Events: Processing scope for '%1'", m_source_db->get_path());
    try {
        // Merge single object reads following a query into that query and discard
        // duplicate reads on objects.
        {
            ReadCombiner combiner{*m_logger};
            auto& events = scope.events;
            events.erase(std::remove_if(events.begin(), events.end(),
                                        [&](auto& event) {
                                            return mpark::visit(combiner, event);
                                        }),
                         events.end());
        }

        // Filter out queries which were made empty by the above pass and filter
        // out reads on newly-created objects
        {
            EmptyQueryFilter filter{*m_source_db, *m_logger};
            auto& events = scope.events;
            events.erase(std::remove_if(events.begin(), events.end(),
                                        [&](auto& event) {
                                            return mpark::visit(filter, event);
                                        }),
                         events.end());
        }

        // Gather information about link accesses so that we can include
        // information about the linked object in the audit event for the parent
        {
            m_serializer->reset_link_accesses();
            TrackLinkAccesses track{*m_serializer};
            auto& events = scope.events;
            for (size_t i = 0; i < events.size(); ++i) {
                m_serializer->set_event_index(i);
                mpark::visit(track, events[i]);
            }
            m_serializer->sort_link_accesses();
        }

        m_realm_pool->write([&](Transaction& tr) {
            auto table = tr.get_table("class_AuditEvent");

            // Read out schema information, creating the metadata columns if needed
            if (!scope.metadata->col_timestamp) {
                scope.metadata->col_timestamp = table->get_column_key("timestamp");
                scope.metadata->col_activity = table->get_column_key("activity");
                scope.metadata->col_event_type = table->get_column_key("event");
                scope.metadata->col_data = table->get_column_key("data");
                for (auto& [key, _] : scope.metadata->metadata) {
                    if (auto col = table->get_column_key(key)) {
                        scope.metadata->metadata_cols.push_back(col);
                    }
                    else {
                        constexpr bool nullable = true;
                        scope.metadata->metadata_cols.push_back(table->add_column(type_String, key, nullable));
                        m_logger->trace("Events: Adding column for metadata field '%1'", key);
                    }
                }
            }

            AuditEventWriter writer{*m_source_db, *scope.metadata, scope.activity_name, *table, *m_serializer};

            m_logger->trace("Events: Total event count: %1", scope.events.size());

            // We write directly to the replication log and don't want
            // the automatic replication to happen
            Table::DisableReplication dr(*table);

            for (size_t i = 0; i < scope.events.size(); ++i) {
                m_serializer->set_event_index(i);
                if (mpark::visit(writer, scope.events[i])) {
                    // This event didn't fit in the current transaction
                    // so commit and try it again after that.
                    m_logger->detail("Events: Incrementally comitting transaction after %1 events", i);
                    tr.commit_and_continue_writing();
                    --i;
                }
            }
            table->clear();
        });

        if (scope.completion)
            scope.completion(nullptr);
        m_logger->detail("Events: Scope completed");
    }
    catch (std::exception const& e) {
        m_logger->error("Events: Error when writing scope: %1", e.what());
        if (scope.completion)
            scope.completion(std::current_exception());
    }
    catch (...) {
        m_logger->error("Events: Unknown error when writing scope");
        if (scope.completion)
            scope.completion(std::current_exception());
    }
    m_serializer->scope_complete();
}

void AuditContext::close()
{
    m_source_db = nullptr;
    m_realm_pool = nullptr;
}

void AuditContext::trigger_write(std::shared_ptr<Scope> scope)
{
    dispatch_async(m_queue, [self = shared_from_this(), scope = std::move(scope)]() {
        self->process_scope(*scope);
    });
}

void AuditContext::wait_for_completion()
{
    dispatch_sync(m_queue, ^{
                      // Don't need to do anything here
                  });
}

void AuditContext::wait_for_uploads()
{
    m_realm_pool->wait_for_uploads();
}

} // anonymous namespace

bool AuditObjectSerializer::get_field(nlohmann::json& field, const Obj& obj, ColKey col, Mixed const& value)
{
    if (value.is_null())
        return true;
    switch (value.get_type()) {
        case type_Int:
            field = value.get<int64_t>();
            return true;
        case type_Bool:
            field = value.get<bool>();
            return true;
        case type_String:
            field = value.get<StringData>();
            return true;
        case type_Timestamp:
            field = value.get<Timestamp>();
            return true;
        case type_Double:
            field = value.get<Double>();
            return true;
        case type_Float:
            field = value.get<Float>();
            return true;
        case type_ObjectId:
            field = value.get<ObjectId>().to_string();
            return true;
        case type_UUID:
            field = value.get<UUID>().to_string();
            return true;
        case type_Link: {
            auto target = obj.get_target_table(col)->get_object(value.get<ObjKey>());
            if (target.get_table()->is_embedded() || accessed_link(m_version.version, obj, col)) {
                to_json(field, target);
                return true;
            }
            return get_field(field, obj, col, target.get_primary_key());
        }
        case type_TypedLink: {
            auto target = obj.get_table()->get_parent_group()->get_object(value.get<ObjLink>());
            if (accessed_link(m_version.version, obj, col)) {
                to_json(field, target);
                return true;
            }
            return get_field(field, obj, col, target.get_primary_key());
        }
        default:
            return false;
    }
}

bool AuditObjectSerializer::get_field(nlohmann::json& field, const Obj& obj, ColKey col)
{
    if (obj.is_null(col)) {
        field = nullptr;
        return true;
    }

    if (col.is_dictionary()) {
        field = nlohmann::json::object();
        auto dictionary = obj.get_dictionary(col);
        for (const auto& [key, value] : dictionary) {
            get_field(field[key.get_string()], obj, col, value);
        }
        return true;
    }

    if (col.is_collection()) {
        field = nlohmann::json::array();
        auto collection = obj.get_collection_ptr(col);
        for (size_t i = 0, size = collection->size(); i < size; ++i) {
            get_field(field[i], obj, col, collection->get_any(i));
        }
        return true;
    }

    return get_field(field, obj, col, obj.get_any(col));
}

void AuditObjectSerializer::to_json(nlohmann::json& out, const Obj& obj)
{
    auto& table = *obj.get_table();
    for (auto col : table.get_column_keys()) {
        auto col_name = table.get_column_name(col);
        if (!get_field(out[col_name], obj, col))
            out.erase(col_name);
    }
}

void AuditObjectSerializer::link_accessed(VersionID version, TableKey table, ObjKey obj, ColKey col)
{
    m_accessed_links.push_back({version.version, table, obj, col, m_index});
}

void AuditObjectSerializer::reset_link_accesses() noexcept
{
    m_accessed_links.clear();
}

void AuditObjectSerializer::sort_link_accesses() noexcept
{
    static constexpr const size_t max = -1;
    std::sort(m_accessed_links.begin(), m_accessed_links.end(), [](auto& a, auto& b) {
        return std::make_tuple(a.version, a.table, a.col, a.obj, max - a.event_ndx) <
               std::make_tuple(b.version, b.table, b.col, b.obj, max - b.event_ndx);
    });
    m_accessed_links.erase(std::unique(m_accessed_links.begin(), m_accessed_links.end(),
                                       [](auto& a, auto& b) {
                                           return std::make_tuple(a.version, a.table, a.col, a.obj) ==
                                                  std::make_tuple(b.version, b.table, b.col, b.obj);
                                       }),
                           m_accessed_links.end());
}

bool AuditObjectSerializer::accessed_link(uint_fast64_t version, const Obj& obj, ColKey col) const noexcept
{
    auto cmp = [](auto& a, auto& b) {
        return std::make_tuple(a.version, a.table, a.col, a.obj) < std::make_tuple(b.version, b.table, b.col, b.obj);
    };
    auto link = LinkAccess{version, obj.get_table()->get_key(), obj.get_key(), col, 0};
    auto it = std::lower_bound(m_accessed_links.begin(), m_accessed_links.end(), link, cmp);
    return it != m_accessed_links.end() && !cmp(link, *it) && it->event_ndx > m_index;
}

namespace realm {
std::shared_ptr<AuditInterface> make_audit_context(std::shared_ptr<DB> db, RealmConfig const& config)
{
    REALM_ASSERT(config.audit_config);
    auto& audit_config = *config.audit_config;
    if (audit_config.partition_value_prefix.empty())
        throw LogicError(ErrorCodes::InvalidName, "Audit partition prefix must not be empty");
    if (audit_config.partition_value_prefix.find_first_of("\\/") != std::string::npos)
        throw LogicError(ErrorCodes::InvalidName,
                         util::format("Invalid audit parition prefix '%1': prefix must not contain slashes",
                                      audit_config.partition_value_prefix));
    return std::make_shared<AuditContext>(db, config, audit_config);
}

namespace audit_test_hooks {
void set_maximum_shard_size(int64_t max_size)
{
    g_max_partition_size.store(max_size);
}
void set_clock(util::UniqueFunction<Timestamp()>&& clock)
{
    g_audit_clock = std::move(clock);
}
} // namespace audit_test_hooks
} // namespace realm<|MERGE_RESOLUTION|>--- conflicted
+++ resolved
@@ -786,11 +786,7 @@
             if (!status.is_ok()) {
                 m_logger->error("Events: Upload on '%1' failed with error '%2'.", path, status);
                 if (m_error_handler) {
-<<<<<<< HEAD
-                    m_error_handler(SyncError(status, false));
-=======
                     m_error_handler(SyncError(std::move(status), false));
->>>>>>> a175488d
                 }
             }
             else {
@@ -877,11 +873,7 @@
     sync_config->error_handler = [error_handler = m_error_handler, weak_self = weak_from_this()](auto,
                                                                                                  SyncError error) {
         if (auto self = weak_self.lock()) {
-<<<<<<< HEAD
-            self->m_logger->error("Events: Received sync error: %1", error.to_status());
-=======
             self->m_logger->error("Events: Received sync error: %1", error.status);
->>>>>>> a175488d
         }
         if (error_handler) {
             error_handler(error);
