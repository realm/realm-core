--- conflicted
+++ resolved
@@ -96,8 +96,6 @@
             fn(v.first, v.second);
     }
 
-<<<<<<< HEAD
-=======
     // Determine if `value` boxes the same Set as `set`
     bool is_same_set(object_store::Set const& set, util::Any const& value)
     {
@@ -106,8 +104,6 @@
         return false;
     }
 
-
->>>>>>> a86558a1
     // Determine if `value` boxes the same List as `list`
     bool is_same_list(List const& list, util::Any const& value)
     {
