////////////////////////////////////////////////////////////////////////////
//
// Copyright 2015 Realm Inc.
//
// Licensed under the Apache License, Version 2.0 (the "License");
// you may not use this file except in compliance with the License.
// You may obtain a copy of the License at
//
// http://www.apache.org/licenses/LICENSE-2.0
//
// Unless required by applicable law or agreed to in writing, software
// distributed under the License is distributed on an "AS IS" BASIS,
// WITHOUT WARRANTIES OR CONDITIONS OF ANY KIND, either express or implied.
// See the License for the specific language governing permissions and
// limitations under the License.
//
////////////////////////////////////////////////////////////////////////////

#ifndef REALM_RESULTS_HPP
#define REALM_RESULTS_HPP

#include <realm/object-store/collection_notifications.hpp>
#include <realm/object-store/dictionary.hpp>
#include <realm/object-store/impl/collection_notifier.hpp>
#include <realm/object-store/list.hpp>
#include <realm/object-store/object.hpp>
#include <realm/object-store/object_schema.hpp>
#include <realm/object-store/property.hpp>
#include <realm/object-store/set.hpp>
#include <realm/object-store/shared_realm.hpp>
#include <realm/object-store/util/copyable_atomic.hpp>

#include <realm/table_view.hpp>
#include <realm/util/checked_mutex.hpp>
#include <realm/util/optional.hpp>

namespace realm {
class Mixed;
<<<<<<< HEAD
class List;
=======
class Class;
>>>>>>> f8604b9f
class SectionedResults;

namespace _impl {
class ResultsNotifierBase;
}

namespace object_store {
class Dictionary;
class Set;
} // namespace object_store

class Results {
public:
    // Results can be either be backed by nothing, a thin wrapper around a table,
    // or a wrapper around a query and a sort order which creates and updates
    // the tableview as needed
    Results();
    Results(const Class&);
    Results(std::shared_ptr<Realm> r, ConstTableRef table);
    Results(std::shared_ptr<Realm> r, Query q, DescriptorOrdering o = {});
    Results(std::shared_ptr<Realm> r, TableView tv, DescriptorOrdering o = {});
    Results(std::shared_ptr<Realm> r, const Obj& obj, TableKey src_table, ColKey src_col_key)
        : Results(r, obj.get_backlink_view(r->read_group().get_table(src_table), src_col_key))
    {
    }
    Results(std::shared_ptr<Realm> r, std::shared_ptr<CollectionBase> list, DescriptorOrdering o);
    Results(std::shared_ptr<Realm> r, std::shared_ptr<CollectionBase> collection, util::Optional<Query> q = {},
            SortDescriptor s = {});
    ~Results();

    // Results is copyable and moveable
    Results(Results&&);
    Results& operator=(Results&&);
    Results(const Results&);
    Results& operator=(const Results&);

    // Get the Realm
    const std::shared_ptr<Realm>& get_realm() const
    {
        return m_realm;
    }

    // Object schema describing the vendored object type
    const ObjectSchema& get_object_schema() const REQUIRES(!m_mutex);

    // Get the table of the vendored object type
    ConstTableRef get_table() const REQUIRES(!m_mutex);

    // Get a query which will match the same rows as is contained in this Results
    // Returned query will not be valid if the current mode is Empty
    Query get_query() const REQUIRES(!m_mutex);

    // Get ordering for the query associated with the result
    const DescriptorOrdering& get_ordering() const;

    // Get the Collection this Results is derived from, if any
    const std::shared_ptr<CollectionBase>& get_collection() const
    {
        return m_collection;
    }

    // Get the list of sort and distinct operations applied for this Results.
    DescriptorOrdering const& get_descriptor_ordering() const noexcept
    {
        return m_descriptor_ordering;
    }

    // Get a tableview containing the same rows as this Results
    TableView get_tableview() REQUIRES(!m_mutex);

    // Get the object type which will be returned by get()
    StringData get_object_type() const noexcept;

    PropertyType get_type() const REQUIRES(!m_mutex);

    // Get the size of this results
    // Can be either O(1) or O(N) depending on the state of things
    size_t size() REQUIRES(!m_mutex);

    // Get the row accessor for the given index
    // Throws OutOfBoundsIndexException if index >= size()
    template <typename T = Obj>
    T get(size_t index) REQUIRES(!m_mutex);

    // Get an element in a list
    Mixed get_any(size_t index) REQUIRES(!m_mutex);

    List get_list(size_t index) REQUIRES(!m_mutex);
    object_store::Dictionary get_dictionary(size_t index) REQUIRES(!m_mutex);
    object_store::Set get_set(size_t index) REQUIRES(!m_mutex);

    // Get the key/value pair at an index of the results.
    // This method is only valid when applied to a results based on a
    // object_store::Dictionary::get_values(), and will assert this.
    std::pair<StringData, Mixed> get_dictionary_element(size_t index) REQUIRES(!m_mutex);

    // Get the boxed row accessor for the given index
    // Throws OutOfBoundsIndexException if index >= size()
    template <typename Context>
    auto get(Context&, size_t index) REQUIRES(!m_mutex);

    // Get a row accessor for the first/last row, or none if the results are empty
    // More efficient than calling size()+get()
    template <typename T = Obj>
    util::Optional<T> first() REQUIRES(!m_mutex);
    template <typename T = Obj>
    util::Optional<T> last() REQUIRES(!m_mutex);

    // Get the index of the first row matching the query in this table
    size_t index_of(Query&& q) REQUIRES(!m_mutex);

    // Get the first index of the given value in this results, or not_found
    // Throws DetachedAccessorException if row is not attached
    // Throws IncorrectTableException if row belongs to a different table
    template <typename T>
    size_t index_of(T const& value) REQUIRES(!m_mutex);

    // Delete all of the rows in this Results from the Realm
    // size() will always be zero afterwards
    // Throws InvalidTransactionException if not in a write transaction
    void clear() REQUIRES(!m_mutex);

    // Create a new Results by further filtering or sorting this Results
    Results filter(Query&& q) const REQUIRES(!m_mutex);
    // Create a new Results by sorting this Result.
    Results sort(SortDescriptor&& sort) const REQUIRES(!m_mutex);
    // Create a new Results by sorting this Result based on the specified key paths.
    Results sort(std::vector<std::pair<std::string, bool>> const& keypaths) const REQUIRES(!m_mutex);

    // Create a new Results by removing duplicates.
    Results distinct(DistinctDescriptor&& uniqueness) const REQUIRES(!m_mutex);
    // Create a new Results by removing duplicates based on the specified key paths.
    Results distinct(std::vector<std::string> const& keypaths) const REQUIRES(!m_mutex);

    // Create a new Results by filtering using a user supplied function.
    // The user supplied function can be called from any thread, so it has
    // to be a pure function or at least thread safe.
    Results filter_by_method(std::function<bool(const Obj&)>&& predicate) const REQUIRES(!m_mutex);

    // Create a new Results with only the first `max_count` entries
    Results limit(size_t max_count) const REQUIRES(!m_mutex);

    // Create a new Results by adding sort and distinct combinations
    Results apply_ordering(DescriptorOrdering&& ordering) REQUIRES(!m_mutex);

    // Return a snapshot of this Results that never updates to reflect changes in the underlying data.
    // A snapshot can still change if modified explicitly. The problem that a snapshot solves is that
    // a collection of links may change in unexpected ways if the destination objects are removed.
    // It’s unintuitive that users can accidentally modify the collection, e.g. when deleting
    // the object from the Realm. This would work just fine with an in-memory collection but fail
    // with Realm collections that are not snapshotted.
    // Since snapshots only account for links to objects, using snapshot on a collection of
    // primitive values has no effect.
    Results snapshot() const& REQUIRES(!m_mutex);
    Results snapshot() && REQUIRES(!m_mutex);

    // Returns a frozen copy of this result
    // Equivalent to producing a thread-safe reference and resolving it in the frozen realm.
    Results freeze(std::shared_ptr<Realm> const& frozen_realm) REQUIRES(!m_mutex);

    // Returns whether or not this Results is frozen.
    bool is_frozen() const REQUIRES(!m_mutex);

    // Get the min/max/average/sum of the given column
    // All but sum() returns none when there are zero matching rows
    // sum() returns 0, except for when it returns none
    // Throws UnsupportedColumnTypeException for sum/average on timestamp or non-numeric column
    // Throws OutOfBoundsIndexException for an out-of-bounds column
    util::Optional<Mixed> max(ColKey column = {}) REQUIRES(!m_mutex);
    util::Optional<Mixed> min(ColKey column = {}) REQUIRES(!m_mutex);
    util::Optional<Mixed> average(ColKey column = {}) REQUIRES(!m_mutex);
    util::Optional<Mixed> sum(ColKey column = {}) REQUIRES(!m_mutex);

    util::Optional<Mixed> max(StringData column_name) REQUIRES(!m_mutex)
    {
        return max(key(column_name));
    }
    util::Optional<Mixed> min(StringData column_name) REQUIRES(!m_mutex)
    {
        return min(key(column_name));
    }
    util::Optional<Mixed> average(StringData column_name) REQUIRES(!m_mutex)
    {
        return average(key(column_name));
    }
    util::Optional<Mixed> sum(StringData column_name) REQUIRES(!m_mutex)
    {
        return sum(key(column_name));
    }

    enum class Mode {
        // A default-constructed Results which is backed by nothing. This
        // behaves as if it was backed by an empty table/collection, and is
        // inteded for read-only Realms which are missing tables.
        Empty,
        // Backed directly by a Table with no sort/filter/distinct.
        Table,
        // Backed by a Collection, possibly with sort/distinct (but no filter).
        // Collections of Objects with a sort/distinct will transition to
        // TableView the first time they're accessed, while collections of other
        // types will remain in mode Collection and apply sort/distinct via
        // m_list_indices.
        Collection,
        // Backed by a Query that has not yet been run. May have sort and distinct.
        // Switches to mode TableView as soon as the query has to be run for
        // the first time, except for size() with no distinct, which gets the
        // count from the Query directly.
        Query,
        // Backed by a TableView of some sort, which encompases things like
        // sort and distinct
        TableView,
    };
    // Get the current mode of the Results
    // Ideally this would not be public but it's needed for some KVO stuff
    Mode get_mode() const noexcept REQUIRES(!m_mutex);

    // Is this Results associated with a Realm that has not been invalidated?
    bool is_valid() const;

    /**
     * Create an async query from this Results
     * The query will be run on a background thread and delivered to the callback,
     * and then rerun after each commit (if needed) and redelivered if it changed
     *
     * @param callback The function to execute when a insertions, modification or deletion in this `Collection` was
     * detected.
     * @param key_path_array A filter that can be applied to make sure the `CollectionChangeCallback` is only executed
     * when the property in the filter is changed but not otherwise.
     *
     * @return A `NotificationToken` that is used to identify this callback. This token can be used to remove the
     * callback via `remove_callback`.
     */
    NotificationToken add_notification_callback(CollectionChangeCallback callback,
                                                std::optional<KeyPathArray> key_path_array = std::nullopt) &;

    // Returns whether the rows are guaranteed to be in table order.
    bool is_in_table_order() const;

    template <typename Context>
    auto first(Context&) REQUIRES(!m_mutex);
    template <typename Context>
    auto last(Context&) REQUIRES(!m_mutex);

    template <typename Context, typename T>
    size_t index_of(Context&, T value) REQUIRES(!m_mutex);

    // Batch updates all items in this collection with the provided value
    // Must be called inside a transaction
    // Throws an exception if the value does not match the type for given prop_name
    template <typename ValueType, typename ContextType>
    void set_property_value(ContextType& ctx, StringData prop_name, ValueType value) REQUIRES(!m_mutex);

    // Execute the query immediately if needed. When the relevant query is slow, size()
    // may cost similar time compared with creating the tableview. Use this function to
    // avoid running the query twice for size() and other accessors.
    void evaluate_query_if_needed(bool wants_notifications = true) REQUIRES(!m_mutex);

    enum class UpdatePolicy {
        Auto,      // Update automatically to reflect changes in the underlying data.
        AsyncOnly, // Only update via ResultsNotifier and never run queries synchronously
        Never,     // Never update.
    };
    // For tests only. Use snapshot() for normal uses.
    void set_update_policy(UpdatePolicy policy)
    {
        m_update_policy = policy;
    }

    /**
     * Creates a SectionedResults object by using a user defined sectioning algorithm to project the key for each
     * section.
     *
     * @param section_key_func The callback to be iterated on each value in the underlying Results.
     * This callback must return a value which defines the section key
     *
     * @return A SectionedResults object using a user defined sectioning algorithm.
     */
    SectionedResults sectioned_results(
        util::UniqueFunction<Mixed(Mixed value, const std::shared_ptr<Realm>& realm)>&& section_key_func);
    enum class SectionedResultsOperator {
        FirstLetter // Section by the first letter of each string element. Note that col must be a string.
    };

    /**
     * Creates a SectionedResults object by using a built in sectioning algorithm to help with efficiency and reduce
     * overhead from the SDK level.
     *
     * @param op The `SectionedResultsOperator` operator to use
     * @param property_name Takes a property name if sectioning on a collection of links, the property name needs to
     * reference the column being sectioned on.
     *
     * @return A SectionedResults object with results sectioned based on the chosen built in operator.
     */
    SectionedResults sectioned_results(SectionedResultsOperator op,
                                       util::Optional<StringData> property_name = util::none);

private:
    std::shared_ptr<Realm> m_realm;
    mutable util::CopyableAtomic<const ObjectSchema*> m_object_schema = nullptr;
    Query m_query GUARDED_BY(m_mutex);
    ConstTableRef m_table;
    TableView m_table_view GUARDED_BY(m_mutex);
    DescriptorOrdering m_descriptor_ordering;
    std::shared_ptr<CollectionBase> m_collection;
    util::Optional<std::vector<size_t>> m_list_indices GUARDED_BY(m_mutex);

    _impl::CollectionNotifier::Handle<_impl::ResultsNotifierBase> m_notifier;

    Mode m_mode GUARDED_BY(m_mutex) = Mode::Empty;
    friend class SectionedResults;
    UpdatePolicy m_update_policy = UpdatePolicy::Auto;
    uint64_t m_last_collection_content_version GUARDED_BY(m_mutex) = 0;

    void validate_read() const;
    void validate_write() const;

    size_t do_size() REQUIRES(m_mutex);
    Query do_get_query() const REQUIRES(m_mutex);
    PropertyType do_get_type() const REQUIRES(m_mutex);

    using ForCallback = util::TaggedBool<class ForCallback>;
    void prepare_async(ForCallback);

    ColKey key(StringData) const;
    size_t actual_index(size_t) const noexcept REQUIRES(m_mutex);

    template <typename T>
    util::Optional<T> try_get(size_t) REQUIRES(m_mutex);

    template <typename AggregateFunction>
    util::Optional<Mixed> aggregate(ColKey column, const char* name, AggregateFunction&& func) REQUIRES(!m_mutex);

    template <typename Fn>
    auto dispatch(Fn&&) const REQUIRES(!m_mutex);

    enum class EvaluateMode { Count, Snapshot, Normal };
    /// Returns true if the underlying table_view or collection has changed, and is waiting
    /// for `ensure_up_to_date` to run.
    bool has_changed() REQUIRES(!m_mutex);
    void ensure_up_to_date(EvaluateMode mode = EvaluateMode::Normal) REQUIRES(m_mutex);

    // Shared logic between freezing and thawing Results as the Core API is the same.
    Results import_copy_into_realm(std::shared_ptr<Realm> const& realm) REQUIRES(!m_mutex);

    class IteratorWrapper {
    public:
        IteratorWrapper() = default;
        IteratorWrapper(IteratorWrapper const&);
        IteratorWrapper& operator=(IteratorWrapper const&);
        IteratorWrapper(IteratorWrapper&&) = default;
        IteratorWrapper& operator=(IteratorWrapper&&) = default;

        Obj get(Table const& table, size_t ndx);

    private:
        std::unique_ptr<Table::Iterator> m_it;
    } m_table_iterator;

    util::CheckedOptionalMutex m_mutex;

    // A work around for what appears to be a false positive in clang's thread
    // analysis when constructing a different object of the same type within a
    // member function. Putting the ACQUIRE on the constructor seems like it
    // should work, but doesn't.
    void assert_unlocked() ACQUIRE(!m_mutex) {}
};

template <typename Fn>
auto Results::dispatch(Fn&& fn) const
{
    return switch_on_type(get_type(), std::forward<Fn>(fn));
}

template <typename Context>
auto Results::get(Context& ctx, size_t row_ndx)
{
    return dispatch([&](auto t) {
        return ctx.box(this->get<std::decay_t<decltype(*t)>>(row_ndx));
    });
}

template <typename Context>
auto Results::first(Context& ctx)
{
    // GCC 4.9 complains about `ctx` not being defined within the lambda without this goofy capture
    return dispatch([this, ctx = &ctx](auto t) {
        auto value = this->first<std::decay_t<decltype(*t)>>();
        return value ? static_cast<decltype(ctx->no_value())>(ctx->box(std::move(*value))) : ctx->no_value();
    });
}

template <typename Context>
auto Results::last(Context& ctx)
{
    return dispatch([&](auto t) {
        auto value = this->last<std::decay_t<decltype(*t)>>();
        return value ? static_cast<decltype(ctx.no_value())>(ctx.box(std::move(*value))) : ctx.no_value();
    });
}

template <>
size_t Results::index_of(Obj const& obj);
template <>
size_t Results::index_of(Mixed const& value);

template <typename T>
inline size_t Results::index_of(T const& value)
{
    return index_of(Mixed(value));
}

template <typename Context, typename T>
size_t Results::index_of(Context& ctx, T value)
{
    return dispatch([&](auto t) {
        return this->index_of(ctx.template unbox<std::decay_t<decltype(*t)>>(value, CreatePolicy::Skip));
    });
}

template <typename ValueType, typename ContextType>
void Results::set_property_value(ContextType& ctx, StringData prop_name, ValueType value) NO_THREAD_SAFETY_ANALYSIS
{
    // Check invariants for calling this method
    validate_write();
    const ObjectSchema& object_schema = get_object_schema();
    const Property* prop = object_schema.property_for_name(prop_name);
    if (!prop) {
        throw InvalidPropertyException(object_schema.name, prop_name);
    }
    if (prop->is_primary && !m_realm->is_in_migration()) {
        throw ModifyPrimaryKeyException(object_schema.name, prop->name);
    }

    // Update all objects in this ResultSets. Use snapshot to avoid correctness problems if the
    // object is removed from the TableView after the property update as well as avoiding to
    // re-evaluating the query too many times.
    auto snapshot = this->snapshot();
    size_t size = snapshot.size();
    for (size_t i = 0; i < size; ++i) {
        Object obj(m_realm, *m_object_schema, snapshot.get(i));
        obj.set_property_value_impl(ctx, *prop, value, CreatePolicy::ForceCreate, false);
    }
}

} // namespace realm

#endif // REALM_RESULTS_HPP<|MERGE_RESOLUTION|>--- conflicted
+++ resolved
@@ -36,11 +36,8 @@
 
 namespace realm {
 class Mixed;
-<<<<<<< HEAD
 class List;
-=======
 class Class;
->>>>>>> f8604b9f
 class SectionedResults;
 
 namespace _impl {
