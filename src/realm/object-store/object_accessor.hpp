////////////////////////////////////////////////////////////////////////////
//
// Copyright 2016 Realm Inc.
//
// Licensed under the Apache License, Version 2.0 (the "License");
// you may not use this file except in compliance with the License.
// You may obtain a copy of the License at
//
// http://www.apache.org/licenses/LICENSE-2.0
//
// Unless required by applicable law or agreed to in writing, software
// distributed under the License is distributed on an "AS IS" BASIS,
// WITHOUT WARRANTIES OR CONDITIONS OF ANY KIND, either express or implied.
// See the License for the specific language governing permissions and
// limitations under the License.
//
////////////////////////////////////////////////////////////////////////////

#ifndef REALM_OS_OBJECT_ACCESSOR_HPP
#define REALM_OS_OBJECT_ACCESSOR_HPP

#include <realm/object-store/object.hpp>

#include <realm/object-store/feature_checks.hpp>
#include <realm/object-store/list.hpp>
<<<<<<< HEAD
#include <realm/object-store/set.hpp>
=======
#include <realm/object-store/dictionary.hpp>
>>>>>>> 3806ce7b
#include <realm/object-store/object_schema.hpp>
#include <realm/object-store/object_store.hpp>
#include <realm/object-store/results.hpp>
#include <realm/object-store/schema.hpp>
#include <realm/object-store/shared_realm.hpp>

#include <realm/util/assert.hpp>
#include <realm/table_view.hpp>

#include <string>

namespace realm {
template <typename ValueType, typename ContextType>
void Object::set_property_value(ContextType& ctx, StringData prop_name, ValueType value, CreatePolicy policy)
{
    auto& property = property_for_name(prop_name);
    validate_property_for_setter(property);
    set_property_value_impl(ctx, property, value, policy, false);
}

template <typename ValueType, typename ContextType>
ValueType Object::get_property_value(ContextType& ctx, const Property& property) const
{
    return get_property_value_impl<ValueType>(ctx, property);
}

template <typename ValueType, typename ContextType>
ValueType Object::get_property_value(ContextType& ctx, StringData prop_name) const
{
    return get_property_value_impl<ValueType>(ctx, property_for_name(prop_name));
}

namespace {
template <typename ValueType, typename ContextType>
struct ValueUpdater {
    ContextType& ctx;
    Property const& property;
    ValueType& value;
    Obj& obj;
    ColKey col;
    CreatePolicy policy;
    bool is_default;

    void operator()(Obj*)
    {
        ContextType child_ctx(ctx, obj, property);
        auto policy2 = policy;
        policy2.create = false;
        auto link = child_ctx.template unbox<Obj>(value, policy2);
        if (!policy.copy && link && link.get_table()->is_embedded())
            throw std::logic_error("Cannot set a link to an existing managed embedded object");

        ObjKey curr_link;
        if (policy.diff)
            curr_link = obj.get<ObjKey>(col);
        if (!link || link.get_table()->is_embedded())
            link = child_ctx.template unbox<Obj>(value, policy, curr_link);
        if (!policy.diff || curr_link != link.get_key()) {
            if (!link || !link.get_table()->is_embedded())
                obj.set(col, link.get_key());
        }
    }

    template <typename T>
    void operator()(T*)
    {
        auto new_val = ctx.template unbox<T>(value);
        if (!policy.diff || obj.get<T>(col) != new_val) {
            obj.set(col, new_val, is_default);
        }
    }
};
} // namespace

template <typename ValueType, typename ContextType>
void Object::set_property_value_impl(ContextType& ctx, const Property& property, ValueType value, CreatePolicy policy,
                                     bool is_default)
{
    ctx.will_change(*this, property);

    ColKey col{property.column_key};
    if (is_nullable(property.type) && ctx.is_null(value)) {
        if (!policy.diff || !m_obj.is_null(col)) {
            if (property.type == PropertyType::Object) {
                if (!is_default)
                    m_obj.set_null(col);
            }
            else {
                m_obj.set_null(col, is_default);
            }
        }

        ctx.did_change();
        return;
    }

    if (is_array(property.type)) {
        if (property.type == PropertyType::LinkingObjects)
            throw ReadOnlyPropertyException(m_object_schema->name, property.name);

        ContextType child_ctx(ctx, m_obj, property);
        List list(m_realm, m_obj, col);
        list.assign(child_ctx, value, policy);
        ctx.did_change();
        return;
    }

<<<<<<< HEAD
    if (is_set(property.type)) {
        if (property.type == PropertyType::LinkingObjects)
            throw ReadOnlyPropertyException(m_object_schema->name, property.name);

        ContextType child_ctx(ctx, m_obj, property);
        object_store::Set set(m_realm, m_obj, col);
        set.assign(child_ctx, value, policy);
=======
    if (is_dictionary(property.type)) {
        ContextType child_ctx(ctx, m_obj, property);
        object_store::Dictionary dict(m_realm, m_obj, col);
        dict.assign(child_ctx, value, policy);
>>>>>>> 3806ce7b
        ctx.did_change();
        return;
    }

    ValueUpdater<ValueType, ContextType> updater{ctx, property, value, m_obj, col, policy, is_default};
    switch_on_type(property.type, updater);
    ctx.did_change();
}

template <typename ValueType, typename ContextType>
ValueType Object::get_property_value_impl(ContextType& ctx, const Property& property) const
{
    verify_attached();

    ColKey column{property.column_key};
    if (is_nullable(property.type) && m_obj.is_null(column))
        return ctx.null_value();
    if (is_array(property.type) && property.type != PropertyType::LinkingObjects)
        return ctx.box(List(m_realm, m_obj, column));
<<<<<<< HEAD
    if (is_set(property.type) && property.type != PropertyType::LinkingObjects)
        return ctx.box(object_store::Set(m_realm, m_obj, column));
=======
    if (is_dictionary(property.type))
        return ctx.box(object_store::Dictionary(m_realm, m_obj, column));
>>>>>>> 3806ce7b

    switch (property.type & ~PropertyType::Flags) {
        case PropertyType::Bool:
            return ctx.box(m_obj.get<bool>(column));
        case PropertyType::Int:
            return is_nullable(property.type) ? ctx.box(*m_obj.get<util::Optional<int64_t>>(column))
                                              : ctx.box(m_obj.get<int64_t>(column));
        case PropertyType::Float:
            return ctx.box(m_obj.get<float>(column));
        case PropertyType::Double:
            return ctx.box(m_obj.get<double>(column));
        case PropertyType::String:
            return ctx.box(m_obj.get<StringData>(column));
        case PropertyType::Data:
            return ctx.box(m_obj.get<BinaryData>(column));
        case PropertyType::Date:
            return ctx.box(m_obj.get<Timestamp>(column));
        case PropertyType::ObjectId:
            return is_nullable(property.type) ? ctx.box(m_obj.get<util::Optional<ObjectId>>(column))
                                              : ctx.box(m_obj.get<ObjectId>(column));
        case PropertyType::Decimal:
            return ctx.box(m_obj.get<Decimal>(column));
            //        case PropertyType::Any:    return ctx.box(m_obj.get<Mixed>(column));
        case PropertyType::UUID:
            return is_nullable(property.type) ? ctx.box(m_obj.get<util::Optional<UUID>>(column))
                                              : ctx.box(m_obj.get<UUID>(column));
        case PropertyType::Mixed:
            return ctx.box(m_obj.get<Mixed>(column));
        case PropertyType::Object: {
            auto linkObjectSchema = m_realm->schema().find(property.object_type);
            return ctx.box(Object(m_realm, *linkObjectSchema, const_cast<Obj&>(m_obj).get_linked_object(column)));
        }
        case PropertyType::LinkingObjects: {
            auto target_object_schema = m_realm->schema().find(property.object_type);
            auto link_property = target_object_schema->property_for_name(property.link_origin_property_name);
            auto table = m_realm->read_group().get_table(target_object_schema->table_key);
            auto tv = const_cast<Obj&>(m_obj).get_backlink_view(table, ColKey(link_property->column_key));
            return ctx.box(Results(m_realm, std::move(tv)));
        }
        default:
            REALM_UNREACHABLE();
    }
}

template <typename ValueType, typename ContextType>
Object Object::create(ContextType& ctx, std::shared_ptr<Realm> const& realm, StringData object_type, ValueType value,
                      CreatePolicy policy, ObjKey current_obj, Obj* out_row)
{
    auto object_schema = realm->schema().find(object_type);
    REALM_ASSERT(object_schema != realm->schema().end());
    return create(ctx, realm, *object_schema, value, policy, current_obj, out_row);
}

template <typename ValueType, typename ContextType>
Mixed as_mixed(ContextType& ctx, ValueType& value, PropertyType type)
{
    if (!value)
        return {};
    return switch_on_type(type, [&](auto* t) {
        return Mixed(ctx.template unbox<NonObjTypeT<decltype(*t)>>(*value));
    });
}

template <typename ValueType, typename ContextType>
Object Object::create(ContextType& ctx, std::shared_ptr<Realm> const& realm, ObjectSchema const& object_schema,
                      ValueType value, CreatePolicy policy, ObjKey current_obj, Obj* out_row)
{
    realm->verify_in_write();

    // When setting each property, we normally want to skip over the primary key
    // as that's set as part of object creation. However, during migrations the
    // property marked as the primary key in the schema may not currently be
    // considered a primary key by core, and so will need to be set.
    bool skip_primary = true;
    // If the input value is missing values for any of the properties we want to
    // set the propery to the default value for new objects, but leave it
    // untouched for existing objects.
    bool created = false;

    Obj obj;
    auto table = realm->read_group().get_table(object_schema.table_key);

    // If there's a primary key, we need to first check if an object with the
    // same primary key already exists. If it does, we either update that object
    // or throw an exception if updating is disabled.
    if (auto primary_prop = object_schema.primary_key_property()) {
        auto primary_value =
            ctx.value_for_property(value, *primary_prop, primary_prop - &object_schema.persisted_properties[0]);
        if (!primary_value)
            primary_value = ctx.default_value_for_property(object_schema, *primary_prop);
        if (!primary_value && !is_nullable(primary_prop->type))
            throw MissingPropertyValueException(object_schema.name, primary_prop->name);

        // When changing the primary key of a table, we remove the existing pk (if any), call
        // the migration function, then add the new pk (if any). This means that we can't call
        // create_object_with_primary_key(), and creating duplicate primary keys is allowed as
        // long as they're unique by the end of the migration.
        if (table->get_primary_key_column() == ColKey{}) {
            REALM_ASSERT(realm->is_in_migration());
            if (policy.update) {
                if (auto key = get_for_primary_key_in_migration(ctx, *table, *primary_prop, *primary_value))
                    obj = table->get_object(key);
            }
            if (!obj)
                skip_primary = false;
        }
        else {
            obj = table->create_object_with_primary_key(as_mixed(ctx, primary_value, primary_prop->type), &created);
            if (!created && !policy.update) {
                if (!realm->is_in_migration()) {
                    throw std::logic_error(util::format(
                        "Attempting to create an object of type '%1' with an existing primary key value '%2'.",
                        object_schema.name, ctx.print(*primary_value)));
                }
                table->set_primary_key_column(ColKey{});
                skip_primary = false;
                obj = {};
            }
        }
    }

    // No primary key (possibly temporarily due to migrations). If we're
    // currently performing a recursive update on an existing object tree then
    // an object key was passed in that we need to look up, and otherwise we
    // need to create the new object.
    if (!obj) {
        if (current_obj)
            obj = table->get_object(current_obj);
        else if (object_schema.is_embedded)
            obj = ctx.create_embedded_object();
        else
            obj = table->create_object();
        created = !policy.diff || !current_obj;
    }

    Object object(realm, object_schema, obj);
    // KVO in Cocoa requires that the obj ivar on the wrapper object be set
    // *before* we start setting the properties, so it passes in a pointer to
    // that.
    if (out_row)
        *out_row = obj;
    for (size_t i = 0; i < object_schema.persisted_properties.size(); ++i) {
        auto& prop = object_schema.persisted_properties[i];
        // If table has primary key, it must have been set during object creation
        if (prop.is_primary && skip_primary)
            continue;

        auto v = ctx.value_for_property(value, prop, i);
        if (!created && !v)
            continue;

        bool is_default = false;
        if (!v) {
            v = ctx.default_value_for_property(object_schema, prop);
            is_default = true;
        }
        // We consider null or a missing value to be equivalent to an empty
        // array for historical reasons; the original implementation did this
        // accidentally and it's not worth changing.
        if ((!v || ctx.is_null(*v)) && !is_nullable(prop.type) && !is_array(prop.type)) {
            if (prop.is_primary || !ctx.allow_missing(value))
                throw MissingPropertyValueException(object_schema.name, prop.name);
        }
        if (v)
            object.set_property_value_impl(ctx, prop, *v, policy, is_default);
    }
    return object;
}

template <typename ValueType, typename ContextType>
Object Object::get_for_primary_key(ContextType& ctx, std::shared_ptr<Realm> const& realm, StringData object_type,
                                   ValueType primary_value)
{
    auto object_schema = realm->schema().find(object_type);
    REALM_ASSERT(object_schema != realm->schema().end());
    return get_for_primary_key(ctx, realm, *object_schema, primary_value);
}

template <typename ValueType, typename ContextType>
Object Object::get_for_primary_key(ContextType& ctx, std::shared_ptr<Realm> const& realm,
                                   const ObjectSchema& object_schema, ValueType primary_value)
{
    auto primary_prop = object_schema.primary_key_property();
    if (!primary_prop) {
        throw MissingPrimaryKeyException(object_schema.name);
    }

    TableRef table;
    if (object_schema.table_key)
        table = realm->read_group().get_table(object_schema.table_key);
    if (!table)
        return Object(realm, object_schema, Obj());
    if (ctx.is_null(primary_value) && !is_nullable(primary_prop->type))
        throw std::logic_error("Invalid null value for non-nullable primary key.");

    auto primary_key_value = switch_on_type(primary_prop->type, [&](auto* t) {
        return Mixed(ctx.template unbox<NonObjTypeT<decltype(*t)>>(primary_value));
    });
    auto key = table->find_primary_key(primary_key_value);
    return Object(realm, object_schema, key ? table->get_object(key) : Obj{});
}

template <typename ValueType, typename ContextType>
ObjKey Object::get_for_primary_key_in_migration(ContextType& ctx, Table const& table, const Property& primary_prop,
                                                ValueType&& primary_value)
{
    bool is_null = ctx.is_null(primary_value);
    if (is_null && !is_nullable(primary_prop.type))
        throw std::logic_error("Invalid null value for non-nullable primary key.");
    if (primary_prop.type == PropertyType::String) {
        return table.find_first(primary_prop.column_key, ctx.template unbox<StringData>(primary_value));
    }
    if (primary_prop.type == PropertyType::ObjectId) {
        if (is_nullable(primary_prop.type)) {
            return table.find_first(primary_prop.column_key,
                                    ctx.template unbox<util::Optional<ObjectId>>(primary_value));
        }
        return table.find_first(primary_prop.column_key, ctx.template unbox<ObjectId>(primary_value));
    }
    else if (primary_prop.type == PropertyType::UUID) {
        if (is_nullable(primary_prop.type)) {
            return table.find_primary_key(ctx.template unbox<util::Optional<UUID>>(primary_value));
        }
        return table.find_primary_key(ctx.template unbox<UUID>(primary_value));
    }
    if (is_nullable(primary_prop.type))
        return table.find_first(primary_prop.column_key, ctx.template unbox<util::Optional<int64_t>>(primary_value));
    return table.find_first(primary_prop.column_key, ctx.template unbox<int64_t>(primary_value));
}

} // namespace realm

#endif // REALM_OS_OBJECT_ACCESSOR_HPP<|MERGE_RESOLUTION|>--- conflicted
+++ resolved
@@ -23,11 +23,8 @@
 
 #include <realm/object-store/feature_checks.hpp>
 #include <realm/object-store/list.hpp>
-<<<<<<< HEAD
+#include <realm/object-store/dictionary.hpp>
 #include <realm/object-store/set.hpp>
-=======
-#include <realm/object-store/dictionary.hpp>
->>>>>>> 3806ce7b
 #include <realm/object-store/object_schema.hpp>
 #include <realm/object-store/object_store.hpp>
 #include <realm/object-store/results.hpp>
@@ -135,20 +132,21 @@
         return;
     }
 
-<<<<<<< HEAD
-    if (is_set(property.type)) {
-        if (property.type == PropertyType::LinkingObjects)
-            throw ReadOnlyPropertyException(m_object_schema->name, property.name);
-
-        ContextType child_ctx(ctx, m_obj, property);
-        object_store::Set set(m_realm, m_obj, col);
-        set.assign(child_ctx, value, policy);
-=======
     if (is_dictionary(property.type)) {
         ContextType child_ctx(ctx, m_obj, property);
         object_store::Dictionary dict(m_realm, m_obj, col);
         dict.assign(child_ctx, value, policy);
->>>>>>> 3806ce7b
+        ctx.did_change();
+        return;
+    }
+    
+    if (is_set(property.type)) {
+        if (property.type == PropertyType::LinkingObjects)
+            throw ReadOnlyPropertyException(m_object_schema->name, property.name);
+        
+        ContextType child_ctx(ctx, m_obj, property);
+        object_store::Set set(m_realm, m_obj, col);
+        set.assign(child_ctx, value, policy);
         ctx.did_change();
         return;
     }
@@ -168,13 +166,10 @@
         return ctx.null_value();
     if (is_array(property.type) && property.type != PropertyType::LinkingObjects)
         return ctx.box(List(m_realm, m_obj, column));
-<<<<<<< HEAD
     if (is_set(property.type) && property.type != PropertyType::LinkingObjects)
         return ctx.box(object_store::Set(m_realm, m_obj, column));
-=======
     if (is_dictionary(property.type))
         return ctx.box(object_store::Dictionary(m_realm, m_obj, column));
->>>>>>> 3806ce7b
 
     switch (property.type & ~PropertyType::Flags) {
         case PropertyType::Bool:
