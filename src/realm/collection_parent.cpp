--- conflicted
+++ resolved
@@ -259,12 +259,6 @@
             return std::make_unique<Set<Mixed>>(col_key);
         case type_Link:
             return std::make_unique<LnkSet>(col_key);
-<<<<<<< HEAD
-        }
-=======
-        case type_LinkList:
-            break;
->>>>>>> 6bf07773
     }
     REALM_TERMINATE("Unsupported column type.");
 }
