/*************************************************************************
 *
 * Copyright 2016 Realm Inc.
 *
 * Licensed under the Apache License, Version 2.0 (the "License");
 * you may not use this file except in compliance with the License.
 * You may obtain a copy of the License at
 *
 * http://www.apache.org/licenses/LICENSE-2.0
 *
 * Unless required by applicable law or agreed to in writing, software
 * distributed under the License is distributed on an "AS IS" BASIS,
 * WITHOUT WARRANTIES OR CONDITIONS OF ANY KIND, either express or implied.
 * See the License for the specific language governing permissions and
 * limitations under the License.
 *
 **************************************************************************/

#ifndef REALM_ARRAY_HPP
#define REALM_ARRAY_HPP

#include <realm/node.hpp>
#include <realm/query_state.hpp>
#include <realm/query_conditions.hpp>
#include <realm/column_fwd.hpp>
#include <realm/array_direct.hpp>
#include <realm/integer_compressor.hpp>

namespace realm {

// Pre-definitions
class GroupWriter;
namespace _impl {
class ArrayWriterBase;
}

struct MemStats {
    size_t allocated = 0;
    size_t used = 0;
    size_t array_count = 0;
};

// Stores a value obtained from Array::get(). It is a ref if the least
// significant bit is clear, otherwise it is a tagged integer. A tagged interger
// is obtained from a logical integer value by left shifting by one bit position
// (multiplying by two), and then setting the least significant bit to
// one. Clearly, this means that the maximum value that can be stored as a
// tagged integer is 2**63 - 1.
class RefOrTagged {
public:
    bool is_ref() const noexcept;
    bool is_tagged() const noexcept;
    ref_type get_as_ref() const noexcept;
    uint_fast64_t get_as_int() const noexcept;

    static RefOrTagged make_ref(ref_type) noexcept;
    static RefOrTagged make_tagged(uint_fast64_t) noexcept;

private:
    int_fast64_t m_value;
    RefOrTagged(int_fast64_t) noexcept;
    friend class Array;
};


template <class T>
class QueryStateFindAll : public QueryStateBase {
public:
    explicit QueryStateFindAll(T& keys, size_t limit = -1)
        : QueryStateBase(limit)
        , m_keys(keys)
    {
    }
    bool match(size_t index, Mixed) noexcept final;
    bool match(size_t index) noexcept final;

private:
    T& m_keys;
};

class QueryStateFindFirst : public QueryStateBase {
public:
    size_t m_state = realm::not_found;
    QueryStateFindFirst()
        : QueryStateBase(1)
    {
    }
    bool match(size_t index, Mixed) noexcept final;
    bool match(size_t index) noexcept final;
};

class Array : public Node, public ArrayParent {
public:
    /// Create an array accessor in the unattached state.
    explicit Array(Allocator& allocator) noexcept;
    virtual ~Array() noexcept = default;

    /// Create a new integer array of the specified type and size, and filled
    /// with the specified value, and attach this accessor to it. This does not
    /// modify the parent reference information of this accessor.
    ///
    /// Note that the caller assumes ownership of the allocated underlying
    /// node. It is not owned by the accessor.
    void create(Type, bool context_flag = false, size_t size = 0, int_fast64_t value = 0);

    /// Reinitialize this array accessor to point to the specified new
    /// underlying memory. This does not modify the parent reference information
    /// of this accessor.
    void init_from_ref(ref_type ref) noexcept
    {
        REALM_ASSERT_DEBUG(ref);
        char* header = m_alloc.translate(ref);
        init_from_mem(MemRef(header, ref, m_alloc));
    }

    /// Same as init_from_ref(ref_type) but avoid the mapping of 'ref' to memory
    /// pointer.
    void init_from_mem(MemRef) noexcept;

    /// Same as `init_from_ref(ref_from_parent())`.
    void init_from_parent() noexcept
    {
        ref_type ref = get_ref_from_parent();
        init_from_ref(ref);
    }

    MemRef get_mem() const noexcept;

    /// Called in the context of Group::commit() to ensure that attached
    /// accessors stay valid across a commit. Please note that this works only
    /// for non-transactional commits. Accessors obtained during a transaction
    /// are always detached when the transaction ends.
    void update_from_parent() noexcept;

    /// Change the type of an already attached array node.
    ///
    /// The effect of calling this function on an unattached accessor is
    /// undefined.
    void set_type(Type);

    /// Construct an empty integer array of the specified type, and return just
    /// the reference to the underlying memory.
    static MemRef create_empty_array(Type, bool context_flag, Allocator&);

    /// Construct an integer array of the specified type and size, and return
    /// just the reference to the underlying memory. All elements will be
    /// initialized to the specified value.
    static MemRef create_array(Type, bool context_flag, size_t size, int_fast64_t value, Allocator&);

    Type get_type() const noexcept;

    /// The meaning of 'width' depends on the context in which this
    /// array is used.
    size_t get_width() const noexcept
    {
        REALM_ASSERT_3(m_width, ==, get_width_from_header(get_header()));
        return m_width;
    }

    void insert(size_t ndx, int_fast64_t value);
    void add(int_fast64_t value);

    // Used from ArrayBlob
    size_t blob_size() const noexcept;
    ref_type blob_replace(size_t begin, size_t end, const char* data, size_t data_size, bool add_zero_term);

    /// This function is guaranteed to not throw if the current width is
    /// sufficient for the specified value (e.g. if you have called
    /// ensure_minimum_width(value)) and get_alloc().is_read_only(get_ref())
    /// returns false (noexcept:array-set). Note that for a value of zero, the
    /// first criterion is trivially satisfied.
    void set(size_t ndx, int64_t value);

    void set_as_ref(size_t ndx, ref_type ref);

    template <size_t w>
    static void set(Array&, size_t ndx, int64_t value);

    inline int64_t get(size_t ndx) const noexcept;

    std::vector<int64_t> get_all(size_t b, size_t e) const;

    template <size_t w>
<<<<<<< HEAD
    inline int64_t get(size_t ndx) const noexcept;
=======
    static int64_t get(const Array& arr, size_t ndx) noexcept;
>>>>>>> 8f1d4722

    void get_chunk(size_t ndx, int64_t res[8]) const noexcept;

    template <size_t w>
    static void get_chunk(const Array&, size_t ndx, int64_t res[8]) noexcept;

    ref_type get_as_ref(size_t ndx) const noexcept;
    RefOrTagged get_as_ref_or_tagged(size_t ndx) const noexcept;

    void set(size_t ndx, RefOrTagged);
    void add(RefOrTagged);
    void ensure_minimum_width(RefOrTagged);

    int64_t front() const noexcept;
    int64_t back() const noexcept;

    void alloc(size_t init_size, size_t new_width)
    {
        // Node::alloc is the one that triggers copy on write. If we call alloc for a B
        //       array we have a bug in our machinery, the array should have been decompressed
        //       way before calling alloc.
        const auto header = get_header();
        REALM_ASSERT_3(m_width, ==, get_width_from_header(header));
        REALM_ASSERT_3(m_size, ==, get_size_from_header(header));
        Node::alloc(init_size, new_width);
        update_width_cache_from_header();
    }

<<<<<<< HEAD
    size_t size() const noexcept;

=======
>>>>>>> 8f1d4722
    bool is_empty() const noexcept
    {
        return size() == 0;
    }

    /// Remove the element at the specified index, and move elements at higher
    /// indexes to the next lower index.
    ///
    /// This function does **not** destroy removed subarrays. That is, if the
    /// erased element is a 'ref' pointing to a subarray, then that subarray
    /// will not be destroyed automatically.
    ///
    /// This function guarantees that no exceptions will be thrown if
    /// get_alloc().is_read_only(get_ref()) would return false before the
    /// call. This is automatically guaranteed if the array is used in a
    /// non-transactional context, or if the array has already been successfully
    /// modified within the current write transaction.
    void erase(size_t ndx);

    /// Same as erase(size_t), but remove all elements in the specified
    /// range.
    ///
    /// Please note that this function does **not** destroy removed subarrays.
    ///
    /// This function guarantees that no exceptions will be thrown if
    /// get_alloc().is_read_only(get_ref()) would return false before the call.
    void erase(size_t begin, size_t end);

    /// Reduce the size of this array to the specified number of elements. It is
    /// an error to specify a size that is greater than the current size of this
    /// array. The effect of doing so is undefined. This is just a shorthand for
    /// calling the ranged erase() function with appropriate arguments.
    ///
    /// Please note that this function does **not** destroy removed
    /// subarrays. See clear_and_destroy_children() for an alternative.
    ///
    /// This function guarantees that no exceptions will be thrown if
    /// get_alloc().is_read_only(get_ref()) would return false before the call.
    void truncate(size_t new_size);

    /// Reduce the size of this array to the specified number of elements. It is
    /// an error to specify a size that is greater than the current size of this
    /// array. The effect of doing so is undefined. Subarrays will be destroyed
    /// recursively, as if by a call to `destroy_deep(subarray_ref, alloc)`.
    ///
    /// This function is guaranteed not to throw if
    /// get_alloc().is_read_only(get_ref()) returns false.
    void truncate_and_destroy_children(size_t new_size);

    /// Remove every element from this array. This is just a shorthand for
    /// calling truncate(0).
    ///
    /// Please note that this function does **not** destroy removed
    /// subarrays. See clear_and_destroy_children() for an alternative.
    ///
    /// This function guarantees that no exceptions will be thrown if
    /// get_alloc().is_read_only(get_ref()) would return false before the call.
    void clear();

    /// Remove every element in this array. Subarrays will be destroyed
    /// recursively, as if by a call to `destroy_deep(subarray_ref,
    /// alloc)`. This is just a shorthand for calling
    /// truncate_and_destroy_children(0).
    ///
    /// This function guarantees that no exceptions will be thrown if
    /// get_alloc().is_read_only(get_ref()) would return false before the call.
    void clear_and_destroy_children();

    /// If neccessary, expand the representation so that it can store the
    /// specified value.
    void ensure_minimum_width(int_fast64_t value);

    /// Add \a diff to the element at the specified index.
    void adjust(size_t ndx, int_fast64_t diff);

    /// Add \a diff to all the elements in the specified index range.
    void adjust(size_t begin, size_t end, int_fast64_t diff);

    //@{
    /// This is similar in spirit to std::move() from `<algorithm>`.
    /// \a dest_begin must not be in the range [`begin`,`end`)
    ///
    /// This function is guaranteed to not throw if
    /// `get_alloc().is_read_only(get_ref())` returns false.
    void move(size_t begin, size_t end, size_t dest_begin);
    //@}

    // Move elements from ndx and above to another array
    void move(Array& dst, size_t ndx);

    //@{
    /// Find the lower/upper bound of the specified value in a sequence of
    /// integers which must already be sorted ascendingly.
    ///
    /// For an integer value '`v`', lower_bound_int(v) returns the index '`l`'
    /// of the first element such that `get(l) &ge; v`, and upper_bound_int(v)
    /// returns the index '`u`' of the first element such that `get(u) &gt;
    /// v`. In both cases, if no such element is found, the returned value is
    /// the number of elements in the array.
    ///
    ///     3 3 3 4 4 4 5 6 7 9 9 9
    ///     ^     ^     ^     ^     ^
    ///     |     |     |     |     |
    ///     |     |     |     |      -- Lower and upper bound of 15
    ///     |     |     |     |
    ///     |     |     |      -- Lower and upper bound of 8
    ///     |     |     |
    ///     |     |      -- Upper bound of 4
    ///     |     |
    ///     |      -- Lower bound of 4
    ///     |
    ///      -- Lower and upper bound of 1
    ///
    /// These functions are similar to std::lower_bound() and
    /// std::upper_bound().
    ///
    /// We currently use binary search. See for example
    /// http://www.tbray.org/ongoing/When/200x/2003/03/22/Binary.
    ///
    /// FIXME: It may be worth considering if overall efficiency can be improved
    /// by doing a linear search for short sequences.
    size_t lower_bound_int(int64_t value) const noexcept;
    size_t upper_bound_int(int64_t value) const noexcept;
    size_t lower_bound_int_compressed(int64_t value) const noexcept;
    size_t upper_bound_int_compressed(int64_t value) const noexcept;
    //@}

    int64_t get_sum(size_t start = 0, size_t end = size_t(-1)) const
    {
        return sum(start, end);
    }

    /// This information is guaranteed to be cached in the array accessor.
    bool is_inner_bptree_node() const noexcept;

    /// Returns true if type is either type_HasRefs or type_InnerColumnNode.
    ///
    /// This information is guaranteed to be cached in the array accessor.
    bool has_refs() const noexcept;
    void set_has_refs(bool) noexcept;

    /// This information is guaranteed to be cached in the array accessor.
    ///
    /// Columns and indexes can use the context bit to differentiate leaf types.
    bool get_context_flag() const noexcept;
    void set_context_flag(bool) noexcept;

    /// Recursively destroy children (as if calling
    /// clear_and_destroy_children()), then put this accessor into the detached
    /// state (as if calling detach()), then free the allocated memory. If this
    /// accessor is already in the detached state, this function has no effect
    /// (idempotency).
    /// If 'ro_only', only free space in read-only memory (the file)
    void destroy_deep(bool ro_only = false) noexcept;

    /// check if the array is encoded (in B format)
    inline bool is_compressed() const;

    inline const IntegerCompressor& integer_compressor() const;

    /// used only for testing, encode the array passed as argument
    bool try_compress(Array&) const;

    /// used only for testing, decode the array, on which this method is invoked. If the array is not encoded, this is
    /// a NOP
    bool try_decompress();

    /// Shorthand for `destroy_deep(MemRef(ref, alloc), alloc)`.
    static void destroy_deep(ref_type ref, Allocator& alloc, bool ro_only = false) noexcept;

    /// Destroy the specified array node and all of its children, recursively.
    ///
    /// This is done by freeing the specified array node after calling
    /// destroy_deep() for every contained 'ref' element.
    static void destroy_deep(MemRef, Allocator&, bool ro_only = false) noexcept;

    // Clone deep
    static MemRef clone(MemRef, Allocator& from_alloc, Allocator& target_alloc);

    // Serialization

    /// Returns the ref (position in the target stream) of the written copy of
    /// this array, or the ref of the original array if \a only_if_modified is
    /// true, and this array is unmodified (Alloc::is_read_only()).
    ///
    /// The number of bytes that will be written by a non-recursive invocation
    /// of this function is exactly the number returned by get_byte_size().
    ///
    /// \param out The destination stream (writer).
    ///
    /// \param deep If true, recursively write out subarrays, but still subject
    /// to \a only_if_modified.
    ///
    /// \param only_if_modified Set to `false` to always write, or to `true` to
    /// only write the array if it has been modified.
    ref_type write(_impl::ArrayWriterBase& out, bool deep, bool only_if_modified, bool compress_in_flight) const;

    /// Same as non-static write() with `deep` set to true. This is for the
    /// cases where you do not already have an array accessor available.
    /// Compression may be attempted if `compress_in_flight` is true.
    /// This should be avoided if you rely on the size of the array beeing unchanged.
    static ref_type write(ref_type, Allocator&, _impl::ArrayWriterBase&, bool only_if_modified,
                          bool compress_in_flight);

    inline size_t find_first(int64_t value, size_t begin = 0, size_t end = size_t(-1)) const
    {
        return find_first<Equal>(value, begin, end);
    }

    // Wrappers for backwards compatibility and for simple use without
    // setting up state initialization etc
    template <class cond>
    size_t find_first(int64_t value, size_t start = 0, size_t end = size_t(-1)) const
    {
<<<<<<< HEAD
        QueryStateFindFirst state;
        Finder finder = m_vtable->finder[cond::condition];
        (this->*finder)(value, start, end, 0, &state);
=======
        static cond c;
        REALM_ASSERT(start <= m_size && (end <= m_size || end == size_t(-1)) && start <= end);
        if (end - start == 1) {
            return c(get(start), value) ? start : realm::not_found;
        }
        // todo, would be nice to avoid this in order to speed up find_first loops
        QueryStateFindFirst state;
        Finder finder = m_vtable->finder[cond::condition];
        finder(*this, value, start, end, 0, &state);
>>>>>>> 8f1d4722
        return state.m_state;
    }

    template <class cond>
    bool find(int64_t value, size_t start, size_t end, size_t baseIndex, QueryStateBase* state) const
    {
        Finder finder = m_vtable->finder[cond::condition];
<<<<<<< HEAD
        return (this->*finder)(value, start, end, baseIndex, state);
=======
        return finder(*this, value, start, end, baseIndex, state);
>>>>>>> 8f1d4722
    }


    /// Get the specified element without the cost of constructing an
    /// array instance. If an array instance is already available, or
    /// you need to get multiple values, then this method will be
    /// slower.
    static int_fast64_t get(const char* header, size_t ndx) noexcept;

    /// Like get(const char*, size_t) but gets two consecutive
    /// elements.
    static std::pair<int64_t, int64_t> get_two(const char* header, size_t ndx) noexcept;

    static RefOrTagged get_as_ref_or_tagged(const char* header, size_t ndx) noexcept
    {
        return get(header, ndx);
    }

    /// Get the number of bytes currently in use by this array. This
    /// includes the array header, but it does not include allocated
    /// bytes corresponding to excess capacity. The result is
    /// guaranteed to be a multiple of 8 (i.e., 64-bit aligned).
    ///
    /// This number is exactly the number of bytes that will be
    /// written by a non-recursive invocation of write().
    size_t get_byte_size() const noexcept;

    // Get the number of bytes used by this array and its sub-arrays
    size_t get_byte_size_deep() const noexcept
    {
        size_t mem = 0;
        _mem_usage(mem);
        return mem;
    }


    /// Get the maximum number of bytes that can be written by a
    /// non-recursive invocation of write() on an array with the
    /// specified number of elements, that is, the maximum value that
    /// can be returned by get_byte_size().
    static size_t get_max_byte_size(size_t num_elems) noexcept;

    /// FIXME: Belongs in IntegerArray
    static size_t calc_aligned_byte_size(size_t size, int width);

#ifdef REALM_DEBUG
    class MemUsageHandler {
    public:
        virtual void handle(ref_type ref, size_t allocated, size_t used) = 0;
    };

    void report_memory_usage(MemUsageHandler&) const;

    void stats(MemStats& stats_dest) const noexcept;
#endif

    void verify() const;

    Array& operator=(const Array&) = delete; // not allowed
    Array(const Array&) = delete;            // not allowed

    /// Takes a 64-bit value and returns the minimum number of bits needed
    /// to fit the value. For alignment this is rounded up to nearest
    /// log2. Possible results {0, 1, 2, 4, 8, 16, 32, 64}
    static uint8_t bit_width(int64_t value);

    void typed_print(std::string prefix) const;

protected:
    friend class NodeTree;
    void copy_on_write();
    void copy_on_write(size_t min_size);

    // This returns the minimum value ("lower bound") of the representable values
    // for the given bit width. Valid widths are 0, 1, 2, 4, 8, 16, 32, and 64.
    static constexpr int_fast64_t lbound_for_width(size_t width) noexcept;

    // This returns the maximum value ("inclusive upper bound") of the representable values
    // for the given bit width. Valid widths are 0, 1, 2, 4, 8, 16, 32, and 64.
    static constexpr int_fast64_t ubound_for_width(size_t width) noexcept;

    // This will have to be eventually used, exposing this here for testing.
    size_t count(int64_t value) const noexcept;

private:
    void update_width_cache_from_header() noexcept;

    void do_ensure_minimum_width(int_fast64_t);

    int64_t sum(size_t start, size_t end) const;

    template <size_t w>
    int64_t sum(size_t start, size_t end) const;

protected:
    /// It is an error to specify a non-zero value unless the width
    /// type is wtype_Bits. It is also an error to specify a non-zero
    /// size if the width type is wtype_Ignore.
    static MemRef create(Type, bool, WidthType, size_t, int_fast64_t, Allocator&);

    // Overriding method in ArrayParent
    void update_child_ref(size_t, ref_type) override;

    // Overriding method in ArrayParent
    ref_type get_child_ref(size_t) const noexcept override;

    void destroy_children(size_t offset = 0, bool ro_only = false) noexcept;

protected:
    // Getters and Setters for adaptive-packed arrays
    typedef int64_t (*Getter)(const Array&, size_t); // Note: getters must not throw
    typedef void (*Setter)(Array&, size_t, int64_t);
    typedef bool (*Finder)(const Array&, int64_t, size_t, size_t, size_t, QueryStateBase*);
    typedef void (*ChunkGetter)(const Array&, size_t, int64_t res[8]); // Note: getters must not throw

    typedef std::vector<int64_t> (*GetterAll)(const Array&, size_t, size_t); // Note: getters must not throw

    struct VTable {
        Getter getter;
        ChunkGetter chunk_getter;
        GetterAll getter_all;
        Setter setter;
        Finder finder[cond_VTABLE_FINDER_COUNT]; // one for each active function pointer
    };
    template <size_t w>
    struct VTableForWidth;
    struct VTableForEncodedArray;

    // This is the one installed into the m_vtable->finder slots.
    template <class cond>
<<<<<<< HEAD
    bool find_vtable(int64_t value, size_t start, size_t end, size_t baseindex, QueryStateBase* state) const;
=======
    static bool find_vtable(const Array&, int64_t value, size_t start, size_t end, size_t baseindex,
                            QueryStateBase* state);
>>>>>>> 8f1d4722

    template <size_t w>
    static int64_t get_universal(const char* const data, const size_t ndx);

protected:
    Getter m_getter = nullptr; // cached to avoid indirection
    const VTable* m_vtable = nullptr;

    uint_least8_t m_width = 0; // Size of an element (meaning depend on type of array).
    int64_t m_lbound;          // min number that can be stored with current m_width
    int64_t m_ubound;          // max number that can be stored with current m_width

    bool m_is_inner_bptree_node; // This array is an inner node of B+-tree.
    bool m_has_refs;             // Elements whose first bit is zero are refs to subarrays.
    bool m_context_flag;         // Meaning depends on context.

    IntegerCompressor m_integer_compressor;
    // compress/decompress this array
    bool compress_array(Array&) const;
    bool decompress_array(Array& arr) const;
<<<<<<< HEAD
    int64_t get_from_compressed_array(size_t ndx) const noexcept;
    void set_compressed_array(size_t ndx, int64_t);
    void get_chunk_compressed_array(size_t, int64_t[8]) const noexcept;

#ifdef REALM_DEBUG
public: // make it public for testing
#endif
    template <class cond>
    bool find_compressed_array(int64_t value, size_t start, size_t end, size_t baseindex,
                               QueryStateBase* state) const;
=======
>>>>>>> 8f1d4722

private:
    ref_type do_write_shallow(_impl::ArrayWriterBase&) const;
    ref_type do_write_deep(_impl::ArrayWriterBase&, bool only_if_modified, bool compress) const;

    void _mem_usage(size_t& mem) const noexcept;

#ifdef REALM_DEBUG
    void report_memory_usage_2(MemUsageHandler&) const;
#endif


private:
    friend class Allocator;
    friend class SlabAlloc;
    friend class GroupWriter;
    friend class ArrayWithFind;
    friend class IntegerCompressor;
    friend class PackedCompressor;
    friend class FlexCompressor;
};

class TempArray : public Array {
public:
    TempArray(size_t sz, Type type = Type::type_HasRefs, bool cf = false)
        : Array(Allocator::get_default())
    {
        create(type, cf, sz);
    }
    ~TempArray()
    {
        destroy();
    }
    ref_type write(_impl::ArrayWriterBase& out)
    {
        return Array::write(out, false, false, false);
    }
};

// Implementation:

<<<<<<< HEAD
=======
inline Array::Array(Allocator& allocator) noexcept
    : Node(allocator)
{
}

>>>>>>> 8f1d4722
inline bool Array::is_compressed() const
{
    const auto enc = m_integer_compressor.get_encoding();
    return enc == NodeHeader::Encoding::Flex || enc == NodeHeader::Encoding::Packed;
}

inline const IntegerCompressor& Array::integer_compressor() const
{
    return m_integer_compressor;
}

inline int64_t Array::get(size_t ndx) const noexcept
{
    REALM_ASSERT_DEBUG(is_attached());
    REALM_ASSERT_DEBUG_EX(ndx < m_size, ndx, m_size);
<<<<<<< HEAD
    return (this->*m_getter)(ndx);
=======
    return m_getter(*this, ndx);
>>>>>>> 8f1d4722

    // Two ideas that are not efficient but may be worth looking into again:
    /*
        // Assume correct width is found early in REALM_TEMPEX, which is the case for B tree offsets that
        // are probably either 2^16 long. Turns out to be 25% faster if found immediately, but 50-300% slower
        // if found later
        REALM_TEMPEX(return get, (ndx));
    */
    /*
        // Slightly slower in both of the if-cases. Also needs an matchcount m_size check too, to avoid
        // reading beyond array.
        if (m_width >= 8 && m_size > ndx + 7)
            return get<64>(ndx >> m_shift) & m_widthmask;
        else
            return (this->*(m_vtable->getter))(ndx);
    */
}

<<<<<<< HEAD

template <size_t w>
inline int64_t Array::get(size_t ndx) const noexcept
{
    REALM_ASSERT_DEBUG(is_attached());
    return get_universal<w>(m_data, ndx);
=======
inline std::vector<int64_t> Array::get_all(size_t b, size_t e) const
{
    REALM_ASSERT_DEBUG(is_compressed());
    return m_vtable->getter_all(*this, b, e);
}

template <size_t w>
inline int64_t Array::get(const Array& arr, size_t ndx) noexcept
{
    REALM_ASSERT_DEBUG(arr.is_attached());
    return get_universal<w>(arr.m_data, ndx);
>>>>>>> 8f1d4722
}

constexpr inline int_fast64_t Array::lbound_for_width(size_t width) noexcept
{
    if (width == 32) {
        return -0x80000000LL;
    }
    else if (width == 16) {
        return -0x8000LL;
    }
    else if (width < 8) {
        return 0;
    }
    else if (width == 8) {
        return -0x80LL;
    }
    else if (width == 64) {
        return -0x8000000000000000LL;
    }
    else {
        REALM_UNREACHABLE();
    }
}

constexpr inline int_fast64_t Array::ubound_for_width(size_t width) noexcept
{
    if (width == 32) {
        return 0x7FFFFFFFLL;
    }
    else if (width == 16) {
        return 0x7FFFLL;
    }
    else if (width == 0) {
        return 0;
    }
    else if (width == 1) {
        return 1;
    }
    else if (width == 2) {
        return 3;
    }
    else if (width == 4) {
        return 15;
    }
    else if (width == 8) {
        return 0x7FLL;
    }
    else if (width == 64) {
        return 0x7FFFFFFFFFFFFFFFLL;
    }
    else {
        REALM_UNREACHABLE();
    }
}

inline bool RefOrTagged::is_ref() const noexcept
{
    return (m_value & 1) == 0;
}

inline bool RefOrTagged::is_tagged() const noexcept
{
    return !is_ref();
}

inline ref_type RefOrTagged::get_as_ref() const noexcept
{
    // to_ref() is defined in <alloc.hpp>
    return to_ref(m_value);
}

inline uint_fast64_t RefOrTagged::get_as_int() const noexcept
{
    // The bitwise AND is there in case uint_fast64_t is wider than 64 bits.
    return (uint_fast64_t(m_value) & 0xFFFFFFFFFFFFFFFFULL) >> 1;
}

inline RefOrTagged RefOrTagged::make_ref(ref_type ref) noexcept
{
    // from_ref() is defined in <alloc.hpp>
    int_fast64_t value = from_ref(ref);
    return RefOrTagged(value);
}

inline RefOrTagged RefOrTagged::make_tagged(uint_fast64_t i) noexcept
{
    REALM_ASSERT(i < (1ULL << 63));
    return RefOrTagged((i << 1) | 1);
}

inline RefOrTagged::RefOrTagged(int_fast64_t value) noexcept
    : m_value(value)
{
}

inline void Array::create(Type type, bool context_flag, size_t length, int_fast64_t value)
{
    MemRef mem = create_array(type, context_flag, length, value, m_alloc); // Throws
    init_from_mem(mem);
}

inline Array::Type Array::get_type() const noexcept
{
    if (m_is_inner_bptree_node) {
        REALM_ASSERT_DEBUG(m_has_refs);
        return type_InnerBptreeNode;
    }
    if (m_has_refs)
        return type_HasRefs;
    return type_Normal;
}


inline void Array::get_chunk(size_t ndx, int64_t res[8]) const noexcept
{
    REALM_ASSERT_DEBUG(ndx < m_size);
    m_vtable->chunk_getter(*this, ndx, res);
}

template <size_t w>
<<<<<<< HEAD
inline int64_t Array::get_universal(const char* data, size_t ndx) const
=======
inline int64_t Array::get_universal(const char* data, size_t ndx)
>>>>>>> 8f1d4722
{
    if (w == 64) {
        size_t offset = ndx << 3;
        return *reinterpret_cast<const int64_t*>(data + offset);
    }
    else if (w == 32) {
        size_t offset = ndx << 2;
        return *reinterpret_cast<const int32_t*>(data + offset);
    }
    else if (w == 16) {
        size_t offset = ndx << 1;
        return *reinterpret_cast<const int16_t*>(data + offset);
    }
    else if (w == 8) {
        return *reinterpret_cast<const signed char*>(data + ndx);
    }
    else if (w == 4) {
        size_t offset = ndx >> 1;
        auto d = data[offset];
        return (d >> ((ndx & 1) << 2)) & 0x0F;
    }
    else if (w == 2) {
        size_t offset = ndx >> 2;
        auto d = data[offset];
        return (d >> ((ndx & 3) << 1)) & 0x03;
    }
    else if (w == 1) {
        size_t offset = ndx >> 3;
        auto d = data[offset];
        return (d >> (ndx & 7)) & 0x01;
    }
    else if (w == 0) {
        return 0;
    }
    else {
        REALM_ASSERT_DEBUG(false);
        return int64_t(-1);
    }
}

inline int64_t Array::front() const noexcept
{
    return get(0);
}

inline int64_t Array::back() const noexcept
{
    return get(m_size - 1);
}

inline ref_type Array::get_as_ref(size_t ndx) const noexcept
{
    REALM_ASSERT_DEBUG(is_attached());
    REALM_ASSERT_DEBUG_EX(m_has_refs, m_ref, ndx, m_size);
    int64_t v = get(ndx);
    return to_ref(v);
}

inline RefOrTagged Array::get_as_ref_or_tagged(size_t ndx) const noexcept
{
    REALM_ASSERT(has_refs());
    return RefOrTagged(get(ndx));
}

inline void Array::set(size_t ndx, RefOrTagged ref_or_tagged)
{
    REALM_ASSERT(has_refs());
    set(ndx, ref_or_tagged.m_value); // Throws
}

inline void Array::add(RefOrTagged ref_or_tagged)
{
    REALM_ASSERT(has_refs());
    add(ref_or_tagged.m_value); // Throws
}

inline void Array::ensure_minimum_width(RefOrTagged ref_or_tagged)
{
    REALM_ASSERT(has_refs());
    ensure_minimum_width(ref_or_tagged.m_value); // Throws
}

inline bool Array::is_inner_bptree_node() const noexcept
{
    return m_is_inner_bptree_node;
}

inline bool Array::has_refs() const noexcept
{
    return m_has_refs;
}

inline void Array::set_has_refs(bool value) noexcept
{
    if (m_has_refs != value) {
        REALM_ASSERT(!is_read_only());
        m_has_refs = value;
        set_hasrefs_in_header(value, get_header());
    }
}

inline bool Array::get_context_flag() const noexcept
{
    return m_context_flag;
}

inline void Array::set_context_flag(bool value) noexcept
{
    if (m_context_flag != value) {
        copy_on_write();
        m_context_flag = value;
        set_context_flag_in_header(value, get_header());
    }
}

inline void Array::destroy_deep(bool ro_only) noexcept
{
    if (!is_attached())
        return;

    if (m_has_refs)
        destroy_children(0, ro_only);

    char* header = get_header_from_data(m_data);
    if (!ro_only || is_read_only())
        m_alloc.free_(m_ref, header);
    m_data = nullptr;
}

inline void Array::add(int_fast64_t value)
{
    insert(m_size, value);
}

inline void Array::erase(size_t ndx)
{
    // This can throw, but only if array is currently in read-only
    // memory.
    move(ndx + 1, size(), ndx);

    // Update size (also in header)
    --m_size;
    set_header_size(m_size);
}


inline void Array::erase(size_t begin, size_t end)
{
    if (begin != end) {
        // This can throw, but only if array is currently in read-only memory.
        move(end, size(), begin); // Throws

        // Update size (also in header)
        m_size -= end - begin;
        set_header_size(m_size);
    }
}

inline void Array::clear()
{
    truncate(0); // Throws
}

inline void Array::clear_and_destroy_children()
{
    truncate_and_destroy_children(0);
}

inline void Array::destroy_deep(ref_type ref, Allocator& alloc, bool ro_only) noexcept
{
    destroy_deep(MemRef(ref, alloc), alloc, ro_only);
}

inline void Array::destroy_deep(MemRef mem, Allocator& alloc, bool ro_only) noexcept
{
    if (!get_hasrefs_from_header(mem.get_addr())) {
        if (!ro_only || alloc.is_read_only(mem.get_ref()))
            alloc.free_(mem);
        return;
    }
    Array array(alloc);
    array.init_from_mem(mem);
    array.destroy_deep(ro_only);
}


inline void Array::adjust(size_t ndx, int_fast64_t diff)
{
    REALM_ASSERT_3(ndx, <=, m_size);
    if (diff != 0) {
        // FIXME: Should be optimized
        int_fast64_t v = get(ndx);
        set(ndx, int64_t(v + diff)); // Throws
    }
}

inline void Array::adjust(size_t begin, size_t end, int_fast64_t diff)
{
    if (diff != 0) {
        // FIXME: Should be optimized
        for (size_t i = begin; i != end; ++i)
            adjust(i, diff); // Throws
    }
}


//-------------------------------------------------


inline size_t Array::get_byte_size() const noexcept
{
    const char* header = get_header_from_data(m_data);
    size_t num_bytes = NodeHeader::get_byte_size_from_header(header);

    REALM_ASSERT_7(m_alloc.is_read_only(m_ref), ==, true, ||, num_bytes, <=, get_capacity_from_header(header));

    return num_bytes;
}


//-------------------------------------------------

inline MemRef Array::create_empty_array(Type type, bool context_flag, Allocator& alloc)
{
    size_t size = 0;
    int_fast64_t value = 0;
    return create_array(type, context_flag, size, value, alloc); // Throws
}

inline MemRef Array::create_array(Type type, bool context_flag, size_t size, int_fast64_t value, Allocator& alloc)
{
    return create(type, context_flag, wtype_Bits, size, value, alloc); // Throws
}

inline size_t Array::get_max_byte_size(size_t num_elems) noexcept
{
    int max_bytes_per_elem = 8;
    return header_size + num_elems * max_bytes_per_elem;
}

inline void Array::update_child_ref(size_t child_ndx, ref_type new_ref)
{
    set(child_ndx, new_ref);
}

inline ref_type Array::get_child_ref(size_t child_ndx) const noexcept
{
    return get_as_ref(child_ndx);
}

inline void Array::ensure_minimum_width(int_fast64_t value)
{
    if (value >= m_lbound && value <= m_ubound)
        return;
    do_ensure_minimum_width(value);
}

inline ref_type Array::write(_impl::ArrayWriterBase& out, bool deep, bool only_if_modified,
                             bool compress_in_flight) const
{
    REALM_ASSERT_DEBUG(is_attached());
    // The default allocator cannot be trusted wrt is_read_only():
    REALM_ASSERT_DEBUG(!only_if_modified || &m_alloc != &Allocator::get_default());
    if (only_if_modified && m_alloc.is_read_only(m_ref))
        return m_ref;

    if (!deep || !m_has_refs) {
        // however - creating an array using ANYTHING BUT the default allocator during commit is also wrong....
        // it only works by accident, because the whole slab area is reinitialized after commit.
        // We should have: Array encoded_array{Allocator::get_default()};
        Array compressed_array{Allocator::get_default()};
<<<<<<< HEAD
        if (compress_in_flight && size() != 0 && compress_array(compressed_array)) {
=======
        if (compress_in_flight && compress_array(compressed_array)) {
>>>>>>> 8f1d4722
#ifdef REALM_DEBUG
            const auto encoding = compressed_array.m_integer_compressor.get_encoding();
            REALM_ASSERT_DEBUG(encoding == Encoding::Flex || encoding == Encoding::Packed);
            REALM_ASSERT_DEBUG(size() == compressed_array.size());
            for (size_t i = 0; i < compressed_array.size(); ++i) {
                REALM_ASSERT_DEBUG(get(i) == compressed_array.get(i));
            }
#endif
            auto ref = compressed_array.do_write_shallow(out);
            compressed_array.destroy();
            return ref;
        }
        return do_write_shallow(out); // Throws
    }

    return do_write_deep(out, only_if_modified, compress_in_flight); // Throws
}

inline ref_type Array::write(ref_type ref, Allocator& alloc, _impl::ArrayWriterBase& out, bool only_if_modified,
                             bool compress_in_flight)
{
    // The default allocator cannot be trusted wrt is_read_only():
    REALM_ASSERT_DEBUG(!only_if_modified || &alloc != &Allocator::get_default());
    if (only_if_modified && alloc.is_read_only(ref))
        return ref;

    Array array(alloc);
    array.init_from_ref(ref);
    REALM_ASSERT_DEBUG(array.is_attached());

    if (!array.m_has_refs) {
        Array compressed_array{Allocator::get_default()};
<<<<<<< HEAD
        if (compress_in_flight && array.size() != 0 && array.compress_array(compressed_array)) {
=======
        if (compress_in_flight && array.compress_array(compressed_array)) {
>>>>>>> 8f1d4722
#ifdef REALM_DEBUG
            const auto encoding = compressed_array.m_integer_compressor.get_encoding();
            REALM_ASSERT_DEBUG(encoding == Encoding::Flex || encoding == Encoding::Packed);
            REALM_ASSERT_DEBUG(array.size() == compressed_array.size());
            for (size_t i = 0; i < compressed_array.size(); ++i) {
                REALM_ASSERT_DEBUG(array.get(i) == compressed_array.get(i));
            }
#endif
            auto ref = compressed_array.do_write_shallow(out);
            compressed_array.destroy();
            return ref;
        }
        else {
            return array.do_write_shallow(out); // Throws
        }
    }
    return array.do_write_deep(out, only_if_modified, compress_in_flight); // Throws
}


} // namespace realm

#endif // REALM_ARRAY_HPP<|MERGE_RESOLUTION|>--- conflicted
+++ resolved
@@ -176,16 +176,12 @@
     template <size_t w>
     static void set(Array&, size_t ndx, int64_t value);
 
-    inline int64_t get(size_t ndx) const noexcept;
+    int64_t get(size_t ndx) const noexcept;
 
     std::vector<int64_t> get_all(size_t b, size_t e) const;
 
     template <size_t w>
-<<<<<<< HEAD
-    inline int64_t get(size_t ndx) const noexcept;
-=======
     static int64_t get(const Array& arr, size_t ndx) noexcept;
->>>>>>> 8f1d4722
 
     void get_chunk(size_t ndx, int64_t res[8]) const noexcept;
 
@@ -214,11 +210,6 @@
         update_width_cache_from_header();
     }
 
-<<<<<<< HEAD
-    size_t size() const noexcept;
-
-=======
->>>>>>> 8f1d4722
     bool is_empty() const noexcept
     {
         return size() == 0;
@@ -433,11 +424,6 @@
     template <class cond>
     size_t find_first(int64_t value, size_t start = 0, size_t end = size_t(-1)) const
     {
-<<<<<<< HEAD
-        QueryStateFindFirst state;
-        Finder finder = m_vtable->finder[cond::condition];
-        (this->*finder)(value, start, end, 0, &state);
-=======
         static cond c;
         REALM_ASSERT(start <= m_size && (end <= m_size || end == size_t(-1)) && start <= end);
         if (end - start == 1) {
@@ -447,7 +433,6 @@
         QueryStateFindFirst state;
         Finder finder = m_vtable->finder[cond::condition];
         finder(*this, value, start, end, 0, &state);
->>>>>>> 8f1d4722
         return state.m_state;
     }
 
@@ -455,11 +440,7 @@
     bool find(int64_t value, size_t start, size_t end, size_t baseIndex, QueryStateBase* state) const
     {
         Finder finder = m_vtable->finder[cond::condition];
-<<<<<<< HEAD
-        return (this->*finder)(value, start, end, baseIndex, state);
-=======
         return finder(*this, value, start, end, baseIndex, state);
->>>>>>> 8f1d4722
     }
 
 
@@ -586,16 +567,11 @@
     };
     template <size_t w>
     struct VTableForWidth;
-    struct VTableForEncodedArray;
 
     // This is the one installed into the m_vtable->finder slots.
     template <class cond>
-<<<<<<< HEAD
-    bool find_vtable(int64_t value, size_t start, size_t end, size_t baseindex, QueryStateBase* state) const;
-=======
     static bool find_vtable(const Array&, int64_t value, size_t start, size_t end, size_t baseindex,
                             QueryStateBase* state);
->>>>>>> 8f1d4722
 
     template <size_t w>
     static int64_t get_universal(const char* const data, const size_t ndx);
@@ -616,19 +592,6 @@
     // compress/decompress this array
     bool compress_array(Array&) const;
     bool decompress_array(Array& arr) const;
-<<<<<<< HEAD
-    int64_t get_from_compressed_array(size_t ndx) const noexcept;
-    void set_compressed_array(size_t ndx, int64_t);
-    void get_chunk_compressed_array(size_t, int64_t[8]) const noexcept;
-
-#ifdef REALM_DEBUG
-public: // make it public for testing
-#endif
-    template <class cond>
-    bool find_compressed_array(int64_t value, size_t start, size_t end, size_t baseindex,
-                               QueryStateBase* state) const;
-=======
->>>>>>> 8f1d4722
 
 private:
     ref_type do_write_shallow(_impl::ArrayWriterBase&) const;
@@ -670,14 +633,11 @@
 
 // Implementation:
 
-<<<<<<< HEAD
-=======
 inline Array::Array(Allocator& allocator) noexcept
     : Node(allocator)
 {
 }
 
->>>>>>> 8f1d4722
 inline bool Array::is_compressed() const
 {
     const auto enc = m_integer_compressor.get_encoding();
@@ -693,11 +653,7 @@
 {
     REALM_ASSERT_DEBUG(is_attached());
     REALM_ASSERT_DEBUG_EX(ndx < m_size, ndx, m_size);
-<<<<<<< HEAD
-    return (this->*m_getter)(ndx);
-=======
     return m_getter(*this, ndx);
->>>>>>> 8f1d4722
 
     // Two ideas that are not efficient but may be worth looking into again:
     /*
@@ -716,14 +672,6 @@
     */
 }
 
-<<<<<<< HEAD
-
-template <size_t w>
-inline int64_t Array::get(size_t ndx) const noexcept
-{
-    REALM_ASSERT_DEBUG(is_attached());
-    return get_universal<w>(m_data, ndx);
-=======
 inline std::vector<int64_t> Array::get_all(size_t b, size_t e) const
 {
     REALM_ASSERT_DEBUG(is_compressed());
@@ -735,7 +683,6 @@
 {
     REALM_ASSERT_DEBUG(arr.is_attached());
     return get_universal<w>(arr.m_data, ndx);
->>>>>>> 8f1d4722
 }
 
 constexpr inline int_fast64_t Array::lbound_for_width(size_t width) noexcept
@@ -856,11 +803,7 @@
 }
 
 template <size_t w>
-<<<<<<< HEAD
-inline int64_t Array::get_universal(const char* data, size_t ndx) const
-=======
 inline int64_t Array::get_universal(const char* data, size_t ndx)
->>>>>>> 8f1d4722
 {
     if (w == 64) {
         size_t offset = ndx << 3;
@@ -1132,11 +1075,7 @@
         // it only works by accident, because the whole slab area is reinitialized after commit.
         // We should have: Array encoded_array{Allocator::get_default()};
         Array compressed_array{Allocator::get_default()};
-<<<<<<< HEAD
-        if (compress_in_flight && size() != 0 && compress_array(compressed_array)) {
-=======
         if (compress_in_flight && compress_array(compressed_array)) {
->>>>>>> 8f1d4722
 #ifdef REALM_DEBUG
             const auto encoding = compressed_array.m_integer_compressor.get_encoding();
             REALM_ASSERT_DEBUG(encoding == Encoding::Flex || encoding == Encoding::Packed);
@@ -1169,11 +1108,7 @@
 
     if (!array.m_has_refs) {
         Array compressed_array{Allocator::get_default()};
-<<<<<<< HEAD
-        if (compress_in_flight && array.size() != 0 && array.compress_array(compressed_array)) {
-=======
         if (compress_in_flight && array.compress_array(compressed_array)) {
->>>>>>> 8f1d4722
 #ifdef REALM_DEBUG
             const auto encoding = compressed_array.m_integer_compressor.get_encoding();
             REALM_ASSERT_DEBUG(encoding == Encoding::Flex || encoding == Encoding::Packed);
