/*************************************************************************
 *
 * Copyright 2016 Realm Inc.
 *
 * Licensed under the Apache License, Version 2.0 (the "License");
 * you may not use this file except in compliance with the License.
 * You may obtain a copy of the License at
 *
 * http://www.apache.org/licenses/LICENSE-2.0
 *
 * Unless required by applicable law or agreed to in writing, software
 * distributed under the License is distributed on an "AS IS" BASIS,
 * WITHOUT WARRANTIES OR CONDITIONS OF ANY KIND, either express or implied.
 * See the License for the specific language governing permissions and
 * limitations under the License.
 *
 **************************************************************************/

#include <algorithm>

#include <realm/array_blobs_big.hpp>
#include <realm/column.hpp>


using namespace realm;

BinaryData ArrayBigBlobs::get_at(size_t ndx, size_t& pos) const noexcept
{
    ref_type ref = get_as_ref(ndx);
    if (ref == 0)
        return {}; // realm::null();

    ArrayBlob blob(m_alloc);
    blob.init_from_ref(ref);

    return blob.get_at(pos);
}


void ArrayBigBlobs::add(BinaryData value, bool add_zero_term)
{
    REALM_ASSERT_7(value.size(), ==, 0, ||, value.data(), !=, 0);

    if (value.is_null()) {
        Array::add(0); // Throws
    }
    else {
        ArrayBlob new_blob(m_alloc);
<<<<<<< HEAD
        new_blob.create(); // Throws
        ref_type ref = new_blob.add(value.data(), value.size(), add_zero_term); // Throws
        Array::add(from_ref(ref)); // Throws
=======
        new_blob.create();                                       // Throws
        new_blob.add(value.data(), value.size(), add_zero_term); // Throws
        Array::add(static_cast<int64_t>(new_blob.get_ref()));    // Throws
>>>>>>> 107a3876
    }
}


void ArrayBigBlobs::set(size_t ndx, BinaryData value, bool add_zero_term)
{
    REALM_ASSERT_3(ndx, <, size());
    REALM_ASSERT_7(value.size(), ==, 0, ||, value.data(), !=, 0);

    ArrayBlob blob(m_alloc);
    ref_type ref = get_as_ref(ndx);

    if (ref == 0 && value.is_null()) {
        return;
    }
    else if (ref == 0 && value.data() != nullptr) {
        ArrayBlob new_blob(m_alloc);
<<<<<<< HEAD
        new_blob.create(); // Throws
        ref = new_blob.add(value.data(), value.size(), add_zero_term); // Throws
=======
        new_blob.create();                                       // Throws
        new_blob.add(value.data(), value.size(), add_zero_term); // Throws
        ref = new_blob.get_ref();
>>>>>>> 107a3876
        Array::set_as_ref(ndx, ref);
        return;
    }
    else if (ref != 0 && value.data() != nullptr) {
        blob.init_from_ref(ref);
        blob.set_parent(this, ndx);
<<<<<<< HEAD
        blob.clear(); // Throws
        ref_type new_ref = blob.add(value.data(), value.size(), add_zero_term); // Throws
        if (new_ref != ref) {
            Array::set_as_ref(ndx, new_ref);
        }
=======
        blob.clear();                                        // Throws
        blob.add(value.data(), value.size(), add_zero_term); // Throws
>>>>>>> 107a3876
        return;
    }
    else if (ref != 0 && value.is_null()) {
        Array::destroy_deep(ref, get_alloc());
        Array::set(ndx, 0);
        return;
    }
    REALM_ASSERT(false);
}


void ArrayBigBlobs::insert(size_t ndx, BinaryData value, bool add_zero_term)
{
    REALM_ASSERT_3(ndx, <=, size());
    REALM_ASSERT_7(value.size(), ==, 0, ||, value.data(), !=, 0);

    if (value.is_null()) {
        Array::insert(ndx, 0); // Throws
    }
    else {
        ArrayBlob new_blob(m_alloc);
<<<<<<< HEAD
        new_blob.create(); // Throws
        ref_type ref = new_blob.add(value.data(), value.size(), add_zero_term); // Throws
=======
        new_blob.create();                                       // Throws
        new_blob.add(value.data(), value.size(), add_zero_term); // Throws
>>>>>>> 107a3876

        Array::insert(ndx, int64_t(ref)); // Throws
    }
}


size_t ArrayBigBlobs::count(BinaryData value, bool is_string, size_t begin, size_t end) const noexcept
{
    size_t num_matches = 0;

    size_t begin_2 = begin;
    for (;;) {
        size_t ndx = find_first(value, is_string, begin_2, end);
        if (ndx == not_found)
            break;
        ++num_matches;
        begin_2 = ndx + 1;
    }

    return num_matches;
}


size_t ArrayBigBlobs::find_first(BinaryData value, bool is_string, size_t begin, size_t end) const noexcept
{
    if (end == npos)
        end = m_size;
    REALM_ASSERT_11(begin, <=, m_size, &&, end, <=, m_size, &&, begin, <=, end);

    // When strings are stored as blobs, they are always zero-terminated
    // but the value we get as input might not be.
    size_t value_size = value.size();
    size_t full_size = is_string ? value_size + 1 : value_size;

    if (value.is_null()) {
        for (size_t i = begin; i != end; ++i) {
            ref_type ref = get_as_ref(i);
            if (ref == 0)
                return i;
        }
    }
    else {
        for (size_t i = begin; i != end; ++i) {
            ref_type ref = get_as_ref(i);
            if (ref) {
                const char* blob_header = get_alloc().translate(ref);
                size_t blob_size = get_size_from_header(blob_header);
                if (blob_size == full_size) {
                    const char* blob_value = ArrayBlob::get(blob_header, 0);
                    if (std::equal(blob_value, blob_value + value_size, value.data()))
                        return i;
                }
            }
        }
    }

    return not_found;
}


void ArrayBigBlobs::find_all(IntegerColumn& result, BinaryData value, bool is_string, size_t add_offset, size_t begin,
                             size_t end)
{
    size_t begin_2 = begin;
    for (;;) {
        size_t ndx = find_first(value, is_string, begin_2, end);
        if (ndx == not_found)
            break;
        result.add(add_offset + ndx); // Throws
        begin_2 = ndx + 1;
    }
}


ref_type ArrayBigBlobs::bptree_leaf_insert(size_t ndx, BinaryData value, bool add_zero_term, TreeInsertBase& state)
{
    size_t leaf_size = size();
    REALM_ASSERT_3(leaf_size, <=, REALM_MAX_BPNODE_SIZE);
    if (leaf_size < ndx)
        ndx = leaf_size;
    if (REALM_LIKELY(leaf_size < REALM_MAX_BPNODE_SIZE)) {
        insert(ndx, value, add_zero_term);
        return 0; // Leaf was not split
    }

    // Split leaf node
    ArrayBigBlobs new_leaf(m_alloc, m_nullable);
    new_leaf.create(); // Throws
    if (ndx == leaf_size) {
        new_leaf.add(value, add_zero_term);
        state.m_split_offset = ndx;
    }
    else {
        for (size_t i = ndx; i != leaf_size; ++i) {
            ref_type blob_ref = Array::get_as_ref(i);
            new_leaf.Array::add(blob_ref);
        }
        Array::truncate(ndx); // Avoiding destruction of transferred blobs
        add(value, add_zero_term);
        state.m_split_offset = ndx + 1;
    }
    state.m_split_size = leaf_size + 1;
    return new_leaf.get_ref();
}


#ifdef REALM_DEBUG // LCOV_EXCL_START ignore debug functions

void ArrayBigBlobs::verify() const
{
    REALM_ASSERT(has_refs());
    for (size_t i = 0; i < size(); ++i) {
        ref_type blob_ref = Array::get_as_ref(i);
        // 0 is used to indicate realm::null()
        if (blob_ref != 0) {
            ArrayBlob blob(m_alloc);
            blob.init_from_ref(blob_ref);
            blob.verify();
        }
    }
}


void ArrayBigBlobs::to_dot(std::ostream& out, bool, StringData title) const
{
    ref_type ref = get_ref();

    out << "subgraph cluster_binary" << ref << " {" << std::endl;
    out << " label = \"ArrayBinary";
    if (title.size() != 0)
        out << "\\n'" << title << "'";
    out << "\";" << std::endl;

    Array::to_dot(out, "big_blobs_leaf");

    for (size_t i = 0; i < size(); ++i) {
        ref_type blob_ref = Array::get_as_ref(i);
        ArrayBlob blob(m_alloc);
        blob.init_from_ref(blob_ref);
        blob.set_parent(const_cast<ArrayBigBlobs*>(this), i);
        blob.to_dot(out);
    }

    out << "}" << std::endl;

    to_dot_parent_edge(out);
}

#endif // LCOV_EXCL_STOP ignore debug functions<|MERGE_RESOLUTION|>--- conflicted
+++ resolved
@@ -46,15 +46,9 @@
     }
     else {
         ArrayBlob new_blob(m_alloc);
-<<<<<<< HEAD
         new_blob.create(); // Throws
         ref_type ref = new_blob.add(value.data(), value.size(), add_zero_term); // Throws
         Array::add(from_ref(ref)); // Throws
-=======
-        new_blob.create();                                       // Throws
-        new_blob.add(value.data(), value.size(), add_zero_term); // Throws
-        Array::add(static_cast<int64_t>(new_blob.get_ref()));    // Throws
->>>>>>> 107a3876
     }
 }
 
@@ -72,30 +66,19 @@
     }
     else if (ref == 0 && value.data() != nullptr) {
         ArrayBlob new_blob(m_alloc);
-<<<<<<< HEAD
         new_blob.create(); // Throws
         ref = new_blob.add(value.data(), value.size(), add_zero_term); // Throws
-=======
-        new_blob.create();                                       // Throws
-        new_blob.add(value.data(), value.size(), add_zero_term); // Throws
-        ref = new_blob.get_ref();
->>>>>>> 107a3876
         Array::set_as_ref(ndx, ref);
         return;
     }
     else if (ref != 0 && value.data() != nullptr) {
         blob.init_from_ref(ref);
         blob.set_parent(this, ndx);
-<<<<<<< HEAD
         blob.clear(); // Throws
         ref_type new_ref = blob.add(value.data(), value.size(), add_zero_term); // Throws
         if (new_ref != ref) {
             Array::set_as_ref(ndx, new_ref);
         }
-=======
-        blob.clear();                                        // Throws
-        blob.add(value.data(), value.size(), add_zero_term); // Throws
->>>>>>> 107a3876
         return;
     }
     else if (ref != 0 && value.is_null()) {
@@ -117,13 +100,8 @@
     }
     else {
         ArrayBlob new_blob(m_alloc);
-<<<<<<< HEAD
         new_blob.create(); // Throws
         ref_type ref = new_blob.add(value.data(), value.size(), add_zero_term); // Throws
-=======
-        new_blob.create();                                       // Throws
-        new_blob.add(value.data(), value.size(), add_zero_term); // Throws
->>>>>>> 107a3876
 
         Array::insert(ndx, int64_t(ref)); // Throws
     }
