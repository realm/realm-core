--- conflicted
+++ resolved
@@ -12,11 +12,7 @@
 using namespace std;
 using namespace realm;
 
-<<<<<<< HEAD
-Query::Query() : m_view(null_ptr), m_source_table_view(0)
-=======
-Query::Query() : m_view(nullptr)
->>>>>>> a268b238
+Query::Query() : m_view(nullptr), m_source_table_view(0)
 {
     Create();
 //    expression(static_cast<Expression*>(this));
