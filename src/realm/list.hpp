/*************************************************************************
 *
 * Copyright 2016 Realm Inc.
 *
 * Licensed under the Apache License, Version 2.0 (the "License");
 * you may not use this file except in compliance with the License.
 * You may obtain a copy of the License at
 *
 * http://www.apache.org/licenses/LICENSE-2.0
 *
 * Unless required by applicable law or agreed to in writing, software
 * distributed under the License is distributed on an "AS IS" BASIS,
 * WITHOUT WARRANTIES OR CONDITIONS OF ANY KIND, either express or implied.
 * See the License for the specific language governing permissions and
 * limitations under the License.
 *
 **************************************************************************/

#ifndef REALM_LIST_HPP
#define REALM_LIST_HPP

#include <realm/collection.hpp>

#include <realm/obj.hpp>
#include <realm/bplustree.hpp>
#include <realm/obj_list.hpp>
#include <realm/array_basic.hpp>
#include <realm/array_integer.hpp>
#include <realm/array_key.hpp>
#include <realm/array_bool.hpp>
#include <realm/array_string.hpp>
#include <realm/array_binary.hpp>
#include <realm/array_timestamp.hpp>
#include <realm/array_ref.hpp>
#include <realm/array_fixed_bytes.hpp>
#include <realm/array_decimal128.hpp>
#include <realm/array_mixed.hpp>
#include <realm/array_typed_link.hpp>
#include <realm/replication.hpp>

namespace realm {

class TableView;
class SortDescriptor;
class Group;
class LstBase;
template <class>
class Lst;

template <class T>
using LstIterator = CollectionIterator<Lst<T>>;

/*
 * This class defines a virtual interface to a writable list
 */
class LstBase : public CollectionBase {
public:
    using CollectionBase::CollectionBase;

    virtual ~LstBase() {}
    virtual LstBasePtr clone() const = 0;
    virtual void set_null(size_t ndx) = 0;
    virtual void set_any(size_t ndx, Mixed val) = 0;
    virtual void insert_null(size_t ndx) = 0;
    virtual void insert_any(size_t ndx, Mixed val) = 0;
    virtual void resize(size_t new_size) = 0;
    virtual void remove(size_t from, size_t to) = 0;
    virtual void move(size_t from, size_t to) = 0;
    virtual void swap(size_t ndx1, size_t ndx2) = 0;

protected:
    void swap_repl(Replication* repl, size_t ndx1, size_t ndx2) const;
};

template <class T>
class Lst final : public CollectionBaseImpl<LstBase> {
public:
    using Base = CollectionBaseImpl<LstBase>;
    using iterator = LstIterator<T>;
    using value_type = T;

    Lst() = default;
    Lst(const Obj& owner, ColKey col_key);
    Lst(const Lst& other);
    Lst(Lst&&) noexcept;
    Lst& operator=(const Lst& other);
    Lst& operator=(Lst&& other) noexcept;

    void create();

    iterator begin() const noexcept
    {
        return iterator{this, 0};
    }

    iterator end() const noexcept
    {
        return iterator{this, size()};
    }

    T get(size_t ndx) const;
    size_t find_first(const T& value) const;
    T set(size_t ndx, T value);
    void insert(size_t ndx, T value);
    T remove(size_t ndx);

    // Overriding members of CollectionBase:
    size_t size() const final;
    void clear() final;
    Mixed get_any(size_t ndx) const final;
    bool is_null(size_t ndx) const final;
    CollectionBasePtr clone_collection() const final;
    Mixed min(size_t* return_ndx = nullptr) const final;
    Mixed max(size_t* return_ndx = nullptr) const final;
    Mixed sum(size_t* return_cnt = nullptr) const final;
    Mixed avg(size_t* return_cnt = nullptr) const final;
    void sort(std::vector<size_t>& indices, bool ascending = true) const final;
    void distinct(std::vector<size_t>& indices, util::Optional<bool> sort_order = util::none) const final;

    // Overriding members of LstBase:
    LstBasePtr clone() const final;
    void set_null(size_t ndx) final;
    void set_any(size_t ndx, Mixed val) final;
    void insert_null(size_t ndx) final;
    void insert_any(size_t ndx, Mixed val) final;
    void resize(size_t new_size) final;
    void remove(size_t from, size_t to) final;
    void move(size_t from, size_t to) final;
    void swap(size_t ndx1, size_t ndx2) final;

    // Lst<T> interface:
    T remove(const iterator& it);

    void add(T value)
    {
        insert(size(), std::move(value));
    }

    T operator[](size_t ndx) const
    {
        return this->get(ndx);
    }

    template <typename Func>
    void find_all(value_type value, Func&& func) const
    {
        if (m_valid && init_from_parent())
            m_tree->find_all(value, std::forward<Func>(func));
    }

    inline const BPlusTree<T>& get_tree() const
    {
        return *m_tree;
    }

protected:
    void ensure_created();
    void do_set(size_t ndx, T value);
    void do_insert(size_t ndx, T value);
    void do_remove(size_t ndx);

    friend class LnkLst;

    mutable std::unique_ptr<BPlusTree<T>> m_tree;
    using Base::m_col_key;
    using Base::m_nullable;
    using Base::m_obj;
    using Base::m_valid;
    using Base::update_if_needed;

    bool init_from_parent() const final
    {
        m_valid = m_tree->init_from_parent();
        update_content_version();
        return m_valid;
    }
};

// Specialization of Lst<ObjKey>:
template <>
void Lst<ObjKey>::clear();
template <>
void Lst<ObjKey>::do_set(size_t, ObjKey);
template <>
void Lst<ObjKey>::do_insert(size_t, ObjKey);
template <>
void Lst<ObjKey>::do_remove(size_t);
extern template class Lst<ObjKey>;

// Specialization of Lst<Mixed>:
template <>
void Lst<Mixed>::do_set(size_t, Mixed);
template <>
void Lst<Mixed>::do_insert(size_t, Mixed);
template <>
void Lst<Mixed>::do_remove(size_t);
extern template class Lst<Mixed>;

// Specialization of Lst<ObjLink>:
template <>
void Lst<ObjLink>::do_set(size_t, ObjLink);
template <>
void Lst<ObjLink>::do_insert(size_t, ObjLink);
template <>
void Lst<ObjLink>::do_remove(size_t);
extern template class Lst<ObjLink>;

// Extern template declarations for lists of primitives:
extern template class Lst<int64_t>;
extern template class Lst<bool>;
extern template class Lst<StringData>;
extern template class Lst<BinaryData>;
extern template class Lst<Timestamp>;
extern template class Lst<float>;
extern template class Lst<double>;
extern template class Lst<Decimal128>;
extern template class Lst<ObjectId>;
extern template class Lst<UUID>;
extern template class Lst<util::Optional<int64_t>>;
extern template class Lst<util::Optional<bool>>;
extern template class Lst<util::Optional<float>>;
extern template class Lst<util::Optional<double>>;
extern template class Lst<util::Optional<ObjectId>>;
extern template class Lst<util::Optional<UUID>>;

class LnkLst final : public ObjCollectionBase<LstBase> {
public:
    using Base = ObjCollectionBase<LstBase>;
    using value_type = ObjKey;
    using iterator = CollectionIterator<LnkLst>;

    LnkLst() = default;

    LnkLst(const Obj& owner, ColKey col_key)
        : m_list(owner, col_key)
    {
        update_unresolved();
    }

    LnkLst(const LnkLst& other) = default;
    LnkLst(LnkLst&& other) = default;
    LnkLst& operator=(const LnkLst& other) = default;
    LnkLst& operator=(LnkLst&& other) = default;
    bool operator==(const LnkLst& other) const;
    bool operator!=(const LnkLst& other) const;

    Obj operator[](size_t ndx) const
    {
        return get_object(ndx);
    }

    ObjKey get(size_t ndx) const;
    size_t find_first(const ObjKey&) const;
    void insert(size_t ndx, ObjKey value);
    ObjKey set(size_t ndx, ObjKey value);
    ObjKey remove(size_t ndx);

    void add(ObjKey value)
    {
        // FIXME: Should this add to the end of the unresolved list?
        insert(size(), value);
    }

    // Overriding members of CollectionBase:
    using CollectionBase::get_key;
    size_t size() const final;
    bool is_null(size_t ndx) const final;
    Mixed get_any(size_t ndx) const final;
    void clear() final;
    Mixed min(size_t* return_ndx = nullptr) const final;
    Mixed max(size_t* return_ndx = nullptr) const final;
    Mixed sum(size_t* return_cnt = nullptr) const final;
    Mixed avg(size_t* return_cnt = nullptr) const final;
    std::unique_ptr<CollectionBase> clone_collection() const final;
    void sort(std::vector<size_t>& indices, bool ascending = true) const final;
    void distinct(std::vector<size_t>& indices, util::Optional<bool> sort_order = util::none) const final;
    const Obj& get_obj() const noexcept final;
    bool has_changed() const final;
    ColKey get_col_key() const noexcept final;

    // Overriding members of LstBase:
    std::unique_ptr<LstBase> clone() const
    {
        if (get_obj().is_valid()) {
            return std::make_unique<LnkLst>(get_obj(), get_col_key());
        }
        else {
            return std::make_unique<LnkLst>();
        }
    }
    void set_null(size_t ndx) final;
    void set_any(size_t ndx, Mixed val) final;
    void insert_null(size_t ndx) final;
    void insert_any(size_t ndx, Mixed val) final;
    void resize(size_t new_size) final;
    void remove(size_t from, size_t to) final;
    void move(size_t from, size_t to) final;
    void swap(size_t ndx1, size_t ndx2) final;

    // Overriding members of ObjList:
    bool is_obj_valid(size_t) const noexcept final
    {
        // A link list cannot contain null values
        return true;
    }
    Obj get_object(size_t ndx) const final
    {
        ObjKey key = this->get(ndx);
        return get_target_table()->get_object(key);
    }
    ObjKey get_key(size_t ndx) const final
    {
        return get(ndx);
    }

    // LnkLst interface:

    std::unique_ptr<LnkLst> clone_linklist() const
    {
        return std::make_unique<LnkLst>(*this);
    }

    template <class Func>
    void find_all(ObjKey value, Func&& func) const
    {
        if (value.is_unresolved())
            return;

        m_list.find_all(value, [&](size_t ndx) {
            func(real2virtual(ndx));
        });
    }
<<<<<<< HEAD
    void set(size_t ndx, ObjKey value);
    void insert(size_t ndx, ObjKey value);
    ObjKey get(size_t ndx) const override;
    ObjKey get_key(size_t ndx) const override;
    void remove(size_t ndx);
    void remove(size_t from, size_t to) override;
    void clear() override;
=======

>>>>>>> db8bbbf2
    // Create a new object in insert a link to it
    Obj create_and_insert_linked_object(size_t ndx);

    // Create a new object and link it. If an embedded object
    // is already set, it will be removed. TBD: If a non-embedded
    // object is already set, we throw LogicError (to prevent
    // dangling objects, since they do not delete automatically
    // if they are not embedded...)
    Obj create_and_set_linked_object(size_t ndx);

    // to be implemented:
    Obj clear_linked_object(size_t ndx);

    TableView get_sorted_view(SortDescriptor order) const;
    TableView get_sorted_view(ColKey column_key, bool ascending = true) const;
    void remove_target_row(size_t link_ndx);
    void remove_all_target_rows();

    iterator begin() const noexcept
    {
        return iterator{this, 0};
    }
    iterator end() const noexcept
    {
        return iterator{this, size()};
    }

    const BPlusTree<ObjKey>& get_tree() const
    {
        return m_list.get_tree();
    }

private:
    friend class ConstTableView;
    friend class Query;

    Lst<ObjKey> m_list;

    // Overriding members of ObjCollectionBase:

    bool do_update_if_needed() const final
    {
        return m_list.update_if_needed();
    }

    bool do_init_from_parent() const final
    {
        return m_list.init_from_parent();
    }

    BPlusTree<ObjKey>& get_mutable_tree() const final
    {
        return *m_list.m_tree;
    }
};


// Implementation:

inline void LstBase::swap_repl(Replication* repl, size_t ndx1, size_t ndx2) const
{
    if (ndx2 < ndx1)
        std::swap(ndx1, ndx2);
    repl->list_move(*this, ndx2, ndx1);
    if (ndx1 + 1 != ndx2)
        repl->list_move(*this, ndx1 + 1, ndx2);
}

template <class T>
inline Lst<T>::Lst(const Obj& obj, ColKey col_key)
    : Base(obj, col_key)
    , m_tree(new BPlusTree<T>(obj.get_alloc()))
{
    if (!col_key.is_list()) {
        throw LogicError(LogicError::collection_type_mismatch);
    }

    check_column_type<T>(m_col_key);

    m_tree->set_parent(this, 0); // ndx not used, implicit in m_owner
    if (m_obj) {
        // Fine because init_from_parent() is final.
        init_from_parent();
    }
}

template <class T>
inline Lst<T>::Lst(const Lst& other)
    : Base(static_cast<const Base&>(other))
{
    if (other.m_tree) {
        Allocator& alloc = other.m_tree->get_alloc();
        m_tree = std::make_unique<BPlusTree<T>>(alloc);
        m_tree->set_parent(this, 0);
        if (m_valid)
            m_tree->init_from_ref(other.m_tree->get_ref());
    }
}

template <class T>
inline Lst<T>::Lst(Lst&& other) noexcept
    : Base(static_cast<Base&&>(other))
    , m_tree(std::exchange(other.m_tree, nullptr))
{
    if (m_tree) {
        m_tree->set_parent(this, 0);
    }
}

template <class T>
inline void Lst<T>::create()
{
    m_tree->create();
    m_valid = true;
}

template <class T>
Lst<T>& Lst<T>::operator=(const Lst& other)
{
    Base::operator=(static_cast<const Base&>(other));

    if (this != &other) {
        m_tree.reset();
        if (other.m_tree) {
            Allocator& alloc = other.m_tree->get_alloc();
            m_tree = std::make_unique<BPlusTree<T>>(alloc);
            m_tree->set_parent(this, 0);
            if (m_valid) {
                m_tree->init_from_ref(other.m_tree->get_ref());
            }
        }
    }

    return *this;
}

template <class T>
inline Lst<T>& Lst<T>::operator=(Lst&& other) noexcept
{
    Base::operator=(static_cast<Base&&>(other));

    if (this != &other) {
        m_tree = std::exchange(other.m_tree, nullptr);
        if (m_tree) {
            m_tree->set_parent(this, 0);
        }
    }

    return *this;
}

template <class T>
inline T Lst<T>::remove(const iterator& it)
{
    return remove(it.index());
}

template <class T>
inline size_t Lst<T>::size() const
{
    if (!is_attached())
        return 0;
    update_if_needed();
    if (!m_valid) {
        return 0;
    }
    return m_tree->size();
}

template <class T>
inline bool Lst<T>::is_null(size_t ndx) const
{
    return m_nullable && value_is_null(get(ndx));
}

template <class T>
inline Mixed Lst<T>::get_any(size_t ndx) const
{
    return get(ndx);
}

template <class T>
inline void Lst<T>::ensure_created()
{
    if (!m_valid && m_obj.is_valid()) {
        create();
    }
}

template <class T>
inline void Lst<T>::do_set(size_t ndx, T value)
{
    m_tree->set(ndx, value);
}

template <class T>
inline void Lst<T>::do_insert(size_t ndx, T value)
{
    m_tree->insert(ndx, value);
}

template <class T>
inline void Lst<T>::do_remove(size_t ndx)
{
    m_tree->erase(ndx);
}


template <typename U>
inline Lst<U> Obj::get_list(ColKey col_key) const
{
    return Lst<U>(*this, col_key);
}

template <typename U>
inline LstPtr<U> Obj::get_list_ptr(ColKey col_key) const
{
    return std::make_unique<Lst<U>>(*this, col_key);
}

inline LnkLst Obj::get_linklist(ColKey col_key) const
{
    return LnkLst(*this, col_key);
}

inline LnkLstPtr Obj::get_linklist_ptr(ColKey col_key) const
{
    return std::make_unique<LnkLst>(*this, col_key);
}

inline LnkLst Obj::get_linklist(StringData col_name) const
{
    return get_linklist(get_column_key(col_name));
}

template <class T>
void Lst<T>::clear()
{
    static_assert(!std::is_same_v<T, ObjKey>);
    ensure_created();
    update_if_needed();
    this->ensure_writeable();
    if (size() > 0) {
        if (Replication* repl = this->m_obj.get_replication()) {
            repl->list_clear(*this);
        }
        m_tree->clear();
        bump_content_version();
    }
}

template <class T>
inline CollectionBasePtr Lst<T>::clone_collection() const
{
    return std::make_unique<Lst<T>>(m_obj, m_col_key);
}

template <class T>
inline T Lst<T>::get(size_t ndx) const
{
    const auto current_size = size();
    if (ndx >= current_size) {
        throw std::out_of_range("Index out of range");
    }
    return m_tree->get(ndx);
}

template <class T>
inline size_t Lst<T>::find_first(const T& value) const
{
    if (!m_valid && !init_from_parent())
        return not_found;
    update_if_needed();
    return m_tree->find_first(value);
}

template <class T>
inline Mixed Lst<T>::min(size_t* return_ndx) const
{
    return MinHelper<T>::eval(*m_tree, return_ndx);
}

template <class T>
inline Mixed Lst<T>::max(size_t* return_ndx) const
{
    return MaxHelper<T>::eval(*m_tree, return_ndx);
}

template <class T>
inline Mixed Lst<T>::sum(size_t* return_cnt) const
{
    return SumHelper<T>::eval(*m_tree, return_cnt);
}

template <class T>
inline Mixed Lst<T>::avg(size_t* return_cnt) const
{
    return AverageHelper<T>::eval(*m_tree, return_cnt);
}

template <class T>
inline LstBasePtr Lst<T>::clone() const
{
    return std::make_unique<Lst<T>>(m_obj, m_col_key);
}

template <class T>
inline void Lst<T>::set_null(size_t ndx)
{
    set(ndx, BPlusTree<T>::default_value(m_nullable));
}

template <class T>
void Lst<T>::set_any(size_t ndx, Mixed val)
{
    if constexpr (std::is_same_v<T, Mixed>) {
        set(ndx, val);
    }
    else {
        if (val.is_null()) {
            set_null(ndx);
        }
        else {
            set(ndx, val.get<typename util::RemoveOptional<T>::type>());
        }
    }
}

template <class T>
inline void Lst<T>::insert_null(size_t ndx)
{
    insert(ndx, BPlusTree<T>::default_value(m_nullable));
}

template <class T>
inline void Lst<T>::insert_any(size_t ndx, Mixed val)
{
    if constexpr (std::is_same_v<T, Mixed>) {
        insert(ndx, val);
    }
    else {
        if (val.is_null()) {
            insert_null(ndx);
        }
        else {
            insert(ndx, val.get<typename util::RemoveOptional<T>::type>());
        }
    }
}

template <class T>
void Lst<T>::resize(size_t new_size)
{
    update_if_needed();
    size_t current_size = m_tree->size();
    while (new_size > current_size) {
        insert_null(current_size++);
    }
    remove(new_size, current_size);
    m_obj.bump_both_versions();
}

template <class T>
inline void Lst<T>::remove(size_t from, size_t to)
{
    while (from < to) {
        remove(--to);
    }
}

template <class T>
void Lst<T>::move(size_t from, size_t to)
{
    update_if_needed();
    if (from != to) {
        this->ensure_writeable();
        if (Replication* repl = this->m_obj.get_replication()) {
            repl->list_move(*this, from, to);
        }
        if (to > from) {
            to++;
        }
        else {
            from++;
        }
        // We use swap here as it handles the special case for StringData where
        // 'to' and 'from' points into the same array. In this case you cannot
        // set an entry with the result of a get from another entry in the same
        // leaf.
        m_tree->insert(to, BPlusTree<T>::default_value(m_nullable));
        m_tree->swap(from, to);
        m_tree->erase(from);

        bump_content_version();
    }
}

template <class T>
void Lst<T>::swap(size_t ndx1, size_t ndx2)
{
    update_if_needed();
    if (ndx1 != ndx2) {
        if (Replication* repl = this->m_obj.get_replication()) {
            LstBase::swap_repl(repl, ndx1, ndx2);
        }
        m_tree->swap(ndx1, ndx2);
        bump_content_version();
    }
}

template <class T>
T Lst<T>::set(size_t ndx, T value)
{
    update_if_needed();

    if (value_is_null(value) && !m_nullable)
        throw LogicError(LogicError::column_not_nullable);

    // get will check for ndx out of bounds
    T old = get(ndx);
    if (old != value) {
        this->ensure_writeable();
        do_set(ndx, value);
        bump_content_version();
    }
    if (Replication* repl = this->m_obj.get_replication()) {
        repl->list_set(*this, ndx, value);
    }
    return old;
}

template <class T>
void Lst<T>::insert(size_t ndx, T value)
{
    update_if_needed();

    if (value_is_null(value) && !m_nullable)
        throw LogicError(LogicError::column_not_nullable);

    ensure_created();
    if (ndx > m_tree->size()) {
        throw std::out_of_range("Index out of range");
    }
    this->ensure_writeable();
    if (Replication* repl = this->m_obj.get_replication()) {
        repl->list_insert(*this, ndx, value);
    }
    do_insert(ndx, value);
    bump_content_version();
}

template <class T>
T Lst<T>::remove(size_t ndx)
{
    update_if_needed();

    this->ensure_writeable();

    // get will check for ndx out of bounds
    T old = get(ndx);
    if (Replication* repl = this->m_obj.get_replication()) {
        repl->list_erase(*this, ndx);
    }

    do_remove(ndx);
    bump_content_version();
    return old;
}

inline bool LnkLst::operator==(const LnkLst& other) const
{
    return m_list == other.m_list;
}

inline bool LnkLst::operator!=(const LnkLst& other) const
{
    return m_list != other.m_list;
}

inline size_t LnkLst::size() const
{
    update_if_needed();
    return m_list.size() - num_unresolved();
}

<<<<<<< HEAD
// Translate from userfacing index to internal index.
size_t virtual2real(const std::vector<size_t>& vec, size_t ndx);
size_t real2virtual(const std::vector<size_t>& vec, size_t ndx);
// Scan through the list to find unresolved links
void update_unresolved(std::vector<size_t>& vec, const BPlusTree<ObjKey>& tree);
// Clear the context flag on the tree if there are no more unresolved links.
void check_for_last_unresolved(BPlusTree<ObjKey>& tree);
=======
inline bool LnkLst::is_null(size_t ndx) const
{
    update_if_needed();
    return m_list.is_null(virtual2real(ndx));
}
>>>>>>> db8bbbf2

inline Mixed LnkLst::get_any(size_t ndx) const
{
    update_if_needed();
    return m_list.get_any(virtual2real(ndx));
}

inline void LnkLst::clear()
{
    m_list.clear();
    clear_unresolved();
}

inline Mixed LnkLst::min(size_t* return_ndx) const
{
    static_cast<void>(return_ndx);
    REALM_TERMINATE("Not implemented yet");
}

inline Mixed LnkLst::max(size_t* return_ndx) const
{
    static_cast<void>(return_ndx);
    REALM_TERMINATE("Not implemented yet");
}

inline Mixed LnkLst::sum(size_t* return_cnt) const
{
    static_cast<void>(return_cnt);
    REALM_TERMINATE("Not implemented yet");
}

inline Mixed LnkLst::avg(size_t* return_cnt) const
{
    static_cast<void>(return_cnt);
    REALM_TERMINATE("Not implemented yet");
}

inline std::unique_ptr<CollectionBase> LnkLst::clone_collection() const
{
    return get_obj().get_linklist_ptr(get_col_key());
}

inline void LnkLst::sort(std::vector<size_t>& indices, bool ascending) const
{
    static_cast<void>(indices);
    static_cast<void>(ascending);
    REALM_TERMINATE("Not implemented yet");
}

inline void LnkLst::distinct(std::vector<size_t>& indices, util::Optional<bool> sort_order) const
{
    static_cast<void>(indices);
    static_cast<void>(sort_order);
    REALM_TERMINATE("Not implemented yet");
}

inline const Obj& LnkLst::get_obj() const noexcept
{
    return m_list.get_obj();
}

inline bool LnkLst::has_changed() const
{
    return m_list.has_changed();
}

inline ColKey LnkLst::get_col_key() const noexcept
{
    return m_list.get_col_key();
}

inline void LnkLst::set_null(size_t ndx)
{
    update_if_needed();
    m_list.set_null(virtual2real(ndx));
}

inline void LnkLst::set_any(size_t ndx, Mixed val)
{
    update_if_needed();
    m_list.set_any(virtual2real(ndx), val);
}

inline void LnkLst::insert_null(size_t ndx)
{
    update_if_needed();
    m_list.insert_null(virtual2real(ndx));
}

inline void LnkLst::insert_any(size_t ndx, Mixed val)
{
    update_if_needed();
    m_list.insert_any(virtual2real(ndx), val);
}

inline void LnkLst::resize(size_t new_size)
{
    update_if_needed();
    m_list.resize(new_size + num_unresolved());
}

inline void LnkLst::remove(size_t from, size_t to)
{
    update_if_needed();
    m_list.remove(virtual2real(from), virtual2real(to));
}

inline void LnkLst::move(size_t from, size_t to)
{
    update_if_needed();
    m_list.move(virtual2real(from), virtual2real(to));
}

inline void LnkLst::swap(size_t ndx1, size_t ndx2)
{
    update_if_needed();
    m_list.swap(virtual2real(ndx1), virtual2real(ndx2));
}

inline ObjKey LnkLst::get(size_t ndx) const
{
    update_if_needed();
    return m_list.get(virtual2real(ndx));
}

inline size_t LnkLst::find_first(const ObjKey& key) const
{
    if (key.is_unresolved())
        return not_found;

    update_if_needed();
    size_t found = m_list.find_first(key);
    if (found == not_found)
        return not_found;
    return real2virtual(found);
}

inline void LnkLst::insert(size_t ndx, ObjKey value)
{
    REALM_ASSERT(!value.is_unresolved());
    if (get_target_table()->is_embedded() && value != ObjKey())
        throw LogicError(LogicError::wrong_kind_of_table);
    update_if_needed();
    m_list.insert(virtual2real(ndx), value);
}

inline ObjKey LnkLst::set(size_t ndx, ObjKey value)
{
    REALM_ASSERT(!value.is_unresolved());
    if (get_target_table()->is_embedded() && value != ObjKey())
        throw LogicError(LogicError::wrong_kind_of_table);
    update_if_needed();
    ObjKey old = m_list.set(virtual2real(ndx), value);
    REALM_ASSERT(!old.is_unresolved());
    return old;
}

inline ObjKey LnkLst::remove(size_t ndx)
{
    update_if_needed();
    ObjKey old = m_list.remove(virtual2real(ndx));
    REALM_ASSERT(!old.is_unresolved());
    return old;
}

} // namespace realm

#endif /* REALM_LIST_HPP */<|MERGE_RESOLUTION|>--- conflicted
+++ resolved
@@ -330,17 +330,7 @@
             func(real2virtual(ndx));
         });
     }
-<<<<<<< HEAD
-    void set(size_t ndx, ObjKey value);
-    void insert(size_t ndx, ObjKey value);
-    ObjKey get(size_t ndx) const override;
-    ObjKey get_key(size_t ndx) const override;
-    void remove(size_t ndx);
-    void remove(size_t from, size_t to) override;
-    void clear() override;
-=======
-
->>>>>>> db8bbbf2
+
     // Create a new object in insert a link to it
     Obj create_and_insert_linked_object(size_t ndx);
 
@@ -826,21 +816,11 @@
     return m_list.size() - num_unresolved();
 }
 
-<<<<<<< HEAD
-// Translate from userfacing index to internal index.
-size_t virtual2real(const std::vector<size_t>& vec, size_t ndx);
-size_t real2virtual(const std::vector<size_t>& vec, size_t ndx);
-// Scan through the list to find unresolved links
-void update_unresolved(std::vector<size_t>& vec, const BPlusTree<ObjKey>& tree);
-// Clear the context flag on the tree if there are no more unresolved links.
-void check_for_last_unresolved(BPlusTree<ObjKey>& tree);
-=======
 inline bool LnkLst::is_null(size_t ndx) const
 {
     update_if_needed();
     return m_list.is_null(virtual2real(ndx));
 }
->>>>>>> db8bbbf2
 
 inline Mixed LnkLst::get_any(size_t ndx) const
 {
