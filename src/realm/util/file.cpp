/*************************************************************************
 *
 * Copyright 2016 Realm Inc.
 *
 * Licensed under the Apache License, Version 2.0 (the "License");
 * you may not use this file except in compliance with the License.
 * You may obtain a copy of the License at
 *
 * http://www.apache.org/licenses/LICENSE-2.0
 *
 * Unless required by applicable law or agreed to in writing, software
 * distributed under the License is distributed on an "AS IS" BASIS,
 * WITHOUT WARRANTIES OR CONDITIONS OF ANY KIND, either express or implied.
 * See the License for the specific language governing permissions and
 * limitations under the License.
 *
 **************************************************************************/

#include <climits>
#include <limits>
#include <algorithm>
#include <vector>

#include <cerrno>
#include <cstring>
#include <cstddef>
#include <cstdio>
#include <cstdlib>

#ifdef _WIN32
#include <windows.h>
#include <io.h>
#include <direct.h>
#else
#include <unistd.h>
#include <fcntl.h>
#include <sys/stat.h>
#include <sys/mman.h>
#include <sys/file.h> // BSD / Linux flock()
#endif

#include <realm/util/errno.hpp>
#include <realm/util/file_mapper.hpp>
#include <realm/util/safe_int_ops.hpp>
#include <realm/util/string_buffer.hpp>
#include <realm/util/features.h>
#include <realm/util/file.hpp>

using namespace realm;
using namespace realm::util;

namespace {
#ifdef _WIN32 // Windows - GetLastError()

#undef max

std::string get_last_error_msg(const char* prefix, DWORD err)
{
    StringBuffer buffer;
    buffer.append_c_str(prefix);
    size_t offset = buffer.size();
    size_t max_msg_size = 1024;
    buffer.resize(offset + max_msg_size);
    DWORD flags = FORMAT_MESSAGE_FROM_SYSTEM | FORMAT_MESSAGE_IGNORE_INSERTS;
    DWORD language_id = MAKELANGID(LANG_NEUTRAL, SUBLANG_DEFAULT);
    DWORD size =
        FormatMessageA(flags, 0, err, language_id, buffer.data() + offset, static_cast<DWORD>(max_msg_size), 0);
    if (0 < size)
        return std::string(buffer.data(), offset + size);
    buffer.resize(offset);
    buffer.append_c_str("Unknown error");
    return buffer.str();
}

#endif

size_t get_page_size()
{
#ifdef _WIN32
    SYSTEM_INFO sysinfo;
    GetNativeSystemInfo(&sysinfo);
    // DWORD size = sysinfo.dwPageSize;
    // On windows we use the allocation granularity instead
    DWORD size = sysinfo.dwAllocationGranularity;
#else
    long size = sysconf(_SC_PAGESIZE);
#endif
    REALM_ASSERT(size > 0 && size % 4096 == 0);
    return static_cast<size_t>(size);
}

// This variable exists such that page_size() can return the page size without having to make any system calls.
// It could also have been a static local variable, but Valgrind/Helgrind gives a false error on that.
size_t cached_page_size = get_page_size();

bool for_each_helper(const std::string& path, const std::string& dir, File::ForEachHandler& handler)
{
    DirScanner ds{path}; // Throws
    std::string name;
    while (ds.next(name)) { // Throws
        std::string subpath = File::resolve(name, path); // Throws
        bool go_on;
        if (File::is_dir(subpath)) { // Throws
            std::string subdir = File::resolve(name, dir); // Throws
            go_on = for_each_helper(subpath, subdir, handler); // Throws
        }
        else {
            go_on = handler(name, dir); // Throws
        }
        if (!go_on)
            return false;
    }
    return true;
}

} // anonymous namespace


namespace realm {
namespace util {


bool try_make_dir(const std::string& path)
{
#ifdef _WIN32
    if (_mkdir(path.c_str()) == 0)
        return true;
#else // POSIX
    if (::mkdir(path.c_str(), S_IRWXU | S_IRGRP | S_IXGRP | S_IROTH | S_IXOTH) == 0)
        return true;
#endif
    int err = errno; // Eliminate any risk of clobbering
    std::string msg = get_errno_msg("make_dir() failed: ", err);
    switch (err) {
        case EEXIST:
            return false;
        case EACCES:
        case EROFS:
            throw File::PermissionDenied(msg, path);
        default:
            throw File::AccessError(msg, path); // LCOV_EXCL_LINE
    }
}


void make_dir(const std::string& path)
{
    if (try_make_dir(path)) // Throws
        return;
    std::string msg = get_errno_msg("make_dir() failed: ", EEXIST);
    throw File::Exists(msg, path);
}


void remove_dir(const std::string& path)
{
    if (try_remove_dir(path)) // Throws
        return;
    int err = ENOENT;
    std::string msg = get_errno_msg("remove() failed: ", err);
    throw File::NotFound(msg, path);
}


bool try_remove_dir(const std::string& path)
{
#ifdef _WIN32
    if (_rmdir(path.c_str()) == 0)
        return true;
#else // POSIX
    if (::rmdir(path.c_str()) == 0)
        return true;
#endif
    int err = errno; // Eliminate any risk of clobbering
    std::string msg = get_errno_msg("remove_dir() failed: ", err);
    switch (err) {
        case EACCES:
        case EROFS:
        case EBUSY:
        case EPERM:
        case EEXIST:
        case ENOTEMPTY:
            throw File::PermissionDenied(msg, path);
        case ENOENT:
            return false;
        default:
            throw File::AccessError(msg, path); // LCOV_EXCL_LINE
    }
}


void remove_dir_recursive(const std::string& path)
{
    if (try_remove_dir_recursive(path)) // Throws
        return;

    int err = ENOENT;
    std::string msg = get_errno_msg("remove_dir_recursive() failed: ", err);
    throw File::NotFound(msg, path);
}


bool try_remove_dir_recursive(const std::string& path)
{
    {
        bool allow_missing = true;
        DirScanner ds{path, allow_missing}; // Throws
        std::string name;
        while (ds.next(name)) { // Throws
            std::string subpath = File::resolve(name, path); // Throws
            if (File::is_dir(subpath)) { // Throws
                try_remove_dir_recursive(subpath); // Throws
            }
            else {
                File::remove(subpath); // Throws
            }
        }
    }
    return try_remove_dir(path); // Throws
}


std::string make_temp_dir()
{
#ifdef _WIN32 // Windows version

#if REALM_UWP
    throw std::runtime_error("File::make_temp_dir() not yet supported on Windows 10 UWP");
#else
    StringBuffer buffer1;
    buffer1.resize(MAX_PATH + 1);

    if (GetTempPathA(MAX_PATH + 1, buffer1.data()) == 0)
        throw std::runtime_error("CreateDirectory() failed");

    StringBuffer buffer2;
    buffer2.resize(MAX_PATH);
    for (;;) {
        if (GetTempFileNameA(buffer1.c_str(), "rlm", 0, buffer2.data()) == 0)
            throw std::runtime_error("GetTempFileName() failed");
        if (DeleteFileA(buffer2.c_str()) == 0)
            throw std::runtime_error("DeleteFile() failed");
        if (CreateDirectoryA(buffer2.c_str(), 0) != 0)
            break;
        if (GetLastError() != ERROR_ALREADY_EXISTS)
            throw std::runtime_error("CreateDirectory() failed");
    }
    return std::string(buffer2.c_str());
#endif

#else // POSIX.1-2008 version

#if REALM_ANDROID
    char buffer[] = "/data/local/tmp/realm_XXXXXX";
    if (mkdtemp(buffer) == 0) {
        throw std::runtime_error("mkdtemp() failed"); // LCOV_EXCL_LINE
    }
    return std::string(buffer);
#else
    std::string tmp = std::string(P_tmpdir) + std::string("/realm_XXXXXX") + std::string("\0", 1);
    std::unique_ptr<char[]> buffer = std::make_unique<char[]>(tmp.size()); // Throws
    memcpy(buffer.get(), tmp.c_str(), tmp.size());
    if (mkdtemp(buffer.get()) == 0) {
        throw std::runtime_error("mkdtemp() failed"); // LCOV_EXCL_LINE
    }
    return std::string(buffer.get());
#endif

#endif
}

size_t page_size()
{
    return cached_page_size;
}


} // namespace util
} // namespace realm


void File::open_internal(const std::string& path, AccessMode a, CreateMode c, int flags, bool* success)
{
    REALM_ASSERT_RELEASE(!is_attached());

#ifdef _WIN32 // Windows version

    DWORD desired_access = GENERIC_READ;
    switch (a) {
        case access_ReadOnly:
            break;
        case access_ReadWrite:
            if (flags & flag_Append) {
                desired_access = FILE_APPEND_DATA;
            }
            else {
                desired_access |= GENERIC_WRITE;
            }
            break;
    }
    // FIXME: Should probably be zero if we are called on behalf of a
    // Group instance that is not managed by a SharedGroup instance,
    // since in this case concurrenct access is prohibited anyway.
    DWORD share_mode = FILE_SHARE_READ | FILE_SHARE_WRITE;
    DWORD creation_disposition = 0;
    switch (c) {
        case create_Auto:
            creation_disposition = flags & flag_Trunc ? CREATE_ALWAYS : OPEN_ALWAYS;
            break;
        case create_Never:
            creation_disposition = flags & flag_Trunc ? TRUNCATE_EXISTING : OPEN_EXISTING;
            break;
        case create_Must:
            creation_disposition = CREATE_NEW;
            break;
    }
    DWORD flags_and_attributes = 0;
    std::wstring ws(path.begin(), path.end());
    HANDLE handle =
        CreateFile2(ws.c_str(), desired_access, share_mode, creation_disposition, nullptr);
    if (handle != INVALID_HANDLE_VALUE) {
        m_fd = handle;
        m_have_lock = false;
        if (success)
            *success = true;
        return;
    }

    DWORD err = GetLastError(); // Eliminate any risk of clobbering
    if (success && err == ERROR_FILE_EXISTS && c == create_Must) {
        *success = false;
        return;
    }
    if (success && err == ERROR_FILE_NOT_FOUND && c == create_Never) {
        *success = false;
        return;
    }
    std::string error_prefix = "CreateFile(\"" + path + "\") failed: ";
    std::string msg = get_last_error_msg(error_prefix.c_str(), err);
    switch (err) {
        case ERROR_SHARING_VIOLATION:
        case ERROR_ACCESS_DENIED:
            throw PermissionDenied(msg, path);
        case ERROR_FILE_NOT_FOUND:
            throw NotFound(msg, path);
        case ERROR_FILE_EXISTS:
            throw Exists(msg, path);
        default:
            throw AccessError(msg, path);
    }

#else // POSIX version

    int flags2 = 0;
    switch (a) {
        case access_ReadOnly:
            flags2 = O_RDONLY;
            break;
        case access_ReadWrite:
            flags2 = O_RDWR;
            break;
    }
    switch (c) {
        case create_Auto:
            flags2 |= O_CREAT;
            break;
        case create_Never:
            break;
        case create_Must:
            flags2 |= O_CREAT | O_EXCL;
            break;
    }
    if (flags & flag_Trunc)
        flags2 |= O_TRUNC;
    if (flags & flag_Append)
        flags2 |= O_APPEND;
    int fd = ::open(path.c_str(), flags2, S_IRUSR | S_IWUSR | S_IRGRP | S_IROTH);
    if (0 <= fd) {
        m_fd = fd;
        if (success)
            *success = true;
        return;
    }

    int err = errno; // Eliminate any risk of clobbering
    if (success && err == EEXIST && c == create_Must) {
        *success = false;
        return;
    }
    if (success && err == ENOENT && c == create_Never) {
        *success = false;
        return;
    }
    std::string error_prefix = "open(\"" + path + "\") failed: ";
    std::string msg = get_errno_msg(error_prefix.c_str(), err);
    switch (err) {
        case EACCES:
        case EROFS:
        case ETXTBSY:
            throw PermissionDenied(msg, path);
        case ENOENT:
            throw NotFound(msg, path);
        case EEXIST:
            throw Exists(msg, path);
        default:
            throw AccessError(msg, path); // LCOV_EXCL_LINE
    }

#endif
}


void File::close() noexcept
{
#ifdef _WIN32 // Windows version

    if (!m_fd)
        return;
    if (m_have_lock)
        unlock();

    BOOL r = CloseHandle(m_fd);
    REALM_ASSERT_RELEASE(r);
    m_fd = nullptr;

#else // POSIX version

    if (m_fd < 0)
        return;
    int r = ::close(m_fd);
    REALM_ASSERT_RELEASE(r == 0);
    m_fd = -1;

#endif
}

size_t File::read_static(FileDesc fd, char* data, size_t size)
{
#ifdef _WIN32 // Windows version
    char* const data_0 = data;
    while (0 < size) {
        DWORD n = std::numeric_limits<DWORD>::max();
        if (int_less_than(size, n))
            n = static_cast<DWORD>(size);
        DWORD r = 0;
        if (!ReadFile(fd, data, n, &r, 0))
            goto error;
        if (r == 0)
            break;
        REALM_ASSERT_RELEASE(r <= n);
        size -= size_t(r);
        data += size_t(r);
    }
    return data - data_0;

error:
    DWORD err = GetLastError(); // Eliminate any risk of clobbering
    std::string msg = get_last_error_msg("ReadFile() failed: ", err);
    throw std::runtime_error(msg);

#else // POSIX version

    char* const data_0 = data;
    while (0 < size) {
        // POSIX requires that 'n' is less than or equal to SSIZE_MAX
        size_t n = std::min(size, size_t(SSIZE_MAX));
        ssize_t r = ::read(fd, data, n);
        if (r == 0)
            break;
        if (r < 0)
            goto error; // LCOV_EXCL_LINE
        REALM_ASSERT_RELEASE(size_t(r) <= n);
        size -= size_t(r);
        data += size_t(r);
    }
    return data - data_0;

error:
    // LCOV_EXCL_START
    int err = errno; // Eliminate any risk of clobbering
    std::string msg = get_errno_msg("read(): failed: ", err);
    throw std::runtime_error(msg);
// LCOV_EXCL_STOP
#endif
}


size_t File::read(char* data, size_t size)
{
    REALM_ASSERT_RELEASE(is_attached());

    if (m_encryption_key) {
        uint64_t pos_original = File::get_file_pos(m_fd);
        REALM_ASSERT(!int_cast_has_overflow<size_t>(pos_original));
        size_t pos = size_t(pos_original);
        Map<char> read_map(*this, access_ReadOnly, static_cast<size_t>(pos + size));
        realm::util::encryption_read_barrier(read_map, pos, size);
        memcpy(data, read_map.get_addr() + pos, size);
        uint64_t cur = File::get_file_pos(m_fd);
        seek_static(m_fd, cur + size);
        return read_map.get_size() - pos;
    }

    return read_static(m_fd, data, size);
}

void File::write_static(FileDesc fd, const char* data, size_t size)
{
#ifdef _WIN32
    while (0 < size) {
        DWORD n = std::numeric_limits<DWORD>::max();
        if (int_less_than(size, n))
            n = static_cast<DWORD>(size);
        DWORD r = 0;
        if (!WriteFile(fd, data, n, &r, 0))
            goto error;
        REALM_ASSERT_RELEASE(r == n); // Partial writes are not possible.
        size -= size_t(r);
        data += size_t(r);
    }
    return;

error:
    DWORD err = GetLastError(); // Eliminate any risk of clobbering
    std::string msg = get_last_error_msg("WriteFile() failed: ", err);
    throw std::runtime_error(msg);
#else
    while (0 < size) {
        // POSIX requires that 'n' is less than or equal to SSIZE_MAX
        size_t n = std::min(size, size_t(SSIZE_MAX));
        ssize_t r = ::write(fd, data, n);
        if (r < 0)
            goto error; // LCOV_EXCL_LINE
        REALM_ASSERT_RELEASE(r != 0);
        REALM_ASSERT_RELEASE(size_t(r) <= n);
        size -= size_t(r);
        data += size_t(r);
    }
    return;

error:
    // LCOV_EXCL_START
    int err = errno; // Eliminate any risk of clobbering
    std::string msg = get_errno_msg("write(): failed: ", err);
    throw std::runtime_error(msg);
// LCOV_EXCL_STOP

#endif
}

void File::write(const char* data, size_t size)
{
    REALM_ASSERT_RELEASE(is_attached());

    if (m_encryption_key) {
        uint64_t pos_original = get_file_pos(m_fd);
        REALM_ASSERT(!int_cast_has_overflow<size_t>(pos_original));
        size_t pos = size_t(pos_original);
        Map<char> write_map(*this, access_ReadWrite, static_cast<size_t>(pos + size));
        realm::util::encryption_read_barrier(write_map, pos, size);
        memcpy(write_map.get_addr() + pos, data, size);
        realm::util::encryption_write_barrier(write_map, pos, size);
        uint64_t cur = get_file_pos(m_fd);
        seek(cur + size);
        return;
    }

    write_static(m_fd, data, size);
}

uint64_t File::get_file_pos(FileDesc fd)
{
#ifdef _WIN32
    LONG high_dword = 0;
    LARGE_INTEGER li;
    LARGE_INTEGER res;
    li.QuadPart = 0;
    bool ok = SetFilePointerEx(fd, li, &res, FILE_CURRENT);
    if (!ok)
        throw std::runtime_error("SetFilePointer() failed");

    return uint64_t(res.QuadPart);
#else
    return lseek(fd, 0, SEEK_CUR);
#endif
}

File::SizeType File::get_size_static(FileDesc fd)
{
#ifdef _WIN32
    LARGE_INTEGER large_int;
    if (GetFileSizeEx(fd, &large_int)) {
        File::SizeType size;
        if (int_cast_with_overflow_detect(large_int.QuadPart, size))
            throw std::runtime_error("File size overflow");

        return size;
    }
    throw std::runtime_error("GetFileSizeEx() failed");

#else // POSIX version

    struct stat statbuf;
    if (::fstat(fd, &statbuf) == 0) {
        SizeType size;
        if (int_cast_with_overflow_detect(statbuf.st_size, size))
            throw std::runtime_error("File size overflow");

        return size;
    }
    throw std::runtime_error("fstat() failed");

#endif
}

File::SizeType File::get_size() const
{
    REALM_ASSERT_RELEASE(is_attached());
    File::SizeType size = get_size_static(m_fd);

    if (m_encryption_key)
        return encrypted_size_to_data_size(size);
    else
        return size;
}


void File::resize(SizeType size)
{
    REALM_ASSERT_RELEASE(is_attached());

#ifdef _WIN32 // Windows version

    // Save file position
    SizeType p = get_file_pos(m_fd);

    if (m_encryption_key)
        size = data_size_to_encrypted_size(size);

    seek(size);
    if (!SetEndOfFile(m_fd))
        throw std::runtime_error("SetEndOfFile() failed");

    // Restore file position
    seek(p);

#else // POSIX version

    if (m_encryption_key)
        size = data_size_to_encrypted_size(size);

    off_t size2;
    if (int_cast_with_overflow_detect(size, size2))
        throw std::runtime_error("File size overflow");

    // POSIX specifies that introduced bytes read as zero. This is not
    // required by File::resize().
    if (::ftruncate(m_fd, size2) != 0) {
        int err = errno; // Eliminate any risk of clobbering
        throw std::runtime_error(get_errno_msg("ftruncate() failed: ", err));
    }

#endif
}


void File::prealloc(SizeType offset, size_t size)
{
    REALM_ASSERT_RELEASE(is_attached());

#if defined(_POSIX_C_SOURCE) && _POSIX_C_SOURCE >= 200112L // POSIX.1-2001 version

    prealloc_if_supported(offset, size);

#else // Non-atomic fallback

    if (int_add_with_overflow_detect(offset, size))
        throw std::runtime_error("File size overflow");
    if (get_size() < offset)
        resize(offset);

#endif
}


void File::prealloc_if_supported(SizeType offset, size_t size)
{
    REALM_ASSERT_RELEASE(is_attached());

#if defined(_POSIX_C_SOURCE) && _POSIX_C_SOURCE >= 200112L // POSIX.1-2001 version

    REALM_ASSERT_RELEASE(is_prealloc_supported());

    if (m_encryption_key)
        size = data_size_to_encrypted_size(size);

    off_t size2;
    if (int_cast_with_overflow_detect(size, size2))
        throw std::runtime_error("File size overflow");

    if (::posix_fallocate(m_fd, offset, size2) == 0)
        return;
    int err = errno; // Eliminate any risk of clobbering
    std::string msg = get_errno_msg("posix_fallocate() failed: ", err);
    throw std::runtime_error(msg);

// FIXME: OS X does not have any version of fallocate, but see
// http://stackoverflow.com/questions/11497567/fallocate-command-equivalent-in-os-x

// FIXME: On Windows one could use a call to CreateFileMapping()
// since it will grow the file if necessary, but never shrink it,
// just like posix_fallocate(). The advantage would be that it
// then becomes an atomic operation (probably).

#else

    static_cast<void>(offset);
    static_cast<void>(size);

    REALM_ASSERT_RELEASE(!is_prealloc_supported());

#endif
}


bool File::is_prealloc_supported()
{
#if defined(_POSIX_C_SOURCE) && _POSIX_C_SOURCE >= 200112L // POSIX.1-2001 version
    return true;
#else
    return false;
#endif
}

void File::seek(SizeType position)
{
    REALM_ASSERT_RELEASE(is_attached());
#ifdef _WIN32
    seek_static(m_fd, position);
#else
    seek_static(m_fd, position);
#endif
}

void File::seek_static(FileDesc fd, SizeType position)
{
#ifdef _WIN32 // Windows version

    LARGE_INTEGER large_int;
    if (int_cast_with_overflow_detect(position, large_int.QuadPart))
        throw std::runtime_error("File position overflow");

    if (!SetFilePointerEx(fd, large_int, 0, FILE_BEGIN))
        throw std::runtime_error("SetFilePointerEx() failed");

#else // POSIX version

    off_t position2;
    if (int_cast_with_overflow_detect(position, position2))
        throw std::runtime_error("File position overflow");

    if (0 <= ::lseek(fd, position2, SEEK_SET))
        return;
    throw std::runtime_error("lseek() failed");

#endif
}

// FIXME: The current implementation may not guarantee that data is
// actually written to disk. POSIX is rather vague on what fsync() has
// to do unless _POSIX_SYNCHRONIZED_IO is defined. See also
// http://www.humboldt.co.uk/2009/03/fsync-across-platforms.html.
void File::sync()
{
    REALM_ASSERT_RELEASE(is_attached());

#if defined _WIN32 // Windows version

    if (FlushFileBuffers(m_fd))
        return;
    throw std::runtime_error("FlushFileBuffers() failed");

#elif REALM_PLATFORM_APPLE

    if (::fcntl(m_fd, F_FULLFSYNC) == 0)
        return;
    int err = errno; // Eliminate any risk of clobbering
    throw std::runtime_error(get_errno_msg("fcntl() with F_FULLFSYNC failed: ", err));

#else // POSIX version

    if (::fsync(m_fd) == 0)
        return;
    throw std::runtime_error("fsync() failed");

#endif
}


bool File::lock(bool exclusive, bool non_blocking)
{
    REALM_ASSERT_RELEASE(is_attached());

#ifdef _WIN32 // Windows version

    REALM_ASSERT_RELEASE(!m_have_lock);

    // Under Windows a file lock must be explicitely released before
    // the file is closed. It will eventually be released by the
    // system, but there is no guarantees on the timing.

    DWORD flags = 0;
    if (exclusive)
        flags |= LOCKFILE_EXCLUSIVE_LOCK;
    if (non_blocking)
        flags |= LOCKFILE_FAIL_IMMEDIATELY;
    OVERLAPPED overlapped;
    memset(&overlapped, 0, sizeof overlapped);
    overlapped.Offset = 0;     // Just for clarity
    overlapped.OffsetHigh = 0; // Just for clarity
    if (LockFileEx(m_fd, flags, 0, 1, 0, &overlapped)) {
        m_have_lock = true;
        return true;
    }
    DWORD err = GetLastError(); // Eliminate any risk of clobbering
    if (err == ERROR_LOCK_VIOLATION)
        return false;
    std::string msg = get_last_error_msg("LockFileEx() failed: ", err);
    throw std::runtime_error(msg);

#else // BSD / Linux flock()

    // NOTE: It would probably have been more portable to use fcntl()
    // based POSIX locks, however these locks are not recursive within
    // a single process, and since a second attempt to acquire such a
    // lock will always appear to succeed, one will easily suffer the
    // 'spurious unlocking issue'. It remains to be determined whether
    // this also applies across distinct threads inside a single
    // process.
    //
    // To make matters worse, flock() may be a simple wrapper around
    // fcntl() based locks on some systems. This is bad news, because
    // the robustness of the Realm API relies in part by the
    // assumption that a single process (even a single thread) can
    // hold multiple overlapping independent shared locks on a single
    // file as long as they are placed via distinct file descriptors.
    //
    // Fortunately, on both Linux and Darwin, flock() does not suffer
    // from this 'spurious unlocking issue'.

    int operation = exclusive ? LOCK_EX : LOCK_SH;
    if (non_blocking)
        operation |= LOCK_NB;
    do {
        if (flock(m_fd, operation) == 0)
            return true;
    } while (errno == EINTR);
    int err = errno; // Eliminate any risk of clobbering
    if (err == EWOULDBLOCK)
        return false;
    std::string msg = get_errno_msg("flock() failed: ", err);
    throw std::runtime_error(msg);

#endif
}


void File::unlock() noexcept
{
#ifdef _WIN32 // Windows version

    if (!m_have_lock)
        return;

    OVERLAPPED overlapped;
    overlapped.hEvent = 0;
    overlapped.OffsetHigh = 0;
    overlapped.Offset = 0;
    overlapped.Pointer = 0;
    BOOL r = UnlockFileEx(m_fd, 0, 1, 0, &overlapped);

    REALM_ASSERT_RELEASE(r);
    m_have_lock = false;

#else // BSD / Linux flock()

    // The Linux man page for flock() does not state explicitely that
    // unlocking is idempotent, however, we will assume it since there
    // is no mention of the error that would be reported if a
    // non-locked file were unlocked.
    int r;
    do {
        r = flock(m_fd, LOCK_UN);
    } while (r != 0 && errno == EINTR);
    REALM_ASSERT_RELEASE(r == 0);

#endif
}


void* File::map(AccessMode a, size_t size, int /*map_flags*/, size_t offset) const
{
    return realm::util::mmap(m_fd, size, a, offset, m_encryption_key.get());
}

#if REALM_ENABLE_ENCRYPTION
void* File::map(AccessMode a, size_t size, EncryptedFileMapping*& mapping, int /*map_flags*/, size_t offset) const
{
    return realm::util::mmap(m_fd, size, a, offset, m_encryption_key.get(), mapping);
}
#endif

void File::unmap(void* addr, size_t size) noexcept
{
    realm::util::munmap(addr, size);
}


void* File::remap(void* old_addr, size_t old_size, AccessMode a, size_t new_size, int /*map_flags*/,
                  size_t file_offset) const
{
    return realm::util::mremap(m_fd, file_offset, old_addr, old_size, a, new_size, m_encryption_key.get());
}


void File::sync_map(void* addr, size_t size)
{
    realm::util::msync(addr, size);
}


bool File::exists(const std::string& path)
{
#ifdef _WIN32
    if (_access(path.c_str(), 0) == 0)
        return true;
#else // POSIX
    if (::access(path.c_str(), F_OK) == 0)
        return true;
#endif
    int err = errno; // Eliminate any risk of clobbering
    switch (err) {
        case EACCES:
        case ENOENT:
        case ENOTDIR:
            return false;
    }
    std::string msg = get_errno_msg("access() failed: ", err);
    throw std::runtime_error(msg);
}


bool File::is_dir(const std::string& path)
{
#ifndef _WIN32
    struct stat statbuf;
    if (::stat(path.c_str(), &statbuf) == 0)
        return S_ISDIR(statbuf.st_mode);
    int err = errno; // Eliminate any risk of clobbering
    switch (err) {
        case EACCES:
        case ENOENT:
        case ENOTDIR:
            return false;
    }
    std::string msg = get_errno_msg("stat() failed: ", err);
    throw std::runtime_error(msg);
#elif REALM_HAVE_STD_FILESYSTEM
    return std::filesystem::is_directory(path);
#else
    static_cast<void>(path);
    throw std::runtime_error("Not yet supported");
#endif
}


void File::remove(const std::string& path)
{
    if (try_remove(path))
        return;
    int err = ENOENT;
    std::string msg = get_errno_msg("remove() failed: ", err);
    throw NotFound(msg, path);
}


bool File::try_remove(const std::string& path)
{
#ifdef _WIN32
    if (_unlink(path.c_str()) == 0)
        return true;
#else // POSIX
    if (::unlink(path.c_str()) == 0)
        return true;
#endif
    int err = errno; // Eliminate any risk of clobbering
    std::string msg = get_errno_msg("unlink() failed: ", err);
    switch (err) {
        case EACCES:
        case EROFS:
        case ETXTBSY:
        case EBUSY:
        case EPERM:
            throw PermissionDenied(msg, path);
        case ENOENT:
            return false;
        default:
            throw AccessError(msg, path);
    }
}


void File::move(const std::string& old_path, const std::string& new_path)
{
#ifdef _WIN32
    // Can't rename to existing file on Windows
    try_remove(new_path);
#endif
    int r = rename(old_path.c_str(), new_path.c_str());
    if (r == 0)
        return;
    int err = errno; // Eliminate any risk of clobbering
    std::string msg = get_errno_msg("rename() failed: ", err);
    switch (err) {
        case EACCES:
        case EROFS:
        case ETXTBSY:
        case EBUSY:
        case EPERM:
        case EEXIST:
        case ENOTEMPTY:
            throw PermissionDenied(msg, old_path);
        case ENOENT:
            throw File::NotFound(msg, old_path);
        default:
            throw AccessError(msg, old_path);
    }
}


void File::copy(const std::string& origin_path, const std::string& target_path)
{
    File origin_file{origin_path, mode_Read};  // Throws
    File target_file{target_path, mode_Write}; // Throws
    size_t buffer_size = 4096;
    std::unique_ptr<char[]> buffer = std::make_unique<char[]>(buffer_size); // Throws
    for (;;) {
        size_t n = origin_file.read(buffer.get(), buffer_size); // Throws
        target_file.write(buffer.get(), n);                     // Throws
        if (n < buffer_size)
            break;
    }
}


bool File::compare(const std::string& path_1, const std::string& path_2)
{
    File file_1{path_1}; // Throws
    File file_2{path_2}; // Throws
    size_t buffer_size = 4096;
    std::unique_ptr<char[]> buffer_1 = std::make_unique<char[]>(buffer_size); // Throws
    std::unique_ptr<char[]> buffer_2 = std::make_unique<char[]>(buffer_size); // Throws
    for (;;) {
        size_t n_1 = file_1.read(buffer_1.get(), buffer_size); // Throws
        size_t n_2 = file_2.read(buffer_2.get(), buffer_size); // Throws
        if (n_1 != n_2)
            return false;
        if (!std::equal(buffer_1.get(), buffer_1.get() + n_1, buffer_2.get()))
            return false;
        if (n_1 < buffer_size)
            break;
    }
    return true;
}

bool File::is_same_file_static(FileDesc f1, FileDesc f2)
{
#if defined(_WIN32) // Windows version
    FILE_ID_INFO fi1;
    FILE_ID_INFO fi2;
    if (GetFileInformationByHandleEx(f1, FILE_INFO_BY_HANDLE_CLASS::FileIdInfo, &fi1, sizeof(fi1))) {
        if (GetFileInformationByHandleEx(f2, FILE_INFO_BY_HANDLE_CLASS::FileIdInfo, &fi2, sizeof(fi2))) {
            return memcmp(&fi1.FileId, &fi2.FileId, sizeof(fi1.FileId)) == 0 &&
                   fi1.VolumeSerialNumber == fi2.VolumeSerialNumber;
        }
    }
    DWORD err = GetLastError(); // Eliminate any risk of clobbering
    std::string msg = get_last_error_msg("GetFileInformationByHandleEx() failed: ", err);
    throw std::runtime_error(msg);

#else // POSIX version

    struct stat statbuf;
    if (::fstat(f1, &statbuf) == 0) {
        dev_t device_id = statbuf.st_dev;
        ino_t inode_num = statbuf.st_ino;
        if (::fstat(f2, &statbuf) == 0)
            return device_id == statbuf.st_dev && inode_num == statbuf.st_ino;
    }
    int err = errno; // Eliminate any risk of clobbering
    std::string msg = get_errno_msg("fstat() failed: ", err);
    throw std::runtime_error(msg);

#endif
}

bool File::is_same_file(const File& f) const
{
    REALM_ASSERT_RELEASE(is_attached());
    REALM_ASSERT_RELEASE(f.is_attached());
    return is_same_file_static(m_fd, f.m_fd);
}

File::UniqueID File::get_unique_id() const
{
    REALM_ASSERT_RELEASE(is_attached());
#ifdef _WIN32 // Windows version
    throw std::runtime_error("Not yet supported");
#else // POSIX version
    struct stat statbuf;
    if (::fstat(m_fd, &statbuf) == 0) {
        return {static_cast<uint_fast64_t>(statbuf.st_dev), static_cast<uint_fast64_t>(statbuf.st_ino)};
    }
    int err = errno; // Eliminate any risk of clobbering
    std::string msg = get_errno_msg("fstat() failed: ", err);
    throw std::runtime_error(msg);
#endif
}

bool File::get_unique_id(const std::string& path, File::UniqueID& uid)
{
#ifdef _WIN32 // Windows version
    throw std::runtime_error("Not yet supported");
#else // POSIX version
    struct stat statbuf;
    if (::stat(path.c_str(), &statbuf) == 0) {
        uid.device = statbuf.st_dev;
        uid.inode = statbuf.st_ino;
        return true;
    }
    int err = errno; // Eliminate any risk of clobbering
    // File doesn't exist
    if (err == ENOENT)
        return false;

    std::string msg = get_errno_msg("fstat() failed: ", err);
    throw std::runtime_error(msg);
#endif
}

bool File::is_removed() const
{
    REALM_ASSERT_RELEASE(is_attached());

#ifdef _WIN32 // Windows version

    return false; // An open file cannot be deleted on Windows

#else // POSIX version

    struct stat statbuf;
    if (::fstat(m_fd, &statbuf) == 0)
        return statbuf.st_nlink == 0;
    throw std::runtime_error("fstat() failed");

#endif
}


std::string File::resolve(const std::string& path, const std::string& base_dir)
{
#ifndef _WIN32
    char dir_sep = '/';
    std::string path_2 = path;
    std::string base_dir_2 = base_dir;
    bool is_absolute = (!path_2.empty() && path_2.front() == dir_sep);
    if (is_absolute)
        return path_2;
    if (path_2.empty())
        path_2 = ".";
    if (!base_dir_2.empty() && base_dir_2.back() != dir_sep)
        base_dir_2.push_back(dir_sep);
    /*
    // Abbreviate
    for (;;) {
        if (base_dir_2.empty()) {
            if (path_2.empty())
                return "./";
            return path_2;
        }
        if (path_2 == ".") {
            remove_trailing_dir_seps(base_dir_2);
            return base_dir_2;
        }
        if (has_prefix(path_2, "./")) {
            remove_trailing_dir_seps(base_dir_2);
            // drop dot
            // transfer slashes
        }

        if (path_2.size() < 2 || path_2[1] != '.')
            break;
        if (path_2.size())
    }
    */
    return base_dir_2 + path_2;
#elif REALM_HAVE_STD_FILESYSTEM
    std::filesystem::path path_(path.empty() ? "." : path);
    if (path_.is_absolute())
        return path;

    return (std::filesystem::path(base_dir) / path_).u8string();
#else
    static_cast<void>(path);
    static_cast<void>(base_dir);
    throw std::runtime_error("Not yet supported");
#endif
}


bool File::for_each(const std::string& dir_path, ForEachHandler handler)
{
    return for_each_helper(dir_path, "", handler); // Throws
}


void File::set_encryption_key(const char* key)
{
#if REALM_ENABLE_ENCRYPTION
    if (key) {
        char* buffer = new char[64];
        memcpy(buffer, key, 64);
        m_encryption_key.reset(static_cast<const char*>(buffer));
    }
    else {
        m_encryption_key.reset();
    }
#else
    if (key) {
        throw std::runtime_error("Encryption not enabled");
    }
#endif
}

const char* File::get_encryption_key()
{
    return m_encryption_key.get();
}


#ifndef _WIN32

DirScanner::DirScanner(const std::string& path, bool allow_missing)
{
    m_dirp = opendir(path.c_str());
    if (!m_dirp) {
        int err = errno; // Eliminate any risk of clobbering
        std::string msg = get_errno_msg("opendir() failed: ", err);
        switch (err) {
            case EACCES:
                throw File::PermissionDenied(msg, path);
            case ENOENT:
                if (allow_missing)
                    return;
                throw File::NotFound(msg, path);
            default:
                throw File::AccessError(msg, path);
        }
    }
}

DirScanner::~DirScanner() noexcept
{
    if (m_dirp) {
        int r = closedir(m_dirp);
        REALM_ASSERT_RELEASE(r == 0);
    }
}

bool DirScanner::next(std::string& name)
{
    if (!m_dirp)
        return false;

    const size_t min_dirent_size = offsetof(struct dirent, d_name) + NAME_MAX + 1;
    union {
        struct dirent m_dirent;
        char m_strut[min_dirent_size];
    } u;
    struct dirent* dirent;
    for (;;) {
        int err = readdir_r(m_dirp, &u.m_dirent, &dirent);
        if (err != 0) {
            std::string msg = get_errno_msg("readdir_r() failed: ", err);
            throw std::runtime_error(msg);
        }
        if (!dirent)
            return false; // End of stream
        const char* name_1 = dirent->d_name;
        std::string name_2 = name_1;
        if (name_2 != "." && name_2 != "..") {
            name = name_2;
            return true;
        }
    }
}

#elif REALM_HAVE_STD_FILESYSTEM

DirScanner::DirScanner(const std::string& path, bool allow_missing)
{
    try {
        m_iterator = std::filesystem::directory_iterator(path);
    }
    catch (const std::filesystem::filesystem_error& e) {
<<<<<<< HEAD
        if (e.code() != std::errc::no_such_file_or_directory || !allow_missing) {
=======
        if (e.code() != std::errc::no_such_file_or_directory || !allow_missing)
>>>>>>> cc925071
            throw;
        }
    }
}

DirScanner::~DirScanner() = default;

bool DirScanner::next(std::string& name)
{
    std::filesystem::directory_iterator end;
    if (m_iterator != end) {
        name = m_iterator->path().filename().u8string();
        m_iterator++;
        return true;
    }
    return false;
}

#else

DirScanner::DirScanner(const std::string&, bool)
{
    throw std::runtime_error("Not yet supported");
}

DirScanner::~DirScanner() noexcept
{
}

bool DirScanner::next(std::string&)
{
    return false;
}

#endif<|MERGE_RESOLUTION|>--- conflicted
+++ resolved
@@ -1313,13 +1313,8 @@
         m_iterator = std::filesystem::directory_iterator(path);
     }
     catch (const std::filesystem::filesystem_error& e) {
-<<<<<<< HEAD
-        if (e.code() != std::errc::no_such_file_or_directory || !allow_missing) {
-=======
         if (e.code() != std::errc::no_such_file_or_directory || !allow_missing)
->>>>>>> cc925071
             throw;
-        }
     }
 }
 
