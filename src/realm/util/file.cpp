--- conflicted
+++ resolved
@@ -1590,29 +1590,6 @@
     return m_path;
 }
 
-<<<<<<< HEAD
-bool File::is_removed() const
-{
-    REALM_ASSERT_RELEASE(is_attached());
-
-#ifdef _WIN32 // Windows version
-
-    return false; // An open file cannot be deleted on Windows
-
-#else // POSIX version
-
-    struct stat statbuf;
-    if (::fstat(m_fd, &statbuf) == 0)
-        return statbuf.st_nlink == 0;
-    int err = errno;
-    throw SystemError(err, format_errno("fstat() failed: %1", err));
-
-#endif
-}
-
-
-=======
->>>>>>> 792fd5bd
 std::string File::resolve(const std::string& path, const std::string& base_dir)
 {
 #ifndef _WIN32
