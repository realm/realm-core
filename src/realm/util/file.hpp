--- conflicted
+++ resolved
@@ -40,11 +40,8 @@
 #include <realm/util/features.h>
 #include <realm/util/function_ref.hpp>
 #include <realm/util/safe_int_ops.hpp>
-<<<<<<< HEAD
 #include <realm/util/sensitive_buffer.hpp>
-=======
 #include <realm/utilities.hpp>
->>>>>>> 72fefa1b
 
 #if defined(_MSVC_LANG) // compiling with MSVC
 #include <filesystem>
@@ -124,6 +121,8 @@
     ~OnlyForTestingPageSizeChange();
 };
 
+using EncryptionKeyType = SensitiveBuffer<std::array<uint8_t, 64>>;
+
 /// This class provides a RAII abstraction over the concept of a file
 /// descriptor (or file handle).
 ///
@@ -147,7 +146,7 @@
 /// \endcode
 class File {
 public:
-    using EncryptionKeyType = SensitiveBuffer<std::array<uint8_t, 64>>;
+    using EncryptionKeyType = util::EncryptionKeyType;
 
     enum Mode {
         mode_Read,   ///< access_ReadOnly,  create_Never             (fopen: rb)
@@ -720,7 +719,6 @@
     };
 };
 
-
 /// This class provides a RAII abstraction over the concept of a
 /// memory mapped file.
 ///
