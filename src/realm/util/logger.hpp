--- conflicted
+++ resolved
@@ -99,10 +99,7 @@
     // Find category from fully qualified name. Will throw if
     // name does not match a category
     static LogCategory& get_category(std::string_view name);
-<<<<<<< HEAD
-=======
     static std::vector<const char*> get_category_names();
->>>>>>> edf70641
 
 private:
     friend class Logger;
