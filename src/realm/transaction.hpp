/*************************************************************************
 *
 * Copyright 2016 Realm Inc.
 *
 * Licensed under the Apache License, Version 2.0 (the "License");
 * you may not use this file except in compliance with the License.
 * You may obtain a copy of the License at
 *
 * http://www.apache.org/licenses/LICENSE-2.0
 *
 * Unless required by applicable law or agreed to in writing, software
 * distributed under the License is distributed on an "AS IS" BASIS,
 * WITHOUT WARRANTIES OR CONDITIONS OF ANY KIND, either express or implied.
 * See the License for the specific language governing permissions and
 * limitations under the License.
 *
 **************************************************************************/

#ifndef REALM_TRANSACTION_HPP
#define REALM_TRANSACTION_HPP

#include <realm/db.hpp>

namespace realm {
class Transaction : public Group {
public:
    Transaction(DBRef _db, SlabAlloc* alloc, DB::ReadLockInfo& rli, DB::TransactStage stage);
    // convenience, so you don't need to carry a reference to the DB around
    ~Transaction();

    DB::version_type get_version() const noexcept
    {
        return m_read_lock.m_version;
    }
    DB::version_type get_version_of_latest_snapshot()
    {
        return db->get_version_of_latest_snapshot();
    }
    /// Get a version id which may be used to request a different transaction locked to specific version.
    DB::VersionID get_version_of_current_transaction() const noexcept
    {
        return VersionID(m_read_lock.m_version, m_read_lock.m_reader_idx);
    }

    void close() REQUIRES(!m_async_mutex);
    bool is_attached()
    {
        return m_transact_stage != DB::transact_Ready && db->is_attached();
    }

    /// Get the approximate size of the data that would be written to the file if
    /// a commit were done at this point. The reported size will always be bigger
    /// than what will eventually be needed as we reserve a bit more memory than
    /// what will be needed.
    size_t get_commit_size() const;

    DB::version_type commit() REQUIRES(!m_async_mutex);
    void rollback() REQUIRES(!m_async_mutex);
    void end_read() REQUIRES(!m_async_mutex);

    template <class O>
    void parse_history(O& observer, DB::version_type begin, DB::version_type end);

    // Live transactions state changes, often taking an observer functor:
    VersionID commit_and_continue_as_read(bool commit_to_disk = true) REQUIRES(!m_async_mutex);
    VersionID commit_and_continue_writing();
    template <class O>
    void rollback_and_continue_as_read(O& observer) REQUIRES(!m_async_mutex);
    void rollback_and_continue_as_read() REQUIRES(!m_async_mutex);
    template <class O>
    void advance_read(O* observer, VersionID target_version = VersionID());
    void advance_read(VersionID target_version = VersionID())
    {
        _impl::NullInstructionObserver* o = nullptr;
        advance_read(o, target_version);
    }
    template <class O>
    bool promote_to_write(O* observer, bool nonblocking = false) REQUIRES(!m_async_mutex);
    bool promote_to_write(bool nonblocking = false) REQUIRES(!m_async_mutex)
    {
        _impl::NullInstructionObserver* o = nullptr;
        return promote_to_write(o, nonblocking);
    }
    TransactionRef freeze();
    // Frozen transactions are created by freeze() or DB::start_frozen()
    bool is_frozen() const noexcept override
    {
        return m_transact_stage == DB::transact_Frozen;
    }
    bool is_async() noexcept REQUIRES(!m_async_mutex)
    {
        util::CheckedLockGuard lck(m_async_mutex);
        return m_async_stage != AsyncState::Idle;
    }
    TransactionRef duplicate();

    void copy_to(TransactionRef dest) const;

    _impl::History* get_history() const;

    // direct handover of accessor instances
    Obj import_copy_of(const Obj& original);
    TableRef import_copy_of(const ConstTableRef original);
    LnkLst import_copy_of(const LnkLst& original);
    LnkSet import_copy_of(const LnkSet& original);
    LstBasePtr import_copy_of(const LstBase& original);
    SetBasePtr import_copy_of(const SetBase& original);
    CollectionBasePtr import_copy_of(const CollectionBase& original);
    LnkLstPtr import_copy_of(const LnkLstPtr& original);
    LnkSetPtr import_copy_of(const LnkSetPtr& original);
    LinkCollectionPtr import_copy_of(const LinkCollectionPtr& original);

    // handover of the heavier Query and TableView
    std::unique_ptr<Query> import_copy_of(Query&, PayloadPolicy);
    std::unique_ptr<TableView> import_copy_of(TableView&, PayloadPolicy);

    /// Get the current transaction type
    DB::TransactStage get_transact_stage() const noexcept
    {
        return m_transact_stage;
    }

    void upgrade_file_format(int target_file_format_version);

    /// Task oriented/async interface for continuous transactions.
    // true if this transaction already holds the write mutex
    bool holds_write_mutex() const noexcept REQUIRES(!m_async_mutex)
    {
        util::CheckedLockGuard lck(m_async_mutex);
        return m_async_stage == AsyncState::HasLock || m_async_stage == AsyncState::HasCommits;
    }

    // Convert an existing write transaction to an async write transaction
    void promote_to_async() REQUIRES(!m_async_mutex);

    // request full synchronization to stable storage for all writes done since
    // last sync - or just release write mutex.
    // The write mutex is released after full synchronization.
    void async_complete_writes(util::UniqueFunction<void()> when_synchronized = nullptr) REQUIRES(!m_async_mutex);

    // Complete all pending async work and return once the async stage is Idle.
    // If currently in an async write transaction that transaction is cancelled,
    // and any async writes which were committed are synchronized.
    void prepare_for_close() REQUIRES(!m_async_mutex);

    // true if sync to disk has been requested
    bool is_synchronizing() noexcept REQUIRES(!m_async_mutex)
    {
        util::CheckedLockGuard lck(m_async_mutex);
        return m_async_stage == AsyncState::Syncing;
    }

    std::exception_ptr get_commit_exception() noexcept REQUIRES(!m_async_mutex)
    {
        util::CheckedLockGuard lck(m_async_mutex);
        auto err = std::move(m_commit_exception);
        m_commit_exception = nullptr;
        return err;
    }

    bool has_unsynced_commits() noexcept REQUIRES(!m_async_mutex)
    {
        util::CheckedLockGuard lck(m_async_mutex);
        return static_cast<bool>(m_oldest_version_not_persisted);
    }

    util::Logger* get_logger() const noexcept
    {
        return db->m_logger.get();
    }

private:
    enum class AsyncState { Idle, Requesting, HasLock, HasCommits, Syncing };

    DBRef get_db() const
    {
        return db;
    }

    Replication* const* get_repl() const final
    {
        return db->get_repl();
    }

    template <class O>
    bool internal_advance_read(O* observer, VersionID target_version, _impl::History&, bool) REQUIRES(!db->m_mutex);
    void set_transact_stage(DB::TransactStage stage) noexcept;
    void do_end_read() noexcept REQUIRES(!m_async_mutex);
    void initialize_replication();

    void replicate(Transaction* dest, Replication& repl) const;
    void complete_async_commit();
    void acquire_write_lock() REQUIRES(!m_async_mutex);

    void cow_outliers(std::vector<size_t>& progress, size_t evac_limit, size_t work_limit);
    void close_read_with_lock() REQUIRES(!m_async_mutex, db->m_mutex);

    DBRef db;
    mutable std::unique_ptr<_impl::History> m_history_read;
    mutable _impl::History* m_history = nullptr;

    DB::ReadLockInfo m_read_lock;
    util::Optional<DB::ReadLockInfo> m_oldest_version_not_persisted;
    std::exception_ptr m_commit_exception GUARDED_BY(m_async_mutex);
    bool m_async_commit_has_failed = false;

    // Mutex is protecting access to members just below
    util::CheckedMutex m_async_mutex;
    std::condition_variable m_async_cv GUARDED_BY(m_async_mutex);
    AsyncState m_async_stage GUARDED_BY(m_async_mutex) = AsyncState::Idle;
    std::chrono::steady_clock::time_point m_request_time_point;
    bool m_waiting_for_write_lock GUARDED_BY(m_async_mutex) = false;
    bool m_waiting_for_sync GUARDED_BY(m_async_mutex) = false;

    DB::TransactStage m_transact_stage = DB::transact_Ready;
    unsigned m_log_id;

    friend class DB;
    friend class DisableReplication;
};

/*
 * classes providing backward Compatibility with the older
 * ReadTransaction and WriteTransaction types.
 */

class ReadTransaction {
public:
    ReadTransaction(DBRef sg)
        : trans(sg->start_read())
    {
    }

    ~ReadTransaction() noexcept {}

    operator Transaction&()
    {
        return *trans;
    }

    bool has_table(StringData name) const noexcept
    {
        return trans->has_table(name);
    }

    ConstTableRef get_table(TableKey key) const
    {
        return trans->get_table(key); // Throws
    }

    ConstTableRef get_table(StringData name) const
    {
        return trans->get_table(name); // Throws
    }

    const Group& get_group() const noexcept
    {
        return *trans.get();
    }

    /// Get the version of the snapshot to which this read transaction is bound.
    DB::version_type get_version() const noexcept
    {
        return trans->get_version();
    }

private:
    TransactionRef trans;
};


class WriteTransaction {
public:
    WriteTransaction(DBRef sg)
        : trans(sg->start_write())
    {
    }

    ~WriteTransaction() noexcept {}

    operator Transaction&()
    {
        return *trans;
    }

    bool has_table(StringData name) const noexcept
    {
        return trans->has_table(name);
    }

    TableRef get_table(TableKey key) const
    {
        return trans->get_table(key); // Throws
    }

    TableRef get_table(StringData name) const
    {
        return trans->get_table(name); // Throws
    }

    TableRef add_table(StringData name, Table::Type table_type = Table::Type::TopLevel) const
    {
        return trans->add_table(name, table_type); // Throws
    }

    TableRef get_or_add_table(StringData name, Table::Type table_type = Table::Type::TopLevel,
                              bool* was_added = nullptr) const
    {
        return trans->get_or_add_table(name, table_type, was_added); // Throws
    }

    Group& get_group() const noexcept
    {
        return *trans.get();
    }

    /// Get the version of the snapshot on which this write transaction is
    /// based.
    DB::version_type get_version() const noexcept
    {
        return trans->get_version();
    }

    DB::version_type commit()
    {
        return trans->commit();
    }

    void rollback() noexcept
    {
        trans->rollback();
    }

private:
    TransactionRef trans;
};


// Implementation:

template <class O>
inline void Transaction::advance_read(O* observer, VersionID version_id)
{
    if (m_transact_stage != DB::transact_Reading)
        throw WrongTransactionState("Not a read transaction");

    // It is an error if the new version precedes the currently bound one.
    if (version_id.version < m_read_lock.m_version)
        throw IllegalOperation("Requesting an older version when advancing");

    auto hist = get_history(); // Throws
    if (!hist)
        throw IllegalOperation("No transaction log when advancing");

    internal_advance_read(observer, version_id, *hist, false); // Throws
<<<<<<< HEAD
    if (db->m_logger) {
        db->m_logger->log(util::Logger::Level::trace, "Advance read: %1 -> %2 ref %3", old_version,
                          m_read_lock.m_version, m_read_lock.m_top_ref);
    }
=======
>>>>>>> 849a10ab
}

template <class O>
inline bool Transaction::promote_to_write(O* observer, bool nonblocking)
{
    if (m_transact_stage != DB::transact_Reading)
        throw WrongTransactionState("Not a read transaction");

    if (!holds_write_mutex()) {
        if (nonblocking) {
            bool succes = db->do_try_begin_write();
            if (!succes) {
                return false;
            }
        }
        else {
            auto t1 = std::chrono::steady_clock::now();
            acquire_write_lock(); // Throws
            if (db->m_logger) {
                auto t2 = std::chrono::steady_clock::now();
                db->m_logger->log(util::Logger::Level::trace, "Tr %1: Acquired write lock in %2 us", m_log_id,
                                  std::chrono::duration_cast<std::chrono::microseconds>(t2 - t1).count());
            }
        }
    }
    auto old_version = m_read_lock.m_version;
    try {
        Replication* repl = db->get_replication();
        if (!repl)
            throw IllegalOperation("No transaction log when promoting to write");

        VersionID version = VersionID(); // Latest
        m_history = repl->_get_history_write();
        bool history_updated = internal_advance_read(observer, version, *m_history, true); // Throws

        REALM_ASSERT(repl); // Presence of `repl` follows from the presence of `hist`
        DB::version_type current_version = m_read_lock.m_version;
        m_alloc.init_mapping_management(current_version);
        repl->initiate_transact(*this, current_version, history_updated); // Throws

        // If the group has no top array (top_ref == 0), create a new node
        // structure for an empty group now, to be ready for modifications. See
        // also Group::attach_shared().
        if (!m_top.is_attached())
            create_empty_group(); // Throws
    }
    catch (...) {
        if (!holds_write_mutex())
            db->end_write_on_correct_thread();
        m_history = nullptr;
        throw;
    }

    if (db->m_logger) {
        db->m_logger->log(util::Logger::Level::trace, "Tr %1: Promote to write: %2 -> %3", m_log_id, old_version,
                          m_read_lock.m_version);
    }

    set_transact_stage(DB::transact_Writing);
    return true;
}

template <class O>
inline void Transaction::rollback_and_continue_as_read(O& observer)
{
    if (m_transact_stage != DB::transact_Writing)
        throw WrongTransactionState("Not a write transaction");
    Replication* repl = db->get_replication();
    if (!repl)
        throw IllegalOperation("No transaction log when rolling back");

    BinaryData uncommitted_changes = repl->get_uncommitted_changes();
    if (uncommitted_changes.size()) {
        util::SimpleInputStream in(uncommitted_changes);
        _impl::parse_transact_log(in, observer); // Throws
    }

    rollback_and_continue_as_read();
}

inline void Transaction::rollback_and_continue_as_read()
{
    if (m_transact_stage != DB::transact_Writing)
        throw WrongTransactionState("Not a write transaction");

    Replication* repl = db->get_replication();
    if (!repl)
        throw IllegalOperation("No transaction log when rolling back");

    // Mark all managed space (beyond the attached file) as free.
    db->reset_free_space_tracking(); // Throws

    m_read_lock.check();
    ref_type top_ref = m_read_lock.m_top_ref;
    size_t file_size = m_read_lock.m_file_size;

    // since we had the write lock, we already have the latest encrypted pages in memory
    m_alloc.update_reader_view(file_size); // Throws
    update_allocator_wrappers(false);
    advance_transact(top_ref, nullptr, false); // Throws

    if (!holds_write_mutex())
        db->end_write_on_correct_thread();

    if (db->m_logger) {
        db->m_logger->log(util::Logger::Level::trace, "Tr %1, Rollback", m_log_id);
    }

    m_history = nullptr;
    set_transact_stage(DB::transact_Reading);
}

template <class O>
inline bool Transaction::internal_advance_read(O* observer, VersionID version_id, _impl::History& hist, bool writable)
{
    DB::ReadLockInfo new_read_lock = db->grab_read_lock(DB::ReadLockInfo::Live, version_id); // Throws
    REALM_ASSERT(new_read_lock.m_version >= m_read_lock.m_version);
    if (new_read_lock.m_version == m_read_lock.m_version) {
        db->release_read_lock(new_read_lock);
        // _impl::History::update_early_from_top_ref() was not called
        // update allocator wrappers merely to update write protection
        update_allocator_wrappers(writable);
        if (db->m_logger) {
            db->m_logger->log(util::Logger::Level::trace, "Tr %1: Already on version: %2", m_log_id,
                              m_read_lock.m_version);
        }
        return false;
    }

    DB::version_type old_version = m_read_lock.m_version;
    DB::ReadLockGuard g(*db, new_read_lock);
    DB::version_type new_version = new_read_lock.m_version;
    size_t new_file_size = new_read_lock.m_file_size;
    ref_type new_top_ref = new_read_lock.m_top_ref;

    // Synchronize readers view of the file
    SlabAlloc& alloc = m_alloc;
    alloc.update_reader_view(new_file_size);
    update_allocator_wrappers(writable);
    using gf = _impl::GroupFriend;
    ref_type hist_ref = gf::get_history_ref(alloc, new_top_ref);
    hist.update_from_ref_and_version(hist_ref, new_version);

    if (observer) {
        // This has to happen in the context of the originally bound snapshot
        // and while the read transaction is still in a fully functional state.
        _impl::ChangesetInputStream in(hist, old_version, new_version);
        _impl::parse_transact_log(in, *observer); // Throws
    }

    // The old read lock must be retained for as long as the change history is
    // accessed (until Group::advance_transact() returns). This ensures that the
    // oldest needed changeset remains in the history, even when the history is
    // implemented as a separate unversioned entity outside the Realm (i.e., the
    // old implementation and ShortCircuitHistory in
    // test_lang_Bind_helper.cpp). On the other hand, if it had been the case,
    // that the history was always implemented as a versioned entity, that was
    // part of the Realm state, then it would not have been necessary to retain
    // the old read lock beyond this point.
    _impl::ChangesetInputStream in(hist, old_version, new_version);
    advance_transact(new_top_ref, &in, writable); // Throws
    g.release();
    db->release_read_lock(m_read_lock);
    m_read_lock = new_read_lock;

    if (db->m_logger) {
        db->m_logger->log(util::Logger::Level::trace, "Tr %1: Advance read: %2 -> %3 ref %4", m_log_id, old_version,
                          m_read_lock.m_version, m_read_lock.m_top_ref);
    }

    return true; // _impl::History::update_early_from_top_ref() was called
}

template <class O>
void Transaction::parse_history(O& observer, DB::version_type begin, DB::version_type end)
{
    REALM_ASSERT(m_transact_stage != DB::transact_Ready);
    REALM_ASSERT(end <= m_read_lock.m_version);
    auto hist = get_history(); // Throws
    REALM_ASSERT(hist);
    hist->ensure_updated(m_read_lock.m_version);
    _impl::ChangesetInputStream in(*hist, begin, end);
    _impl::parse_transact_log(in, observer); // Throws
}

} // namespace realm

#endif /* REALM_TRANSACTION_HPP */<|MERGE_RESOLUTION|>--- conflicted
+++ resolved
@@ -353,13 +353,6 @@
         throw IllegalOperation("No transaction log when advancing");
 
     internal_advance_read(observer, version_id, *hist, false); // Throws
-<<<<<<< HEAD
-    if (db->m_logger) {
-        db->m_logger->log(util::Logger::Level::trace, "Advance read: %1 -> %2 ref %3", old_version,
-                          m_read_lock.m_version, m_read_lock.m_top_ref);
-    }
-=======
->>>>>>> 849a10ab
 }
 
 template <class O>
