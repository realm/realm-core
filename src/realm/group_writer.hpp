--- conflicted
+++ resolved
@@ -91,7 +91,7 @@
 public:
     using Durability = DBOptions::Durability;
     using MapWindow = WriteWindowMgr::MapWindow;
-    GroupCommitter(Group&, Durability dura = Durability::Full, util::WriteMarker* write_marker = nullptr);
+    GroupCommitter(Transaction&, Durability dura = Durability::Full, util::WriteMarker* write_marker = nullptr);
     ~GroupCommitter();
     /// Flush changes to physical medium, then write the new top ref
     /// to the file header, then flush again. Pass the top ref
@@ -99,7 +99,7 @@
     void commit(ref_type new_top_ref);
 
 protected:
-    Group& m_group;
+    Transaction& m_group;
     SlabAlloc& m_alloc;
     Durability m_durability;
     WriteWindowMgr m_window_mgr;
@@ -121,12 +121,7 @@
     // (Group::m_is_shared), the constructor also adds version tracking
     // information to the group, if it is not already present (6th and 7th entry
     // in Group::m_top).
-<<<<<<< HEAD
-    GroupWriter(Group&, Durability dura = Durability::Full, util::WriteMarker* write_marker = nullptr);
-=======
-    using Durability = DBOptions::Durability;
     GroupWriter(Transaction&, Durability dura = Durability::Full, util::WriteMarker* write_marker = nullptr);
->>>>>>> 849a10ab
     ~GroupWriter();
 
     void set_versions(uint64_t current, TopRefMap& top_refs, bool any_num_unreachables) noexcept;
@@ -218,12 +213,7 @@
     static void move_free_in_file_to_size_map(const std::vector<GroupWriter::FreeSpaceEntry>& list,
                                               std::multimap<size_t, size_t>& size_map);
 
-<<<<<<< HEAD
-    Group& m_group;
-=======
-    class MapWindow;
     Transaction& m_group;
->>>>>>> 849a10ab
     SlabAlloc& m_alloc;
     Durability m_durability;
     WriteWindowMgr m_window_mgr;
