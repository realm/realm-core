--- conflicted
+++ resolved
@@ -84,18 +84,10 @@
     {
         return m_locked_space_size;
     }
-<<<<<<< HEAD
-
-    // Flush all cached memory mappings to shared memory
-    void encryption_flush_all_private_caches();
-    // call msync or similar for all mappings
-    void sync_all_mappings();
-=======
     // Sync all cached memory mappings
     void sync_all_mappings();
     // Flush all cached memory mappings
     void flush_all_mappings();
->>>>>>> 92c98cf5
 
 private:
     class MapWindow;
