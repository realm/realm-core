/*************************************************************************
 *
 * Copyright 2018 Realm Inc.
 *
 * Licensed under the Apache License, Version 2.0 (the "License");
 * you may not use this file except in compliance with the License.
 * You may obtain a copy of the License at
 *
 * http://www.apache.org/licenses/LICENSE-2.0
 *
 * Unless required by applicable law or agreed to in writing, software
 * distributed under the License is distributed on an "AS IS" BASIS,
 * WITHOUT WARRANTIES OR CONDITIONS OF ANY KIND, either express or implied.
 * See the License for the specific language governing permissions and
 * limitations under the License.
 *
 **************************************************************************/

#ifndef REALM_NODE_HEADER_HPP
#define REALM_NODE_HEADER_HPP

#include <realm/util/assert.hpp>
#include <realm/utilities.hpp>

#ifdef REALM_DEBUG
#include <iostream>
#endif

namespace realm {

// The header holds metadata for all allocations. It is 8 bytes.
// A field in byte 5 indicates the type of the allocation.
//
// Up to and including Core v 13, this field would always hold values 0,1 or 2.
// when stored in the file. This value now indicates that the chunk of memory
// must be interpreted according to the methods in NodeHeader.
//
const size_t max_array_size = 0x00ffffffL;            // Maximum number of elements in an array
const size_t max_array_payload_aligned = 0x07ffffc0L; // Maximum number of bytes that the payload of an array can be
// Even though the encoding supports arrays with size up to max_array_payload_aligned,
// the maximum allocation size is smaller as it must fit within a memory section
// (a contiguous virtual address range). This limitation is enforced in SlabAlloc::do_alloc().


class NodeHeader {
public:
    enum Type {
        type_Normal,

        /// This array is the main array of an innner node of a B+-tree as used
        /// in table columns.
        type_InnerBptreeNode,

        /// This array may contain refs to subarrays. An element whose least
        /// significant bit is zero, is a ref pointing to a subarray. An element
        /// whose least significant bit is one, is just a value. It is the
        /// responsibility of the application to ensure that non-ref values have
        /// their least significant bit set. This will generally be done by
        /// shifting the desired vlue to the left by one bit position, and then
        /// setting the vacated bit to one.
        type_HasRefs
    };

    enum WidthType {
        // The first 3 encodings where the only one used as far as Core v13.
        wtype_Bits = 0,     // width indicates how many bits every element occupies
        wtype_Multiply = 1, // width indicates how many bytes every element occupies
        wtype_Ignore = 2,   // each element is 1 byte
        wtype_Extend = 3    // the layouts are described in byte 4 of the header.
    };
    // Accessing flags.
    enum class Flags { // bit positions in flags "byte", used for masking
        Context = 1,
        HasRefs = 2,
        InnerBPTree = 4,
        // additional flags can be supported by new layouts, but old layout is full
    };

    static const int header_size = 8; // Number of bytes used by header

    // The encryption layer relies on headers always fitting within a single page.
    static_assert(header_size == 8, "Header must always fit in entirely on a page");

    static char* get_data_from_header(char* header) noexcept
    {
        return header + header_size;
    }

    static char* get_header_from_data(char* data) noexcept
    {
        return data - header_size;
    }

    static const char* get_data_from_header(const char* header) noexcept
    {
        return get_data_from_header(const_cast<char*>(header));
    }

    // Helpers for NodeHeader::Type
    // handles all header formats
    static bool get_is_inner_bptree_node_from_header(const char* header) noexcept
    {
        typedef unsigned char uchar;
        const uchar* h = reinterpret_cast<const uchar*>(header);
        return (int(h[4]) & 0x80) != 0;
    }

    static bool get_hasrefs_from_header(const char* header) noexcept
    {
        typedef unsigned char uchar;
        const uchar* h = reinterpret_cast<const uchar*>(header);
        return (int(h[4]) & 0x40) != 0;
    }

    static Type get_type_from_header(const char* header) noexcept
    {
        if (get_is_inner_bptree_node_from_header(header))
            return type_InnerBptreeNode;
        if (get_hasrefs_from_header(header))
            return type_HasRefs;
        return type_Normal;
    }

    static bool get_context_flag_from_header(const char* header) noexcept
    {
        typedef unsigned char uchar;
        const uchar* h = reinterpret_cast<const uchar*>(header);
        return (int(h[4]) & 0x20) != 0;
    }
    static void set_is_inner_bptree_node_in_header(bool value, char* header) noexcept
    {
        typedef unsigned char uchar;
        uchar* h = reinterpret_cast<uchar*>(header);
        h[4] = uchar((int(h[4]) & ~0x80) | int(value) << 7);
    }

    static void set_hasrefs_in_header(bool value, char* header) noexcept
    {
        typedef unsigned char uchar;
        uchar* h = reinterpret_cast<uchar*>(header);
        h[4] = uchar((int(h[4]) & ~0x40) | int(value) << 6);
    }

    static void set_context_flag_in_header(bool value, char* header) noexcept
    {
        typedef unsigned char uchar;
        uchar* h = reinterpret_cast<uchar*>(header);
        h[4] = uchar((int(h[4]) & ~0x20) | int(value) << 5);
    }

    // Helpers for NodeHeader::WidthType:
    // handles all header formats
    static WidthType get_wtype_from_header(const char* header) noexcept
    {
        typedef unsigned char uchar;
        const uchar* h = reinterpret_cast<const uchar*>(header);
        int h4 = h[4];
        return WidthType((h4 & 0x18) >> 3);
    }

    static bool wtype_is_extended(const char* header) noexcept
    {
        return get_wtype_from_header(header) >= wtype_Extend;
    }

    static void set_wtype_in_header(WidthType value, char* header) noexcept
    {
        typedef unsigned char uchar;
        uchar* h = reinterpret_cast<uchar*>(header);
        auto h4 = h[4];
        h4 = (h4 & ~0x18) | int(value) << 3;
        h[4] = h4;
    }

    static size_t unsigned_to_num_bits(uint64_t value)
    {
        if constexpr (sizeof(size_t) == sizeof(uint64_t))
            return 1 + log2(value);
<<<<<<< HEAD
        if (value & 0xFFFFFFFF)
            return 1 + log2(value);
        value >>= 32;
        if (value)
            return 33 + log2(value);
=======
        uint32_t high = value >> 32;
        if (high)
            return 33 + log2(high);
        uint32_t low = value & 0xFFFFFFFFUL;
        if (low)
            return 1 + log2(low);
>>>>>>> 87b9ea32
        return 0;
    }

    static size_t signed_to_num_bits(int64_t value)
    {
        if (value >= 0)
            return 1 + unsigned_to_num_bits(value);
        else
            return 1 + unsigned_to_num_bits(~value); // <-- is this correct????
    }


    // Helper functions for old layouts only:
    // Handling width and sizes:
    static uint_least8_t get_width_from_header(const char* header) noexcept;

    static size_t get_size_from_header(const char* header) noexcept;

    static void set_width_in_header(size_t value, char* header) noexcept
    {
        REALM_ASSERT(!wtype_is_extended(header));
        // Pack width in 3 bits (log2)
        int w = 0;
        while (value) {
            ++w;
            value >>= 1;
        }
        REALM_ASSERT_3(w, <, 8);

        typedef unsigned char uchar;
        uchar* h = reinterpret_cast<uchar*>(header);
        h[4] = uchar((int(h[4]) & ~0x7) | w);
    }

    static void set_size_in_header(size_t value, char* header) noexcept
    {
        REALM_ASSERT(!wtype_is_extended(header));
        REALM_ASSERT_3(value, <=, max_array_size);
        typedef unsigned char uchar;
        uchar* h = reinterpret_cast<uchar*>(header);
        h[5] = uchar((value >> 16) & 0x000000FF);
        h[6] = uchar((value >> 8) & 0x000000FF);
        h[7] = uchar(value & 0x000000FF);
    }


    // Note: The wtype must have been set prior to calling this function
    static size_t get_capacity_from_header(const char* header) noexcept
    {
        if (!wtype_is_extended(header)) {
            typedef unsigned char uchar;
            const uchar* h = reinterpret_cast<const uchar*>(header);
            return (size_t(h[0]) << 19) + (size_t(h[1]) << 11) + (h[2] << 3);
        }
        else {
            return ((uint16_t*)header)[0] << 3;
        }
    }

    // Note: There is a (no longer a correct) copy of this function is test_alloc.cpp
    // Note 2: The wtype must have been set prior to calling this function
    static void set_capacity_in_header(size_t value, char* header) noexcept
    {
        if (!wtype_is_extended(header)) {
            REALM_ASSERT_3(value, <=, (0xffffff << 3));
            typedef unsigned char uchar;
            uchar* h = reinterpret_cast<uchar*>(header);
            h[0] = uchar((value >> 19) & 0x000000FF);
            h[1] = uchar((value >> 11) & 0x000000FF);
            h[2] = uchar(value >> 3 & 0x000000FF);
        }
        else {
            REALM_ASSERT(value < (65536 << 3));
            REALM_ASSERT((value & 0x7) == 0);
            ((uint16_t*)header)[0] = static_cast<uint16_t>(value >> 3);
        }
    }

    // helper converting a number of bits into bytes and aligning to 8 byte boundary
    static inline size_t align_bits_to8(size_t n)
    {
        n = (n + 7) >> 3;
        return (n + 7) & ~size_t(7);
    }


    static size_t get_byte_size_from_header(const char* header) noexcept;

    static size_t calc_byte_size(WidthType wtype, size_t size, uint_least8_t width) noexcept
    {
        // the width need to be adjusted to nearest power of two:
        if (width > 8) {
            if (width > 32)
                width = 64;
            else if (width > 16)
                width = 32;
            else
                width = 16;
        }
        else { // width <= 8
            if (width > 4)
                width = 8;
            else if (width > 2)
                width = 4;
            // else width is already a power of 2
        }
        size_t num_bytes = 0;
        switch (wtype) {
            case wtype_Bits: {
                // Current assumption is that size is at most 2^24 and that width is at most 64.
                // In that case the following will never overflow. (Assuming that size_t is at least 32 bits)
                REALM_ASSERT_3(size, <, 0x1000000);
                size_t num_bits = size * width;
                num_bytes = (num_bits + 7) >> 3;
                break;
            }
            case wtype_Multiply: {
                num_bytes = size * width;
                break;
            }
            case wtype_Ignore:
                num_bytes = size;
                break;
            default: {
                REALM_ASSERT(false);
                break;
            }
        }
        num_bytes += header_size;
        // Ensure 8-byte alignment
        num_bytes = (num_bytes + 7) & ~size_t(7);
        return num_bytes;
    }

    // Possible header encodings (and corresponding memory layouts):
    enum class Encoding { WTypBits, WTypMult, WTypIgn, Packed, AofP, PofA, Flex };
    // ^ First 3 must overlap numerically with corresponding wtype_X enum.
    static Encoding get_encoding(const char* header)
    {
        if (!wtype_is_extended(header)) {
            return (Encoding)get_wtype_from_header(header);
        }
        else {
            auto h = (const uint8_t*)header;
            auto byte = (uint8_t)h[5];
            return (Encoding)(byte + 3);
        }
    }
    static void set_encoding(char* header, Encoding enc)
    {
        if (enc < Encoding::Packed) {
            set_wtype_in_header((WidthType)enc, header);
        }
        else {
            set_wtype_in_header(wtype_Extend, header);
            auto h = (uint8_t*)header;
            h[5] = (uint8_t)enc - 3;
        }
    }
    // * Packed: tightly packed array (any element size <= 64)
    // * WTypBits: less tightly packed. Correspond to wtype_Bits
    // * WTypMult: less tightly packed. Correspond to wtype_Multiply
    // * WTypIgn: single byte elements. Correspond to wtype_Ignore
    // encodings with more flexibility but lower number of elements:
    // * AofP: Array of pairs (2 element sizes, 1 element count)
    // * PofA: Pair of arrays (2 elememt sizes, 1 element count)
    //   Choose between them according to spatial locality
    // Encodings with even more flexibility with even lower number of elements
    // * Flex: Pair of arrays (like PofA) but allowing different element count
    //
    // Encodings:     bytes:
    // name:       |  b0   |  b1   |  b2   |  b3   | b4:0-2 | b4:3-4 | b4:5-7 |  b5   |  b6   |  b7  |
    // oldies      |  cap/chksum           |  'A'  | width  | wtype  | flags  |          size        |
    // Packed      |  cap/chksum   | -     | width | flags2 | wtype  | flags  | wtyp2 |     size     |
    // AofP        |  cap/chksum   | w_A   | w_B   | flags2 | wtype  | flags  | wtyp2 |     size     |
    // PofA        |  cap/chksum   | w_A   | w_B   | flags2 | wtype  | flags  | wtyp2 |     size     |
    // Flex        |  cap/chksum   | w_B + size_B  | flags2 | wtype  | flags  | wtyp2 | w_A + size_A |
    //
    // legend: cap = capacity, chksum = checksum, flags = 3 flag bits, flags2 = 3 additional flag bits
    //         size = number of elements, w_A = bits per A element, w_B = bits per B element
    //         size_A = number of A elements, size_B = number of B elements,
    //         For Flex: w + size is 6 bits for element width, 10 bits for number of elements
    //
    static std::string enc_to_string(Encoding enc)
    {
        switch (enc) {
            case Encoding::WTypMult:
                return "Mult";
            case Encoding::WTypIgn:
                return "Ign";
            case Encoding::WTypBits:
                return "Bits";
            case Encoding::Packed:
                return "Pack";
            case Encoding::AofP:
                return "AofP";
            case Encoding::PofA:
                return "PofA";
            case Encoding::Flex:
                return "Flex";
            default:
                return "Err";
        }
    }
    static std::string header_to_string(const char* header)
    {
        std::string retval = "{" + enc_to_string(get_encoding(header)) + "}";
        return retval;
    }

    // valid for encodings with one element size
    static void init_header(char* header, Encoding enc, uint8_t flags, size_t bits_pr_elem, size_t num_elems)
    {
        std::fill((char*)header, (char*)header + header_size, 0);
        auto hb = (uint8_t*)header;
        if (enc < Encoding::Packed) {
            // old layout
            uint8_t wtype = (uint8_t)enc;
            hb[4] = (flags << 5) | (wtype << 3);
            if (enc == Encoding::WTypBits)
                set_width_in_header(bits_pr_elem, (char*)header);
            else
                set_width_in_header(bits_pr_elem >> 3, (char*)header);
            set_size_in_header(num_elems, (char*)header);
        }
        else if (enc == Encoding::Packed) {
            hb[2] = 0;
            hb[3] = bits_pr_elem;
            hb[4] = (flags << 5) | (wtype_Extend << 3);
            hb[5] = (uint8_t)enc - wtype_Extend;
            auto hw = (uint16_t*)header;
            hw[3] = num_elems;
        }
        else {
            REALM_ASSERT(false && "Illegal header encoding for chosen kind of header");
        }
    }

    // valid for encodings with two element sizes, but only one number of elements
    static void init_header(char* header, Encoding enc, uint8_t flags, size_t bits_pr_elemA, size_t bits_pr_elemB,
                            size_t num_elems)
    {
        std::fill((char*)header, (char*)header + header_size, 0);
        auto hb = (uint8_t*)header;
        if (enc == Encoding::AofP) {
            hb[4] = (flags << 5) | (wtype_Extend << 3);
            hb[5] = (int)Encoding::AofP - (int)Encoding::Packed;
        }
        else if (enc == Encoding::PofA) {
            hb[4] = (flags << 5) | (wtype_Extend << 3);
            hb[5] = (int)Encoding::PofA - (int)Encoding::Packed;
        }
        else
            REALM_ASSERT(false && "Illegal header encoding for chosen kind of header");
        hb[2] = static_cast<uint8_t>(bits_pr_elemA);
        hb[3] = static_cast<uint8_t>(bits_pr_elemB);
        auto hh = (uint16_t*)header;
        hh[3] = static_cast<uint16_t>(num_elems);
    }

    static void init_header(char* header, Encoding enc, uint8_t flags, size_t bits_pr_elemA, size_t bits_pr_elemB,
                            size_t num_elemsA, size_t num_elemsB)
    {
        std::fill((char*)header, (char*)header + header_size, 0);
        auto hb = (uint8_t*)header;
        if (enc != Encoding::Flex) {
            REALM_ASSERT(false && "Illegal header encoding for chosen kind of header");
        }
        REALM_ASSERT(flags < 8);
        hb[4] = (flags << 5) | (wtype_Extend << 3);
        hb[5] = (int)Encoding::Flex - (int)Encoding::Packed;
        auto hh = (uint16_t*)header;
        REALM_ASSERT(bits_pr_elemA > 0);
        REALM_ASSERT(bits_pr_elemB > 0);
        REALM_ASSERT(bits_pr_elemA <= 64);
        REALM_ASSERT(bits_pr_elemB <= 64);
        REALM_ASSERT(num_elemsA < 1024);
        REALM_ASSERT(num_elemsB < 1024);
        hh[1] = ((bits_pr_elemB - 1) << 10) | num_elemsB;
        hh[3] = ((bits_pr_elemA - 1) << 10) | num_elemsA;
    }

    // Setting element size for encodings with a single element size:
    template <Encoding>
    static void inline set_element_size(char* header, size_t bits_per_element);
    // Getting element size for encodings with a single element size:
    template <Encoding>
    static inline size_t get_element_size(const char* header);
    // Setting element sizes for encodings with two element sizes (called A and B)
    template <Encoding>
    static inline void set_elementA_size(char* header, size_t bits_per_element);
    // Setting element sizes for encodings with two element sizes (called A and B)
    template <Encoding>
    static inline void set_elementB_size(char* header, size_t bits_per_element);
    // Getting element sizes for encodings with two element sizes (called A and B)
    template <Encoding>
    static inline size_t get_elementA_size(const char* header);
    // Getting element sizes for encodings with two element sizes (called A and B)
    template <Encoding>
    static inline size_t get_elementB_size(const char* header);
    // Setting the number of elements in the array(s). All encodings except Flex have one number of elements.
    template <Encoding>
    static inline void set_num_elements(char* header, size_t num_elements);
    // For the encodings with two size specifications - currently only the Flex encoding
    template <Encoding>
    static inline void set_arrayA_num_elements(char* header, size_t num_elements);
    template <Encoding>
    static inline void set_arrayB_num_elements(char* header, size_t num_elements);
    // Getting the number of elements in the array(s). All encodings except Flex have one number of elements.
    template <Encoding>
    static inline size_t get_num_elements(const char* header);
    template <Encoding>
    static inline size_t get_arrayA_num_elements(const char* header);
    template <Encoding>
    static inline size_t get_arrayB_num_elements(const char* header);
    // Compute required size in bytes - multiple forms depending on encoding
    template <Encoding>
    static inline size_t calc_size(size_t num_elements);
    template <Encoding>
    static inline size_t calc_size(size_t num_elements, size_t element_size);
    template <Encoding>
    static inline size_t calc_size(size_t num_elements, size_t elementA_size, size_t elementB_size);
    template <Encoding>
    static inline size_t calc_size(size_t arrayA_num_elements, size_t arrayB_num_elements, size_t elementA_size,
                                   size_t elementB_size);

    static inline void set_flags(char* header, uint8_t flags)
    {
        REALM_ASSERT(flags <= 7);
        auto h = (uint8_t*)header;
        h[4] = (h[4] & 0b00011111) | flags << 5;
    }
    static inline uint8_t get_flags(char* header)
    {
        auto h = (uint8_t*)header;
        return h[4] >> 5;
    }

    static inline void set_flags2(char* header, uint8_t flags)
    {
        REALM_ASSERT(flags <= 7);
        auto h = (uint8_t*)header;
        h[4] = (h[4] & 0b11111000) | flags;
    }
    static inline uint8_t get_flags2(char* header)
    {
        auto h = (uint8_t*)header;
        return h[4] & 0b0111;
    }
};

template <>
void inline NodeHeader::set_element_size<NodeHeader::Encoding::Packed>(char* header, size_t bits_per_element)
{
    REALM_ASSERT(get_encoding(header) == Encoding::Packed);
    REALM_ASSERT(bits_per_element <= 64);
    ((uint8_t*)header)[3] = static_cast<uint16_t>(bits_per_element);
}
template <>
void inline NodeHeader::set_element_size<NodeHeader::Encoding::WTypBits>(char* header, size_t bits_per_element)
{
    REALM_ASSERT(bits_per_element <= 64);
    // TODO: Only powers of two allowed
    // TODO: Optimize
    NodeHeader::set_wtype_in_header(wtype_Bits, (char*)header);
    NodeHeader::set_width_in_header(bits_per_element, (char*)header);
}
template <>
void inline NodeHeader::set_element_size<NodeHeader::Encoding::WTypMult>(char* header, size_t bits_per_element)
{
    REALM_ASSERT(bits_per_element <= 64);
    REALM_ASSERT((bits_per_element & 0x7) == 0);
    // TODO: Only powers of two allowed
    // TODO: Optimize
    NodeHeader::set_wtype_in_header(wtype_Multiply, (char*)header);
    NodeHeader::set_width_in_header(bits_per_element >> 3, (char*)header);
}


template <>
inline size_t NodeHeader::get_element_size<NodeHeader::Encoding::Packed>(const char* header)
{
    REALM_ASSERT(get_encoding(header) == Encoding::Packed);
    auto bits_per_element = ((uint8_t*)header)[3];
    REALM_ASSERT(bits_per_element <= 64);
    return bits_per_element;
}
template <>
inline size_t NodeHeader::get_element_size<NodeHeader::Encoding::WTypBits>(const char* header)
{
    REALM_ASSERT(get_wtype_from_header(header) == wtype_Bits);
    auto bits_per_element = NodeHeader::get_width_from_header((char*)header);
    REALM_ASSERT(bits_per_element <= 64);
    return bits_per_element;
}
template <>
inline size_t NodeHeader::get_element_size<NodeHeader::Encoding::WTypMult>(const char* header)
{
    REALM_ASSERT(get_wtype_from_header(header) == wtype_Multiply);
    auto bits_per_element = NodeHeader::get_width_from_header((char*)header) << 3;
    REALM_ASSERT(bits_per_element <= 64);
    return bits_per_element;
}

template <>
inline void NodeHeader::set_elementA_size<NodeHeader::Encoding::AofP>(char* header, size_t bits_per_element)
{
    REALM_ASSERT(get_encoding(header) == Encoding::AofP);
    REALM_ASSERT(bits_per_element <= 64);
    ((uint8_t*)header)[2] = static_cast<uint8_t>(bits_per_element);
}
template <>
inline void NodeHeader::set_elementA_size<NodeHeader::Encoding::PofA>(char* header, size_t bits_per_element)
{
    REALM_ASSERT(get_encoding(header) == Encoding::PofA);
    REALM_ASSERT(bits_per_element <= 64);
    ((uint8_t*)header)[2] = static_cast<uint8_t>(bits_per_element);
}
template <>
inline void NodeHeader::set_elementA_size<NodeHeader::Encoding::Flex>(char* header, size_t bits_per_element)
{
    // we're a bit low on bits for the Flex encoding, so we need to squeeze stuff
    REALM_ASSERT(get_encoding(header) == Encoding::Flex);
    REALM_ASSERT(bits_per_element <= 64);
    REALM_ASSERT(bits_per_element > 0);
    uint16_t word = ((uint16_t*)header)[3];
    word &= ~(0b111111 << 10);
    //  we only have 6 bits, so store values in range 1-64 as 0-63
    word |= (bits_per_element - 1) << 10;
    ((uint16_t*)header)[3] = word;
}


template <>
inline void NodeHeader::set_elementB_size<NodeHeader::Encoding::AofP>(char* header, size_t bits_per_element)
{
    REALM_ASSERT(get_encoding(header) == Encoding::AofP);
    REALM_ASSERT(bits_per_element <= 64);
    ((uint8_t*)header)[3] = static_cast<uint8_t>(bits_per_element);
}
template <>
inline void NodeHeader::set_elementB_size<NodeHeader::Encoding::PofA>(char* header, size_t bits_per_element)
{
    REALM_ASSERT(get_encoding(header) == Encoding::PofA);
    REALM_ASSERT(bits_per_element <= 64);
    ((uint8_t*)header)[3] = static_cast<uint8_t>(bits_per_element);
}
template <>
inline void NodeHeader::set_elementB_size<NodeHeader::Encoding::Flex>(char* header, size_t bits_per_element)
{
    // we're a bit low on bits for the Flex encoding, so we need to squeeze stuff
    REALM_ASSERT(get_encoding(header) == Encoding::Flex);
    REALM_ASSERT(bits_per_element <= 64);
    REALM_ASSERT(bits_per_element > 0);
    uint16_t word = ((uint16_t*)header)[1];
    word &= ~(0b111111 << 10);
    //  we only have 6 bits, so store values in range 1-64 as 0-63
    word |= (bits_per_element - 1) << 10;
    ((uint16_t*)header)[1] = word;
}


template <>
inline size_t NodeHeader::get_elementA_size<NodeHeader::Encoding::AofP>(const char* header)
{
    auto encoding = get_encoding(header);
    REALM_ASSERT(encoding == Encoding::AofP);
    auto bits_per_element = ((uint8_t*)header)[2];
    REALM_ASSERT(bits_per_element <= 64);
    return bits_per_element;
}
template <>
inline size_t NodeHeader::get_elementA_size<NodeHeader::Encoding::PofA>(const char* header)
{
    REALM_ASSERT(get_encoding(header) == Encoding::PofA);
    auto bits_per_element = ((uint8_t*)header)[2];
    REALM_ASSERT(bits_per_element <= 64);
    return bits_per_element;
}
template <>
inline size_t NodeHeader::get_elementA_size<NodeHeader::Encoding::Flex>(const char* header)
{
    const auto encoding = get_encoding(header);
    REALM_ASSERT(encoding == Encoding::Flex);
    uint16_t word = ((uint16_t*)header)[3];
    auto bits_per_element = (word >> 10) & 0b111111;
    //  we only have 6 bits, so store values in range 1-64 as 0-63
    // this means that Flex cannot support element sizes of 0
    bits_per_element++;
    REALM_ASSERT(bits_per_element <= 64);
    REALM_ASSERT(bits_per_element > 0);
    return bits_per_element;
}

template <>
inline size_t NodeHeader::get_elementB_size<NodeHeader::Encoding::AofP>(const char* header)
{
    REALM_ASSERT(get_encoding(header) == Encoding::AofP);
    auto bits_per_element = ((uint8_t*)header)[3];
    REALM_ASSERT(bits_per_element <= 64);
    return bits_per_element;
}
template <>
inline size_t NodeHeader::get_elementB_size<NodeHeader::Encoding::PofA>(const char* header)
{
    REALM_ASSERT(get_encoding(header) == Encoding::PofA);
    auto bits_per_element = ((uint8_t*)header)[3];
    REALM_ASSERT(bits_per_element <= 64);
    return bits_per_element;
}
template <>
inline size_t NodeHeader::get_elementB_size<NodeHeader::Encoding::Flex>(const char* header)
{
    REALM_ASSERT(get_encoding(header) == Encoding::Flex);
    uint16_t word = ((uint16_t*)header)[1];
    auto bits_per_element = (word >> 10) & 0b111111;
    // same as above
    bits_per_element++;
    REALM_ASSERT(bits_per_element <= 64);
    REALM_ASSERT(bits_per_element > 0);
    return bits_per_element;
}

template <>
inline void NodeHeader::set_num_elements<NodeHeader::Encoding::Packed>(char* header, size_t num_elements)
{
    REALM_ASSERT(get_encoding(header) == Encoding::Packed);
    REALM_ASSERT(num_elements < 0x10000);
    ((uint16_t*)header)[3] = static_cast<uint16_t>(num_elements);
}
template <>
inline void NodeHeader::set_num_elements<NodeHeader::Encoding::WTypBits>(char* header, size_t num_elements)
{
    // TODO optimize
    NodeHeader::set_wtype_in_header(wtype_Bits, (char*)header);
    NodeHeader::set_size_in_header(num_elements, (char*)header);
}
template <>
inline void NodeHeader::set_num_elements<NodeHeader::Encoding::WTypMult>(char* header, size_t num_elements)
{
    // TODO optimize
    NodeHeader::set_wtype_in_header(wtype_Multiply, (char*)header);
    NodeHeader::set_size_in_header(num_elements, (char*)header);
}
template <>
inline void NodeHeader::set_num_elements<NodeHeader::Encoding::WTypIgn>(char* header, size_t num_elements)
{
    // TODO optimize
    NodeHeader::set_wtype_in_header(wtype_Ignore, (char*)header);
    NodeHeader::set_size_in_header(num_elements, (char*)header);
}
template <>
inline void NodeHeader::set_num_elements<NodeHeader::Encoding::AofP>(char* header, size_t num_elements)
{
    REALM_ASSERT(get_encoding(header) == Encoding::AofP);
    REALM_ASSERT(num_elements < 0x10000);
    ((uint16_t*)header)[3] = static_cast<uint16_t>(num_elements);
}
template <>
inline void NodeHeader::set_num_elements<NodeHeader::Encoding::PofA>(char* header, size_t num_elements)
{
    REALM_ASSERT(get_encoding(header) == Encoding::PofA);
    REALM_ASSERT(num_elements < 0x10000);
    ((uint16_t*)header)[3] = static_cast<uint16_t>(num_elements);
}


template <>
inline void NodeHeader::set_arrayA_num_elements<NodeHeader::Encoding::Flex>(char* header, size_t num_elements)
{
    REALM_ASSERT(get_encoding(header) == Encoding::Flex);
    REALM_ASSERT(num_elements < 0b10000000000); // 10 bits
    uint16_t word = ((uint16_t*)header)[3];
    word &= ~(0b1111111111 << 10);
    word |= num_elements << 10;
    ((uint16_t*)header)[3] = word;
}
template <>
inline void NodeHeader::set_arrayB_num_elements<NodeHeader::Encoding::Flex>(char* header, size_t num_elements)
{
    REALM_ASSERT(get_encoding(header) == Encoding::Flex);
    REALM_ASSERT(num_elements < 0b10000000000); // 10 bits
    uint16_t word = ((uint16_t*)header)[1];
    word &= ~(0b1111111111 << 10);
    word |= num_elements << 10;
    ((uint16_t*)header)[1] = word;
}

template <>
inline size_t NodeHeader::get_num_elements<NodeHeader::Encoding::Packed>(const char* header)
{
    REALM_ASSERT(get_encoding(header) == Encoding::Packed);
    return ((uint16_t*)header)[3];
}
template <>
inline size_t NodeHeader::get_num_elements<NodeHeader::Encoding::AofP>(const char* header)
{
    REALM_ASSERT(get_encoding(header) == Encoding::AofP);
    return ((uint16_t*)header)[3];
}
template <>
inline size_t NodeHeader::get_num_elements<NodeHeader::Encoding::PofA>(const char* header)
{
    REALM_ASSERT(get_encoding(header) == Encoding::PofA);
    return ((uint16_t*)header)[3];
}
template <>
inline size_t NodeHeader::get_num_elements<NodeHeader::Encoding::WTypBits>(const char* header)
{
    REALM_ASSERT(get_wtype_from_header(header) == wtype_Bits);
    return NodeHeader::get_size_from_header((const char*)header);
}
template <>
inline size_t NodeHeader::get_num_elements<NodeHeader::Encoding::WTypMult>(const char* header)
{
    REALM_ASSERT(get_wtype_from_header(header) == wtype_Multiply);
    return NodeHeader::get_size_from_header((const char*)header);
}
template <>
inline size_t NodeHeader::get_num_elements<NodeHeader::Encoding::WTypIgn>(const char* header)
{
    REALM_ASSERT(get_wtype_from_header(header) == wtype_Ignore);
    return NodeHeader::get_size_from_header((const char*)header);
}

template <>
inline size_t NodeHeader::get_arrayA_num_elements<NodeHeader::Encoding::Flex>(const char* header)
{
    const auto encoding = get_encoding(header);
    REALM_ASSERT(encoding == Encoding::Flex);
    uint16_t word = ((uint16_t*)header)[3];
    auto num_elements = word & 0b1111111111;
    return num_elements;
}

template <>
inline size_t NodeHeader::get_arrayB_num_elements<NodeHeader::Encoding::Flex>(const char* header)
{
    REALM_ASSERT(get_encoding(header) == Encoding::Flex);
    uint16_t word = ((uint16_t*)header)[1];
    auto num_elements = word & 0b1111111111;
    return num_elements;
}


template <>
inline size_t NodeHeader::calc_size<NodeHeader::Encoding::Packed>(size_t num_elements, size_t element_size)
{
    return NodeHeader::header_size + align_bits_to8(num_elements * element_size);
}
template <>
inline size_t NodeHeader::calc_size<NodeHeader::Encoding::WTypBits>(size_t num_elements, size_t element_size)
{
    return calc_byte_size(wtype_Bits, num_elements, static_cast<uint_least8_t>(element_size));
    // return NodeHeader::header_size + align_bits_to8(num_elements * element_size);
}
template <>
inline size_t NodeHeader::calc_size<NodeHeader::Encoding::WTypMult>(size_t num_elements, size_t element_size)
{
    return calc_byte_size(wtype_Multiply, num_elements, static_cast<uint_least8_t>(element_size));
}


template <>
inline size_t NodeHeader::calc_size<NodeHeader::Encoding::WTypIgn>(size_t num_elements)
{
    return calc_byte_size(wtype_Ignore, num_elements, 0);
}
template <>
inline size_t NodeHeader::calc_size<NodeHeader::Encoding::AofP>(size_t num_elements, size_t elementA_size,
                                                                size_t elementB_size)
{
    return NodeHeader::header_size + align_bits_to8(num_elements * (elementA_size + elementB_size));
}
template <>
inline size_t NodeHeader::calc_size<NodeHeader::Encoding::PofA>(size_t num_elements, size_t elementA_size,
                                                                size_t elementB_size)
{
    return NodeHeader::header_size + align_bits_to8(num_elements * (elementA_size + elementB_size));
}
template <>
inline size_t NodeHeader::calc_size<NodeHeader::Encoding::Flex>(size_t arrayA_num_elements,
                                                                size_t arrayB_num_elements, size_t elementA_size,
                                                                size_t elementB_size)
{
    return NodeHeader::header_size +
           align_bits_to8(arrayA_num_elements * elementA_size + arrayB_num_elements * elementB_size);
}

size_t inline NodeHeader::get_byte_size_from_header(const char* header) noexcept
{
    auto h = header;

    auto encoding = get_encoding(h);
    switch (encoding) {
        case Encoding::WTypBits:
        case Encoding::WTypIgn:
        case Encoding::WTypMult: {
            WidthType wtype = get_wtype_from_header(header);
            size_t width;
            size_t size;
            width = get_width_from_header(header);
            size = get_size_from_header(header);
            return calc_byte_size(wtype, size, static_cast<uint_least8_t>(width));
        }
        case Encoding::Packed:
            return NodeHeader::header_size + align_bits_to8(get_num_elements<NodeHeader::Encoding::Packed>(h) *
                                                            get_element_size<NodeHeader::Encoding::Packed>(h));
        case Encoding::AofP:
            return NodeHeader::header_size + align_bits_to8(get_num_elements<NodeHeader::Encoding::AofP>(h) *
                                                            (get_elementA_size<NodeHeader::Encoding::AofP>(h) +
                                                             get_elementB_size<NodeHeader::Encoding::AofP>(h)));
        case Encoding::PofA:
            return NodeHeader::header_size + align_bits_to8(get_num_elements<NodeHeader::Encoding::PofA>(h) *
                                                            (get_elementA_size<NodeHeader::Encoding::PofA>(h) +
                                                             get_elementB_size<NodeHeader::Encoding::PofA>(h)));
        case Encoding::Flex:
            return NodeHeader::header_size + align_bits_to8(get_arrayA_num_elements<NodeHeader::Encoding::Flex>(h) *
                                                                get_elementA_size<NodeHeader::Encoding::Flex>(h) +
                                                            get_arrayB_num_elements<NodeHeader::Encoding::Flex>(h) *
                                                                get_elementB_size<NodeHeader::Encoding::Flex>(h));
        default:
            REALM_ASSERT_RELEASE(false && "unknown encoding");
            return 0; // kill a warning
    }
}


uint_least8_t inline NodeHeader::get_width_from_header(const char* header) noexcept
{
    REALM_ASSERT_DEBUG(!wtype_is_extended(header));
    typedef unsigned char uchar;
    const uchar* h = reinterpret_cast<const uchar*>(header);
    return uint_least8_t((1 << (int(h[4]) & 0x07)) >> 1);
}

// A little helper:
size_t inline NodeHeader::get_size_from_header(const char* header) noexcept
{
    using Encoding = NodeHeader::Encoding;
    if (wtype_is_extended(header)) {
        const auto encoding = get_encoding(header);
        if (encoding == Encoding::Flex) {
            // auto sz = get_elementB_size<Encoding::Flex>(header);
            // std::cout << "ArrayFlex::size() = " << sz << std::endl;
            return get_arrayB_num_elements<Encoding::Flex>(header);
        }
        else if (encoding == Encoding::Packed) {
            // auto sz = get_num_elements<Encoding::Packed>(header);
            // std::cout << "ArrayPacked::size() = " << sz << std::endl;
            return get_num_elements<Encoding::Packed>(header);
        }
        REALM_UNREACHABLE(); // other encodings are not supported.
    }

    // must be A type.
    typedef unsigned char uchar;
    const uchar* h = reinterpret_cast<const uchar*>(header);
    return (size_t(h[5]) << 16) + (size_t(h[6]) << 8) + h[7];
}

} // namespace realm

#endif /* REALM_NODE_HEADER_HPP */<|MERGE_RESOLUTION|>--- conflicted
+++ resolved
@@ -176,20 +176,12 @@
     {
         if constexpr (sizeof(size_t) == sizeof(uint64_t))
             return 1 + log2(value);
-<<<<<<< HEAD
-        if (value & 0xFFFFFFFF)
-            return 1 + log2(value);
-        value >>= 32;
-        if (value)
-            return 33 + log2(value);
-=======
         uint32_t high = value >> 32;
         if (high)
             return 33 + log2(high);
         uint32_t low = value & 0xFFFFFFFFUL;
         if (low)
             return 1 + log2(low);
->>>>>>> 87b9ea32
         return 0;
     }
 
