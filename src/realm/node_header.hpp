--- conflicted
+++ resolved
@@ -87,11 +87,7 @@
         WTypMult = 1, // Corresponds to wtype_Multiply
         WTypIgn = 2,  // Corresponds to wtype_Ignore
         Packed = 3,   // wtype is wtype_Extend
-<<<<<<< HEAD
-        Flex = 5      // wtype is wtype_Extend
-=======
         Flex = 4      // wtype is wtype_Extend
->>>>>>> aabe7ccf
     };
     // * Packed: tightly packed array (any element size <= 64)
     // * WTypBits: less tightly packed. Correspond to wtype_Bits
@@ -759,10 +755,7 @@
     REALM_ASSERT_DEBUG(num_elemsB < 1024);
     hw[1] = static_cast<uint16_t>(((bits_pr_elemA - 1) << 10) | num_elemsA);
     hw[3] = static_cast<uint16_t>(((bits_pr_elemB - 1) << 10) | num_elemsB);
-<<<<<<< HEAD
     REALM_ASSERT_DEBUG(realm::NodeHeader::get_encoding(header) == realm::NodeHeader::Encoding::Flex);
-=======
->>>>>>> aabe7ccf
 }
 } // namespace
 
