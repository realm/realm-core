/*************************************************************************
 *
 * Copyright 2018 Realm Inc.
 *
 * Licensed under the Apache License, Version 2.0 (the "License");
 * you may not use this file except in compliance with the License.
 * You may obtain a copy of the License at
 *
 * http://www.apache.org/licenses/LICENSE-2.0
 *
 * Unless required by applicable law or agreed to in writing, software
 * distributed under the License is distributed on an "AS IS" BASIS,
 * WITHOUT WARRANTIES OR CONDITIONS OF ANY KIND, either express or implied.
 * See the License for the specific language governing permissions and
 * limitations under the License.
 *
 **************************************************************************/

#ifndef REALM_NODE_HEADER_HPP
#define REALM_NODE_HEADER_HPP

#include <realm/util/assert.hpp>
#include <realm/utilities.hpp>

namespace {
// helper converting a number of bits into bytes and aligning to 8 byte boundary
static inline size_t align_bits_to8(size_t n)
{
    n = (n + 7) >> 3;
    return (n + 7) & ~size_t(7);
}
} // namespace

namespace realm {

// The header holds metadata for all allocations. It is 8 bytes.
// A field in byte 5 indicates the type of the allocation.
//
// Up to and including Core v 13, this field would always hold values 0,1 or 2.
// when stored in the file. This value now indicates that the chunk of memory
// must be interpreted according to the methods in NodeHeader.
//
const size_t max_array_size = 0x00ffffffL;            // Maximum number of elements in an array
const size_t max_array_payload_aligned = 0x07ffffc0L; // Maximum number of bytes that the payload of an array can be
// Even though the encoding supports arrays with size up to max_array_payload_aligned,
// the maximum allocation size is smaller as it must fit within a memory section
// (a contiguous virtual address range). This limitation is enforced in SlabAlloc::do_alloc().


class NodeHeader {

public:
    enum Type {
        type_Normal,

        /// This array is the main array of an innner node of a B+-tree as used
        /// in table columns.
        type_InnerBptreeNode,

        /// This array may contain refs to subarrays. An element whose least
        /// significant bit is zero, is a ref pointing to a subarray. An element
        /// whose least significant bit is one, is just a value. It is the
        /// responsibility of the application to ensure that non-ref values have
        /// their least significant bit set. This will generally be done by
        /// shifting the desired vlue to the left by one bit position, and then
        /// setting the vacated bit to one.
        type_HasRefs
    };

    enum WidthType {
        // The first 3 encodings where the only one used as far as Core v13.
        wtype_Bits = 0,     // width indicates how many bits every element occupies
        wtype_Multiply = 1, // width indicates how many bytes every element occupies
        wtype_Ignore = 2,   // each element is 1 byte
        wtype_Extend = 3    // the layouts are described in byte 4 of the header.
    };
    // Accessing flags.
    enum class Flags { // bit positions in flags "byte", used for masking
        Context = 1,
        HasRefs = 2,
        InnerBPTree = 4,
        // additional flags can be supported by new layouts, but old layout is full
    };
    // Possible header encodings (and corresponding memory layouts):
    enum class Encoding {
        WTypBits = 0, // Corresponds to wtype_Bits
        WTypMult = 1, // Corresponds to wtype_Multiply
        WTypIgn = 2,  // Corresponds to wtype_Ignore
        Packed = 3,   // wtype is wtype_Extend
        Flex = 4      // wtype is wtype_Extend
    };
    // * Packed: tightly packed array (any element size <= 64)
    // * WTypBits: less tightly packed. Correspond to wtype_Bits
    // * WTypMult: less tightly packed. Correspond to wtype_Multiply
    // * WTypIgn: single byte elements. Correspond to wtype_Ignore
    // encodings with more flexibility but lower number of elements:
    // * Flex: Pair of arrays (2 element sizes, 2 element count)
    //
    // Encodings:     bytes:
    // name:       |  b0   |  b1   |  b2   |  b3   | b4:0-2 | b4:3-4 | b4:5-7 |  b5   |  b6   |  b7  |
    // oldies      |  cap/chksum           |  'A'  | width  | wtype  | flags  |          size        |
    // Packed      |  cap/chksum   | -     | width | flags2 | wtype  | flags  | enc   |     size     |
    // Flex        |  cap/chksum   |  w_A + size_A | flags2 | wtype  | flags  | enc   | w_B + size_B |
    //
    // legend: cap = capacity, chksum = checksum, flags = 3 flag bits, flags2 = 3 additional flag bits
    //         size = number of elements, w_A = bits per A element, w_B = bits per B element
    //         size_A = number of A elements, size_B = number of B elements,
    //         enc = the encoding for the array, corresponding to different memory layouts
    //         For Flex: w + size is 6 bits for element width, 10 bits for number of elements
    //

    static const int header_size = 8; // Number of bytes used by header

    // The encryption layer relies on headers always fitting within a single page.
    static_assert(header_size == 8, "Header must always fit in entirely on a page");

    static char* get_data_from_header(char* header) noexcept
    {
        return header + header_size;
    }

    static char* get_header_from_data(char* data) noexcept
    {
        return data - header_size;
    }

    static const char* get_data_from_header(const char* header) noexcept
    {
        return get_data_from_header(const_cast<char*>(header));
    }

    // Helpers for NodeHeader::Type
    // handles all header formats
    static inline bool get_is_inner_bptree_node_from_header(const char* header) noexcept
    {
        typedef unsigned char uchar;
        const uchar* h = reinterpret_cast<const uchar*>(header);
        return (int(h[4]) & 0x80) != 0;
    }

    static inline bool get_hasrefs_from_header(const char* header) noexcept
    {
        typedef unsigned char uchar;
        const uchar* h = reinterpret_cast<const uchar*>(header);
        return (int(h[4]) & 0x40) != 0;
    }

    static Type get_type_from_header(const char* header) noexcept
    {
        if (get_is_inner_bptree_node_from_header(header))
            return type_InnerBptreeNode;
        if (get_hasrefs_from_header(header))
            return type_HasRefs;
        return type_Normal;
    }

    static inline bool get_context_flag_from_header(const char* header) noexcept
    {
        typedef unsigned char uchar;
        const uchar* h = reinterpret_cast<const uchar*>(header);
        return (int(h[4]) & 0x20) != 0;
    }
    static inline void set_is_inner_bptree_node_in_header(bool value, char* header) noexcept
    {
        typedef unsigned char uchar;
        uchar* h = reinterpret_cast<uchar*>(header);
        h[4] = uchar((int(h[4]) & ~0x80) | int(value) << 7);
    }

    static inline void set_hasrefs_in_header(bool value, char* header) noexcept
    {
        typedef unsigned char uchar;
        uchar* h = reinterpret_cast<uchar*>(header);
        h[4] = uchar((int(h[4]) & ~0x40) | int(value) << 6);
    }

    static inline void set_context_flag_in_header(bool value, char* header) noexcept
    {
        typedef unsigned char uchar;
        uchar* h = reinterpret_cast<uchar*>(header);
        h[4] = uchar((int(h[4]) & ~0x20) | int(value) << 5);
    }

    // Helpers for NodeHeader::WidthType:
    // handles all header formats
    static inline WidthType get_wtype_from_header(const char* header) noexcept
    {
        typedef unsigned char uchar;
        const uchar* h = reinterpret_cast<const uchar*>(header);
        int h4 = h[4];
        return WidthType((h4 & 0x18) >> 3);
    }

    static inline bool wtype_is_extended(const char* header) noexcept
    {
        return get_wtype_from_header(header) == wtype_Extend;
    }

    static inline void set_wtype_in_header(WidthType value, char* header) noexcept
    {
        typedef unsigned char uchar;
        uchar* h = reinterpret_cast<uchar*>(header);
        auto h4 = h[4];
        h4 = (h4 & ~0x18) | int(value) << 3;
        h[4] = h4;
    }

    static size_t unsigned_to_num_bits(uint64_t value)
    {
        if constexpr (sizeof(size_t) == sizeof(uint64_t))
<<<<<<< HEAD
            return 1 + log2(static_cast<size_t>(value));
=======
            return static_cast<size_t>(1) + log2(value);
>>>>>>> b43188a9
        uint32_t high = value >> 32;
        if (high)
            return 33 + log2(high);
        uint32_t low = value & 0xFFFFFFFFUL;
        if (low)
            return 1 + log2(low);
        return 0;
    }

    static inline size_t signed_to_num_bits(int64_t value)
    {
        if (value >= 0)
            return 1 + unsigned_to_num_bits(value);
        else
            return 1 + unsigned_to_num_bits(~value); // <-- is this correct????
    }


    // Helper functions for old layouts only:
    // Handling width and sizes:
    static inline uint_least8_t get_width_from_header(const char* header) noexcept;

    static inline size_t get_size_from_header(const char* header) noexcept;

    static inline void set_width_in_header(size_t value, char* header) noexcept
    {
        REALM_ASSERT_DEBUG(!wtype_is_extended(header));
        // Pack width in 3 bits (log2)
        int w = 0;
        while (value) {
            ++w;
            value >>= 1;
        }
        REALM_ASSERT_3(w, <, 8);

        typedef unsigned char uchar;
        uchar* h = reinterpret_cast<uchar*>(header);
        h[4] = uchar((int(h[4]) & ~0x7) | w);
    }

    static inline void set_size_in_header(size_t value, char* header) noexcept
    {
        REALM_ASSERT_DEBUG(!wtype_is_extended(header));
        REALM_ASSERT_3(value, <=, max_array_size);
        typedef unsigned char uchar;
        uchar* h = reinterpret_cast<uchar*>(header);
        h[5] = uchar((value >> 16) & 0x000000FF);
        h[6] = uchar((value >> 8) & 0x000000FF);
        h[7] = uchar(value & 0x000000FF);
    }


    // Note: The wtype must have been set prior to calling this function
    static size_t get_capacity_from_header(const char* header) noexcept
    {
        if (!wtype_is_extended(header)) {
            typedef unsigned char uchar;
            const uchar* h = reinterpret_cast<const uchar*>(header);
            return (size_t(h[0]) << 19) + (size_t(h[1]) << 11) + (h[2] << 3);
        }
        else {
            return reinterpret_cast<const uint16_t*>(header)[0] << 3;
        }
    }

    // Note: There is a (no longer a correct) copy of this function is test_alloc.cpp
    // Note 2: The wtype must have been set prior to calling this function
    static void set_capacity_in_header(size_t value, char* header) noexcept
    {
        if (!wtype_is_extended(header)) {
            REALM_ASSERT_3(value, <=, (0xffffff << 3));
            typedef unsigned char uchar;
            uchar* h = reinterpret_cast<uchar*>(header);
            h[0] = uchar((value >> 19) & 0x000000FF);
            h[1] = uchar((value >> 11) & 0x000000FF);
            h[2] = uchar(value >> 3 & 0x000000FF);
        }
        else {
            REALM_ASSERT_DEBUG(value < (65536 << 3));
            REALM_ASSERT_DEBUG((value & 0x7) == 0);
            (reinterpret_cast<uint16_t*>(header))[0] = static_cast<uint16_t>(value >> 3);
        }
    }
    static size_t get_byte_size_from_header(const char* header) noexcept;

    // ^ First 3 must overlap numerically with corresponding wtype_X enum.
    static Encoding get_encoding(const char* header)
    {
        auto wtype = get_wtype_from_header(header);
        if (wtype == wtype_Extend) {
            const auto h = reinterpret_cast<const uint8_t*>(header);
            int encoding = h[5] + 3;
            REALM_ASSERT_DEBUG_EX(encoding >= int(Encoding::Packed) && encoding <= int(Encoding::Flex), encoding);
            return static_cast<Encoding>(encoding);
        }
        return Encoding(int(wtype));
    }
    static void set_encoding(char* header, Encoding enc)
    {
        if (enc < Encoding::Packed) {
            set_wtype_in_header(static_cast<WidthType>(enc), header);
        }
        else {
            set_wtype_in_header(wtype_Extend, header);
            auto h = reinterpret_cast<uint8_t*>(header);
            h[5] = static_cast<uint8_t>(enc) - 3;
        }
    }
    static std::string enc_to_string(Encoding enc)
    {
        switch (enc) {
            case Encoding::WTypMult:
                return "Mult";
            case Encoding::WTypIgn:
                return "Ign";
            case Encoding::WTypBits:
                return "Bits";
            case Encoding::Packed:
                return "Pack";
            case Encoding::Flex:
                return "Flex";
            default:
                return "Err";
        }
    }
    static std::string header_to_string(const char* header)
    {
        std::string retval = "{" + enc_to_string(get_encoding(header)) + "}";
        return retval;
    }

private:
    friend class Node;
    friend class IntegerCompressor;
    // Setting element size for encodings with a single element size:
    static void inline set_element_size(char* header, size_t bits_per_element, Encoding);
    // Getting element size for encodings with a single element size:
    static inline size_t get_element_size(const char* header, Encoding);
    // Used only by flex at this stage.
    // Setting element sizes for encodings with two element sizes (called A and B)
    static inline void set_elementA_size(char* header, size_t bits_per_element);
    static inline void set_elementB_size(char* header, size_t bits_per_element);
    // Getting element sizes for encodings with two element sizes (called A and B)
    static inline size_t get_elementA_size(const char* header);
    static inline size_t get_elementB_size(const char* header);
    // Setting num of elements for encodings with two element sizes (called A and B)
    static inline void set_arrayA_num_elements(char* header, size_t num_elements);
    static inline void set_arrayB_num_elements(char* header, size_t num_elements);
    // Getting number of elements for encodings with two element sizes (called A and B)
    static inline size_t get_arrayA_num_elements(const char* header);
    static inline size_t get_arrayB_num_elements(const char* header);
    // Getting the number of elements in the array(s). All encodings except Flex have one number of elements.
    static inline size_t get_num_elements(const char* header, Encoding);
    // Setting the number of elements in the array(s). All encodings except Flex have one number of elements.
    static inline void set_num_elements(char* header, size_t num_elements, Encoding);

    static inline size_t calc_size(size_t num_elements);
    static inline size_t calc_size(size_t num_elements, size_t element_size, Encoding);
    static inline size_t calc_size(size_t arrayA_num_elements, size_t arrayB_num_elements, size_t elementA_size,
                                   size_t elementB_size);

    static size_t calc_byte_size(WidthType wtype, size_t size, uint_least8_t width) noexcept
    {
        // the width need to be adjusted to nearest power of two:
        if (width > 8) {
            if (width > 32)
                width = 64;
            else if (width > 16)
                width = 32;
            else
                width = 16;
        }
        else { // width <= 8
            if (width > 4)
                width = 8;
            else if (width > 2)
                width = 4;
            // else width is already a power of 2
        }
        size_t num_bytes = 0;
        switch (wtype) {
            case wtype_Bits: {
                // Current assumption is that size is at most 2^24 and that width is at most 64.
                // In that case the following will never overflow. (Assuming that size_t is at least 32 bits)
                REALM_ASSERT_3(size, <, 0x1000000);
                size_t num_bits = size * width;
                num_bytes = (num_bits + 7) >> 3;
                break;
            }
            case wtype_Multiply: {
                num_bytes = size * width;
                break;
            }
            case wtype_Ignore:
                num_bytes = size;
                break;
            default: {
                REALM_ASSERT(false);
                break;
            }
        }
        num_bytes += header_size;
        // Ensure 8-byte alignment
        num_bytes = (num_bytes + 7) & ~size_t(7);
        return num_bytes;
    }

    static inline void set_flags(char* header, uint8_t flags)
    {
        REALM_ASSERT_DEBUG(flags <= 7);
        auto h = reinterpret_cast<uint8_t*>(header);
        h[4] = (h[4] & 0b00011111) | flags << 5;
    }
    static inline uint8_t get_flags(char* header)
    {
        auto h = reinterpret_cast<uint8_t*>(header);
        return h[4] >> 5;
    }

    static inline void set_flags2(char* header, uint8_t flags)
    {
        REALM_ASSERT_DEBUG(flags <= 7);
        auto h = reinterpret_cast<uint8_t*>(header);
        h[4] = (h[4] & 0b11111000) | flags;
    }
    static inline uint8_t get_flags2(char* header)
    {
        auto h = reinterpret_cast<uint8_t*>(header);
        return h[4] & 0b0111;
    }
};

inline void NodeHeader::set_element_size(char* header, size_t bits_per_element, Encoding encoding)
{
    switch (encoding) {
        case NodeHeader::Encoding::Packed: {
            REALM_ASSERT_DEBUG(get_encoding(header) == Encoding::Packed);
            REALM_ASSERT_DEBUG(bits_per_element <= 64);
            (reinterpret_cast<uint8_t*>(header)[3] = static_cast<uint8_t>(bits_per_element));
        } break;
        case NodeHeader::Encoding::WTypBits: {
            REALM_ASSERT_DEBUG(bits_per_element <= 64);
            // TODO: Only powers of two allowed
            // TODO: Optimize
            NodeHeader::set_wtype_in_header(wtype_Bits, reinterpret_cast<char*>(header));
            NodeHeader::set_width_in_header(bits_per_element, reinterpret_cast<char*>(header));
        } break;
        case NodeHeader::Encoding::WTypMult: {
            REALM_ASSERT_DEBUG(bits_per_element <= 64);
            REALM_ASSERT_DEBUG((bits_per_element & 0x7) == 0);
            // TODO: Only powers of two allowed
            // TODO: Optimize
            NodeHeader::set_wtype_in_header(wtype_Multiply, reinterpret_cast<char*>(header));
            NodeHeader::set_width_in_header(bits_per_element >> 3, reinterpret_cast<char*>(header));
        } break;
        default:
            REALM_UNREACHABLE();
    }
}

inline size_t NodeHeader::get_element_size(const char* header, Encoding encoding)
{
    switch (encoding) {
        case NodeHeader::Encoding::Packed: {
            REALM_ASSERT_DEBUG(get_encoding(header) == Encoding::Packed);
            const auto bits_per_element = (reinterpret_cast<const uint8_t*>(header))[3];
            REALM_ASSERT_DEBUG(bits_per_element <= 64);
            return bits_per_element;
        } break;
        case NodeHeader::Encoding::WTypBits: {
            REALM_ASSERT_DEBUG(get_wtype_from_header(header) == wtype_Bits);
            const auto bits_per_element = NodeHeader::get_width_from_header(reinterpret_cast<const char*>(header));
            REALM_ASSERT_DEBUG(bits_per_element <= 64);
            return bits_per_element;
        } break;
        case NodeHeader::Encoding::WTypMult: {
            REALM_ASSERT_DEBUG(get_wtype_from_header(header) == wtype_Multiply);
            const auto bits_per_element = NodeHeader::get_width_from_header(reinterpret_cast<const char*>(header))
                                          << 3;
            REALM_ASSERT_DEBUG(bits_per_element <= 64);
            return bits_per_element;
        } break;
        default:
            REALM_UNREACHABLE();
    }
}

inline void NodeHeader::set_elementA_size(char* header, size_t bits_per_element)
{
    // we're a bit low on bits for the Flex encoding, so we need to squeeze stuff
    REALM_ASSERT_DEBUG(get_encoding(header) == Encoding::Flex);
    REALM_ASSERT_DEBUG(bits_per_element <= 64);
    REALM_ASSERT_DEBUG(bits_per_element > 0);
    uint16_t word = (reinterpret_cast<uint16_t*>(header))[1];
    word &= ~(0b111111 << 10);
    //  we only have 6 bits, so store values in range 1-64 as 0-63
    word |= (bits_per_element - 1) << 10;
    (reinterpret_cast<uint16_t*>(header))[1] = word;
}

inline void NodeHeader::set_elementB_size(char* header, size_t bits_per_element)
{
    // we're a bit low on bits for the Flex encoding, so we need to squeeze stuff
    REALM_ASSERT_DEBUG(get_encoding(header) == Encoding::Flex);
    REALM_ASSERT_DEBUG(bits_per_element <= 64);
    REALM_ASSERT_DEBUG(bits_per_element > 0);
    uint16_t word = (reinterpret_cast<uint16_t*>(header))[3];
    word &= ~(0b111111 << 10);
    //  we only have 6 bits, so store values in range 1-64 as 0-63
    word |= (bits_per_element - 1) << 10;
    (reinterpret_cast<uint16_t*>(header))[3] = word;
}

inline size_t NodeHeader::get_elementA_size(const char* header)
{
    const auto encoding = get_encoding(header);
    REALM_ASSERT_DEBUG(encoding == Encoding::Flex);
    uint16_t word = (reinterpret_cast<const uint16_t*>(header))[1];
    auto bits_per_element = (word >> 10) & 0b111111;
    //  we only have 6 bits, so store values in range 1-64 as 0-63
    // this means that Flex cannot support element sizes of 0
    bits_per_element++;
    REALM_ASSERT_DEBUG(bits_per_element <= 64);
    REALM_ASSERT_DEBUG(bits_per_element > 0);
    return bits_per_element;
}

inline size_t NodeHeader::get_elementB_size(const char* header)
{
    REALM_ASSERT_DEBUG(get_encoding(header) == Encoding::Flex);
    uint16_t word = (reinterpret_cast<const uint16_t*>(header))[3];
    auto bits_per_element = (word >> 10) & 0b111111;
    // same as above
    bits_per_element++;
    REALM_ASSERT_DEBUG(bits_per_element <= 64);
    REALM_ASSERT_DEBUG(bits_per_element > 0);
    return bits_per_element;
}

inline size_t NodeHeader::get_num_elements(const char* header, Encoding encoding)
{
    switch (encoding) {
        case NodeHeader::Encoding::Packed:
            REALM_ASSERT_DEBUG(get_encoding(header) == Encoding::Packed);
            return (reinterpret_cast<const uint16_t*>(header))[3];
            break;
        case NodeHeader::Encoding::WTypBits:
        case NodeHeader::Encoding::WTypMult:
        case NodeHeader::Encoding::WTypIgn: {
            REALM_ASSERT_DEBUG(get_wtype_from_header(header) != wtype_Extend);
            typedef unsigned char uchar;
            const uchar* h = reinterpret_cast<const uchar*>(header);
            return (size_t(h[5]) << 16) + (size_t(h[6]) << 8) + h[7];
            break;
        }
        case NodeHeader::Encoding::Flex:
            return get_arrayB_num_elements(header);
            break;
        default:
            printf("Encoding %d\n", int(encoding));
            REALM_UNREACHABLE();
    }
}

inline void NodeHeader::set_num_elements(char* header, size_t num_elements, Encoding encoding)
{
    switch (encoding) {
        case NodeHeader::Encoding::Packed: {
            REALM_ASSERT_DEBUG(get_encoding(header) == Encoding::Packed);
            REALM_ASSERT_DEBUG(num_elements < 0x10000);
            (reinterpret_cast<uint16_t*>(header))[3] = static_cast<uint16_t>(num_elements);
        } break;
        case NodeHeader::Encoding::WTypBits: {
            REALM_ASSERT_DEBUG(get_encoding(header) == Encoding::WTypBits);
            NodeHeader::set_wtype_in_header(wtype_Bits, header);
            NodeHeader::set_size_in_header(num_elements, header);
        } break;
        case NodeHeader::Encoding::WTypMult: {
            REALM_ASSERT_DEBUG(get_encoding(header) == Encoding::WTypMult);
            NodeHeader::set_wtype_in_header(wtype_Multiply, header);
            NodeHeader::set_size_in_header(num_elements, header);
        } break;
        case NodeHeader::Encoding::WTypIgn: {
            REALM_ASSERT_DEBUG(get_encoding(header) == Encoding::WTypIgn);
            NodeHeader::set_wtype_in_header(wtype_Ignore, header);
            NodeHeader::set_size_in_header(num_elements, header);
        } break;
        default:
            REALM_UNREACHABLE();
    }
}

inline void NodeHeader::set_arrayA_num_elements(char* header, size_t num_elements)
{
    REALM_ASSERT_DEBUG(get_encoding(header) == Encoding::Flex);
    REALM_ASSERT_DEBUG(num_elements < 0b10000000000); // 10 bits
    uint16_t word = (reinterpret_cast<uint16_t*>(header))[1];
    word &= ~(0b1111111111 << 10);
    word |= num_elements << 10;
    (reinterpret_cast<uint16_t*>(header))[1] = word;
}

inline void NodeHeader::set_arrayB_num_elements(char* header, size_t num_elements)
{
    REALM_ASSERT_DEBUG(get_encoding(header) == Encoding::Flex);
    REALM_ASSERT_DEBUG(num_elements < 0b10000000000); // 10 bits
    uint16_t word = (reinterpret_cast<uint16_t*>(header))[3];
    word &= ~(0b1111111111 << 10);
    word |= num_elements << 10;
    (reinterpret_cast<uint16_t*>(header))[3] = word;
}

inline size_t NodeHeader::get_arrayA_num_elements(const char* header)
{
    const auto encoding = get_encoding(header);
    REALM_ASSERT_DEBUG(encoding == Encoding::Flex);
    const uint16_t word = (reinterpret_cast<const uint16_t*>(header))[1];
    const auto num_elements = word & 0b1111111111;
    return num_elements;
}

inline size_t NodeHeader::get_arrayB_num_elements(const char* header)
{
    REALM_ASSERT_DEBUG(get_encoding(header) == Encoding::Flex);
    const uint16_t word = (reinterpret_cast<const uint16_t*>(header))[3];
    const auto num_elements = word & 0b1111111111;
    return num_elements;
}

inline size_t NodeHeader::calc_size(size_t num_elements)
{
    return calc_byte_size(wtype_Ignore, num_elements, 0);
}

inline size_t NodeHeader::calc_size(size_t num_elements, size_t element_size, Encoding encoding)
{
    using Encoding = NodeHeader::Encoding;
    switch (encoding) {
        case Encoding::Packed:
            return NodeHeader::header_size + align_bits_to8(num_elements * element_size);
        case Encoding::WTypBits:
            return calc_byte_size(wtype_Bits, num_elements, static_cast<uint_least8_t>(element_size));
        case Encoding::WTypMult:
            return calc_byte_size(wtype_Multiply, num_elements, static_cast<uint_least8_t>(element_size));
        case Encoding::WTypIgn:
            return calc_byte_size(wtype_Ignore, num_elements, 0);
        default:
            REALM_UNREACHABLE();
    }
}

inline size_t NodeHeader::calc_size(size_t arrayA_num_elements, size_t arrayB_num_elements, size_t elementA_size,
                                    size_t elementB_size)
{
    return NodeHeader::header_size +
           align_bits_to8(arrayA_num_elements * elementA_size + arrayB_num_elements * elementB_size);
}

size_t inline NodeHeader::get_byte_size_from_header(const char* header) noexcept
{
    const auto h = header;

    const auto encoding = get_encoding(h);
    const auto size = get_num_elements(h, encoding);
    switch (encoding) {
        case Encoding::WTypBits:
        case Encoding::WTypIgn:
        case Encoding::WTypMult: {
            const auto width = get_width_from_header(header);
            return calc_byte_size(WidthType(int(encoding)), size, static_cast<uint_least8_t>(width));
        }
        case Encoding::Packed:
            return NodeHeader::header_size + align_bits_to8(size * get_element_size(h, encoding));
        case Encoding::Flex:
            return NodeHeader::header_size + align_bits_to8(get_arrayA_num_elements(h) * get_elementA_size(h) +
                                                            get_arrayB_num_elements(h) * get_elementB_size(h));
        default:
            REALM_UNREACHABLE();
    }
}


uint_least8_t inline NodeHeader::get_width_from_header(const char* header) noexcept
{
    REALM_ASSERT_DEBUG(!wtype_is_extended(header));
    typedef unsigned char uchar;
    const uchar* h = reinterpret_cast<const uchar*>(header);
    return uint_least8_t((1 << (int(h[4]) & 0x07)) >> 1);
}

// A little helper:
size_t inline NodeHeader::get_size_from_header(const char* header) noexcept
{
    return get_num_elements(header, get_encoding(header));
}

} // namespace realm


namespace {

static inline void init_header(char* header, realm::NodeHeader::Encoding enc, uint8_t flags, uint8_t bits_pr_elem,
                               size_t num_elems)
{
    using Encoding = realm::NodeHeader::Encoding;
    std::fill(header, header + realm::NodeHeader::header_size, 0);
    const auto hb = reinterpret_cast<uint8_t*>(header);
    REALM_ASSERT_DEBUG(enc <= Encoding::Packed);
    if (enc < Encoding::Packed) {
        // old layout
        uint8_t wtype = static_cast<uint8_t>(enc);
        hb[4] = (flags << 5) | (wtype << 3);
        if (enc == Encoding::WTypBits)
            realm::NodeHeader::set_width_in_header(bits_pr_elem, reinterpret_cast<char*>(header));
        else
            realm::NodeHeader::set_width_in_header(bits_pr_elem >> 3, reinterpret_cast<char*>(header));
        realm::NodeHeader::set_size_in_header(num_elems, reinterpret_cast<char*>(header));
    }
    else if (enc == Encoding::Packed) {
        hb[2] = 0;
        hb[3] = static_cast<uint8_t>(bits_pr_elem);
        hb[4] = (flags << 5) | (realm::NodeHeader::wtype_Extend << 3);
        hb[5] = static_cast<uint8_t>(enc) - realm::NodeHeader::wtype_Extend;
        const auto hw = reinterpret_cast<uint16_t*>(header);
        hw[3] = static_cast<uint16_t>(num_elems);
    }
}

// init the header for flex array. Passing A bit width and size (values) and B bit width and size (indices)
static inline void init_header(char* header, realm::NodeHeader::Encoding enc, uint8_t flags, uint8_t bits_pr_elemA,
                               uint8_t bits_pr_elemB, size_t num_elemsA, size_t num_elemsB)
{
    std::fill(header, header + realm::NodeHeader::header_size, 0);
    const auto hb = reinterpret_cast<uint8_t*>(header);
    REALM_ASSERT_DEBUG(enc == realm::NodeHeader::Encoding::Flex);
    REALM_ASSERT_DEBUG(flags < 8);
    hb[4] = (flags << 5) | (realm::NodeHeader::wtype_Extend << 3);
    hb[5] =
        static_cast<int>(realm::NodeHeader::Encoding::Flex) - static_cast<int>(realm::NodeHeader::Encoding::Packed);
    const auto hw = reinterpret_cast<uint16_t*>(header);
    REALM_ASSERT_DEBUG(bits_pr_elemA > 0);
    REALM_ASSERT_DEBUG(bits_pr_elemB > 0);
    REALM_ASSERT_DEBUG(bits_pr_elemA <= 64);
    REALM_ASSERT_DEBUG(bits_pr_elemB <= 64);
    REALM_ASSERT_DEBUG(num_elemsA < 1024);
    REALM_ASSERT_DEBUG(num_elemsB < 1024);
    hw[1] = static_cast<uint16_t>(((bits_pr_elemA - 1) << 10) | num_elemsA);
    hw[3] = static_cast<uint16_t>(((bits_pr_elemB - 1) << 10) | num_elemsB);
    REALM_ASSERT_DEBUG(realm::NodeHeader::get_encoding(header) == realm::NodeHeader::Encoding::Flex);
}
} // namespace


#endif /* REALM_NODE_HEADER_HPP */<|MERGE_RESOLUTION|>--- conflicted
+++ resolved
@@ -208,11 +208,7 @@
     static size_t unsigned_to_num_bits(uint64_t value)
     {
         if constexpr (sizeof(size_t) == sizeof(uint64_t))
-<<<<<<< HEAD
-            return 1 + log2(static_cast<size_t>(value));
-=======
             return static_cast<size_t>(1) + log2(value);
->>>>>>> b43188a9
         uint32_t high = value >> 32;
         if (high)
             return 33 + log2(high);
