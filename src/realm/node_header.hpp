/*************************************************************************
 *
 * Copyright 2018 Realm Inc.
 *
 * Licensed under the Apache License, Version 2.0 (the "License");
 * you may not use this file except in compliance with the License.
 * You may obtain a copy of the License at
 *
 * http://www.apache.org/licenses/LICENSE-2.0
 *
 * Unless required by applicable law or agreed to in writing, software
 * distributed under the License is distributed on an "AS IS" BASIS,
 * WITHOUT WARRANTIES OR CONDITIONS OF ANY KIND, either express or implied.
 * See the License for the specific language governing permissions and
 * limitations under the License.
 *
 **************************************************************************/

#ifndef REALM_NODE_HEADER_HPP
#define REALM_NODE_HEADER_HPP

#include <realm/util/assert.hpp>
#include <realm/utilities.hpp>

namespace {
// helper converting a number of bits into bytes and aligning to 8 byte boundary
static inline size_t align_bits_to8(size_t n)
{
    n = (n + 7) >> 3;
    return (n + 7) & ~size_t(7);
}
} // namespace

namespace realm {

// The header holds metadata for all allocations. It is 8 bytes.
// A field in byte 5 indicates the type of the allocation.
//
// Up to and including Core v 13, this field would always hold values 0,1 or 2.
// when stored in the file. This value now indicates that the chunk of memory
// must be interpreted according to the methods in NodeHeader.
//
const size_t max_array_size = 0x00ffffffL;            // Maximum number of elements in an array
const size_t max_array_payload_aligned = 0x07ffffc0L; // Maximum number of bytes that the payload of an array can be
// Even though the encoding supports arrays with size up to max_array_payload_aligned,
// the maximum allocation size is smaller as it must fit within a memory section
// (a contiguous virtual address range). This limitation is enforced in SlabAlloc::do_alloc().


class NodeHeader {

public:
    enum Type {
        type_Normal,

        /// This array is the main array of an innner node of a B+-tree as used
        /// in table columns.
        type_InnerBptreeNode,

        /// This array may contain refs to subarrays. An element whose least
        /// significant bit is zero, is a ref pointing to a subarray. An element
        /// whose least significant bit is one, is just a value. It is the
        /// responsibility of the application to ensure that non-ref values have
        /// their least significant bit set. This will generally be done by
        /// shifting the desired vlue to the left by one bit position, and then
        /// setting the vacated bit to one.
        type_HasRefs
    };

    enum WidthType {
        // The first 3 encodings where the only one used as far as Core v13.
        wtype_Bits = 0,     // width indicates how many bits every element occupies
        wtype_Multiply = 1, // width indicates how many bytes every element occupies
        wtype_Ignore = 2,   // each element is 1 byte
        wtype_Extend = 3    // the layouts are described in byte 4 of the header.
    };
    // Accessing flags.
    enum class Flags { // bit positions in flags "byte", used for masking
        Context = 1,
        HasRefs = 2,
        InnerBPTree = 4,
        // additional flags can be supported by new layouts, but old layout is full
    };
    // Possible header encodings (and corresponding memory layouts):
    enum class Encoding {
        WTypBits = 0, // Corresponds to wtype_Bits
        WTypMult = 1, // Corresponds to wtype_Multiply
        WTypIgn = 2,  // Corresponds to wtype_Ignore
        Packed = 4,   // wtype is wtype_Extend
        Flex = 5      // wtype is wtype_Extend
    };
    // * Packed: tightly packed array (any element size <= 64)
    // * WTypBits: less tightly packed. Correspond to wtype_Bits
    // * WTypMult: less tightly packed. Correspond to wtype_Multiply
    // * WTypIgn: single byte elements. Correspond to wtype_Ignore
    // encodings with more flexibility but lower number of elements:
    // * Flex: Pair of arrays (2 element sizes, 2 element count)
    //
    // Encodings:     bytes:
    // name:       |  b0   |  b1   |  b2   |  b3   | b4:0-2 | b4:3-4 | b4:5-7 |  b5   |  b6   |  b7  |
    // oldies      |  cap/chksum           |  'A'  | width  | wtype  | flags  |          size        |
    // Packed      |  cap/chksum   | -     | width | flags2 | wtype  | flags  | enc   |     size     |
    // Flex        |  cap/chksum   |  w_A + size_A | flags2 | wtype  | flags  | enc   | w_B + size_B |
    //
    // legend: cap = capacity, chksum = checksum, flags = 3 flag bits, flags2 = 3 additional flag bits
    //         size = number of elements, w_A = bits per A element, w_B = bits per B element
    //         size_A = number of A elements, size_B = number of B elements,
    //         enc = the encoding for the array, corresponding to different memory layouts
    //         For Flex: w + size is 6 bits for element width, 10 bits for number of elements
    //

    static const int header_size = 8; // Number of bytes used by header

    // The encryption layer relies on headers always fitting within a single page.
    static_assert(header_size == 8, "Header must always fit in entirely on a page");

    static char* get_data_from_header(char* header) noexcept
    {
        return header + header_size;
    }

    static char* get_header_from_data(char* data) noexcept
    {
        return data - header_size;
    }

    static const char* get_data_from_header(const char* header) noexcept
    {
        return get_data_from_header(const_cast<char*>(header));
    }

    // Helpers for NodeHeader::Type
    // handles all header formats
    static inline bool get_is_inner_bptree_node_from_header(const char* header) noexcept
    {
        typedef unsigned char uchar;
        const uchar* h = reinterpret_cast<const uchar*>(header);
        return (int(h[4]) & 0x80) != 0;
    }

    static inline bool get_hasrefs_from_header(const char* header) noexcept
    {
        typedef unsigned char uchar;
        const uchar* h = reinterpret_cast<const uchar*>(header);
        return (int(h[4]) & 0x40) != 0;
    }

    static Type get_type_from_header(const char* header) noexcept
    {
        if (get_is_inner_bptree_node_from_header(header))
            return type_InnerBptreeNode;
        if (get_hasrefs_from_header(header))
            return type_HasRefs;
        return type_Normal;
    }

    static inline bool get_context_flag_from_header(const char* header) noexcept
    {
        typedef unsigned char uchar;
        const uchar* h = reinterpret_cast<const uchar*>(header);
        return (int(h[4]) & 0x20) != 0;
    }
    static inline void set_is_inner_bptree_node_in_header(bool value, char* header) noexcept
    {
        typedef unsigned char uchar;
        uchar* h = reinterpret_cast<uchar*>(header);
        h[4] = uchar((int(h[4]) & ~0x80) | int(value) << 7);
    }

    static inline void set_hasrefs_in_header(bool value, char* header) noexcept
    {
        typedef unsigned char uchar;
        uchar* h = reinterpret_cast<uchar*>(header);
        h[4] = uchar((int(h[4]) & ~0x40) | int(value) << 6);
    }

    static inline void set_context_flag_in_header(bool value, char* header) noexcept
    {
        typedef unsigned char uchar;
        uchar* h = reinterpret_cast<uchar*>(header);
        h[4] = uchar((int(h[4]) & ~0x20) | int(value) << 5);
    }

    // Helpers for NodeHeader::WidthType:
    // handles all header formats
    static inline WidthType get_wtype_from_header(const char* header) noexcept
    {
        typedef unsigned char uchar;
        const uchar* h = reinterpret_cast<const uchar*>(header);
        int h4 = h[4];
        return WidthType((h4 & 0x18) >> 3);
    }

    static inline bool wtype_is_extended(const char* header) noexcept
    {
        return get_wtype_from_header(header) == wtype_Extend;
    }

    static inline void set_wtype_in_header(WidthType value, char* header) noexcept
    {
        typedef unsigned char uchar;
        uchar* h = reinterpret_cast<uchar*>(header);
        auto h4 = h[4];
        h4 = (h4 & ~0x18) | int(value) << 3;
        h[4] = h4;
    }

    static size_t unsigned_to_num_bits(uint64_t value)
    {
        if constexpr (sizeof(size_t) == sizeof(uint64_t))
            return 1 + log2(value);
        uint32_t high = value >> 32;
        if (high)
            return 33 + log2(high);
        uint32_t low = value & 0xFFFFFFFFUL;
        if (low)
            return 1 + log2(low);
        return 0;
    }

    static inline size_t signed_to_num_bits(int64_t value)
    {
        if (value >= 0)
            return 1 + unsigned_to_num_bits(value);
        else
            return 1 + unsigned_to_num_bits(~value); // <-- is this correct????
    }


    // Helper functions for old layouts only:
    // Handling width and sizes:
    static inline uint_least8_t get_width_from_header(const char* header) noexcept;

    static inline size_t get_size_from_header(const char* header) noexcept;

    static inline void set_width_in_header(size_t value, char* header) noexcept
    {
        REALM_ASSERT_DEBUG(!wtype_is_extended(header));
        // Pack width in 3 bits (log2)
        int w = 0;
        while (value) {
            ++w;
            value >>= 1;
        }
        REALM_ASSERT_3(w, <, 8);

        typedef unsigned char uchar;
        uchar* h = reinterpret_cast<uchar*>(header);
        h[4] = uchar((int(h[4]) & ~0x7) | w);
    }

    static inline void set_size_in_header(size_t value, char* header) noexcept
    {
        REALM_ASSERT_DEBUG(!wtype_is_extended(header));
        REALM_ASSERT_3(value, <=, max_array_size);
        typedef unsigned char uchar;
        uchar* h = reinterpret_cast<uchar*>(header);
        h[5] = uchar((value >> 16) & 0x000000FF);
        h[6] = uchar((value >> 8) & 0x000000FF);
        h[7] = uchar(value & 0x000000FF);
    }


    // Note: The wtype must have been set prior to calling this function
    static size_t get_capacity_from_header(const char* header) noexcept
    {
        if (!wtype_is_extended(header)) {
            typedef unsigned char uchar;
            const uchar* h = reinterpret_cast<const uchar*>(header);
            return (size_t(h[0]) << 19) + (size_t(h[1]) << 11) + (h[2] << 3);
        }
        else {
            return reinterpret_cast<const uint16_t*>(header)[0] << 3;
        }
    }

    // Note: There is a (no longer a correct) copy of this function is test_alloc.cpp
    // Note 2: The wtype must have been set prior to calling this function
    static void set_capacity_in_header(size_t value, char* header) noexcept
    {
        if (!wtype_is_extended(header)) {
            REALM_ASSERT_3(value, <=, (0xffffff << 3));
            typedef unsigned char uchar;
            uchar* h = reinterpret_cast<uchar*>(header);
            h[0] = uchar((value >> 19) & 0x000000FF);
            h[1] = uchar((value >> 11) & 0x000000FF);
            h[2] = uchar(value >> 3 & 0x000000FF);
        }
        else {
            REALM_ASSERT_DEBUG(value < (65536 << 3));
            REALM_ASSERT_DEBUG((value & 0x7) == 0);
            (reinterpret_cast<uint16_t*>(header))[0] = static_cast<uint16_t>(value >> 3);
        }
    }

    static size_t get_byte_size_from_header(const char* header) noexcept;

<<<<<<< HEAD
=======
    // Possible header encodings (and corresponding memory layouts):
    enum class Encoding { WTypBits, WTypMult, WTypIgn, Packed, Flex };
>>>>>>> 5e3e4508
    // ^ First 3 must overlap numerically with corresponding wtype_X enum.
    static Encoding get_encoding(const char* header)
    {
        auto wtype = get_wtype_from_header(header);
        if (wtype == wtype_Extend) {
            const auto h = reinterpret_cast<const uint8_t*>(header);
            return static_cast<Encoding>(h[5] + 3);
        }
        return Encoding(int(wtype));
    }
    static void set_encoding(char* header, Encoding enc)
    {
        if (enc < Encoding::Packed) {
            set_wtype_in_header(static_cast<WidthType>(enc), header);
        }
        else {
            set_wtype_in_header(wtype_Extend, header);
            auto h = reinterpret_cast<uint8_t*>(header);
            h[5] = static_cast<uint8_t>(enc) - 3;
        }
    }
<<<<<<< HEAD
=======
    // * Packed: tightly packed array (any element size <= 64)
    // * WTypBits: less tightly packed. Correspond to wtype_Bits
    // * WTypMult: less tightly packed. Correspond to wtype_Multiply
    // * WTypIgn: single byte elements. Correspond to wtype_Ignore
    // encodings with more flexibility but lower number of elements:
    // * AofP: Array of pairs (2 element sizes, 1 element count)
    // * PofA: Pair of arrays (2 elememt sizes, 1 element count)
    //   Choose between them according to spatial locality
    // Encodings with even more flexibility with even lower number of elements
    // * Flex: Pair of arrays (like PofA) but allowing different element count
    //
    // Encodings:     bytes:
    // name:       |  b0   |  b1   |  b2   |  b3   | b4:0-2 | b4:3-4 | b4:5-7 |  b5   |  b6   |  b7  |
    // oldies      |  cap/chksum           |  'A'  | width  | wtype  | flags  |          size        |
    // Packed      |  cap/chksum   | -     | width | flags2 | wtype  | flags  | wtyp2 |     size     |
    // Flex        |  cap/chksum   | w_B + size_B  | flags2 | wtype  | flags  | wtyp2 | w_A + size_A |
    //
    // legend: cap = capacity, chksum = checksum, flags = 3 flag bits, flags2 = 3 additional flag bits
    //         size = number of elements, w_A = bits per A element, w_B = bits per B element
    //         size_A = number of A elements, size_B = number of B elements,
    //         For Flex: w + size is 6 bits for element width, 10 bits for number of elements
    //
>>>>>>> 5e3e4508
    static std::string enc_to_string(Encoding enc)
    {
        switch (enc) {
            case Encoding::WTypMult:
                return "Mult";
            case Encoding::WTypIgn:
                return "Ign";
            case Encoding::WTypBits:
                return "Bits";
            case Encoding::Packed:
                return "Pack";
            case Encoding::Flex:
                return "Flex";
            default:
                return "Err";
        }
    }
    static std::string header_to_string(const char* header)
    {
        std::string retval = "{" + enc_to_string(get_encoding(header)) + "}";
        return retval;
    }

private:
    friend class Node;
<<<<<<< HEAD
=======
    friend class IntegerCompressor;
>>>>>>> 5e3e4508
    // Setting element size for encodings with a single element size:
    static void inline set_element_size(char* header, size_t bits_per_element, Encoding);
    // Getting element size for encodings with a single element size:
    static inline size_t get_element_size(const char* header, Encoding);
    // Used only by flex at this stage.
    // Setting element sizes for encodings with two element sizes (called A and B)
    static inline void set_elementA_size(char* header, size_t bits_per_element);
    static inline void set_elementB_size(char* header, size_t bits_per_element);
    // Getting element sizes for encodings with two element sizes (called A and B)
    static inline size_t get_elementA_size(const char* header);
    static inline size_t get_elementB_size(const char* header);
    // Setting num of elements for encodings with two element sizes (called A and B)
    static inline void set_arrayA_num_elements(char* header, size_t num_elements);
    static inline void set_arrayB_num_elements(char* header, size_t num_elements);
    // Getting number of elements for encodings with two element sizes (called A and B)
    static inline size_t get_arrayA_num_elements(const char* header);
    static inline size_t get_arrayB_num_elements(const char* header);
    // Getting the number of elements in the array(s). All encodings except Flex have one number of elements.
    static inline size_t get_num_elements(const char* header, Encoding);
    // Setting the number of elements in the array(s). All encodings except Flex have one number of elements.
    static inline void set_num_elements(char* header, size_t num_elements, Encoding);

    static inline size_t calc_size(size_t num_elements);
    static inline size_t calc_size(size_t num_elements, size_t element_size, Encoding);
    static inline size_t calc_size(size_t arrayA_num_elements, size_t arrayB_num_elements, size_t elementA_size,
                                   size_t elementB_size);

    static size_t calc_byte_size(WidthType wtype, size_t size, uint_least8_t width) noexcept
    {
        // the width need to be adjusted to nearest power of two:
        if (width > 8) {
            if (width > 32)
                width = 64;
            else if (width > 16)
                width = 32;
            else
                width = 16;
        }
        else { // width <= 8
            if (width > 4)
                width = 8;
            else if (width > 2)
                width = 4;
            // else width is already a power of 2
        }
        size_t num_bytes = 0;
        switch (wtype) {
            case wtype_Bits: {
                // Current assumption is that size is at most 2^24 and that width is at most 64.
                // In that case the following will never overflow. (Assuming that size_t is at least 32 bits)
                REALM_ASSERT_3(size, <, 0x1000000);
                size_t num_bits = size * width;
                num_bytes = (num_bits + 7) >> 3;
                break;
            }
            case wtype_Multiply: {
                num_bytes = size * width;
                break;
            }
            case wtype_Ignore:
                num_bytes = size;
                break;
            default: {
                REALM_ASSERT(false);
                break;
            }
        }
        num_bytes += header_size;
        // Ensure 8-byte alignment
        num_bytes = (num_bytes + 7) & ~size_t(7);
        return num_bytes;
    }

    static inline void set_flags(char* header, uint8_t flags)
    {
        REALM_ASSERT_DEBUG(flags <= 7);
        auto h = reinterpret_cast<uint8_t*>(header);
        h[4] = (h[4] & 0b00011111) | flags << 5;
    }
    static inline uint8_t get_flags(char* header)
    {
        auto h = reinterpret_cast<uint8_t*>(header);
        return h[4] >> 5;
    }

    static inline void set_flags2(char* header, uint8_t flags)
    {
        REALM_ASSERT_DEBUG(flags <= 7);
        auto h = reinterpret_cast<uint8_t*>(header);
        h[4] = (h[4] & 0b11111000) | flags;
    }
    static inline uint8_t get_flags2(char* header)
    {
        auto h = reinterpret_cast<uint8_t*>(header);
        return h[4] & 0b0111;
    }
};

inline void NodeHeader::set_element_size(char* header, size_t bits_per_element, Encoding encoding)
{
    switch (encoding) {
        case NodeHeader::Encoding::Packed: {
            REALM_ASSERT_DEBUG(get_encoding(header) == Encoding::Packed);
            REALM_ASSERT_DEBUG(bits_per_element <= 64);
            (reinterpret_cast<uint8_t*>(header)[3] = static_cast<uint8_t>(bits_per_element));
        } break;
        case NodeHeader::Encoding::WTypBits: {
            REALM_ASSERT_DEBUG(bits_per_element <= 64);
            // TODO: Only powers of two allowed
            // TODO: Optimize
            NodeHeader::set_wtype_in_header(wtype_Bits, reinterpret_cast<char*>(header));
            NodeHeader::set_width_in_header(bits_per_element, reinterpret_cast<char*>(header));
        } break;
        case NodeHeader::Encoding::WTypMult: {
            REALM_ASSERT_DEBUG(bits_per_element <= 64);
            REALM_ASSERT_DEBUG((bits_per_element & 0x7) == 0);
            // TODO: Only powers of two allowed
            // TODO: Optimize
            NodeHeader::set_wtype_in_header(wtype_Multiply, reinterpret_cast<char*>(header));
            NodeHeader::set_width_in_header(bits_per_element >> 3, reinterpret_cast<char*>(header));
        } break;
        default:
            REALM_UNREACHABLE();
    }
}

inline size_t NodeHeader::get_element_size(const char* header, Encoding encoding)
{
    switch (encoding) {
        case NodeHeader::Encoding::Packed: {
            REALM_ASSERT_DEBUG(get_encoding(header) == Encoding::Packed);
            const auto bits_per_element = (reinterpret_cast<const uint8_t*>(header))[3];
            REALM_ASSERT_DEBUG(bits_per_element <= 64);
            return bits_per_element;
        } break;
        case NodeHeader::Encoding::WTypBits: {
            REALM_ASSERT_DEBUG(get_wtype_from_header(header) == wtype_Bits);
            const auto bits_per_element = NodeHeader::get_width_from_header(reinterpret_cast<const char*>(header));
            REALM_ASSERT_DEBUG(bits_per_element <= 64);
            return bits_per_element;
        } break;
        case NodeHeader::Encoding::WTypMult: {
            REALM_ASSERT_DEBUG(get_wtype_from_header(header) == wtype_Multiply);
            const auto bits_per_element = NodeHeader::get_width_from_header(reinterpret_cast<const char*>(header))
                                          << 3;
            REALM_ASSERT_DEBUG(bits_per_element <= 64);
            return bits_per_element;
        } break;
        default:
            REALM_UNREACHABLE();
    }
}

inline void NodeHeader::set_elementA_size(char* header, size_t bits_per_element)
{
    // we're a bit low on bits for the Flex encoding, so we need to squeeze stuff
    REALM_ASSERT_DEBUG(get_encoding(header) == Encoding::Flex);
    REALM_ASSERT_DEBUG(bits_per_element <= 64);
    REALM_ASSERT_DEBUG(bits_per_element > 0);
    uint16_t word = (reinterpret_cast<uint16_t*>(header))[1];
    word &= ~(0b111111 << 10);
    //  we only have 6 bits, so store values in range 1-64 as 0-63
    word |= (bits_per_element - 1) << 10;
    (reinterpret_cast<uint16_t*>(header))[1] = word;
}

inline void NodeHeader::set_elementB_size(char* header, size_t bits_per_element)
{
    // we're a bit low on bits for the Flex encoding, so we need to squeeze stuff
    REALM_ASSERT_DEBUG(get_encoding(header) == Encoding::Flex);
    REALM_ASSERT_DEBUG(bits_per_element <= 64);
    REALM_ASSERT_DEBUG(bits_per_element > 0);
    uint16_t word = (reinterpret_cast<uint16_t*>(header))[3];
    word &= ~(0b111111 << 10);
    //  we only have 6 bits, so store values in range 1-64 as 0-63
    word |= (bits_per_element - 1) << 10;
    (reinterpret_cast<uint16_t*>(header))[3] = word;
}

inline size_t NodeHeader::get_elementA_size(const char* header)
{
    const auto encoding = get_encoding(header);
    REALM_ASSERT_DEBUG(encoding == Encoding::Flex);
    uint16_t word = (reinterpret_cast<const uint16_t*>(header))[1];
    auto bits_per_element = (word >> 10) & 0b111111;
    //  we only have 6 bits, so store values in range 1-64 as 0-63
    // this means that Flex cannot support element sizes of 0
    bits_per_element++;
    REALM_ASSERT_DEBUG(bits_per_element <= 64);
    REALM_ASSERT_DEBUG(bits_per_element > 0);
    return bits_per_element;
}

inline size_t NodeHeader::get_elementB_size(const char* header)
{
    REALM_ASSERT_DEBUG(get_encoding(header) == Encoding::Flex);
    uint16_t word = (reinterpret_cast<const uint16_t*>(header))[3];
    auto bits_per_element = (word >> 10) & 0b111111;
    // same as above
    bits_per_element++;
    REALM_ASSERT_DEBUG(bits_per_element <= 64);
    REALM_ASSERT_DEBUG(bits_per_element > 0);
    return bits_per_element;
}

inline size_t NodeHeader::get_num_elements(const char* header, Encoding encoding)
{
    switch (encoding) {
        case NodeHeader::Encoding::Packed:
            REALM_ASSERT_DEBUG(get_encoding(header) == Encoding::Packed);
            return (reinterpret_cast<const uint16_t*>(header))[3];
            break;
        case NodeHeader::Encoding::WTypBits:
        case NodeHeader::Encoding::WTypMult:
        case NodeHeader::Encoding::WTypIgn: {
            REALM_ASSERT_DEBUG(get_wtype_from_header(header) != wtype_Extend);
            typedef unsigned char uchar;
            const uchar* h = reinterpret_cast<const uchar*>(header);
            return (size_t(h[5]) << 16) + (size_t(h[6]) << 8) + h[7];
            break;
        }
        case NodeHeader::Encoding::Flex:
            return get_arrayB_num_elements(header);
            break;
        default:
            REALM_UNREACHABLE();
    }
}

inline void NodeHeader::set_num_elements(char* header, size_t num_elements, Encoding encoding)
{
    switch (encoding) {
        case NodeHeader::Encoding::Packed: {
            REALM_ASSERT_DEBUG(get_encoding(header) == Encoding::Packed);
            REALM_ASSERT_DEBUG(num_elements < 0x10000);
            (reinterpret_cast<uint16_t*>(header))[3] = static_cast<uint16_t>(num_elements);
        } break;
        case NodeHeader::Encoding::WTypBits: {
            REALM_ASSERT_DEBUG(get_encoding(header) == Encoding::WTypBits);
            NodeHeader::set_wtype_in_header(wtype_Bits, header);
            NodeHeader::set_size_in_header(num_elements, header);
        } break;
        case NodeHeader::Encoding::WTypMult: {
            REALM_ASSERT_DEBUG(get_encoding(header) == Encoding::WTypMult);
            NodeHeader::set_wtype_in_header(wtype_Multiply, header);
            NodeHeader::set_size_in_header(num_elements, header);
        } break;
        case NodeHeader::Encoding::WTypIgn: {
            REALM_ASSERT_DEBUG(get_encoding(header) == Encoding::WTypIgn);
            NodeHeader::set_wtype_in_header(wtype_Ignore, header);
            NodeHeader::set_size_in_header(num_elements, header);
        } break;
        default:
            REALM_UNREACHABLE();
    }
}

inline void NodeHeader::set_arrayA_num_elements(char* header, size_t num_elements)
{
    REALM_ASSERT_DEBUG(get_encoding(header) == Encoding::Flex);
    REALM_ASSERT_DEBUG(num_elements < 0b10000000000); // 10 bits
    uint16_t word = (reinterpret_cast<uint16_t*>(header))[1];
    word &= ~(0b1111111111 << 10);
    word |= num_elements << 10;
    (reinterpret_cast<uint16_t*>(header))[1] = word;
}

inline void NodeHeader::set_arrayB_num_elements(char* header, size_t num_elements)
{
    REALM_ASSERT_DEBUG(get_encoding(header) == Encoding::Flex);
    REALM_ASSERT_DEBUG(num_elements < 0b10000000000); // 10 bits
    uint16_t word = (reinterpret_cast<uint16_t*>(header))[3];
    word &= ~(0b1111111111 << 10);
    word |= num_elements << 10;
    (reinterpret_cast<uint16_t*>(header))[3] = word;
}

inline size_t NodeHeader::get_arrayA_num_elements(const char* header)
{
    const auto encoding = get_encoding(header);
    REALM_ASSERT_DEBUG(encoding == Encoding::Flex);
    const uint16_t word = (reinterpret_cast<const uint16_t*>(header))[1];
    const auto num_elements = word & 0b1111111111;
    return num_elements;
}

inline size_t NodeHeader::get_arrayB_num_elements(const char* header)
{
    REALM_ASSERT_DEBUG(get_encoding(header) == Encoding::Flex);
    const uint16_t word = (reinterpret_cast<const uint16_t*>(header))[3];
    const auto num_elements = word & 0b1111111111;
    return num_elements;
}

inline size_t NodeHeader::calc_size(size_t num_elements)
{
    return calc_byte_size(wtype_Ignore, num_elements, 0);
}

inline size_t NodeHeader::calc_size(size_t num_elements, size_t element_size, Encoding encoding)
{
    using Encoding = NodeHeader::Encoding;
    switch (encoding) {
        case Encoding::Packed:
            return NodeHeader::header_size + align_bits_to8(num_elements * element_size);
        case Encoding::WTypBits:
            return calc_byte_size(wtype_Bits, num_elements, static_cast<uint_least8_t>(element_size));
        case Encoding::WTypMult:
            return calc_byte_size(wtype_Multiply, num_elements, static_cast<uint_least8_t>(element_size));
        case Encoding::WTypIgn:
            return calc_byte_size(wtype_Ignore, num_elements, 0);
        default:
            REALM_UNREACHABLE();
    }
}

inline size_t NodeHeader::calc_size(size_t arrayA_num_elements, size_t arrayB_num_elements, size_t elementA_size,
                                    size_t elementB_size)
{
    return NodeHeader::header_size +
           align_bits_to8(arrayA_num_elements * elementA_size + arrayB_num_elements * elementB_size);
}

size_t inline NodeHeader::get_byte_size_from_header(const char* header) noexcept
{
    const auto h = header;

    const auto encoding = get_encoding(h);
    REALM_ASSERT_DEBUG(encoding >= Encoding::WTypBits && encoding <= Encoding::Flex);
    const auto size = get_num_elements(h, encoding);
    switch (encoding) {
        case Encoding::WTypBits:
        case Encoding::WTypIgn:
        case Encoding::WTypMult: {
            const auto width = get_width_from_header(header);
            return calc_byte_size(WidthType(int(encoding)), size, static_cast<uint_least8_t>(width));
        }
        case Encoding::Packed:
            return NodeHeader::header_size + align_bits_to8(size * get_element_size(h, encoding));
        case Encoding::Flex:
            return NodeHeader::header_size + align_bits_to8(get_arrayA_num_elements(h) * get_elementA_size(h) +
                                                            get_arrayB_num_elements(h) * get_elementB_size(h));
        default:
            REALM_UNREACHABLE();
    }
}


uint_least8_t inline NodeHeader::get_width_from_header(const char* header) noexcept
{
    REALM_ASSERT_DEBUG(!wtype_is_extended(header));
    typedef unsigned char uchar;
    const uchar* h = reinterpret_cast<const uchar*>(header);
    return uint_least8_t((1 << (int(h[4]) & 0x07)) >> 1);
}

// A little helper:
size_t inline NodeHeader::get_size_from_header(const char* header) noexcept
{
    return get_num_elements(header, get_encoding(header));
}

} // namespace realm


namespace {

static inline void init_header(char* header, realm::NodeHeader::Encoding enc, uint8_t flags, uint8_t bits_pr_elem,
                               size_t num_elems)
{
    using Encoding = realm::NodeHeader::Encoding;
    std::fill(header, header + realm::NodeHeader::header_size, 0);
    const auto hb = reinterpret_cast<uint8_t*>(header);
    REALM_ASSERT_DEBUG(enc <= Encoding::Packed);
    if (enc < Encoding::Packed) {
        // old layout
        uint8_t wtype = static_cast<uint8_t>(enc);
        hb[4] = (flags << 5) | (wtype << 3);
        if (enc == Encoding::WTypBits)
            realm::NodeHeader::set_width_in_header(bits_pr_elem, reinterpret_cast<char*>(header));
        else
            realm::NodeHeader::set_width_in_header(bits_pr_elem >> 3, reinterpret_cast<char*>(header));
        realm::NodeHeader::set_size_in_header(num_elems, reinterpret_cast<char*>(header));
    }
    else if (enc == Encoding::Packed) {
        hb[2] = 0;
        hb[3] = static_cast<uint8_t>(bits_pr_elem);
        hb[4] = (flags << 5) | (realm::NodeHeader::wtype_Extend << 3);
        hb[5] = static_cast<uint8_t>(enc) - realm::NodeHeader::wtype_Extend;
        const auto hw = reinterpret_cast<uint16_t*>(header);
        hw[3] = static_cast<uint16_t>(num_elems);
    }
}

// init the header for flex array. Passing A bit width and size (values) and B bit width and size (indices)
static inline void init_header(char* header, realm::NodeHeader::Encoding enc, uint8_t flags, uint8_t bits_pr_elemA,
                               uint8_t bits_pr_elemB, size_t num_elemsA, size_t num_elemsB)
{
    std::fill(header, header + realm::NodeHeader::header_size, 0);
    const auto hb = reinterpret_cast<uint8_t*>(header);
    REALM_ASSERT_DEBUG(enc == realm::NodeHeader::Encoding::Flex);
    REALM_ASSERT_DEBUG(flags < 8);
    hb[4] = (flags << 5) | (realm::NodeHeader::wtype_Extend << 3);
    hb[5] =
        static_cast<int>(realm::NodeHeader::Encoding::Flex) - static_cast<int>(realm::NodeHeader::Encoding::Packed);
    const auto hw = reinterpret_cast<uint16_t*>(header);
    REALM_ASSERT_DEBUG(bits_pr_elemA > 0);
    REALM_ASSERT_DEBUG(bits_pr_elemB > 0);
    REALM_ASSERT_DEBUG(bits_pr_elemA <= 64);
    REALM_ASSERT_DEBUG(bits_pr_elemB <= 64);
    REALM_ASSERT_DEBUG(num_elemsA < 1024);
    REALM_ASSERT_DEBUG(num_elemsB < 1024);
    hw[3] = static_cast<uint16_t>(((bits_pr_elemB - 1) << 10) | num_elemsB);
    hw[1] = static_cast<uint16_t>(((bits_pr_elemA - 1) << 10) | num_elemsA);
}
} // namespace


#endif /* REALM_NODE_HEADER_HPP */<|MERGE_RESOLUTION|>--- conflicted
+++ resolved
@@ -292,14 +292,8 @@
             (reinterpret_cast<uint16_t*>(header))[0] = static_cast<uint16_t>(value >> 3);
         }
     }
-
     static size_t get_byte_size_from_header(const char* header) noexcept;
 
-<<<<<<< HEAD
-=======
-    // Possible header encodings (and corresponding memory layouts):
-    enum class Encoding { WTypBits, WTypMult, WTypIgn, Packed, Flex };
->>>>>>> 5e3e4508
     // ^ First 3 must overlap numerically with corresponding wtype_X enum.
     static Encoding get_encoding(const char* header)
     {
@@ -321,31 +315,6 @@
             h[5] = static_cast<uint8_t>(enc) - 3;
         }
     }
-<<<<<<< HEAD
-=======
-    // * Packed: tightly packed array (any element size <= 64)
-    // * WTypBits: less tightly packed. Correspond to wtype_Bits
-    // * WTypMult: less tightly packed. Correspond to wtype_Multiply
-    // * WTypIgn: single byte elements. Correspond to wtype_Ignore
-    // encodings with more flexibility but lower number of elements:
-    // * AofP: Array of pairs (2 element sizes, 1 element count)
-    // * PofA: Pair of arrays (2 elememt sizes, 1 element count)
-    //   Choose between them according to spatial locality
-    // Encodings with even more flexibility with even lower number of elements
-    // * Flex: Pair of arrays (like PofA) but allowing different element count
-    //
-    // Encodings:     bytes:
-    // name:       |  b0   |  b1   |  b2   |  b3   | b4:0-2 | b4:3-4 | b4:5-7 |  b5   |  b6   |  b7  |
-    // oldies      |  cap/chksum           |  'A'  | width  | wtype  | flags  |          size        |
-    // Packed      |  cap/chksum   | -     | width | flags2 | wtype  | flags  | wtyp2 |     size     |
-    // Flex        |  cap/chksum   | w_B + size_B  | flags2 | wtype  | flags  | wtyp2 | w_A + size_A |
-    //
-    // legend: cap = capacity, chksum = checksum, flags = 3 flag bits, flags2 = 3 additional flag bits
-    //         size = number of elements, w_A = bits per A element, w_B = bits per B element
-    //         size_A = number of A elements, size_B = number of B elements,
-    //         For Flex: w + size is 6 bits for element width, 10 bits for number of elements
-    //
->>>>>>> 5e3e4508
     static std::string enc_to_string(Encoding enc)
     {
         switch (enc) {
@@ -371,10 +340,7 @@
 
 private:
     friend class Node;
-<<<<<<< HEAD
-=======
     friend class IntegerCompressor;
->>>>>>> 5e3e4508
     // Setting element size for encodings with a single element size:
     static void inline set_element_size(char* header, size_t bits_per_element, Encoding);
     // Getting element size for encodings with a single element size:
