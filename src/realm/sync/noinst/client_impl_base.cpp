#include <realm/sync/noinst/client_impl_base.hpp>

#include <realm/impl/simulated_failure.hpp>
#include <realm/sync/changeset_parser.hpp>
#include <realm/sync/impl/clock.hpp>
#include <realm/sync/network/http.hpp>
#include <realm/sync/network/websocket.hpp>
#include <realm/sync/noinst/client_history_impl.hpp>
#include <realm/sync/noinst/compact_changesets.hpp>
#include <realm/sync/noinst/client_reset_operation.hpp>
#include <realm/sync/noinst/sync_schema_migration.hpp>
#include <realm/sync/protocol.hpp>
#include <realm/util/assert.hpp>
#include <realm/util/basic_system_errors.hpp>
#include <realm/util/memory_stream.hpp>
#include <realm/util/platform_info.hpp>
#include <realm/util/random.hpp>
#include <realm/util/safe_int_ops.hpp>
#include <realm/util/scope_exit.hpp>
#include <realm/util/to_string.hpp>
#include <realm/util/uri.hpp>
#include <realm/version.hpp>

#include <realm/sync/network/websocket.hpp> // Only for websocket::Error TODO remove

#include <system_error>
#include <sstream>

// NOTE: The protocol specification is in `/doc/protocol.md`

using namespace realm;
using namespace _impl;
using namespace realm::util;
using namespace realm::sync;
using namespace realm::sync::websocket;

// clang-format off
using Connection      = ClientImpl::Connection;
using Session         = ClientImpl::Session;
using UploadChangeset = ClientHistory::UploadChangeset;

// These are a work-around for a bug in MSVC. It cannot find in-class types
// mentioned in signature of out-of-line member function definitions.
using ConnectionTerminationReason = ClientImpl::ConnectionTerminationReason;
using OutputBuffer                = ClientImpl::OutputBuffer;
using ReceivedChangesets          = ClientProtocol::ReceivedChangesets;
// clang-format on

void ClientImpl::ReconnectInfo::reset() noexcept
{
    m_backoff_state.reset();
    scheduled_reset = false;
}


void ClientImpl::ReconnectInfo::update(ConnectionTerminationReason new_reason,
                                       std::optional<ResumptionDelayInfo> new_delay_info)
{
    m_backoff_state.update(new_reason, new_delay_info);
}


std::chrono::milliseconds ClientImpl::ReconnectInfo::delay_interval()
{
    if (scheduled_reset) {
        reset();
    }

    if (!m_backoff_state.triggering_error) {
        return std::chrono::milliseconds::zero();
    }

    switch (*m_backoff_state.triggering_error) {
        case ConnectionTerminationReason::closed_voluntarily:
            return std::chrono::milliseconds::zero();
        case ConnectionTerminationReason::server_said_do_not_reconnect:
            return std::chrono::milliseconds::max();
        default:
            if (m_reconnect_mode == ReconnectMode::testing) {
                return std::chrono::milliseconds::max();
            }

            REALM_ASSERT(m_reconnect_mode == ReconnectMode::normal);
            return m_backoff_state.delay_interval();
    }
}


bool ClientImpl::decompose_server_url(const std::string& url, ProtocolEnvelope& protocol, std::string& address,
                                      port_type& port, std::string& path) const
{
    util::Uri uri(url); // Throws
    uri.canonicalize(); // Throws
    std::string userinfo, address_2, port_2;
    bool realm_scheme = (uri.get_scheme() == "realm:" || uri.get_scheme() == "realms:");
    bool ws_scheme = (uri.get_scheme() == "ws:" || uri.get_scheme() == "wss:");
    bool good = ((realm_scheme || ws_scheme) && uri.get_auth(userinfo, address_2, port_2) && userinfo.empty() &&
                 !address_2.empty() && uri.get_query().empty() && uri.get_frag().empty()); // Throws
    if (REALM_UNLIKELY(!good))
        return false;
    ProtocolEnvelope protocol_2;
    port_type port_3;
    if (realm_scheme) {
        if (uri.get_scheme() == "realm:") {
            protocol_2 = ProtocolEnvelope::realm;
            port_3 = (m_enable_default_port_hack ? 80 : 7800);
        }
        else {
            protocol_2 = ProtocolEnvelope::realms;
            port_3 = (m_enable_default_port_hack ? 443 : 7801);
        }
    }
    else {
        REALM_ASSERT(ws_scheme);
        if (uri.get_scheme() == "ws:") {
            protocol_2 = ProtocolEnvelope::ws;
            port_3 = 80;
        }
        else {
            protocol_2 = ProtocolEnvelope::wss;
            port_3 = 443;
        }
    }
    if (!port_2.empty()) {
        std::istringstream in(port_2);    // Throws
        in.imbue(std::locale::classic()); // Throws
        in >> port_3;
        if (REALM_UNLIKELY(!in || !in.eof() || port_3 < 1))
            return false;
    }
    std::string path_2 = uri.get_path(); // Throws (copy)

    protocol = protocol_2;
    address = std::move(address_2);
    port = port_3;
    path = std::move(path_2);
    return true;
}

ClientImpl::ClientImpl(ClientConfig config)
    : logger_ptr{std::make_shared<util::CategoryLogger>(util::LogCategory::session, std::move(config.logger))}
    , logger{*logger_ptr}
    , m_reconnect_mode{config.reconnect_mode}
    , m_connect_timeout{config.connect_timeout}
    , m_connection_linger_time{config.one_connection_per_session ? 0 : config.connection_linger_time}
    , m_ping_keepalive_period{config.ping_keepalive_period}
    , m_pong_keepalive_timeout{config.pong_keepalive_timeout}
    , m_fast_reconnect_limit{config.fast_reconnect_limit}
    , m_reconnect_backoff_info{config.reconnect_backoff_info}
    , m_disable_upload_activation_delay{config.disable_upload_activation_delay}
    , m_dry_run{config.dry_run}
    , m_enable_default_port_hack{config.enable_default_port_hack}
    , m_disable_upload_compaction{config.disable_upload_compaction}
    , m_fix_up_object_ids{config.fix_up_object_ids}
    , m_roundtrip_time_handler{std::move(config.roundtrip_time_handler)}
    , m_socket_provider{std::move(config.socket_provider)}
    , m_client_protocol{} // Throws
    , m_one_connection_per_session{config.one_connection_per_session}
    , m_random{}
{
    // FIXME: Would be better if seeding was up to the application.
    util::seed_prng_nondeterministically(m_random); // Throws

    logger.info("Realm sync client (%1)", REALM_VER_CHUNK); // Throws
    logger.debug("Supported protocol versions: %1-%2", get_oldest_supported_protocol_version(),
                 get_current_protocol_version()); // Throws
    logger.info("Platform: %1", util::get_platform_info());
    const char* build_mode;
#if REALM_DEBUG
    build_mode = "Debug";
#else
    build_mode = "Release";
#endif
    logger.debug("Build mode: %1", build_mode);
    logger.debug("Config param: one_connection_per_session = %1",
                 config.one_connection_per_session); // Throws
    logger.debug("Config param: connect_timeout = %1 ms",
                 config.connect_timeout); // Throws
    logger.debug("Config param: connection_linger_time = %1 ms",
                 config.connection_linger_time); // Throws
    logger.debug("Config param: ping_keepalive_period = %1 ms",
                 config.ping_keepalive_period); // Throws
    logger.debug("Config param: pong_keepalive_timeout = %1 ms",
                 config.pong_keepalive_timeout); // Throws
    logger.debug("Config param: fast_reconnect_limit = %1 ms",
                 config.fast_reconnect_limit); // Throws
    logger.debug("Config param: disable_upload_compaction = %1",
                 config.disable_upload_compaction); // Throws
    logger.debug("Config param: disable_sync_to_disk = %1",
                 config.disable_sync_to_disk); // Throws
    logger.debug(
        "Config param: reconnect backoff info: max_delay: %1 ms, initial_delay: %2 ms, multiplier: %3, jitter: 1/%4",
        m_reconnect_backoff_info.max_resumption_delay_interval.count(),
        m_reconnect_backoff_info.resumption_delay_interval.count(),
        m_reconnect_backoff_info.resumption_delay_backoff_multiplier, m_reconnect_backoff_info.delay_jitter_divisor);

    if (config.reconnect_mode != ReconnectMode::normal) {
        logger.warn("Testing/debugging feature 'nonnormal reconnect mode' enabled - "
                    "never do this in production!");
    }

    if (config.dry_run) {
        logger.warn("Testing/debugging feature 'dry run' enabled - "
                    "never do this in production!");
    }

    REALM_ASSERT_EX(m_socket_provider, "Must provide socket provider in sync Client config");

    if (m_one_connection_per_session) {
        logger.warn("Testing/debugging feature 'one connection per session' enabled - "
                    "never do this in production");
    }

    if (config.disable_upload_activation_delay) {
        logger.warn("Testing/debugging feature 'disable_upload_activation_delay' enabled - "
                    "never do this in production");
    }

    if (config.disable_sync_to_disk) {
        logger.warn("Testing/debugging feature 'disable_sync_to_disk' enabled - "
                    "never do this in production");
    }

    m_actualize_and_finalize = create_trigger([this](Status status) {
        if (status == ErrorCodes::OperationAborted)
            return;
        else if (!status.is_ok())
            throw Exception(status);
        actualize_and_finalize_session_wrappers(); // Throws
    });
}

void ClientImpl::incr_outstanding_posts()
{
    util::CheckedLockGuard lock(m_drain_mutex);
    ++m_outstanding_posts;
    m_drained = false;
}

void ClientImpl::decr_outstanding_posts()
{
    util::CheckedLockGuard lock(m_drain_mutex);
    REALM_ASSERT(m_outstanding_posts);
    if (--m_outstanding_posts <= 0) {
        // Notify must happen with lock held or another thread could destroy
        // ClientImpl between when we release the lock and when we call notify
        m_drain_cv.notify_all();
    }
}

void ClientImpl::post(SyncSocketProvider::FunctionHandler&& handler)
{
    REALM_ASSERT(m_socket_provider);
    incr_outstanding_posts();
    m_socket_provider->post([handler = std::move(handler), this](Status status) {
        auto decr_guard = util::make_scope_exit([&]() noexcept {
            decr_outstanding_posts();
        });
        handler(status);
    });
}

void ClientImpl::post(util::UniqueFunction<void()>&& handler)
{
    REALM_ASSERT(m_socket_provider);
    incr_outstanding_posts();
    m_socket_provider->post([handler = std::move(handler), this](Status status) {
        auto decr_guard = util::make_scope_exit([&]() noexcept {
            decr_outstanding_posts();
        });
        if (status == ErrorCodes::OperationAborted)
            return;
        if (!status.is_ok())
            throw Exception(status);
        handler();
    });
}


void ClientImpl::drain_connections()
{
    logger.debug("Draining connections during sync client shutdown");
    for (auto& server_slot_pair : m_server_slots) {
        auto& server_slot = server_slot_pair.second;

        if (server_slot.connection) {
            auto& conn = server_slot.connection;
            conn->force_close();
        }
        else {
            for (auto& conn_pair : server_slot.alt_connections) {
                conn_pair.second->force_close();
            }
        }
    }
}


SyncSocketProvider::SyncTimer ClientImpl::create_timer(std::chrono::milliseconds delay,
                                                       SyncSocketProvider::FunctionHandler&& handler)
{
    REALM_ASSERT(m_socket_provider);
    incr_outstanding_posts();
    return m_socket_provider->create_timer(delay, [handler = std::move(handler), this](Status status) {
        auto decr_guard = util::make_scope_exit([&]() noexcept {
            decr_outstanding_posts();
        });
        handler(status);
    });
}


ClientImpl::SyncTrigger ClientImpl::create_trigger(SyncSocketProvider::FunctionHandler&& handler)
{
    REALM_ASSERT(m_socket_provider);
    return std::make_unique<Trigger<ClientImpl>>(this, std::move(handler));
}

Connection::~Connection()
{
    if (m_websocket_sentinel) {
        m_websocket_sentinel->destroyed = true;
        m_websocket_sentinel.reset();
    }
}

void Connection::activate()
{
    REALM_ASSERT(m_on_idle);
    m_activated = true;
    if (m_num_active_sessions == 0)
        m_on_idle->trigger();
    // We cannot in general connect immediately, because a prior failure to
    // connect may require a delay before reconnecting (see `m_reconnect_info`).
    initiate_reconnect_wait(); // Throws
}


void Connection::activate_session(std::unique_ptr<Session> sess)
{
    REALM_ASSERT(sess);
    REALM_ASSERT(&sess->m_conn == this);
    REALM_ASSERT(!m_force_closed);
    Session& sess_2 = *sess;
    session_ident_type ident = sess->m_ident;
    auto p = m_sessions.emplace(ident, std::move(sess)); // Throws
    bool was_inserted = p.second;
    REALM_ASSERT(was_inserted);
    // Save the session ident to the historical list of session idents
    m_session_history.insert(ident);
    sess_2.activate(); // Throws
    if (m_state == ConnectionState::connected) {
        bool fast_reconnect = false;
        sess_2.connection_established(fast_reconnect); // Throws
    }
    ++m_num_active_sessions;
}


void Connection::initiate_session_deactivation(Session* sess)
{
    REALM_ASSERT(sess);
    REALM_ASSERT(&sess->m_conn == this);
    REALM_ASSERT(m_num_active_sessions);
    // Since the client may be waiting for m_num_active_sessions to reach 0
    // in stop_and_wait() (on a separate thread), deactivate Session before
    // decrementing the num active sessions value.
    sess->initiate_deactivation(); // Throws
    if (sess->m_state == Session::Deactivated) {
        finish_session_deactivation(sess);
    }
    if (REALM_UNLIKELY(--m_num_active_sessions == 0)) {
        if (m_activated && m_state == ConnectionState::disconnected)
            m_on_idle->trigger();
    }
}


void Connection::cancel_reconnect_delay()
{
    REALM_ASSERT(m_activated);

    if (m_reconnect_delay_in_progress) {
        if (m_nonzero_reconnect_delay)
            logger.detail("Canceling reconnect delay"); // Throws

        // Cancel the in-progress wait operation by destroying the timer
        // object. Destruction is needed in this case, because a new wait
        // operation might have to be initiated before the previous one
        // completes (its completion handler starts to execute), so the new wait
        // operation must be done on a new timer object.
        m_reconnect_disconnect_timer.reset();
        m_reconnect_delay_in_progress = false;
        m_reconnect_info.reset();
        initiate_reconnect_wait(); // Throws
        return;
    }

    // If we are not disconnected, then we need to make sure the next time we get disconnected
    // that we are allowed to re-connect as quickly as possible.
    //
    // Setting m_reconnect_info.scheduled_reset will cause initiate_reconnect_wait to reset the
    // backoff/delay state before calculating the next delay, unless a PONG message is received
    // for the urgent PING message we send below.
    //
    // If we get a PONG message for the urgent PING message sent below, then the connection is
    // healthy and we can calculate the next delay normally.
    if (m_state != ConnectionState::disconnected) {
        m_reconnect_info.scheduled_reset = true;
        m_ping_after_scheduled_reset_of_reconnect_info = false;

        schedule_urgent_ping(); // Throws
        return;
    }
    // Nothing to do in this case. The next reconnect attemp will be made as
    // soon as there are any sessions that are both active and unsuspended.
}

void Connection::finish_session_deactivation(Session* sess)
{
    REALM_ASSERT(sess->m_state == Session::Deactivated);
    auto ident = sess->m_ident;
    m_sessions.erase(ident);
    m_session_history.erase(ident);
}

void Connection::force_close()
{
    if (m_force_closed) {
        return;
    }

    m_force_closed = true;

    if (m_state != ConnectionState::disconnected) {
        voluntary_disconnect();
    }

    REALM_ASSERT_EX(m_state == ConnectionState::disconnected, m_state);
    if (m_reconnect_delay_in_progress || m_disconnect_delay_in_progress) {
        m_reconnect_disconnect_timer.reset();
        m_reconnect_delay_in_progress = false;
        m_disconnect_delay_in_progress = false;
    }

    // We must copy any session pointers we want to close to a vector because force_closing
    // the session may remove it from m_sessions and invalidate the iterator uses to loop
    // through the map. By copying to a separate vector we ensure our iterators remain valid.
    std::vector<Session*> to_close;
    for (auto& session_pair : m_sessions) {
        if (session_pair.second->m_state == Session::State::Active) {
            to_close.push_back(session_pair.second.get());
        }
    }

    for (auto& sess : to_close) {
        sess->force_close();
    }

    logger.debug("Force closed idle connection");
}


void Connection::websocket_connected_handler(const std::string& protocol)
{
    if (!protocol.empty()) {
        std::string_view expected_prefix =
            is_flx_sync_connection() ? get_flx_websocket_protocol_prefix() : get_pbs_websocket_protocol_prefix();
        // FIXME: Use std::string_view::begins_with() in C++20.
        auto prefix_matches = [&](std::string_view other) {
            return protocol.size() >= other.size() && (protocol.substr(0, other.size()) == other);
        };
        if (prefix_matches(expected_prefix)) {
            util::MemoryInputStream in;
            in.set_buffer(protocol.data() + expected_prefix.size(), protocol.data() + protocol.size());
            in.imbue(std::locale::classic());
            in.unsetf(std::ios_base::skipws);
            int value_2 = 0;
            in >> value_2;
            if (in && in.eof() && value_2 >= 0) {
                bool good_version =
                    (value_2 >= get_oldest_supported_protocol_version() && value_2 <= get_current_protocol_version());
                if (good_version) {
                    logger.detail("Negotiated protocol version: %1", value_2);
                    // For now, grab the connection ID from the websocket if it supports it. In the future, the server
                    // will provide the appservices connection ID via a log message.
                    // TODO: Remove once the server starts sending the connection ID
                    receive_appservices_request_id(m_websocket->get_appservices_request_id());
                    m_negotiated_protocol_version = value_2;
                    handle_connection_established(); // Throws
                    return;
                }
            }
        }
        close_due_to_client_side_error({ErrorCodes::SyncProtocolNegotiationFailed,
                                        util::format("Bad protocol info from server: '%1'", protocol)},
                                       IsFatal{true}, ConnectionTerminationReason::bad_headers_in_http_response);
    }
    else {
        close_due_to_client_side_error(
            {ErrorCodes::SyncProtocolNegotiationFailed, "Missing protocol info from server"}, IsFatal{true},
            ConnectionTerminationReason::bad_headers_in_http_response);
    }
}


bool Connection::websocket_binary_message_received(util::Span<const char> data)
{
    if (m_force_closed) {
        logger.debug("Received binary message after connection was force closed");
        return false;
    }

    using sf = SimulatedFailure;
    if (sf::check_trigger(sf::sync_client__read_head)) {
        close_due_to_client_side_error(
            {ErrorCodes::RuntimeError, "Simulated failure during sync client websocket read"}, IsFatal{false},
            ConnectionTerminationReason::read_or_write_error);
        return bool(m_websocket);
    }

    handle_message_received(data);
    return bool(m_websocket);
}


void Connection::websocket_error_handler()
{
    m_websocket_error_received = true;
}

bool Connection::websocket_closed_handler(bool was_clean, WebSocketError error_code, std::string_view msg)
{
    if (m_force_closed) {
        logger.debug("Received websocket close message after connection was force closed");
        return false;
    }
    logger.info("Closing the websocket with error code=%1, message='%2', was_clean=%3", error_code, msg, was_clean);

    switch (error_code) {
        case WebSocketError::websocket_ok:
            break;
        case WebSocketError::websocket_resolve_failed:
            [[fallthrough]];
        case WebSocketError::websocket_connection_failed: {
            SessionErrorInfo error_info(
                {ErrorCodes::SyncConnectFailed, util::format("Failed to connect to sync: %1", msg)}, IsFatal{false});
            // If the connection fails/times out and the server has not been contacted yet, refresh the location
            // to make sure the websocket URL is correct
            if (!m_server_endpoint.is_verified) {
                error_info.server_requests_action = ProtocolErrorInfo::Action::RefreshLocation;
            }
            involuntary_disconnect(std::move(error_info), ConnectionTerminationReason::connect_operation_failed);
            break;
        }
        case WebSocketError::websocket_read_error:
            [[fallthrough]];
        case WebSocketError::websocket_write_error: {
            close_due_to_transient_error({ErrorCodes::ConnectionClosed, msg},
                                         ConnectionTerminationReason::read_or_write_error);
            break;
        }
        case WebSocketError::websocket_going_away:
            [[fallthrough]];
        case WebSocketError::websocket_protocol_error:
            [[fallthrough]];
        case WebSocketError::websocket_unsupported_data:
            [[fallthrough]];
        case WebSocketError::websocket_invalid_payload_data:
            [[fallthrough]];
        case WebSocketError::websocket_policy_violation:
            [[fallthrough]];
        case WebSocketError::websocket_reserved:
            [[fallthrough]];
        case WebSocketError::websocket_no_status_received:
            [[fallthrough]];
        case WebSocketError::websocket_invalid_extension: {
            close_due_to_client_side_error({ErrorCodes::SyncProtocolInvariantFailed, msg}, IsFatal{false},
                                           ConnectionTerminationReason::websocket_protocol_violation); // Throws
            break;
        }
        case WebSocketError::websocket_message_too_big: {
            auto message = util::format(
                "Sync websocket closed because the server received a message that was too large: %1", msg);
            SessionErrorInfo error_info(Status(ErrorCodes::LimitExceeded, std::move(message)), IsFatal{false});
            error_info.server_requests_action = ProtocolErrorInfo::Action::ClientReset;
            involuntary_disconnect(std::move(error_info),
                                   ConnectionTerminationReason::websocket_protocol_violation); // Throws
            break;
        }
        case WebSocketError::websocket_tls_handshake_failed: {
            close_due_to_client_side_error(
                Status(ErrorCodes::TlsHandshakeFailed, util::format("TLS handshake failed: %1", msg)), IsFatal{false},
                ConnectionTerminationReason::ssl_certificate_rejected); // Throws
            break;
        }
        case WebSocketError::websocket_client_too_old:
            [[fallthrough]];
        case WebSocketError::websocket_client_too_new:
            [[fallthrough]];
        case WebSocketError::websocket_protocol_mismatch: {
            close_due_to_client_side_error({ErrorCodes::SyncProtocolNegotiationFailed, msg}, IsFatal{true},
                                           ConnectionTerminationReason::http_response_says_fatal_error); // Throws
            break;
        }
        case WebSocketError::websocket_fatal_error: {
            // Error is fatal if the sync_route has already been verified - if the sync_route has not
            // been verified, then use a non-fatal error and try to perform a location update.
            SessionErrorInfo error_info(
                {ErrorCodes::SyncConnectFailed, util::format("Failed to connect to sync: %1", msg)},
                IsFatal{m_server_endpoint.is_verified});
            ConnectionTerminationReason reason = ConnectionTerminationReason::http_response_says_fatal_error;
            // If the connection fails/times out and the server has not been contacted yet, refresh the location
            // to make sure the websocket URL is correct
            if (!m_server_endpoint.is_verified) {
                error_info.server_requests_action = ProtocolErrorInfo::Action::RefreshLocation;
                reason = ConnectionTerminationReason::connect_operation_failed;
            }
            involuntary_disconnect(std::move(error_info), reason);
            break;
        }
        case WebSocketError::websocket_forbidden: {
            SessionErrorInfo error_info({ErrorCodes::AuthError, msg}, IsFatal{true});
            error_info.server_requests_action = ProtocolErrorInfo::Action::LogOutUser;
            involuntary_disconnect(std::move(error_info),
                                   ConnectionTerminationReason::http_response_says_fatal_error);
            break;
        }
        case WebSocketError::websocket_unauthorized: {
            SessionErrorInfo error_info(
                {ErrorCodes::AuthError,
                 util::format("Websocket was closed because of an authentication issue: %1", msg)},
                IsFatal{false});
            error_info.server_requests_action = ProtocolErrorInfo::Action::RefreshUser;
            involuntary_disconnect(std::move(error_info),
                                   ConnectionTerminationReason::http_response_says_nonfatal_error);
            break;
        }
        case WebSocketError::websocket_moved_permanently: {
            SessionErrorInfo error_info({ErrorCodes::ConnectionClosed, msg}, IsFatal{false});
            error_info.server_requests_action = ProtocolErrorInfo::Action::RefreshLocation;
            involuntary_disconnect(std::move(error_info),
                                   ConnectionTerminationReason::http_response_says_nonfatal_error);
            break;
        }
        case WebSocketError::websocket_abnormal_closure: {
            SessionErrorInfo error_info({ErrorCodes::ConnectionClosed, msg}, IsFatal{false});
            error_info.server_requests_action = ProtocolErrorInfo::Action::RefreshUser;
            involuntary_disconnect(std::move(error_info),
                                   ConnectionTerminationReason::http_response_says_nonfatal_error);
            break;
        }
        case WebSocketError::websocket_internal_server_error:
            [[fallthrough]];
        case WebSocketError::websocket_retry_error: {
            involuntary_disconnect(SessionErrorInfo({ErrorCodes::ConnectionClosed, msg}, IsFatal{false}),
                                   ConnectionTerminationReason::http_response_says_nonfatal_error);
            break;
        }
    }

    return bool(m_websocket);
}

// Guarantees that handle_reconnect_wait() is never called from within the
// execution of initiate_reconnect_wait() (no callback reentrance).
void Connection::initiate_reconnect_wait()
{
    REALM_ASSERT(m_activated);
    REALM_ASSERT(!m_reconnect_delay_in_progress);
    REALM_ASSERT(!m_disconnect_delay_in_progress);

    // If we've been force closed then we don't need/want to reconnect. Just return early here.
    if (m_force_closed) {
        return;
    }

    m_reconnect_delay_in_progress = true;
    auto delay = m_reconnect_info.delay_interval();
    if (delay == std::chrono::milliseconds::max()) {
        logger.detail("Reconnection delayed indefinitely"); // Throws
        // Not actually starting a timer corresponds to an infinite wait
        m_nonzero_reconnect_delay = true;
        return;
    }

    if (delay == std::chrono::milliseconds::zero()) {
        m_nonzero_reconnect_delay = false;
    }
    else {
        logger.detail("Allowing reconnection in %1 milliseconds", delay.count()); // Throws
        m_nonzero_reconnect_delay = true;
    }

    // We create a timer for the reconnect_disconnect timer even if the delay is zero because
    // we need it to be cancelable in case the connection is terminated before the timer
    // callback is run.
    m_reconnect_disconnect_timer = m_client.create_timer(delay, [this](Status status) {
        // If the operation is aborted, the connection object may have been
        // destroyed.
        if (status != ErrorCodes::OperationAborted)
            handle_reconnect_wait(status); // Throws
    });                                    // Throws
}


void Connection::handle_reconnect_wait(Status status)
{
    if (!status.is_ok()) {
        REALM_ASSERT(status != ErrorCodes::OperationAborted);
        throw Exception(status);
    }

    REALM_ASSERT(m_reconnect_delay_in_progress);
    m_reconnect_delay_in_progress = false;

    if (m_num_active_unsuspended_sessions > 0)
        initiate_reconnect(); // Throws
}

struct Connection::WebSocketObserverShim : public sync::WebSocketObserver {
    explicit WebSocketObserverShim(Connection* conn)
        : conn(conn)
        , sentinel(conn->m_websocket_sentinel)
    {
    }

    Connection* conn;
    util::bind_ptr<LifecycleSentinel> sentinel;

    void websocket_connected_handler(const std::string& protocol) override
    {
        if (sentinel->destroyed) {
            return;
        }

        return conn->websocket_connected_handler(protocol);
    }

    void websocket_error_handler() override
    {
        if (sentinel->destroyed) {
            return;
        }

        conn->websocket_error_handler();
    }

    bool websocket_binary_message_received(util::Span<const char> data) override
    {
        if (sentinel->destroyed) {
            return false;
        }

        return conn->websocket_binary_message_received(data);
    }

    bool websocket_closed_handler(bool was_clean, WebSocketError error_code, std::string_view msg) override
    {
        if (sentinel->destroyed) {
            return true;
        }

        return conn->websocket_closed_handler(was_clean, error_code, msg);
    }
};

void Connection::initiate_reconnect()
{
    REALM_ASSERT(m_activated);

    m_state = ConnectionState::connecting;
    report_connection_state_change(ConnectionState::connecting); // Throws
    if (m_websocket_sentinel) {
        m_websocket_sentinel->destroyed = true;
    }
    m_websocket_sentinel = util::make_bind<LifecycleSentinel>();
    m_websocket.reset();

    // Watchdog
    initiate_connect_wait(); // Throws

    std::vector<std::string> sec_websocket_protocol;
    {
        auto protocol_prefix =
            is_flx_sync_connection() ? get_flx_websocket_protocol_prefix() : get_pbs_websocket_protocol_prefix();
        int min = get_oldest_supported_protocol_version();
        int max = get_current_protocol_version();
        REALM_ASSERT_3(min, <=, max);
        // List protocol version in descending order to ensure that the server
        // selects the highest possible version.
        for (int version = max; version >= min; --version) {
            sec_websocket_protocol.push_back(util::format("%1%2", protocol_prefix, version)); // Throws
        }
    }

    logger.info("Connecting to '%1%2:%3%4'", to_string(m_server_endpoint.envelope), m_server_endpoint.address,
                m_server_endpoint.port, m_http_request_path_prefix);

    m_websocket_error_received = false;
    m_websocket =
        m_client.m_socket_provider->connect(std::make_unique<WebSocketObserverShim>(this),
                                            WebSocketEndpoint{
                                                m_server_endpoint.address,
                                                m_server_endpoint.port,
                                                get_http_request_path(),
                                                std::move(sec_websocket_protocol),
                                                is_ssl(m_server_endpoint.envelope),
                                                /// DEPRECATED - The following will be removed in a future release
                                                {m_custom_http_headers.begin(), m_custom_http_headers.end()},
                                                m_verify_servers_ssl_certificate,
                                                m_ssl_trust_certificate_path,
                                                m_ssl_verify_callback,
                                                m_proxy_config,
                                            });
}


void Connection::initiate_connect_wait()
{
    // Deploy a watchdog to enforce an upper bound on the time it can take to
    // fully establish the connection (including SSL and WebSocket
    // handshakes). Without such a watchdog, connect operations could take very
    // long, or even indefinite time.
    milliseconds_type time = m_client.m_connect_timeout;

    m_connect_timer = m_client.create_timer(std::chrono::milliseconds(time), [this](Status status) {
        // If the operation is aborted, the connection object may have been
        // destroyed.
        if (status != ErrorCodes::OperationAborted)
            handle_connect_wait(status); // Throws
    });                                  // Throws
}


void Connection::handle_connect_wait(Status status)
{
    if (!status.is_ok()) {
        REALM_ASSERT(status != ErrorCodes::OperationAborted);
        throw Exception(status);
    }

    REALM_ASSERT_EX(m_state == ConnectionState::connecting, m_state);
    logger.info("Connect timeout"); // Throws
    SessionErrorInfo error_info({ErrorCodes::SyncConnectTimeout, "Sync connection was not fully established in time"},
                                IsFatal{false});
    // If the connection fails/times out and the server has not been contacted yet, refresh the location
    // to make sure the websocket URL is correct
    if (!m_server_endpoint.is_verified) {
        error_info.server_requests_action = ProtocolErrorInfo::Action::RefreshLocation;
    }
    involuntary_disconnect(std::move(error_info), ConnectionTerminationReason::sync_connect_timeout); // Throws
}


void Connection::handle_connection_established()
{
    // Cancel connect timeout watchdog
    m_connect_timer.reset();

    m_state = ConnectionState::connected;
    m_server_endpoint.is_verified = true; // sync route is valid since connection is successful

    milliseconds_type now = monotonic_clock_now();
    m_pong_wait_started_at = now; // Initially, no time was spent waiting for a PONG message
    initiate_ping_delay(now);     // Throws

    bool fast_reconnect = false;
    if (m_disconnect_has_occurred) {
        milliseconds_type time = now - m_disconnect_time;
        if (time <= m_client.m_fast_reconnect_limit)
            fast_reconnect = true;
    }

    for (auto& p : m_sessions) {
        Session& sess = *p.second;
        sess.connection_established(fast_reconnect); // Throws
    }

    report_connection_state_change(ConnectionState::connected); // Throws
}


void Connection::schedule_urgent_ping()
{
    REALM_ASSERT_EX(m_state != ConnectionState::disconnected, m_state);
    if (m_ping_delay_in_progress) {
        m_heartbeat_timer.reset();
        m_ping_delay_in_progress = false;
        m_minimize_next_ping_delay = true;
        milliseconds_type now = monotonic_clock_now();
        initiate_ping_delay(now); // Throws
        return;
    }
    REALM_ASSERT_EX(m_state == ConnectionState::connecting || m_waiting_for_pong, m_state);
    if (!m_send_ping)
        m_minimize_next_ping_delay = true;
}


void Connection::initiate_ping_delay(milliseconds_type now)
{
    REALM_ASSERT(!m_ping_delay_in_progress);
    REALM_ASSERT(!m_waiting_for_pong);
    REALM_ASSERT(!m_send_ping);

    milliseconds_type delay = 0;
    if (!m_minimize_next_ping_delay) {
        delay = m_client.m_ping_keepalive_period;
        // Make a randomized deduction of up to 10%, or up to 100% if this is
        // the first PING message to be sent since the connection was
        // established. The purpose of this randomized deduction is to reduce
        // the risk of many connections sending PING messages simultaneously to
        // the server.
        milliseconds_type max_deduction = (m_ping_sent ? delay / 10 : delay);
        auto distr = std::uniform_int_distribution<milliseconds_type>(0, max_deduction);
        milliseconds_type randomized_deduction = distr(m_client.get_random());
        delay -= randomized_deduction;
        // Deduct the time spent waiting for PONG
        REALM_ASSERT_3(now, >=, m_pong_wait_started_at);
        milliseconds_type spent_time = now - m_pong_wait_started_at;
        if (spent_time < delay) {
            delay -= spent_time;
        }
        else {
            delay = 0;
        }
    }
    else {
        m_minimize_next_ping_delay = false;
    }


    m_ping_delay_in_progress = true;

    m_heartbeat_timer = m_client.create_timer(std::chrono::milliseconds(delay), [this](Status status) {
        if (status == ErrorCodes::OperationAborted)
            return;
        else if (!status.is_ok())
            throw Exception(status);

        handle_ping_delay();                                    // Throws
    });                                                         // Throws
    logger.debug("Will emit a ping in %1 milliseconds", delay); // Throws
}


void Connection::handle_ping_delay()
{
    REALM_ASSERT(m_ping_delay_in_progress);
    m_ping_delay_in_progress = false;
    m_send_ping = true;

    initiate_pong_timeout(); // Throws

    if (m_state == ConnectionState::connected && !m_sending)
        send_next_message(); // Throws
}


void Connection::initiate_pong_timeout()
{
    REALM_ASSERT(!m_ping_delay_in_progress);
    REALM_ASSERT(!m_waiting_for_pong);
    REALM_ASSERT(m_send_ping);

    m_waiting_for_pong = true;
    m_pong_wait_started_at = monotonic_clock_now();

    milliseconds_type time = m_client.m_pong_keepalive_timeout;
    m_heartbeat_timer = m_client.create_timer(std::chrono::milliseconds(time), [this](Status status) {
        if (status == ErrorCodes::OperationAborted)
            return;
        else if (!status.is_ok())
            throw Exception(status);

        handle_pong_timeout(); // Throws
    });                        // Throws
}


void Connection::handle_pong_timeout()
{
    REALM_ASSERT(m_waiting_for_pong);
    logger.debug("Timeout on reception of PONG message"); // Throws
    close_due_to_transient_error({ErrorCodes::ConnectionClosed, "Timed out waiting for PONG response from server"},
                                 ConnectionTerminationReason::pong_timeout);
}


void Connection::initiate_write_message(const OutputBuffer& out, Session* sess)
{
    // Stop sending messages if an websocket error was received.
    if (m_websocket_error_received)
        return;

    m_websocket->async_write_binary(out.as_span(), [this, sentinel = m_websocket_sentinel](Status status) {
        if (sentinel->destroyed) {
            return;
        }
        if (!status.is_ok()) {
            if (status != ErrorCodes::Error::OperationAborted) {
                // Write errors will be handled by the websocket_write_error_handler() callback
                logger.error("Connection: write failed %1: %2", status.code_string(), status.reason());
            }
            return;
        }
        handle_write_message(); // Throws
    });                         // Throws
    m_sending_session = sess;
    m_sending = true;
}


void Connection::handle_write_message()
{
    m_sending_session->message_sent(); // Throws
    if (m_sending_session->m_state == Session::Deactivated) {
        finish_session_deactivation(m_sending_session);
    }
    m_sending_session = nullptr;
    m_sending = false;
    send_next_message(); // Throws
}


void Connection::send_next_message()
{
    REALM_ASSERT_EX(m_state == ConnectionState::connected, m_state);
    REALM_ASSERT(!m_sending_session);
    REALM_ASSERT(!m_sending);
    if (m_send_ping) {
        send_ping(); // Throws
        return;
    }
    while (!m_sessions_enlisted_to_send.empty()) {
        // The state of being connected is not supposed to be able to change
        // across this loop thanks to the "no callback reentrance" guarantee
        // provided by Websocket::async_write_text(), and friends.
        REALM_ASSERT_EX(m_state == ConnectionState::connected, m_state);

        Session& sess = *m_sessions_enlisted_to_send.front();
        m_sessions_enlisted_to_send.pop_front();
        sess.send_message(); // Throws

        if (sess.m_state == Session::Deactivated) {
            finish_session_deactivation(&sess);
        }

        // An enlisted session may choose to not send a message. In that case,
        // we should pass the opportunity to the next enlisted session.
        if (m_sending)
            break;
    }
}


void Connection::send_ping()
{
    REALM_ASSERT(!m_ping_delay_in_progress);
    REALM_ASSERT(m_waiting_for_pong);
    REALM_ASSERT(m_send_ping);

    m_send_ping = false;
    if (m_reconnect_info.scheduled_reset)
        m_ping_after_scheduled_reset_of_reconnect_info = true;

    m_last_ping_sent_at = monotonic_clock_now();
    logger.debug("Sending: PING(timestamp=%1, rtt=%2)", m_last_ping_sent_at,
                 m_previous_ping_rtt); // Throws

    ClientProtocol& protocol = get_client_protocol();
    OutputBuffer& out = get_output_buffer();
    protocol.make_ping(out, m_last_ping_sent_at, m_previous_ping_rtt); // Throws
    initiate_write_ping(out);                                          // Throws
    m_ping_sent = true;
}


void Connection::initiate_write_ping(const OutputBuffer& out)
{
    m_websocket->async_write_binary(out.as_span(), [this, sentinel = m_websocket_sentinel](Status status) {
        if (sentinel->destroyed) {
            return;
        }
        if (!status.is_ok()) {
            if (status != ErrorCodes::Error::OperationAborted) {
                // Write errors will be handled by the websocket_write_error_handler() callback
                logger.error("Connection: send ping failed %1: %2", status.code_string(), status.reason());
            }
            return;
        }
        handle_write_ping(); // Throws
    });                      // Throws
    m_sending = true;
}


void Connection::handle_write_ping()
{
    REALM_ASSERT(m_sending);
    REALM_ASSERT(!m_sending_session);
    m_sending = false;
    send_next_message(); // Throws
}


void Connection::handle_message_received(util::Span<const char> data)
{
    // parse_message_received() parses the message and calls the proper handler
    // on the Connection object (this).
    get_client_protocol().parse_message_received<Connection>(*this, std::string_view(data.data(), data.size()));
}


void Connection::initiate_disconnect_wait()
{
    REALM_ASSERT(!m_reconnect_delay_in_progress);

    if (m_disconnect_delay_in_progress) {
        m_reconnect_disconnect_timer.reset();
        m_disconnect_delay_in_progress = false;
    }

    milliseconds_type time = m_client.m_connection_linger_time;

    m_reconnect_disconnect_timer = m_client.create_timer(std::chrono::milliseconds(time), [this](Status status) {
        // If the operation is aborted, the connection object may have been
        // destroyed.
        if (status != ErrorCodes::OperationAborted)
            handle_disconnect_wait(status); // Throws
    });                                     // Throws
    m_disconnect_delay_in_progress = true;
}


void Connection::handle_disconnect_wait(Status status)
{
    if (!status.is_ok()) {
        REALM_ASSERT(status != ErrorCodes::OperationAborted);
        throw Exception(status);
    }

    m_disconnect_delay_in_progress = false;

    REALM_ASSERT_EX(m_state != ConnectionState::disconnected, m_state);
    if (m_num_active_unsuspended_sessions == 0) {
        if (m_client.m_connection_linger_time > 0)
            logger.detail("Linger time expired"); // Throws
        voluntary_disconnect();                   // Throws
        logger.info("Disconnected");              // Throws
    }
}


void Connection::close_due_to_protocol_error(Status status)
{
    SessionErrorInfo error_info(std::move(status), IsFatal{true});
    error_info.server_requests_action = ProtocolErrorInfo::Action::ProtocolViolation;
    involuntary_disconnect(std::move(error_info),
                           ConnectionTerminationReason::sync_protocol_violation); // Throws
}


void Connection::close_due_to_client_side_error(Status status, IsFatal is_fatal, ConnectionTerminationReason reason)
{
    logger.info("Connection closed due to error: %1", status); // Throws

    involuntary_disconnect(SessionErrorInfo{std::move(status), is_fatal}, reason); // Throw
}


void Connection::close_due_to_transient_error(Status status, ConnectionTerminationReason reason)
{
    logger.info("Connection closed due to transient error: %1", status); // Throws
    SessionErrorInfo error_info{std::move(status), IsFatal{false}};
    error_info.server_requests_action = ProtocolErrorInfo::Action::Transient;

    involuntary_disconnect(std::move(error_info), reason); // Throw
}


// Close connection due to error discovered on the server-side, and then
// reported to the client by way of a connection-level ERROR message.
void Connection::close_due_to_server_side_error(ProtocolError error_code, const ProtocolErrorInfo& info)
{
    logger.info("Connection closed due to error reported by server: %1 (%2)", info.message,
                int(error_code)); // Throws

    const auto reason = info.is_fatal ? ConnectionTerminationReason::server_said_do_not_reconnect
                                      : ConnectionTerminationReason::server_said_try_again_later;
    involuntary_disconnect(SessionErrorInfo{info, protocol_error_to_status(error_code, info.message)},
                           reason); // Throws
}


void Connection::disconnect(const SessionErrorInfo& info)
{
    // Cancel connect timeout watchdog
    m_connect_timer.reset();

    if (m_state == ConnectionState::connected) {
        m_disconnect_time = monotonic_clock_now();
        m_disconnect_has_occurred = true;

        // Sessions that are in the Deactivating state at this time can be
        // immediately discarded, in part because they are no longer enlisted to
        // send. Such sessions will be taken to the Deactivated state by
        // Session::connection_lost(), and then they will be removed from
        // `m_sessions`.
        auto i = m_sessions.begin(), end = m_sessions.end();
        while (i != end) {
            // Prevent invalidation of the main iterator when erasing elements
            auto j = i++;
            Session& sess = *j->second;
            sess.connection_lost(); // Throws
            if (sess.m_state == Session::Unactivated || sess.m_state == Session::Deactivated)
                m_sessions.erase(j);
        }
    }

    change_state_to_disconnected();

    m_ping_delay_in_progress = false;
    m_waiting_for_pong = false;
    m_send_ping = false;
    m_minimize_next_ping_delay = false;
    m_ping_after_scheduled_reset_of_reconnect_info = false;
    m_ping_sent = false;
    m_heartbeat_timer.reset();
    m_previous_ping_rtt = 0;

    m_websocket_sentinel->destroyed = true;
    m_websocket_sentinel.reset();
    m_websocket.reset();
    m_input_body_buffer.reset();
    m_sending_session = nullptr;
    m_sessions_enlisted_to_send.clear();
    m_sending = false;

    report_connection_state_change(ConnectionState::disconnected, info); // Throws
    initiate_reconnect_wait();                                           // Throws
}

bool Connection::is_flx_sync_connection() const noexcept
{
    return m_server_endpoint.server_mode != SyncServerMode::PBS;
}

void Connection::receive_pong(milliseconds_type timestamp)
{
    logger.debug("Received: PONG(timestamp=%1)", timestamp);

    bool legal_at_this_time = (m_waiting_for_pong && !m_send_ping);
    if (REALM_UNLIKELY(!legal_at_this_time)) {
        close_due_to_protocol_error(
            {ErrorCodes::SyncProtocolInvariantFailed, "Received PONG message when it was not valid"}); // Throws
        return;
    }

    if (REALM_UNLIKELY(timestamp != m_last_ping_sent_at)) {
        close_due_to_protocol_error(
            {ErrorCodes::SyncProtocolInvariantFailed,
             util::format("Received PONG message with an invalid timestamp (expected %1, received %2)",
                          m_last_ping_sent_at, timestamp)}); // Throws
        return;
    }

    milliseconds_type now = monotonic_clock_now();
    milliseconds_type round_trip_time = now - timestamp;
    logger.debug("Round trip time was %1 milliseconds", round_trip_time);
    m_previous_ping_rtt = round_trip_time;

    // If this PONG message is a response to a PING mesage that was sent after
    // the last invocation of cancel_reconnect_delay(), then the connection is
    // still good, and we do not have to skip the next reconnect delay.
    if (m_ping_after_scheduled_reset_of_reconnect_info) {
        REALM_ASSERT(m_reconnect_info.scheduled_reset);
        m_ping_after_scheduled_reset_of_reconnect_info = false;
        m_reconnect_info.scheduled_reset = false;
    }

    m_heartbeat_timer.reset();
    m_waiting_for_pong = false;

    initiate_ping_delay(now); // Throws

    if (m_client.m_roundtrip_time_handler)
        m_client.m_roundtrip_time_handler(m_previous_ping_rtt); // Throws
}

Session* Connection::find_and_validate_session(session_ident_type session_ident, std::string_view message) noexcept
{
    if (session_ident == 0) {
        return nullptr;
    }

    auto* sess = get_session(session_ident);
    if (REALM_LIKELY(sess)) {
        return sess;
    }
    // Check the history to see if the message received was for a previous session
    if (auto it = m_session_history.find(session_ident); it == m_session_history.end()) {
        logger.error("Bad session identifier in %1 message, session_ident = %2", message, session_ident);
        close_due_to_protocol_error(
            {ErrorCodes::SyncProtocolInvariantFailed,
             util::format("Received message %1 for session iden %2 when that session never existed", message,
                          session_ident)});
    }
    else {
        logger.error("Received %1 message for closed session, session_ident = %2", message,
                     session_ident); // Throws
    }
    return nullptr;
}

void Connection::receive_error_message(const ProtocolErrorInfo& info, session_ident_type session_ident)
{
    Session* sess = nullptr;
    if (session_ident != 0) {
        sess = find_and_validate_session(session_ident, "ERROR");
        if (REALM_UNLIKELY(!sess)) {
            return;
        }
        if (auto status = sess->receive_error_message(info); !status.is_ok()) {
            close_due_to_protocol_error(std::move(status)); // Throws
            return;
        }

        if (sess->m_state == Session::Deactivated) {
            finish_session_deactivation(sess);
        }
        return;
    }

    logger.info("Received: ERROR \"%1\" (error_code=%2, is_fatal=%3, session_ident=%4, error_action=%5)",
                info.message, info.raw_error_code, info.is_fatal, session_ident,
                info.server_requests_action); // Throws

    bool known_error_code = bool(get_protocol_error_message(info.raw_error_code));
    if (REALM_LIKELY(known_error_code)) {
        ProtocolError error_code = ProtocolError(info.raw_error_code);
        if (REALM_LIKELY(!is_session_level_error(error_code))) {
            close_due_to_server_side_error(error_code, info); // Throws
            return;
        }
        close_due_to_protocol_error(
            {ErrorCodes::SyncProtocolInvariantFailed,
             util::format("Received ERROR message with a non-connection-level error code %1 without a session ident",
                          info.raw_error_code)});
    }
    else {
        close_due_to_protocol_error(
            {ErrorCodes::SyncProtocolInvariantFailed,
             util::format("Received ERROR message with unknown error code %1", info.raw_error_code)});
    }
}


void Connection::receive_query_error_message(int raw_error_code, std::string_view message, int64_t query_version,
                                             session_ident_type session_ident)
{
    if (session_ident == 0) {
        return close_due_to_protocol_error(
            {ErrorCodes::SyncProtocolInvariantFailed, "Received query error message for session ident 0"});
    }

    if (!is_flx_sync_connection()) {
        return close_due_to_protocol_error({ErrorCodes::SyncProtocolInvariantFailed,
                                            "Received a FLX query error message on a non-FLX sync connection"});
    }

    Session* sess = find_and_validate_session(session_ident, "QUERY_ERROR");
    if (REALM_UNLIKELY(!sess)) {
        return;
    }

    if (auto status = sess->receive_query_error_message(raw_error_code, message, query_version); !status.is_ok()) {
        close_due_to_protocol_error(std::move(status));
    }
}


void Connection::receive_ident_message(session_ident_type session_ident, SaltedFileIdent client_file_ident)
{
    Session* sess = find_and_validate_session(session_ident, "IDENT");
    if (REALM_UNLIKELY(!sess)) {
        return;
    }

    if (auto status = sess->receive_ident_message(client_file_ident); !status.is_ok())
        close_due_to_protocol_error(std::move(status)); // Throws
}

void Connection::receive_download_message(session_ident_type session_ident, const DownloadMessage& message)
{
    Session* sess = find_and_validate_session(session_ident, "DOWNLOAD");
    if (REALM_UNLIKELY(!sess)) {
        return;
    }

    if (auto status = sess->receive_download_message(message); !status.is_ok()) {
        close_due_to_protocol_error(std::move(status));
    }
}

void Connection::receive_mark_message(session_ident_type session_ident, request_ident_type request_ident)
{
    Session* sess = find_and_validate_session(session_ident, "MARK");
    if (REALM_UNLIKELY(!sess)) {
        return;
    }

    if (auto status = sess->receive_mark_message(request_ident); !status.is_ok())
        close_due_to_protocol_error(std::move(status)); // Throws
}


void Connection::receive_unbound_message(session_ident_type session_ident)
{
    Session* sess = find_and_validate_session(session_ident, "UNBOUND");
    if (REALM_UNLIKELY(!sess)) {
        return;
    }

    if (auto status = sess->receive_unbound_message(); !status.is_ok()) {
        close_due_to_protocol_error(std::move(status)); // Throws
        return;
    }

    if (sess->m_state == Session::Deactivated) {
        finish_session_deactivation(sess);
    }
}


void Connection::receive_test_command_response(session_ident_type session_ident, request_ident_type request_ident,
                                               std::string_view body)
{
    Session* sess = find_and_validate_session(session_ident, "TEST_COMMAND");
    if (REALM_UNLIKELY(!sess)) {
        return;
    }

    if (auto status = sess->receive_test_command_response(request_ident, body); !status.is_ok()) {
        close_due_to_protocol_error(std::move(status));
    }
}


void Connection::receive_server_log_message(session_ident_type session_ident, util::Logger::Level level,
                                            std::string_view message)
{
    std::string prefix;
    if (REALM_LIKELY(!m_appservices_coid.empty())) {
        prefix = util::format("Server[%1]", m_appservices_coid);
    }
    else {
        prefix = "Server";
    }

    if (session_ident != 0) {
        if (auto sess = get_session(session_ident)) {
            sess->logger.log(LogCategory::session, level, "%1 log: %2", prefix, message);
            return;
        }

        logger.log(util::LogCategory::session, level, "%1 log for unknown session %2: %3", prefix, session_ident,
                   message);
        return;
    }

    logger.log(level, "%1 log: %2", prefix, message);
}


void Connection::receive_appservices_request_id(std::string_view coid)
{
    // Only set once per connection
    if (!coid.empty() && m_appservices_coid.empty()) {
        m_appservices_coid = coid;
        logger.log(util::LogCategory::session, util::LogCategory::Level::info,
                   "Connected to app services with request id: \"%1\"", m_appservices_coid);
    }
}


void Connection::handle_protocol_error(Status status)
{
    close_due_to_protocol_error(std::move(status));
}


// Sessions are guaranteed to be granted the opportunity to send a message in
// the order that they enlist. Note that this is important to ensure
// nonoverlapping communication with the server for consecutive sessions
// associated with the same Realm file.
//
// CAUTION: The specified session may get destroyed before this function
// returns, but only if its Session::send_message() puts it into the Deactivated
// state.
void Connection::enlist_to_send(Session* sess)
{
    REALM_ASSERT_EX(m_state == ConnectionState::connected, m_state);
    m_sessions_enlisted_to_send.push_back(sess); // Throws
    if (!m_sending)
        send_next_message(); // Throws
}


std::string Connection::get_active_appservices_connection_id()
{
    return m_appservices_coid;
}

void Session::cancel_resumption_delay()
{
    REALM_ASSERT_EX(m_state == Active, m_state);

    if (!m_suspended)
        return;

    m_suspended = false;

    logger.debug("Resumed"); // Throws

    if (unbind_process_complete())
        initiate_rebind(); // Throws

    m_conn.one_more_active_unsuspended_session(); // Throws
    if (m_try_again_activation_timer) {
        m_try_again_activation_timer.reset();
    }

    on_resumed(); // Throws
}


void Session::gather_pending_compensating_writes(util::Span<Changeset> changesets,
                                                 std::vector<ProtocolErrorInfo>* out)
{
    if (m_pending_compensating_write_errors.empty() || changesets.empty()) {
        return;
    }

#ifdef REALM_DEBUG
    REALM_ASSERT_DEBUG(
        std::is_sorted(m_pending_compensating_write_errors.begin(), m_pending_compensating_write_errors.end(),
                       [](const ProtocolErrorInfo& lhs, const ProtocolErrorInfo& rhs) {
                           REALM_ASSERT_DEBUG(lhs.compensating_write_server_version.has_value());
                           REALM_ASSERT_DEBUG(rhs.compensating_write_server_version.has_value());
                           return *lhs.compensating_write_server_version < *rhs.compensating_write_server_version;
                       }));
#endif

    while (!m_pending_compensating_write_errors.empty() &&
           *m_pending_compensating_write_errors.front().compensating_write_server_version <=
               changesets.back().version) {
        auto& cur_error = m_pending_compensating_write_errors.front();
        REALM_ASSERT_3(*cur_error.compensating_write_server_version, >=, changesets.front().version);
        out->push_back(std::move(cur_error));
        m_pending_compensating_write_errors.pop_front();
    }
}


void Session::integrate_changesets(const SyncProgress& progress, std::uint_fast64_t downloadable_bytes,
                                   const ReceivedChangesets& received_changesets, VersionInfo& version_info,
                                   DownloadBatchState download_batch_state)
{
    auto& history = get_history();
    if (received_changesets.empty()) {
        if (download_batch_state == DownloadBatchState::MoreToCome) {
            throw IntegrationException(ErrorCodes::SyncProtocolInvariantFailed,
                                       "received empty download message that was not the last in batch",
                                       ProtocolError::bad_progress);
        }
        history.set_sync_progress(progress, downloadable_bytes, version_info); // Throws
        return;
    }

    std::vector<ProtocolErrorInfo> pending_compensating_write_errors;
    auto transact = get_db()->start_read();
    history.integrate_server_changesets(
        progress, downloadable_bytes, received_changesets, version_info, download_batch_state, logger, transact,
        [&](const TransactionRef&, util::Span<Changeset> changesets) {
            gather_pending_compensating_writes(changesets, &pending_compensating_write_errors);
        }); // Throws
    if (received_changesets.size() == 1) {
        logger.debug("1 remote changeset integrated, producing client version %1",
                     version_info.sync_version.version); // Throws
    }
    else {
        logger.debug("%2 remote changesets integrated, producing client version %1",
                     version_info.sync_version.version, received_changesets.size()); // Throws
    }

    for (const auto& pending_error : pending_compensating_write_errors) {
        logger.info("Reporting compensating write for client version %1 in server version %2: %3",
                    pending_error.compensating_write_rejected_client_version,
                    *pending_error.compensating_write_server_version, pending_error.message);
        try {
            on_connection_state_changed(
                m_conn.get_state(),
                SessionErrorInfo{pending_error,
                                 protocol_error_to_status(static_cast<ProtocolError>(pending_error.raw_error_code),
                                                          pending_error.message)});
        }
        catch (...) {
            logger.error("Exception thrown while reporting compensating write: %1", exception_to_status());
        }
    }
}


void Session::on_integration_failure(const IntegrationException& error)
{
    REALM_ASSERT_EX(m_state == Active, m_state);
    REALM_ASSERT(!m_client_error && !m_error_to_send);
    logger.error("Failed to integrate downloaded changesets: %1", error.to_status());

    m_client_error = util::make_optional<IntegrationException>(error);
    m_error_to_send = true;
    SessionErrorInfo error_info{error.to_status(), IsFatal{false}};
    error_info.server_requests_action = ProtocolErrorInfo::Action::Warning;
    // Surface the error to the user otherwise is lost.
    on_connection_state_changed(m_conn.get_state(), std::move(error_info));

    // Since the deactivation process has not been initiated, the UNBIND
    // message cannot have been sent unless an ERROR message was received.
    REALM_ASSERT(m_suspended || m_error_message_received || !m_unbind_message_sent);
    if (m_ident_message_sent && !m_error_message_received && !m_suspended) {
        ensure_enlisted_to_send(); // Throws
    }
}

void Session::on_changesets_integrated(version_type client_version, const SyncProgress& progress,
                                       bool changesets_integrated)
{
    REALM_ASSERT_EX(m_state == Active, m_state);
    REALM_ASSERT_3(progress.download.server_version, >=, m_download_progress.server_version);
    bool upload_progressed = (progress.upload.client_version > m_progress.upload.client_version);

    m_download_progress = progress.download;
    m_progress = progress;

    if (upload_progressed) {
        if (progress.upload.client_version > m_last_version_selected_for_upload) {
            if (progress.upload.client_version > m_upload_progress.client_version)
                m_upload_progress = progress.upload;
            m_last_version_selected_for_upload = progress.upload.client_version;
        }

        notify_sync_progress();
        check_for_upload_completion();
    }

    bool resume_upload = do_recognize_sync_version(client_version); // Allows upload process to resume

    // notify also when final DOWNLOAD received with no changesets
    bool download_progressed = changesets_integrated || (!upload_progressed && resume_upload);
    if (download_progressed && !upload_progressed)
        notify_sync_progress();

    check_for_download_completion(); // Throws

    // If the client migrated from PBS to FLX, create subscriptions when new tables are received from server.
    if (auto migration_store = get_migration_store(); migration_store && m_is_flx_sync_session) {
        auto& flx_subscription_store = *get_flx_subscription_store();
        get_migration_store()->create_subscriptions(flx_subscription_store);
    }

    // Since the deactivation process has not been initiated, the UNBIND
    // message cannot have been sent unless an ERROR message was received.
    REALM_ASSERT(m_suspended || m_error_message_received || !m_unbind_message_sent);
    if (m_ident_message_sent && !m_error_message_received && !m_suspended) {
        ensure_enlisted_to_send(); // Throws
    }
}


Session::~Session()
{
    //    REALM_ASSERT_EX(m_state == Unactivated || m_state == Deactivated, m_state);
}


std::string Session::make_logger_prefix(session_ident_type ident)
{
    std::ostringstream out;
    out.imbue(std::locale::classic());
    out << "Session[" << ident << "]: "; // Throws
    return out.str();                    // Throws
}


void Session::activate()
{
    REALM_ASSERT_EX(m_state == Unactivated, m_state);

    logger.debug("Activating"); // Throws

    if (REALM_LIKELY(!get_client().is_dry_run())) {
        bool file_exists = util::File::exists(get_realm_path());
        m_performing_client_reset = get_client_reset_config().has_value();

        logger.info("client_reset_config = %1, Realm exists = %2 ", m_performing_client_reset, file_exists);
        if (!m_performing_client_reset) {
            get_history().get_status(m_last_version_available, m_client_file_ident, m_progress); // Throws
        }
    }
    logger.debug("client_file_ident = %1, client_file_ident_salt = %2", m_client_file_ident.ident,
                 m_client_file_ident.salt); // Throws
    m_upload_progress = m_progress.upload;
    m_last_version_selected_for_upload = m_upload_progress.client_version;
    m_download_progress = m_progress.download;
    REALM_ASSERT_3(m_last_version_available, >=, m_progress.upload.client_version);
    init_progress_handler();

    logger.debug("last_version_available  = %1", m_last_version_available);                    // Throws
    logger.debug("progress_download_server_version = %1", m_progress.download.server_version); // Throws
    logger.debug("progress_download_client_version = %1",
                 m_progress.download.last_integrated_client_version);                                      // Throws
    logger.debug("progress_upload_server_version = %1", m_progress.upload.last_integrated_server_version); // Throws
    logger.debug("progress_upload_client_version = %1", m_progress.upload.client_version);                 // Throws

    reset_protocol_state();
    m_state = Active;

    call_debug_hook(SyncClientHookEvent::SessionActivating);

    REALM_ASSERT(!m_suspended);
    m_conn.one_more_active_unsuspended_session(); // Throws

    try {
        process_pending_flx_bootstrap();
    }
    catch (const IntegrationException& error) {
        on_integration_failure(error);
    }
    catch (...) {
        on_integration_failure(IntegrationException(exception_to_status()));
    }

    // Checks if there is a pending client reset
    handle_pending_client_reset_acknowledgement();
}


// The caller (Connection) must discard the session if the session has become
// deactivated upon return.
void Session::initiate_deactivation()
{
    REALM_ASSERT_EX(m_state == Active, m_state);

    logger.debug("Initiating deactivation"); // Throws

    m_state = Deactivating;

    if (!m_suspended)
        m_conn.one_less_active_unsuspended_session(); // Throws

    if (m_enlisted_to_send) {
        REALM_ASSERT(!unbind_process_complete());
        return;
    }

    // Deactivate immediately if the BIND message has not yet been sent and the
    // session is not enlisted to send, or if the unbinding process has already
    // completed.
    if (!m_bind_message_sent || unbind_process_complete()) {
        complete_deactivation(); // Throws
        // Life cycle state is now Deactivated
        return;
    }

    // Ready to send the UNBIND message, if it has not already been sent
    if (!m_unbind_message_sent) {
        enlist_to_send(); // Throws
        return;
    }
}


void Session::complete_deactivation()
{
    REALM_ASSERT_EX(m_state == Deactivating, m_state);
    m_state = Deactivated;

    logger.debug("Deactivation completed"); // Throws
}


// Called by the associated Connection object when this session is granted an
// opportunity to send a message.
//
// The caller (Connection) must discard the session if the session has become
// deactivated upon return.
void Session::send_message()
{
    REALM_ASSERT_EX(m_state == Active || m_state == Deactivating, m_state);
    REALM_ASSERT(m_enlisted_to_send);
    m_enlisted_to_send = false;
    if (m_state == Deactivating || m_error_message_received || m_suspended) {
        // Deactivation has been initiated. If the UNBIND message has not been
        // sent yet, there is no point in sending it. Instead, we can let the
        // deactivation process complete.
        if (!m_bind_message_sent) {
            return complete_deactivation(); // Throws
            // Life cycle state is now Deactivated
        }

        // Session life cycle state is Deactivating or the unbinding process has
        // been initiated by a session specific ERROR message
        if (!m_unbind_message_sent)
            send_unbind_message(); // Throws
        return;
    }

    // Session life cycle state is Active and the unbinding process has
    // not been initiated
    REALM_ASSERT(!m_unbind_message_sent);

    if (!m_bind_message_sent)
        return send_bind_message(); // Throws

    // Pending test commands can be sent any time after the BIND message is sent
    const auto has_pending_test_command = std::any_of(m_pending_test_commands.begin(), m_pending_test_commands.end(),
                                                      [](const PendingTestCommand& command) {
                                                          return command.pending;
                                                      });
    if (has_pending_test_command) {
        return send_test_command_message();
    }

    if (!m_ident_message_sent) {
        if (have_client_file_ident())
            send_ident_message(); // Throws
        return;
    }

    if (m_error_to_send)
        return send_json_error_message(); // Throws

    // Stop sending upload, mark and query messages when the client detects an error.
    if (m_client_error) {
        return;
    }

    if (m_target_download_mark > m_last_download_mark_sent)
        return send_mark_message(); // Throws

    auto is_upload_allowed = [&]() -> bool {
        if (!m_is_flx_sync_session) {
            return true;
        }

        auto migration_store = get_migration_store();
        if (!migration_store) {
            return true;
        }

        auto sentinel_query_version = migration_store->get_sentinel_subscription_set_version();
        if (!sentinel_query_version) {
            return true;
        }

        // Do not allow upload if the last query sent is the sentinel one used by the migration store.
        return m_last_sent_flx_query_version != *sentinel_query_version;
    };

    if (!is_upload_allowed()) {
        return;
    }

    auto check_pending_flx_version = [&]() -> bool {
        if (!m_is_flx_sync_session) {
            return false;
        }

        if (!m_allow_upload) {
            return false;
        }

        m_pending_flx_sub_set = get_flx_subscription_store()->get_next_pending_version(m_last_sent_flx_query_version);

        if (!m_pending_flx_sub_set) {
            return false;
        }

        return m_upload_progress.client_version >= m_pending_flx_sub_set->snapshot_version;
    };

    if (check_pending_flx_version()) {
        return send_query_change_message(); // throws
    }

    if (m_allow_upload && (m_last_version_available > m_upload_progress.client_version)) {
        return send_upload_message(); // Throws
    }
}


void Session::send_bind_message()
{
    REALM_ASSERT_EX(m_state == Active, m_state);

    session_ident_type session_ident = m_ident;
    bool need_client_file_ident = !have_client_file_ident();
    const bool is_subserver = false;

    ClientProtocol& protocol = m_conn.get_client_protocol();
    int protocol_version = m_conn.get_negotiated_protocol_version();
    OutputBuffer& out = m_conn.get_output_buffer();
    // Discard the token since it's ignored by the server.
    std::string empty_access_token;
    if (m_is_flx_sync_session) {
        nlohmann::json bind_json_data;
        if (auto migrated_partition = get_migration_store()->get_migrated_partition()) {
            bind_json_data["migratedPartition"] = *migrated_partition;
        }
        bind_json_data["sessionReason"] = static_cast<uint64_t>(get_session_reason());
        auto schema_version = get_schema_version();
        // Send 0 if schema is not versioned.
        bind_json_data["schemaVersion"] = schema_version != uint64_t(-1) ? schema_version : 0;
        if (logger.would_log(util::Logger::Level::debug)) {
            std::string json_data_dump;
            if (!bind_json_data.empty()) {
                json_data_dump = bind_json_data.dump();
            }
            logger.debug(
                "Sending: BIND(session_ident=%1, need_client_file_ident=%2, is_subserver=%3, json_data=\"%4\")",
                session_ident, need_client_file_ident, is_subserver, json_data_dump);
        }
        protocol.make_flx_bind_message(protocol_version, out, session_ident, bind_json_data, empty_access_token,
                                       need_client_file_ident, is_subserver); // Throws
    }
    else {
        std::string server_path = get_virt_path();
        logger.debug("Sending: BIND(session_ident=%1, need_client_file_ident=%2, is_subserver=%3, server_path=%4)",
                     session_ident, need_client_file_ident, is_subserver, server_path);
        protocol.make_pbs_bind_message(protocol_version, out, session_ident, server_path, empty_access_token,
                                       need_client_file_ident, is_subserver); // Throws
    }
    m_conn.initiate_write_message(out, this); // Throws

    m_bind_message_sent = true;
    call_debug_hook(SyncClientHookEvent::BindMessageSent);

    // Ready to send the IDENT message if the file identifier pair is already
    // available.
    if (!need_client_file_ident)
        enlist_to_send(); // Throws
}


void Session::send_ident_message()
{
    REALM_ASSERT_EX(m_state == Active, m_state);
    REALM_ASSERT(m_bind_message_sent);
    REALM_ASSERT(!m_unbind_message_sent);
    REALM_ASSERT(have_client_file_ident());


    ClientProtocol& protocol = m_conn.get_client_protocol();
    OutputBuffer& out = m_conn.get_output_buffer();
    session_ident_type session_ident = m_ident;

    if (m_is_flx_sync_session) {
        const auto active_query_set = get_flx_subscription_store()->get_active();
        const auto active_query_body = active_query_set.to_ext_json();
        logger.debug("Sending: IDENT(client_file_ident=%1, client_file_ident_salt=%2, "
                     "scan_server_version=%3, scan_client_version=%4, latest_server_version=%5, "
                     "latest_server_version_salt=%6, query_version=%7, query_size=%8, query=\"%9\")",
                     m_client_file_ident.ident, m_client_file_ident.salt, m_progress.download.server_version,
                     m_progress.download.last_integrated_client_version, m_progress.latest_server_version.version,
                     m_progress.latest_server_version.salt, active_query_set.version(), active_query_body.size(),
                     active_query_body); // Throws
        protocol.make_flx_ident_message(out, session_ident, m_client_file_ident, m_progress,
                                        active_query_set.version(), active_query_body); // Throws
        m_last_sent_flx_query_version = active_query_set.version();
    }
    else {
        logger.debug("Sending: IDENT(client_file_ident=%1, client_file_ident_salt=%2, "
                     "scan_server_version=%3, scan_client_version=%4, latest_server_version=%5, "
                     "latest_server_version_salt=%6)",
                     m_client_file_ident.ident, m_client_file_ident.salt, m_progress.download.server_version,
                     m_progress.download.last_integrated_client_version, m_progress.latest_server_version.version,
                     m_progress.latest_server_version.salt);                                  // Throws
        protocol.make_pbs_ident_message(out, session_ident, m_client_file_ident, m_progress); // Throws
    }
    m_conn.initiate_write_message(out, this); // Throws

    m_ident_message_sent = true;
    call_debug_hook(SyncClientHookEvent::IdentMessageSent);

    // Other messages may be waiting to be sent
    enlist_to_send(); // Throws
}

void Session::send_query_change_message()
{
    REALM_ASSERT_EX(m_state == Active, m_state);
    REALM_ASSERT(m_ident_message_sent);
    REALM_ASSERT(!m_unbind_message_sent);
    REALM_ASSERT(m_pending_flx_sub_set);
    REALM_ASSERT_3(m_pending_flx_sub_set->query_version, >, m_last_sent_flx_query_version);

    if (REALM_UNLIKELY(get_client().is_dry_run())) {
        return;
    }

    auto sub_store = get_flx_subscription_store();
    auto latest_sub_set = sub_store->get_by_version(m_pending_flx_sub_set->query_version);
    auto latest_queries = latest_sub_set.to_ext_json();
    logger.debug("Sending: QUERY(query_version=%1, query_size=%2, query=\"%3\", snapshot_version=%4)",
                 latest_sub_set.version(), latest_queries.size(), latest_queries, latest_sub_set.snapshot_version());

    OutputBuffer& out = m_conn.get_output_buffer();
    session_ident_type session_ident = get_ident();
    ClientProtocol& protocol = m_conn.get_client_protocol();
    protocol.make_query_change_message(out, session_ident, latest_sub_set.version(), latest_queries);
    m_conn.initiate_write_message(out, this);

    m_last_sent_flx_query_version = latest_sub_set.version();

    request_download_completion_notification();
}

void Session::send_upload_message()
{
    REALM_ASSERT_EX(m_state == Active, m_state);
    REALM_ASSERT(m_ident_message_sent);
    REALM_ASSERT(!m_unbind_message_sent);

    if (REALM_UNLIKELY(get_client().is_dry_run()))
        return;

    version_type target_upload_version = m_last_version_available;
    if (m_pending_flx_sub_set) {
        REALM_ASSERT(m_is_flx_sync_session);
        target_upload_version = m_pending_flx_sub_set->snapshot_version;
    }

    std::vector<UploadChangeset> uploadable_changesets;
    version_type locked_server_version = 0;
    get_history().find_uploadable_changesets(m_upload_progress, target_upload_version, uploadable_changesets,
                                             locked_server_version); // Throws

    if (uploadable_changesets.empty()) {
        // Nothing more to upload right now
        check_for_upload_completion(); // Throws
        // If we need to limit upload up to some version other than the last client version available and there are no
        // changes to upload, then there is no need to send an empty message.
        if (m_pending_flx_sub_set) {
            logger.debug("Empty UPLOAD was skipped (progress_client_version=%1, progress_server_version=%2)",
                         m_upload_progress.client_version, m_upload_progress.last_integrated_server_version);
            // Other messages may be waiting to be sent
            return enlist_to_send(); // Throws
        }
    }
    else {
        m_last_version_selected_for_upload = uploadable_changesets.back().progress.client_version;
    }

    if (m_pending_flx_sub_set && target_upload_version < m_last_version_available) {
        logger.trace("Limiting UPLOAD message up to version %1 to send QUERY version %2",
                     m_pending_flx_sub_set->snapshot_version, m_pending_flx_sub_set->query_version);
    }

    version_type progress_client_version = m_upload_progress.client_version;
    version_type progress_server_version = m_upload_progress.last_integrated_server_version;

    logger.debug("Sending: UPLOAD(progress_client_version=%1, progress_server_version=%2, "
                 "locked_server_version=%3, num_changesets=%4)",
                 progress_client_version, progress_server_version, locked_server_version,
                 uploadable_changesets.size()); // Throws

    ClientProtocol& protocol = m_conn.get_client_protocol();
    ClientProtocol::UploadMessageBuilder upload_message_builder = protocol.make_upload_message_builder(); // Throws

    for (const UploadChangeset& uc : uploadable_changesets) {
        logger.debug(util::LogCategory::changeset,
                     "Fetching changeset for upload (client_version=%1, server_version=%2, "
                     "changeset_size=%3, origin_timestamp=%4, origin_file_ident=%5)",
                     uc.progress.client_version, uc.progress.last_integrated_server_version, uc.changeset.size(),
                     uc.origin_timestamp, uc.origin_file_ident); // Throws
        if (logger.would_log(util::Logger::Level::trace)) {
            BinaryData changeset_data = uc.changeset.get_first_chunk();
            if (changeset_data.size() < 1024) {
                logger.trace(util::LogCategory::changeset, "Changeset: %1",
                             _impl::clamped_hex_dump(changeset_data)); // Throws
            }
            else {
                logger.trace(util::LogCategory::changeset, "Changeset(comp): %1 %2", changeset_data.size(),
                             protocol.compressed_hex_dump(changeset_data));
            }

#if REALM_DEBUG
            ChunkedBinaryInputStream in{changeset_data};
            Changeset log;
            try {
                parse_changeset(in, log);
                std::stringstream ss;
                log.print(ss);
                logger.trace(util::LogCategory::changeset, "Changeset (parsed):\n%1", ss.str());
            }
            catch (const BadChangesetError& err) {
                logger.error(util::LogCategory::changeset, "Unable to parse changeset: %1", err.what());
            }
#endif
        }

#if 0 // Upload log compaction is currently not implemented
        if (!get_client().m_disable_upload_compaction) {
            ChangesetEncoder::Buffer encode_buffer;

            {
                // Upload compaction only takes place within single changesets to
                // avoid another client seeing inconsistent snapshots.
                ChunkedBinaryInputStream stream{uc.changeset};
                Changeset changeset;
                parse_changeset(stream, changeset); // Throws
                // FIXME: What is the point of setting these? How can compaction care about them?
                changeset.version = uc.progress.client_version;
                changeset.last_integrated_remote_version = uc.progress.last_integrated_server_version;
                changeset.origin_timestamp = uc.origin_timestamp;
                changeset.origin_file_ident = uc.origin_file_ident;

                compact_changesets(&changeset, 1);
                encode_changeset(changeset, encode_buffer);

                logger.debug(util::LogCategory::changeset, "Upload compaction: original size = %1, compacted size = %2", uc.changeset.size(),
                             encode_buffer.size()); // Throws
            }

            upload_message_builder.add_changeset(
                uc.progress.client_version, uc.progress.last_integrated_server_version, uc.origin_timestamp,
                uc.origin_file_ident, BinaryData{encode_buffer.data(), encode_buffer.size()}); // Throws
        }
        else
#endif
        {
            upload_message_builder.add_changeset(uc.progress.client_version,
                                                 uc.progress.last_integrated_server_version, uc.origin_timestamp,
                                                 uc.origin_file_ident,
                                                 uc.changeset); // Throws
        }
    }

    int protocol_version = m_conn.get_negotiated_protocol_version();
    OutputBuffer& out = m_conn.get_output_buffer();
    session_ident_type session_ident = get_ident();
    upload_message_builder.make_upload_message(protocol_version, out, session_ident, progress_client_version,
                                               progress_server_version,
                                               locked_server_version); // Throws
    m_conn.initiate_write_message(out, this);                          // Throws

    // Other messages may be waiting to be sent
    enlist_to_send(); // Throws
}


void Session::send_mark_message()
{
    REALM_ASSERT_EX(m_state == Active, m_state);
    REALM_ASSERT(m_ident_message_sent);
    REALM_ASSERT(!m_unbind_message_sent);
    REALM_ASSERT_3(m_target_download_mark, >, m_last_download_mark_sent);

    request_ident_type request_ident = m_target_download_mark;
    logger.debug("Sending: MARK(request_ident=%1)", request_ident); // Throws

    ClientProtocol& protocol = m_conn.get_client_protocol();
    OutputBuffer& out = m_conn.get_output_buffer();
    session_ident_type session_ident = get_ident();
    protocol.make_mark_message(out, session_ident, request_ident); // Throws
    m_conn.initiate_write_message(out, this);                      // Throws

    m_last_download_mark_sent = request_ident;

    // Other messages may be waiting to be sent
    enlist_to_send(); // Throws
}


void Session::send_unbind_message()
{
    REALM_ASSERT_EX(m_state == Deactivating || m_error_message_received || m_suspended, m_state);
    REALM_ASSERT(m_bind_message_sent);
    REALM_ASSERT(!m_unbind_message_sent);

    logger.debug("Sending: UNBIND"); // Throws

    ClientProtocol& protocol = m_conn.get_client_protocol();
    OutputBuffer& out = m_conn.get_output_buffer();
    session_ident_type session_ident = get_ident();
    protocol.make_unbind_message(out, session_ident); // Throws
    m_conn.initiate_write_message(out, this);         // Throws

    m_unbind_message_sent = true;
}


void Session::send_json_error_message()
{
    REALM_ASSERT_EX(m_state == Active, m_state);
    REALM_ASSERT(m_ident_message_sent);
    REALM_ASSERT(!m_unbind_message_sent);
    REALM_ASSERT(m_error_to_send);
    REALM_ASSERT(m_client_error);

    ClientProtocol& protocol = m_conn.get_client_protocol();
    OutputBuffer& out = m_conn.get_output_buffer();
    session_ident_type session_ident = get_ident();
    auto protocol_error = m_client_error->error_for_server;

    auto message = util::format("%1", m_client_error->to_status());
    logger.info("Sending: ERROR \"%1\" (error_code=%2, session_ident=%3)", message, static_cast<int>(protocol_error),
                session_ident); // Throws

    nlohmann::json error_body_json;
    error_body_json["message"] = std::move(message);
    protocol.make_json_error_message(out, session_ident, static_cast<int>(protocol_error),
                                     error_body_json.dump()); // Throws
    m_conn.initiate_write_message(out, this);                 // Throws

    m_error_to_send = false;
    enlist_to_send(); // Throws
}


void Session::send_test_command_message()
{
    REALM_ASSERT_EX(m_state == Active, m_state);

    auto it = std::find_if(m_pending_test_commands.begin(), m_pending_test_commands.end(),
                           [](const PendingTestCommand& command) {
                               return command.pending;
                           });
    REALM_ASSERT(it != m_pending_test_commands.end());

    ClientProtocol& protocol = m_conn.get_client_protocol();
    OutputBuffer& out = m_conn.get_output_buffer();
    auto session_ident = get_ident();

    logger.info("Sending: TEST_COMMAND \"%1\" (session_ident=%2, request_ident=%3)", it->body, session_ident, it->id);
    protocol.make_test_command_message(out, session_ident, it->id, it->body);

    m_conn.initiate_write_message(out, this); // Throws;
    it->pending = false;

    enlist_to_send();
}

bool Session::client_reset_if_needed()
{
    // Regardless of what happens, once we return from this function we will
    // no longer be in the middle of a client reset
    m_performing_client_reset = false;

    // Even if we end up not actually performing a client reset, consume the
    // config to ensure that the resources it holds are released
    auto client_reset_config = std::exchange(get_client_reset_config(), std::nullopt);
    if (!client_reset_config) {
        return false;
    }

    auto on_flx_version_complete = [this](int64_t version) {
        this->on_flx_sync_version_complete(version);
    };
    bool did_reset =
        client_reset::perform_client_reset(logger, *get_db(), std::move(*client_reset_config), m_client_file_ident,
                                           get_flx_subscription_store(), on_flx_version_complete);

    call_debug_hook(SyncClientHookEvent::ClientResetMergeComplete);
    if (!did_reset) {
        return false;
    }

    // The fresh Realm has been used to reset the state
    logger.debug("Client reset is completed, path=%1", get_realm_path()); // Throws

    SaltedFileIdent client_file_ident;
    get_history().get_status(m_last_version_available, client_file_ident, m_progress); // Throws
    REALM_ASSERT_3(m_client_file_ident.ident, ==, client_file_ident.ident);
    REALM_ASSERT_3(m_client_file_ident.salt, ==, client_file_ident.salt);
    REALM_ASSERT_EX(m_progress.download.last_integrated_client_version == 0,
                    m_progress.download.last_integrated_client_version);
    REALM_ASSERT_EX(m_progress.upload.client_version == 0, m_progress.upload.client_version);
    logger.trace("last_version_available  = %1", m_last_version_available); // Throws

    m_upload_progress = m_progress.upload;
    m_download_progress = m_progress.download;
    init_progress_handler();
    // In recovery mode, there may be new changesets to upload and nothing left to download.
    // In FLX DiscardLocal mode, there may be new commits due to subscription handling.
    // For both, we want to allow uploads again without needing external changes to download first.
    m_allow_upload = true;
    REALM_ASSERT_EX(m_last_version_selected_for_upload == 0, m_last_version_selected_for_upload);

    // Checks if there is a pending client reset
    handle_pending_client_reset_acknowledgement();

    update_subscription_version_info();

    // If a migration or rollback is in progress, mark it complete when client reset is completed.
    if (auto migration_store = get_migration_store()) {
        migration_store->complete_migration_or_rollback();
    }

    return true;
}

Status Session::receive_ident_message(SaltedFileIdent client_file_ident)
{
    logger.debug("Received: IDENT(client_file_ident=%1, client_file_ident_salt=%2)", client_file_ident.ident,
                 client_file_ident.salt); // Throws

    // Ignore the message if the deactivation process has been initiated,
    // because in that case, the associated Realm and SessionWrapper must
    // not be accessed any longer.
    if (m_state != Active)
        return Status::OK(); // Success

    bool legal_at_this_time = (m_bind_message_sent && !have_client_file_ident() && !m_error_message_received &&
                               !m_unbound_message_received);
    if (REALM_UNLIKELY(!legal_at_this_time)) {
        return {ErrorCodes::SyncProtocolInvariantFailed, "Received IDENT message when it was not legal"};
    }
    if (REALM_UNLIKELY(client_file_ident.ident < 1)) {
        return {ErrorCodes::SyncProtocolInvariantFailed, "Bad client file identifier in IDENT message"};
    }
    if (REALM_UNLIKELY(client_file_ident.salt == 0)) {
        return {ErrorCodes::SyncProtocolInvariantFailed, "Bad client file identifier salt in IDENT message"};
    }

    m_client_file_ident = client_file_ident;

    if (REALM_UNLIKELY(get_client().is_dry_run())) {
        // Ready to send the IDENT message
        ensure_enlisted_to_send(); // Throws
        return Status::OK();       // Success
    }

    // if a client reset happens, it will take care of setting the file ident
    // and if not, we do it here
    bool did_client_reset = false;

    // Save some of the client reset info for reporting to the client if an error occurs.
    Status cr_status(Status::OK()); // Start with no client reset
    ProtocolErrorInfo::Action cr_action = ProtocolErrorInfo::Action::NoAction;
    if (auto& cr_config = get_client_reset_config()) {
        cr_status = cr_config->error;
        cr_action = cr_config->action;
    }

    try {
        did_client_reset = client_reset_if_needed();
    }
    catch (const std::exception& e) {
        auto err_msg = util::format("A fatal error occurred during '%1' client reset for %2: '%3'", cr_action,
                                    cr_status, e.what());
        logger.error(err_msg.c_str());
        SessionErrorInfo err_info(Status{ErrorCodes::AutoClientResetFailed, err_msg}, IsFatal{true});
        suspend(err_info);
        return Status::OK();
    }
    if (!did_client_reset) {
        get_history().set_client_file_ident(client_file_ident,
                                            m_fix_up_object_ids); // Throws
        m_progress.download.last_integrated_client_version = 0;
        m_progress.upload.client_version = 0;
        m_last_version_selected_for_upload = 0;
    }

    // Ready to send the IDENT message
    ensure_enlisted_to_send(); // Throws
    return Status::OK();       // Success
}

Status Session::receive_download_message(const DownloadMessage& message)
{
    // Ignore the message if the deactivation process has been initiated,
    // because in that case, the associated Realm and SessionWrapper must
    // not be accessed any longer.
    if (m_state != Active)
        return Status::OK();

    bool is_flx = m_conn.is_flx_sync_connection();
    int64_t query_version = is_flx ? *message.query_version : 0;

    if (!is_flx || query_version > 0)
        enable_progress_notifications();

    auto&& progress = message.progress;
    if (is_flx) {
        logger.debug("Received: DOWNLOAD(download_server_version=%1, download_client_version=%2, "
                     "latest_server_version=%3, latest_server_version_salt=%4, "
                     "upload_client_version=%5, upload_server_version=%6, progress_estimate=%7, "
                     "batch_state=%8, query_version=%9, num_changesets=%10, ...)",
                     progress.download.server_version, progress.download.last_integrated_client_version,
                     progress.latest_server_version.version, progress.latest_server_version.salt,
                     progress.upload.client_version, progress.upload.last_integrated_server_version,
<<<<<<< HEAD
                     message.progress_estimate, message.batch_state, query_version,
=======
                     message.downloadable.as_estimate(), last_in_batch, query_version,
>>>>>>> c1bb3a50
                     message.changesets.size()); // Throws
    }
    else {
        logger.debug("Received: DOWNLOAD(download_server_version=%1, download_client_version=%2, "
                     "latest_server_version=%3, latest_server_version_salt=%4, "
                     "upload_client_version=%5, upload_server_version=%6, "
                     "downloadable_bytes=%7, num_changesets=%8, ...)",
                     progress.download.server_version, progress.download.last_integrated_client_version,
                     progress.latest_server_version.version, progress.latest_server_version.salt,
                     progress.upload.client_version, progress.upload.last_integrated_server_version,
                     message.downloadable.as_bytes(), message.changesets.size()); // Throws
    }

    // Ignore download messages when the client detects an error. This is to prevent transforming the same bad
    // changeset over and over again.
    if (m_client_error) {
        logger.debug("Ignoring download message because the client detected an integration error");
        return Status::OK();
    }

    bool legal_at_this_time = (m_ident_message_sent && !m_error_message_received && !m_unbound_message_received);
    if (REALM_UNLIKELY(!legal_at_this_time)) {
        return {ErrorCodes::SyncProtocolInvariantFailed, "Received DOWNLOAD message when it was not legal"};
    }
    if (auto status = check_received_sync_progress(progress); REALM_UNLIKELY(!status.is_ok())) {
        logger.error("Bad sync progress received (%1)", status);
        return status;
    }

    version_type server_version = m_progress.download.server_version;
    version_type last_integrated_client_version = m_progress.download.last_integrated_client_version;
    for (const RemoteChangeset& changeset : message.changesets) {
        // Check that per-changeset server version is strictly increasing, except in FLX sync where the server
        // version must be increasing, but can stay the same during bootstraps.
        bool good_server_version = m_is_flx_sync_session ? (changeset.remote_version >= server_version)
                                                         : (changeset.remote_version > server_version);
        // Each server version cannot be greater than the one in the header of the download message.
        good_server_version = good_server_version && (changeset.remote_version <= progress.download.server_version);
        if (!good_server_version) {
            return {ErrorCodes::SyncProtocolInvariantFailed,
                    util::format("Bad server version in changeset header (DOWNLOAD) (%1, %2, %3)",
                                 changeset.remote_version, server_version, progress.download.server_version)};
        }
        server_version = changeset.remote_version;

        // Check that per-changeset last integrated client version is "weakly"
        // increasing.
        bool good_client_version =
            (changeset.last_integrated_local_version >= last_integrated_client_version &&
             changeset.last_integrated_local_version <= progress.download.last_integrated_client_version);
        if (!good_client_version) {
            return {ErrorCodes::SyncProtocolInvariantFailed,
                    util::format("Bad last integrated client version in changeset header (DOWNLOAD) "
                                 "(%1, %2, %3)",
                                 changeset.last_integrated_local_version, last_integrated_client_version,
                                 progress.download.last_integrated_client_version)};
        }
        last_integrated_client_version = changeset.last_integrated_local_version;
        // Server shouldn't send our own changes, and zero is not a valid client
        // file identifier.
        bool good_file_ident =
            (changeset.origin_file_ident > 0 && changeset.origin_file_ident != m_client_file_ident.ident);
        if (!good_file_ident) {
            return {ErrorCodes::SyncProtocolInvariantFailed,
                    util::format("Bad origin file identifier in changeset header (DOWNLOAD)",
                                 changeset.origin_file_ident)};
        }
    }

    auto hook_action = call_debug_hook(SyncClientHookEvent::DownloadMessageReceived, progress, query_version,
                                       message.batch_state, message.changesets.size());
    if (hook_action == SyncClientHookAction::EarlyReturn) {
        return Status::OK();
    }
    REALM_ASSERT_EX(hook_action == SyncClientHookAction::NoAction, hook_action);

<<<<<<< HEAD
    if (is_flx)
        update_download_estimate(message.progress_estimate);

    if (process_flx_bootstrap_message(progress, message.batch_state, query_version, message.changesets)) {
=======
    if (process_flx_bootstrap_message(progress, batch_state, query_version, message.changesets)) {
>>>>>>> c1bb3a50
        clear_resumption_delay_state();
        return Status::OK();
    }

<<<<<<< HEAD
    uint64_t downloadable_bytes = is_flx ? 0 : message.downloadable_bytes;
    initiate_integrate_changesets(downloadable_bytes, message.batch_state, progress, message.changesets); // Throws
=======
    initiate_integrate_changesets(message.downloadable.as_bytes(), batch_state, progress,
                                  message.changesets); // Throws
>>>>>>> c1bb3a50

    hook_action = call_debug_hook(SyncClientHookEvent::DownloadMessageIntegrated, progress, query_version,
                                  message.batch_state, message.changesets.size());
    if (hook_action == SyncClientHookAction::EarlyReturn) {
        return Status::OK();
    }
    REALM_ASSERT_EX(hook_action == SyncClientHookAction::NoAction, hook_action);

    // When we receive a DOWNLOAD message successfully, we can clear the backoff timer value used to reconnect
    // after a retryable session error.
    clear_resumption_delay_state();
    return Status::OK();
}

Status Session::receive_mark_message(request_ident_type request_ident)
{
    logger.debug("Received: MARK(request_ident=%1)", request_ident); // Throws

    // Ignore the message if the deactivation process has been initiated,
    // because in that case, the associated Realm and SessionWrapper must
    // not be accessed any longer.
    if (m_state != Active)
        return Status::OK(); // Success

    bool legal_at_this_time = (m_ident_message_sent && !m_error_message_received && !m_unbound_message_received);
    if (REALM_UNLIKELY(!legal_at_this_time)) {
        return {ErrorCodes::SyncProtocolInvariantFailed, "Received MARK message when it was not legal"};
    }
    bool good_request_ident =
        (request_ident <= m_last_download_mark_sent && request_ident > m_last_download_mark_received);
    if (REALM_UNLIKELY(!good_request_ident)) {
        return {
            ErrorCodes::SyncProtocolInvariantFailed,
            util::format(
                "Received MARK message with invalid request identifer (last mark sent: %1 last mark received: %2)",
                m_last_download_mark_sent, m_last_download_mark_received)};
    }

    m_server_version_at_last_download_mark = m_progress.download.server_version;
    m_last_download_mark_received = request_ident;
    check_for_download_completion(); // Throws

    return Status::OK(); // Success
}


// The caller (Connection) must discard the session if the session has become
// deactivated upon return.
Status Session::receive_unbound_message()
{
    logger.debug("Received: UNBOUND");

    bool legal_at_this_time = (m_unbind_message_sent && !m_error_message_received && !m_unbound_message_received);
    if (REALM_UNLIKELY(!legal_at_this_time)) {
        return {ErrorCodes::SyncProtocolInvariantFailed, "Received UNBOUND message when it was not legal"};
    }

    // The fact that the UNBIND message has been sent, but an ERROR message has
    // not been received, implies that the deactivation process must have been
    // initiated, so this session must be in the Deactivating state or the session
    // has been suspended because of a client side error.
    REALM_ASSERT_EX(m_state == Deactivating || m_suspended, m_state);

    m_unbound_message_received = true;

    // Detect completion of the unbinding process
    if (m_unbind_message_send_complete && m_state == Deactivating) {
        // The deactivation process completes when the unbinding process
        // completes.
        complete_deactivation(); // Throws
        // Life cycle state is now Deactivated
    }

    return Status::OK(); // Success
}


Status Session::receive_query_error_message(int error_code, std::string_view message, int64_t query_version)
{
    logger.info("Received QUERY_ERROR \"%1\" (error_code=%2, query_version=%3)", message, error_code, query_version);
    // Ignore the message if the deactivation process has been initiated,
    // because in that case, the associated Realm and SessionWrapper must
    // not be accessed any longer.
    if (m_state == Active) {
        on_flx_sync_error(query_version, message); // throws
    }
    return Status::OK();
}

// The caller (Connection) must discard the session if the session has become
// deactivated upon return.
Status Session::receive_error_message(const ProtocolErrorInfo& info)
{
    logger.info("Received: ERROR \"%1\" (error_code=%2, is_fatal=%3, error_action=%4)", info.message,
                info.raw_error_code, info.is_fatal, info.server_requests_action); // Throws

    bool legal_at_this_time = (m_bind_message_sent && !m_error_message_received && !m_unbound_message_received);
    if (REALM_UNLIKELY(!legal_at_this_time)) {
        return {ErrorCodes::SyncProtocolInvariantFailed, "Received ERROR message when it was not legal"};
    }

    auto protocol_error = static_cast<ProtocolError>(info.raw_error_code);
    auto status = protocol_error_to_status(protocol_error, info.message);
    if (status != ErrorCodes::UnknownError && REALM_UNLIKELY(!is_session_level_error(protocol_error))) {
        return {ErrorCodes::SyncProtocolInvariantFailed,
                util::format("Received ERROR message for session with non-session-level error code %1",
                             info.raw_error_code)};
    }

    // Can't process debug hook actions once the Session is undergoing deactivation, since
    // the SessionWrapper may not be available
    if (m_state == Active) {
        auto debug_action = call_debug_hook(SyncClientHookEvent::ErrorMessageReceived, &info);
        if (debug_action == SyncClientHookAction::EarlyReturn) {
            return Status::OK();
        }
    }

    // For compensating write errors, we need to defer raising them to the SDK until after the server version
    // containing the compensating write has appeared in a download message.
    if (status == ErrorCodes::SyncCompensatingWrite) {
        // If the client is not active, the compensating writes will not be processed now, but will be
        // sent again the next time the client connects
        if (m_state == Active) {
            REALM_ASSERT(info.compensating_write_server_version.has_value());
            m_pending_compensating_write_errors.push_back(info);
        }
        return Status::OK();
    }

    if (protocol_error == ProtocolError::schema_version_changed) {
        // Enable upload immediately if the session is still active.
        if (m_state == Active) {
            auto wt = get_db()->start_write();
            _impl::sync_schema_migration::track_sync_schema_migration(*wt, *info.previous_schema_version);
            wt->commit();
            // Notify SyncSession a schema migration is required.
            on_connection_state_changed(m_conn.get_state(), SessionErrorInfo{info});
        }
        // Keep the session active to upload any unsynced changes.
        return Status::OK();
    }

    m_error_message_received = true;
    suspend(SessionErrorInfo{info, std::move(status)});
    return Status::OK();
}

void Session::suspend(const SessionErrorInfo& info)
{
    REALM_ASSERT(!m_suspended);
    REALM_ASSERT_EX(m_state == Active || m_state == Deactivating, m_state);
    logger.debug("Suspended"); // Throws

    m_suspended = true;

    // Detect completion of the unbinding process
    if (m_unbind_message_send_complete && m_error_message_received) {
        // The fact that the UNBIND message has been sent, but we are not being suspended because
        // we received an ERROR message implies that the deactivation process must
        // have been initiated, so this session must be in the Deactivating state.
        REALM_ASSERT_EX(m_state == Deactivating, m_state);

        // The deactivation process completes when the unbinding process
        // completes.
        complete_deactivation(); // Throws
        // Life cycle state is now Deactivated
    }

    // Notify the application of the suspension of the session if the session is
    // still in the Active state
    if (m_state == Active) {
        call_debug_hook(SyncClientHookEvent::SessionSuspended, &info);
        m_conn.one_less_active_unsuspended_session(); // Throws
        on_suspended(info);                           // Throws
    }

    if (!info.is_fatal) {
        begin_resumption_delay(info);
    }

    // Ready to send the UNBIND message, if it has not been sent already
    if (!m_unbind_message_sent)
        ensure_enlisted_to_send(); // Throws
}

Status Session::receive_test_command_response(request_ident_type ident, std::string_view body)
{
    logger.info("Received: TEST_COMMAND \"%1\" (session_ident=%2, request_ident=%3)", body, m_ident, ident);
    auto it = std::find_if(m_pending_test_commands.begin(), m_pending_test_commands.end(),
                           [&](const PendingTestCommand& command) {
                               return command.id == ident;
                           });
    if (it == m_pending_test_commands.end()) {
        return {ErrorCodes::SyncProtocolInvariantFailed,
                util::format("Received test command response for a non-existent ident %1", ident)};
    }

    it->promise.emplace_value(std::string{body});
    m_pending_test_commands.erase(it);

    return Status::OK();
}

void Session::begin_resumption_delay(const ProtocolErrorInfo& error_info)
{
    REALM_ASSERT(!m_try_again_activation_timer);

    m_try_again_delay_info.update(static_cast<sync::ProtocolError>(error_info.raw_error_code),
                                  error_info.resumption_delay_interval);
    auto try_again_interval = m_try_again_delay_info.delay_interval();
    if (ProtocolError(error_info.raw_error_code) == ProtocolError::session_closed) {
        // FIXME With compensating writes the server sends this error after completing a bootstrap. Doing the
        // normal backoff behavior would result in waiting up to 5 minutes in between each query change which is
        // not acceptable latency. So for this error code alone, we hard-code a 1 second retry interval.
        try_again_interval = std::chrono::milliseconds{1000};
    }
    logger.debug("Will attempt to resume session after %1 milliseconds", try_again_interval.count());
    m_try_again_activation_timer = get_client().create_timer(try_again_interval, [this](Status status) {
        if (status == ErrorCodes::OperationAborted)
            return;
        else if (!status.is_ok())
            throw Exception(status);

        m_try_again_activation_timer.reset();
        cancel_resumption_delay();
    });
}

void Session::clear_resumption_delay_state()
{
    if (m_try_again_activation_timer) {
        logger.debug("Clearing resumption delay state after successful download");
        m_try_again_delay_info.reset();
    }
}

Status Session::check_received_sync_progress(const SyncProgress& progress) noexcept
{
    const SyncProgress& a = m_progress;
    const SyncProgress& b = progress;
    std::string message;
    if (b.latest_server_version.version < a.latest_server_version.version) {
        message = util::format("Latest server version in download messages must be weakly increasing throughout a "
                               "session (current: %1, received: %2)",
                               a.latest_server_version.version, b.latest_server_version.version);
    }
    if (b.upload.client_version < a.upload.client_version) {
        message = util::format("Last integrated client version in download messages must be weakly increasing "
                               "throughout a session (current: %1, received: %2)",
                               a.upload.client_version, b.upload.client_version);
    }
    if (b.upload.client_version > m_last_version_available) {
        message = util::format("Last integrated client version on server cannot be greater than the latest client "
                               "version in existence (current: %1, received: %2)",
                               m_last_version_available, b.upload.client_version);
    }
    if (b.download.server_version < a.download.server_version) {
        message =
            util::format("Download cursor must be weakly increasing throughout a session (current: %1, received: %2)",
                         a.download.server_version, b.download.server_version);
    }
    if (b.download.server_version > b.latest_server_version.version) {
        message = util::format(
            "Download cursor cannot be greater than the latest server version in existence (cursor: %1, latest: %2)",
            b.download.server_version, b.latest_server_version.version);
    }
    if (b.download.last_integrated_client_version < a.download.last_integrated_client_version) {
        message = util::format(
            "Last integrated client version on the server at the position in the server's history of the download "
            "cursor must be weakly increasing throughout a session (current: %1, received: %2)",
            a.download.last_integrated_client_version, b.download.last_integrated_client_version);
    }
    if (b.download.last_integrated_client_version > b.upload.client_version) {
        message = util::format("Last integrated client version on the server in the position at the server's history "
                               "of the download cursor cannot be greater than the latest client version integrated "
                               "on the server (download: %1, upload: %2)",
                               b.download.last_integrated_client_version, b.upload.client_version);
    }
    if (b.download.server_version < b.upload.last_integrated_server_version) {
        message = util::format(
            "The server version of the download cursor cannot be less than the server version integrated in the "
            "latest client version acknowledged by the server (download: %1, upload: %2)",
            b.download.server_version, b.upload.last_integrated_server_version);
    }

    if (message.empty()) {
        return Status::OK();
    }
    return {ErrorCodes::SyncProtocolInvariantFailed, std::move(message)};
}


void Session::check_for_upload_completion()
{
    REALM_ASSERT_EX(m_state == Active, m_state);
    if (!m_upload_completion_notification_requested) {
        return;
    }

    // during an ongoing client reset operation, we never upload anything
    if (m_performing_client_reset)
        return;

    // Upload process must have reached end of history
    REALM_ASSERT_3(m_upload_progress.client_version, <=, m_last_version_available);
    bool scan_complete = (m_upload_progress.client_version == m_last_version_available);
    if (!scan_complete)
        return;

    // All uploaded changesets must have been acknowledged by the server
    REALM_ASSERT_3(m_progress.upload.client_version, <=, m_last_version_selected_for_upload);
    bool all_uploads_accepted = (m_progress.upload.client_version == m_last_version_selected_for_upload);
    if (!all_uploads_accepted)
        return;

    m_upload_completion_notification_requested = false;
    on_upload_completion(); // Throws
}


void Session::check_for_download_completion()
{
    REALM_ASSERT_3(m_target_download_mark, >=, m_last_download_mark_received);
    REALM_ASSERT_3(m_last_download_mark_received, >=, m_last_triggering_download_mark);
    if (m_last_download_mark_received == m_last_triggering_download_mark)
        return;
    if (m_last_download_mark_received < m_target_download_mark)
        return;
    if (m_download_progress.server_version < m_server_version_at_last_download_mark)
        return;
    m_last_triggering_download_mark = m_target_download_mark;
    if (REALM_UNLIKELY(!m_allow_upload)) {
        // Activate the upload process now, and enable immediate reactivation
        // after a subsequent fast reconnect.
        m_allow_upload = true;
        ensure_enlisted_to_send(); // Throws
    }
    on_download_completion(); // Throws
}<|MERGE_RESOLUTION|>--- conflicted
+++ resolved
@@ -2402,11 +2402,7 @@
                      progress.download.server_version, progress.download.last_integrated_client_version,
                      progress.latest_server_version.version, progress.latest_server_version.salt,
                      progress.upload.client_version, progress.upload.last_integrated_server_version,
-<<<<<<< HEAD
-                     message.progress_estimate, message.batch_state, query_version,
-=======
-                     message.downloadable.as_estimate(), last_in_batch, query_version,
->>>>>>> c1bb3a50
+                     message.downloadable.as_estimate(), message.batch_state, query_version,
                      message.changesets.size()); // Throws
     }
     else {
@@ -2483,25 +2479,13 @@
     }
     REALM_ASSERT_EX(hook_action == SyncClientHookAction::NoAction, hook_action);
 
-<<<<<<< HEAD
-    if (is_flx)
-        update_download_estimate(message.progress_estimate);
-
     if (process_flx_bootstrap_message(progress, message.batch_state, query_version, message.changesets)) {
-=======
-    if (process_flx_bootstrap_message(progress, batch_state, query_version, message.changesets)) {
->>>>>>> c1bb3a50
         clear_resumption_delay_state();
         return Status::OK();
     }
 
-<<<<<<< HEAD
-    uint64_t downloadable_bytes = is_flx ? 0 : message.downloadable_bytes;
-    initiate_integrate_changesets(downloadable_bytes, message.batch_state, progress, message.changesets); // Throws
-=======
-    initiate_integrate_changesets(message.downloadable.as_bytes(), batch_state, progress,
+    initiate_integrate_changesets(message.downloadable.as_bytes(), message.batch_state, progress,
                                   message.changesets); // Throws
->>>>>>> c1bb3a50
 
     hook_action = call_debug_hook(SyncClientHookEvent::DownloadMessageIntegrated, progress, query_version,
                                   message.batch_state, message.changesets.size());
