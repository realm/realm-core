#include <system_error>
#include <sstream>

#include <realm/util/assert.hpp>
#include <realm/util/safe_int_ops.hpp>
#include <realm/util/random.hpp>
#include <realm/util/memory_stream.hpp>
#include <realm/util/basic_system_errors.hpp>
#include <realm/util/scope_exit.hpp>
#include <realm/util/to_string.hpp>
#include <realm/util/uri.hpp>
#include <realm/util/platform_info.hpp>
#include <realm/sync/impl/clock.hpp>
#include <realm/impl/simulated_failure.hpp>
#include <realm/sync/network/http.hpp>
#include <realm/sync/network/websocket.hpp>
#include <realm/sync/noinst/client_history_impl.hpp>
#include <realm/sync/noinst/client_impl_base.hpp>
#include <realm/sync/noinst/compact_changesets.hpp>
#include <realm/sync/protocol.hpp>
#include <realm/version.hpp>
#include <realm/sync/changeset_parser.hpp>

#include <realm/sync/network/websocket.hpp> // Only for websocket::Error TODO remove

// NOTE: The protocol specification is in `/doc/protocol.md`

using namespace realm;
using namespace _impl;
using namespace realm::util;
using namespace realm::sync;
using namespace realm::sync::websocket;

// clang-format off
using Connection      = ClientImpl::Connection;
using Session         = ClientImpl::Session;
using UploadChangeset = ClientHistory::UploadChangeset;

// These are a work-around for a bug in MSVC. It cannot find in-class types
// mentioned in signature of out-of-line member function definitions.
using ConnectionTerminationReason = ClientImpl::ConnectionTerminationReason;
using OutputBuffer                = ClientImpl::OutputBuffer;
using ReceivedChangesets          = ClientProtocol::ReceivedChangesets;
// clang-format on

void ClientImpl::ReconnectInfo::reset() noexcept
{
    m_backoff_state.reset();
    scheduled_reset = false;
}


void ClientImpl::ReconnectInfo::update(ConnectionTerminationReason new_reason,
                                       std::optional<ResumptionDelayInfo> new_delay_info)
{
    m_backoff_state.update(new_reason, new_delay_info);
}


std::chrono::milliseconds ClientImpl::ReconnectInfo::delay_interval()
{
    if (scheduled_reset) {
        reset();
    }

    if (!m_backoff_state.triggering_error) {
        return std::chrono::milliseconds::zero();
    }

    switch (*m_backoff_state.triggering_error) {
        case ConnectionTerminationReason::closed_voluntarily:
            return std::chrono::milliseconds::zero();
        case ConnectionTerminationReason::server_said_do_not_reconnect:
            return std::chrono::milliseconds::max();
        default:
            if (m_reconnect_mode == ReconnectMode::testing) {
                return std::chrono::milliseconds::max();
            }

            REALM_ASSERT(m_reconnect_mode == ReconnectMode::normal);
            return m_backoff_state.delay_interval();
    }
}


bool ClientImpl::decompose_server_url(const std::string& url, ProtocolEnvelope& protocol, std::string& address,
                                      port_type& port, std::string& path) const
{
    util::Uri uri(url); // Throws
    uri.canonicalize(); // Throws
    std::string userinfo, address_2, port_2;
    bool realm_scheme = (uri.get_scheme() == "realm:" || uri.get_scheme() == "realms:");
    bool ws_scheme = (uri.get_scheme() == "ws:" || uri.get_scheme() == "wss:");
    bool good = ((realm_scheme || ws_scheme) && uri.get_auth(userinfo, address_2, port_2) && userinfo.empty() &&
                 !address_2.empty() && uri.get_query().empty() && uri.get_frag().empty()); // Throws
    if (REALM_UNLIKELY(!good))
        return false;
    ProtocolEnvelope protocol_2;
    port_type port_3;
    if (realm_scheme) {
        if (uri.get_scheme() == "realm:") {
            protocol_2 = ProtocolEnvelope::realm;
            port_3 = (m_enable_default_port_hack ? 80 : 7800);
        }
        else {
            protocol_2 = ProtocolEnvelope::realms;
            port_3 = (m_enable_default_port_hack ? 443 : 7801);
        }
    }
    else {
        REALM_ASSERT(ws_scheme);
        if (uri.get_scheme() == "ws:") {
            protocol_2 = ProtocolEnvelope::ws;
            port_3 = 80;
        }
        else {
            protocol_2 = ProtocolEnvelope::wss;
            port_3 = 443;
        }
    }
    if (!port_2.empty()) {
        std::istringstream in(port_2);    // Throws
        in.imbue(std::locale::classic()); // Throws
        in >> port_3;
        if (REALM_UNLIKELY(!in || !in.eof() || port_3 < 1))
            return false;
    }
    std::string path_2 = uri.get_path(); // Throws (copy)

    protocol = protocol_2;
    address = std::move(address_2);
    port = port_3;
    path = std::move(path_2);
    return true;
}


ClientImpl::ClientImpl(ClientConfig config)
    : logger_ptr{config.logger ? std::move(config.logger) : std::make_shared<util::StderrLogger>()}
    , logger{*logger_ptr}
    , m_reconnect_mode{config.reconnect_mode}
    , m_connect_timeout{config.connect_timeout}
    , m_connection_linger_time{config.one_connection_per_session ? 0 : config.connection_linger_time}
    , m_ping_keepalive_period{config.ping_keepalive_period}
    , m_pong_keepalive_timeout{config.pong_keepalive_timeout}
    , m_fast_reconnect_limit{config.fast_reconnect_limit}
    , m_reconnect_backoff_info{config.reconnect_backoff_info}
    , m_disable_upload_activation_delay{config.disable_upload_activation_delay}
    , m_dry_run{config.dry_run}
    , m_enable_default_port_hack{config.enable_default_port_hack}
    , m_disable_upload_compaction{config.disable_upload_compaction}
    , m_fix_up_object_ids{config.fix_up_object_ids}
    , m_roundtrip_time_handler{std::move(config.roundtrip_time_handler)}
    , m_socket_provider{std::move(config.socket_provider)}
    , m_client_protocol{} // Throws
    , m_one_connection_per_session{config.one_connection_per_session}
    , m_random{}
{
    // FIXME: Would be better if seeding was up to the application.
    util::seed_prng_nondeterministically(m_random); // Throws

    logger.info("Realm sync client (%1)", REALM_VER_CHUNK); // Throws
    logger.debug("Supported protocol versions: %1-%2", get_oldest_supported_protocol_version(),
                 get_current_protocol_version()); // Throws
    logger.info("Platform: %1", util::get_platform_info());
    const char* build_mode;
#if REALM_DEBUG
    build_mode = "Debug";
#else
    build_mode = "Release";
#endif
    logger.debug("Build mode: %1", build_mode);
    logger.debug("Config param: one_connection_per_session = %1",
                 config.one_connection_per_session); // Throws
    logger.debug("Config param: connect_timeout = %1 ms",
                 config.connect_timeout); // Throws
    logger.debug("Config param: connection_linger_time = %1 ms",
                 config.connection_linger_time); // Throws
    logger.debug("Config param: ping_keepalive_period = %1 ms",
                 config.ping_keepalive_period); // Throws
    logger.debug("Config param: pong_keepalive_timeout = %1 ms",
                 config.pong_keepalive_timeout); // Throws
    logger.debug("Config param: fast_reconnect_limit = %1 ms",
                 config.fast_reconnect_limit); // Throws
    logger.debug("Config param: disable_upload_compaction = %1",
                 config.disable_upload_compaction); // Throws
    logger.debug("Config param: disable_sync_to_disk = %1",
                 config.disable_sync_to_disk); // Throws
    logger.debug("Config param: reconnect backoff info: max_delay: %1 ms, initial_delay: %2 ms, multiplier: %3",
                 m_reconnect_backoff_info.max_resumption_delay_interval.count(),
                 m_reconnect_backoff_info.resumption_delay_interval.count(),
                 m_reconnect_backoff_info.resumption_delay_backoff_multiplier);

    if (config.reconnect_mode != ReconnectMode::normal) {
        logger.warn("Testing/debugging feature 'nonnormal reconnect mode' enabled - "
                    "never do this in production!");
    }

    if (config.dry_run) {
        logger.warn("Testing/debugging feature 'dry run' enabled - "
                    "never do this in production!");
    }

    REALM_ASSERT_EX(m_socket_provider, "Must provide socket provider in sync Client config");

    if (m_one_connection_per_session) {
        // FIXME: Re-enable this warning when the load balancer is able to handle
        // multiplexing.
        //        logger.warn("Testing/debugging feature 'one connection per session' enabled - "
        //            "never do this in production");
    }

    if (config.disable_upload_activation_delay) {
        logger.warn("Testing/debugging feature 'disable_upload_activation_delay' enabled - "
                    "never do this in production");
    }

    if (config.disable_sync_to_disk) {
        logger.warn("Testing/debugging feature 'disable_sync_to_disk' enabled - "
                    "never do this in production");
    }

    m_actualize_and_finalize = create_trigger([this](Status status) {
        if (status == ErrorCodes::OperationAborted)
            return;
        else if (!status.is_ok())
            throw Exception(status);
        actualize_and_finalize_session_wrappers(); // Throws
    });
}


void ClientImpl::post(SyncSocketProvider::FunctionHandler&& handler)
{
    REALM_ASSERT(m_socket_provider);
    {
        std::lock_guard lock(m_drain_mutex);
        ++m_outstanding_posts;
        m_drained = false;
    }
    m_socket_provider->post([handler = std::move(handler), this](Status status) {
        handler(status);

        std::lock_guard lock(m_drain_mutex);
        REALM_ASSERT(m_outstanding_posts);
        --m_outstanding_posts;
        m_drain_cv.notify_all();
    });
}


void ClientImpl::drain_connections()
{
    logger.debug("Draining connections during sync client shutdown");
    for (auto& server_slot_pair : m_server_slots) {
        auto& server_slot = server_slot_pair.second;

        if (server_slot.connection) {
            auto& conn = server_slot.connection;
            conn->force_close();
        }
        else {
            for (auto& conn_pair : server_slot.alt_connections) {
                conn_pair.second->force_close();
            }
        }
    }
}


SyncSocketProvider::SyncTimer ClientImpl::create_timer(std::chrono::milliseconds delay,
                                                       SyncSocketProvider::FunctionHandler&& handler)
{
    REALM_ASSERT(m_socket_provider);
    {
        std::lock_guard lock(m_drain_mutex);
        ++m_outstanding_posts;
        m_drained = false;
    }
    return m_socket_provider->create_timer(delay, [handler = std::move(handler), this](Status status) {
        handler(status);

        std::lock_guard lock(m_drain_mutex);
        REALM_ASSERT(m_outstanding_posts);
        --m_outstanding_posts;
        m_drain_cv.notify_all();
    });
}


ClientImpl::SyncTrigger ClientImpl::create_trigger(SyncSocketProvider::FunctionHandler&& handler)
{
    REALM_ASSERT(m_socket_provider);
    return std::make_unique<Trigger<ClientImpl>>(this, std::move(handler));
}

Connection::~Connection()
{
    if (m_websocket_sentinel) {
        m_websocket_sentinel->destroyed = true;
        m_websocket_sentinel.reset();
    }
}

void Connection::activate()
{
    REALM_ASSERT(m_on_idle);
    m_activated = true;
    if (m_num_active_sessions == 0)
        m_on_idle->trigger();
    // We cannot in general connect immediately, because a prior failure to
    // connect may require a delay before reconnecting (see `m_reconnect_info`).
    initiate_reconnect_wait(); // Throws
}


void Connection::activate_session(std::unique_ptr<Session> sess)
{
    REALM_ASSERT(sess);
    REALM_ASSERT(&sess->m_conn == this);
    REALM_ASSERT(!m_force_closed);
    Session& sess_2 = *sess;
    session_ident_type ident = sess->m_ident;
    auto p = m_sessions.emplace(ident, std::move(sess)); // Throws
    bool was_inserted = p.second;
    REALM_ASSERT(was_inserted);
    // Save the session ident to the historical list of session idents
    m_session_history.insert(ident);
    sess_2.activate(); // Throws
    if (m_state == ConnectionState::connected) {
        bool fast_reconnect = false;
        sess_2.connection_established(fast_reconnect); // Throws
    }
    ++m_num_active_sessions;
}


void Connection::initiate_session_deactivation(Session* sess)
{
    REALM_ASSERT(sess);
    REALM_ASSERT(&sess->m_conn == this);
    REALM_ASSERT(m_num_active_sessions);
    // Since the client may be waiting for m_num_active_sessions to reach 0
    // in stop_and_wait() (on a separate thread), deactivate Session before
    // decrementing the num active sessions value.
    sess->initiate_deactivation(); // Throws
    if (sess->m_state == Session::Deactivated) {
        finish_session_deactivation(sess);
    }
    if (REALM_UNLIKELY(--m_num_active_sessions == 0)) {
        if (m_activated && m_state == ConnectionState::disconnected)
            m_on_idle->trigger();
    }
}


void Connection::cancel_reconnect_delay()
{
    REALM_ASSERT(m_activated);

    if (m_reconnect_delay_in_progress) {
        if (m_nonzero_reconnect_delay)
            logger.detail("Canceling reconnect delay"); // Throws

        // Cancel the in-progress wait operation by destroying the timer
        // object. Destruction is needed in this case, because a new wait
        // operation might have to be initiated before the previous one
        // completes (its completion handler starts to execute), so the new wait
        // operation must be done on a new timer object.
        m_reconnect_disconnect_timer.reset();
        m_reconnect_delay_in_progress = false;
        m_reconnect_info.reset();
        initiate_reconnect_wait(); // Throws
        return;
    }

    // If we are not disconnected, then we need to make sure the next time we get disconnected
    // that we are allowed to re-connect as quickly as possible.
    //
    // Setting m_reconnect_info.scheduled_reset will cause initiate_reconnect_wait to reset the
    // backoff/delay state before calculating the next delay, unless a PONG message is received
    // for the urgent PING message we send below.
    //
    // If we get a PONG message for the urgent PING message sent below, then the connection is
    // healthy and we can calculate the next delay normally.
    if (m_state != ConnectionState::disconnected) {
        m_reconnect_info.scheduled_reset = true;
        m_ping_after_scheduled_reset_of_reconnect_info = false;

        schedule_urgent_ping(); // Throws
        return;
    }
    // Nothing to do in this case. The next reconnect attemp will be made as
    // soon as there are any sessions that are both active and unsuspended.
}

void ClientImpl::Connection::finish_session_deactivation(Session* sess)
{
    REALM_ASSERT(sess->m_state == Session::Deactivated);
    auto ident = sess->m_ident;
    m_sessions.erase(ident);
    m_session_history.erase(ident);
}

void Connection::force_close()
{
    if (m_force_closed) {
        return;
    }

    m_force_closed = true;

    if (m_state != ConnectionState::disconnected) {
        voluntary_disconnect();
    }

    REALM_ASSERT_EX(m_state == ConnectionState::disconnected, m_state);
    if (m_reconnect_delay_in_progress || m_disconnect_delay_in_progress) {
        m_reconnect_disconnect_timer.reset();
        m_reconnect_delay_in_progress = false;
        m_disconnect_delay_in_progress = false;
    }

    // We must copy any session pointers we want to close to a vector because force_closing
    // the session may remove it from m_sessions and invalidate the iterator uses to loop
    // through the map. By copying to a separate vector we ensure our iterators remain valid.
    std::vector<Session*> to_close;
    for (auto& session_pair : m_sessions) {
        if (session_pair.second->m_state == Session::State::Active) {
            to_close.push_back(session_pair.second.get());
        }
    }

    for (auto& sess : to_close) {
        sess->force_close();
    }

    logger.debug("Force closed idle connection");
}


void Connection::websocket_connected_handler(const std::string& protocol)
{
    if (!protocol.empty()) {
        std::string_view expected_prefix =
            is_flx_sync_connection() ? get_flx_websocket_protocol_prefix() : get_pbs_websocket_protocol_prefix();
        // FIXME: Use std::string_view::begins_with() in C++20.
        auto prefix_matches = [&](std::string_view other) {
            return protocol.size() >= other.size() && (protocol.substr(0, other.size()) == other);
        };
        if (prefix_matches(expected_prefix)) {
            util::MemoryInputStream in;
            in.set_buffer(protocol.data() + expected_prefix.size(), protocol.data() + protocol.size());
            in.imbue(std::locale::classic());
            in.unsetf(std::ios_base::skipws);
            int value_2 = 0;
            in >> value_2;
            if (in && in.eof() && value_2 >= 0) {
                bool good_version =
                    (value_2 >= get_oldest_supported_protocol_version() && value_2 <= get_current_protocol_version());
                if (good_version) {
                    logger.detail("Negotiated protocol version: %1", value_2);
                    m_negotiated_protocol_version = value_2;
                    handle_connection_established(); // Throws
                    return;
                }
            }
        }
        close_due_to_client_side_error({ErrorCodes::SyncProtocolNegotiationFailed,
                                        util::format("Bad protocol info from server: '%1'", protocol)},
                                       IsFatal{true}, ConnectionTerminationReason::bad_headers_in_http_response);
    }
    else {
        close_due_to_client_side_error(
            {ErrorCodes::SyncProtocolNegotiationFailed, "Missing protocol info from server"}, IsFatal{true},
            ConnectionTerminationReason::bad_headers_in_http_response);
    }
<<<<<<< HEAD
=======
    close_due_to_client_side_error(
        {ErrorCodes::SyncProtocolNegotiationFailed, "Failed to negotiate websocket protocol"}, IsFatal{true},
        ConnectionTerminationReason::bad_headers_in_http_response); // Throws
>>>>>>> a175488d
}


bool Connection::websocket_binary_message_received(util::Span<const char> data)
{
    if (m_force_closed) {
        logger.debug("Received binary message after connection was force closed");
        return false;
    }

    using sf = SimulatedFailure;
    if (sf::check_trigger(sf::sync_client__read_head)) {
        close_due_to_client_side_error(
            {ErrorCodes::RuntimeError, "Simulated failure during sync client websocket read"}, IsFatal{false},
            ConnectionTerminationReason::read_or_write_error);
        return bool(m_websocket);
    }

    handle_message_received(data);
    return bool(m_websocket);
}


void Connection::websocket_error_handler()
{
    m_websocket_error_received = true;
}

<<<<<<< HEAD
bool Connection::websocket_closed_handler(bool was_clean, WebSocketError code, std::string_view message)
=======
bool Connection::websocket_closed_handler(bool was_clean, WebSocketError error_code, std::string_view msg)
>>>>>>> a175488d
{
    if (m_force_closed) {
        logger.debug("Received websocket close message after connection was force closed");
        return false;
    }
<<<<<<< HEAD
    logger.info("Closing the websocket with code='%1', was_clean='%2'", code, was_clean);

    switch (code) {
=======
    logger.info("Closing the websocket with error code=%1, message='%2', was_clean=%3", error_code, msg, was_clean);

    switch (error_code) {
>>>>>>> a175488d
        case WebSocketError::websocket_ok:
            break;
        case WebSocketError::websocket_resolve_failed:
            [[fallthrough]];
        case WebSocketError::websocket_connection_failed: {
<<<<<<< HEAD
            constexpr bool try_again = true;
            involuntary_disconnect(SessionErrorInfo{{ErrorCodes::SyncConnectFailed, message}, try_again},
                                   ConnectionTerminationReason::connect_operation_failed); // Throws
=======
            SessionErrorInfo error_info(
                {ErrorCodes::SyncConnectFailed, util::format("Failed to connect to sync: %1", msg)}, IsFatal{false});
            involuntary_disconnect(std::move(error_info), ConnectionTerminationReason::connect_operation_failed);
>>>>>>> a175488d
            break;
        }
        case WebSocketError::websocket_read_error:
            [[fallthrough]];
        case WebSocketError::websocket_write_error: {
<<<<<<< HEAD
            close_due_to_network_error({ErrorCodes::ConnectionClosed, message}, IsFatal{false},
                                       ConnectionTerminationReason::read_or_write_error, code);
=======
            close_due_to_transient_error({ErrorCodes::ConnectionClosed, msg},
                                         ConnectionTerminationReason::read_or_write_error);
>>>>>>> a175488d
            break;
        }
        case WebSocketError::websocket_going_away:
            [[fallthrough]];
        case WebSocketError::websocket_protocol_error:
            [[fallthrough]];
        case WebSocketError::websocket_unsupported_data:
            [[fallthrough]];
        case WebSocketError::websocket_invalid_payload_data:
            [[fallthrough]];
        case WebSocketError::websocket_policy_violation:
            [[fallthrough]];
        case WebSocketError::websocket_reserved:
            [[fallthrough]];
        case WebSocketError::websocket_no_status_received:
            [[fallthrough]];
        case WebSocketError::websocket_invalid_extension: {
<<<<<<< HEAD
            close_due_to_network_error({ErrorCodes::SyncProtocolInvariantFailed, message}, IsFatal{false},
                                       ConnectionTerminationReason::websocket_protocol_violation, code);
            break;
        }
        case WebSocketError::websocket_message_too_big: {
            constexpr bool try_again = true;
            auto pretty_message = util::format(
                "Sync websocket closed because the server received a message that was too large: %1", message);
            SessionErrorInfo error_info(Status{ErrorCodes::LimitExceeded, std::move(pretty_message)}, try_again);
=======
            close_due_to_client_side_error({ErrorCodes::SyncProtocolInvariantFailed, msg}, IsFatal{false},
                                           ConnectionTerminationReason::websocket_protocol_violation); // Throws
            break;
        }
        case WebSocketError::websocket_message_too_big: {
            auto message = util::format(
                "Sync websocket closed because the server received a message that was too large: %1", msg);
            SessionErrorInfo error_info(Status(ErrorCodes::LimitExceeded, std::move(message)), IsFatal{false});
>>>>>>> a175488d
            error_info.server_requests_action = ProtocolErrorInfo::Action::ClientReset;
            error_info.websocket_error = code;
            involuntary_disconnect(std::move(error_info),
                                   ConnectionTerminationReason::websocket_protocol_violation); // Throws
            break;
        }
        case WebSocketError::websocket_tls_handshake_failed: {
<<<<<<< HEAD
            close_due_to_network_error({ErrorCodes::TlsHandshakeFailed, message}, IsFatal{false},
                                       ConnectionTerminationReason::ssl_certificate_rejected, code); // Throws
            break;
        }
        case WebSocketError::websocket_client_too_old: {
            close_due_to_network_error({ErrorCodes::SyncProtocolNegotiationFailed, message}, IsFatal{true},
                                       ConnectionTerminationReason::http_response_says_fatal_error, code); // Throws
            break;
        }
        case WebSocketError::websocket_client_too_new: {
            close_due_to_network_error({ErrorCodes::SyncProtocolNegotiationFailed, message}, IsFatal{true},
                                       ConnectionTerminationReason::http_response_says_fatal_error, code); // Throws
            break;
        }
        case WebSocketError::websocket_protocol_mismatch: {
            close_due_to_network_error({ErrorCodes::SyncProtocolNegotiationFailed, message}, IsFatal{true},
                                       ConnectionTerminationReason::http_response_says_fatal_error, code); // Throws
            break;
        }
        case WebSocketError::websocket_fatal_error:
            [[fallthrough]];
        case WebSocketError::websocket_forbidden:
            [[fallthrough]];
        case WebSocketError::websocket_unauthorized:
            [[fallthrough]];
        case WebSocketError::websocket_moved_permanently:
            [[fallthrough]];
=======
            close_due_to_client_side_error(Status(ErrorCodes::TlsHandshakeFailed, msg), IsFatal{false},
                                           ConnectionTerminationReason::ssl_certificate_rejected); // Throws
            break;
        }
        case WebSocketError::websocket_client_too_old:
            [[fallthrough]];
        case WebSocketError::websocket_client_too_new:
            [[fallthrough]];
        case WebSocketError::websocket_protocol_mismatch: {
            close_due_to_client_side_error({ErrorCodes::SyncProtocolNegotiationFailed, msg}, IsFatal{true},
                                           ConnectionTerminationReason::http_response_says_fatal_error); // Throws
            break;
        }
        case WebSocketError::websocket_fatal_error: {
            involuntary_disconnect(SessionErrorInfo({ErrorCodes::ConnectionClosed, msg}, IsFatal{true}),
                                   ConnectionTerminationReason::http_response_says_fatal_error);
            break;
        }
        case WebSocketError::websocket_forbidden: {
            involuntary_disconnect(SessionErrorInfo({ErrorCodes::AuthError, msg}, IsFatal{true}),
                                   ConnectionTerminationReason::http_response_says_fatal_error);
            break;
        }
        case WebSocketError::websocket_unauthorized: {
            SessionErrorInfo error_info(
                {ErrorCodes::AuthError,
                 util::format("Websocket was closed because of an authentication issue: %1", msg)},
                IsFatal{false});
            error_info.server_requests_action = ProtocolErrorInfo::Action::RefreshUser;
            involuntary_disconnect(std::move(error_info),
                                   ConnectionTerminationReason::http_response_says_nonfatal_error);
            break;
        }
        case WebSocketError::websocket_moved_permanently: {
            SessionErrorInfo error_info({ErrorCodes::ConnectionClosed, msg}, IsFatal{false});
            error_info.server_requests_action = ProtocolErrorInfo::Action::RefreshLocation;
            involuntary_disconnect(std::move(error_info),
                                   ConnectionTerminationReason::http_response_says_nonfatal_error);
            break;
        }
        case WebSocketError::websocket_abnormal_closure: {
            SessionErrorInfo error_info({ErrorCodes::ConnectionClosed, msg}, IsFatal{false});
            error_info.server_requests_action = ProtocolErrorInfo::Action::RefreshUser;
            involuntary_disconnect(std::move(error_info),
                                   ConnectionTerminationReason::http_response_says_nonfatal_error);
            break;
        }
>>>>>>> a175488d
        case WebSocketError::websocket_internal_server_error:
            [[fallthrough]];
        case WebSocketError::websocket_retry_error: {
<<<<<<< HEAD
            close_due_to_network_error({ErrorCodes::ConnectionClosed, message}, IsFatal{false},
                                       ConnectionTerminationReason::http_response_says_nonfatal_error,
                                       code); // Throws
=======
            involuntary_disconnect(SessionErrorInfo({ErrorCodes::ConnectionClosed, msg}, IsFatal{false}),
                                   ConnectionTerminationReason::http_response_says_nonfatal_error);
>>>>>>> a175488d
            break;
        }
    }

    return bool(m_websocket);
}

// Guarantees that handle_reconnect_wait() is never called from within the
// execution of initiate_reconnect_wait() (no callback reentrance).
void Connection::initiate_reconnect_wait()
{
    REALM_ASSERT(m_activated);
    REALM_ASSERT(!m_reconnect_delay_in_progress);
    REALM_ASSERT(!m_disconnect_delay_in_progress);

    // If we've been force closed then we don't need/want to reconnect. Just return early here.
    if (m_force_closed) {
        return;
    }

    m_reconnect_delay_in_progress = true;
    auto delay = m_reconnect_info.delay_interval();
    if (delay == std::chrono::milliseconds::max()) {
        logger.detail("Reconnection delayed indefinitely"); // Throws
        // Not actually starting a timer corresponds to an infinite wait
        m_nonzero_reconnect_delay = true;
        return;
    }

    if (delay == std::chrono::milliseconds::zero()) {
        m_nonzero_reconnect_delay = false;
    }
    else {
        logger.detail("Allowing reconnection in %1 milliseconds", delay.count()); // Throws
        m_nonzero_reconnect_delay = true;
    }

    // We create a timer for the reconnect_disconnect timer even if the delay is zero because
    // we need it to be cancelable in case the connection is terminated before the timer
    // callback is run.
    m_reconnect_disconnect_timer = m_client.create_timer(delay, [this](Status status) {
        // If the operation is aborted, the connection object may have been
        // destroyed.
        if (status != ErrorCodes::OperationAborted)
            handle_reconnect_wait(status); // Throws
    });                                    // Throws
}


void Connection::handle_reconnect_wait(Status status)
{
    if (!status.is_ok()) {
        REALM_ASSERT(status != ErrorCodes::OperationAborted);
        throw Exception(status);
    }

    REALM_ASSERT(m_reconnect_delay_in_progress);
    m_reconnect_delay_in_progress = false;

    if (m_num_active_unsuspended_sessions > 0)
        initiate_reconnect(); // Throws
}

struct Connection::WebSocketObserverShim : public sync::WebSocketObserver {
    explicit WebSocketObserverShim(Connection* conn)
        : conn(conn)
        , sentinel(conn->m_websocket_sentinel)
    {
    }

    Connection* conn;
    util::bind_ptr<LifecycleSentinel> sentinel;

    void websocket_connected_handler(const std::string& protocol) override
    {
        if (sentinel->destroyed) {
            return;
        }

        return conn->websocket_connected_handler(protocol);
    }

    void websocket_error_handler() override
    {
        if (sentinel->destroyed) {
            return;
        }

        conn->websocket_error_handler();
    }

    bool websocket_binary_message_received(util::Span<const char> data) override
    {
        if (sentinel->destroyed) {
            return false;
        }

        return conn->websocket_binary_message_received(data);
    }

<<<<<<< HEAD
    bool websocket_closed_handler(bool was_clean, websocket::WebSocketError code, std::string_view message) override
=======
    bool websocket_closed_handler(bool was_clean, WebSocketError error_code, std::string_view msg) override
>>>>>>> a175488d
    {
        if (sentinel->destroyed) {
            return true;
        }

<<<<<<< HEAD
        return conn->websocket_closed_handler(was_clean, code, message);
=======
        return conn->websocket_closed_handler(was_clean, error_code, msg);
>>>>>>> a175488d
    }
};

void Connection::initiate_reconnect()
{
    REALM_ASSERT(m_activated);

    m_state = ConnectionState::connecting;
    report_connection_state_change(ConnectionState::connecting); // Throws
    if (m_websocket_sentinel) {
        m_websocket_sentinel->destroyed = true;
    }
    m_websocket_sentinel = util::make_bind<LifecycleSentinel>();
    m_websocket.reset();

    // Watchdog
    initiate_connect_wait(); // Throws

    std::vector<std::string> sec_websocket_protocol;
    {
        auto protocol_prefix =
            is_flx_sync_connection() ? get_flx_websocket_protocol_prefix() : get_pbs_websocket_protocol_prefix();
        int min = get_oldest_supported_protocol_version();
        int max = get_current_protocol_version();
        REALM_ASSERT_3(min, <=, max);
        // List protocol version in descending order to ensure that the server
        // selects the highest possible version.
        for (int version = max; version >= min; --version) {
            sec_websocket_protocol.push_back(util::format("%1%2", protocol_prefix, version)); // Throws
        }
    }

    logger.info("Connecting to '%1%2:%3%4'", to_string(m_server_endpoint.envelope), m_server_endpoint.address,
                m_server_endpoint.port, m_http_request_path_prefix);

    m_websocket_error_received = false;
    m_websocket =
        m_client.m_socket_provider->connect(std::make_unique<WebSocketObserverShim>(this),
                                            WebSocketEndpoint{
                                                m_server_endpoint.address,
                                                m_server_endpoint.port,
                                                get_http_request_path(),
                                                std::move(sec_websocket_protocol),
                                                is_ssl(m_server_endpoint.envelope),
                                                /// DEPRECATED - The following will be removed in a future release
                                                {m_custom_http_headers.begin(), m_custom_http_headers.end()},
                                                m_verify_servers_ssl_certificate,
                                                m_ssl_trust_certificate_path,
                                                m_ssl_verify_callback,
                                                m_proxy_config,
                                            });
}


void Connection::initiate_connect_wait()
{
    // Deploy a watchdog to enforce an upper bound on the time it can take to
    // fully establish the connection (including SSL and WebSocket
    // handshakes). Without such a watchdog, connect operations could take very
    // long, or even indefinite time.
    milliseconds_type time = m_client.m_connect_timeout;

    m_connect_timer = m_client.create_timer(std::chrono::milliseconds(time), [this](Status status) {
        // If the operation is aborted, the connection object may have been
        // destroyed.
        if (status != ErrorCodes::OperationAborted)
            handle_connect_wait(status); // Throws
    });                                  // Throws
}


void Connection::handle_connect_wait(Status status)
{
    if (!status.is_ok()) {
        REALM_ASSERT(status != ErrorCodes::OperationAborted);
        throw Exception(status);
    }

    REALM_ASSERT_EX(m_state == ConnectionState::connecting, m_state);
    logger.info("Connect timeout"); // Throws
<<<<<<< HEAD
    constexpr bool try_again = true;

    involuntary_disconnect(SessionErrorInfo{status, try_again, ProtocolError::other_error},
=======
    involuntary_disconnect(SessionErrorInfo{Status{ErrorCodes::SyncConnectFailed, status.reason()}, IsFatal{false}},
>>>>>>> a175488d
                           ConnectionTerminationReason::sync_connect_timeout); // Throws
}


void Connection::handle_connection_established()
{
    // Cancel connect timeout watchdog
    m_connect_timer.reset();

    m_state = ConnectionState::connected;

    // TODO(RCORE-1380) get this information in-band rather than from the websocket.
    if (auto coid = m_websocket->get_appservices_request_id(); !coid.empty()) {
        logger.info("Connected to app services with request id: \"%1\"", coid);
    }

    milliseconds_type now = monotonic_clock_now();
    m_pong_wait_started_at = now; // Initially, no time was spent waiting for a PONG message
    initiate_ping_delay(now);     // Throws

    bool fast_reconnect = false;
    if (m_disconnect_has_occurred) {
        milliseconds_type time = now - m_disconnect_time;
        if (time <= m_client.m_fast_reconnect_limit)
            fast_reconnect = true;
    }

    for (auto& p : m_sessions) {
        Session& sess = *p.second;
        sess.connection_established(fast_reconnect); // Throws
    }

    report_connection_state_change(ConnectionState::connected); // Throws
}


void Connection::schedule_urgent_ping()
{
    REALM_ASSERT_EX(m_state != ConnectionState::disconnected, m_state);
    if (m_ping_delay_in_progress) {
        m_heartbeat_timer.reset();
        m_ping_delay_in_progress = false;
        m_minimize_next_ping_delay = true;
        milliseconds_type now = monotonic_clock_now();
        initiate_ping_delay(now); // Throws
        return;
    }
    REALM_ASSERT_EX(m_state == ConnectionState::connecting || m_waiting_for_pong, m_state);
    if (!m_send_ping)
        m_minimize_next_ping_delay = true;
}


void Connection::initiate_ping_delay(milliseconds_type now)
{
    REALM_ASSERT(!m_ping_delay_in_progress);
    REALM_ASSERT(!m_waiting_for_pong);
    REALM_ASSERT(!m_send_ping);

    milliseconds_type delay = 0;
    if (!m_minimize_next_ping_delay) {
        delay = m_client.m_ping_keepalive_period;
        // Make a randomized deduction of up to 10%, or up to 100% if this is
        // the first PING message to be sent since the connection was
        // established. The purpose of this randomized deduction is to reduce
        // the risk of many connections sending PING messages simultaneously to
        // the server.
        milliseconds_type max_deduction = (m_ping_sent ? delay / 10 : delay);
        auto distr = std::uniform_int_distribution<milliseconds_type>(0, max_deduction);
        milliseconds_type randomized_deduction = distr(m_client.get_random());
        delay -= randomized_deduction;
        // Deduct the time spent waiting for PONG
        REALM_ASSERT_3(now, >=, m_pong_wait_started_at);
        milliseconds_type spent_time = now - m_pong_wait_started_at;
        if (spent_time < delay) {
            delay -= spent_time;
        }
        else {
            delay = 0;
        }
    }
    else {
        m_minimize_next_ping_delay = false;
    }


    m_ping_delay_in_progress = true;

    m_heartbeat_timer = m_client.create_timer(std::chrono::milliseconds(delay), [this](Status status) {
        if (status == ErrorCodes::OperationAborted)
            return;
        else if (!status.is_ok())
            throw Exception(status);

        handle_ping_delay();                                    // Throws
    });                                                         // Throws
    logger.debug("Will emit a ping in %1 milliseconds", delay); // Throws
}


void Connection::handle_ping_delay()
{
    REALM_ASSERT(m_ping_delay_in_progress);
    m_ping_delay_in_progress = false;
    m_send_ping = true;

    initiate_pong_timeout(); // Throws

    if (m_state == ConnectionState::connected && !m_sending)
        send_next_message(); // Throws
}


void Connection::initiate_pong_timeout()
{
    REALM_ASSERT(!m_ping_delay_in_progress);
    REALM_ASSERT(!m_waiting_for_pong);
    REALM_ASSERT(m_send_ping);

    m_waiting_for_pong = true;
    m_pong_wait_started_at = monotonic_clock_now();

    milliseconds_type time = m_client.m_pong_keepalive_timeout;
    m_heartbeat_timer = m_client.create_timer(std::chrono::milliseconds(time), [this](Status status) {
        if (status == ErrorCodes::OperationAborted)
            return;
        else if (!status.is_ok())
            throw Exception(status);

        handle_pong_timeout(); // Throws
    });                        // Throws
}


void Connection::handle_pong_timeout()
{
    REALM_ASSERT(m_waiting_for_pong);
<<<<<<< HEAD
    close_due_to_client_side_error({ErrorCodes::ConnectionClosed, "Timed out waiting for PONG message"},
                                   IsFatal{false}, ConnectionTerminationReason::pong_timeout);
=======
    logger.debug("Timeout on reception of PONG message"); // Throws
    close_due_to_transient_error({ErrorCodes::ConnectionClosed, "Timed out waiting for PONG response from server"},
                                 ConnectionTerminationReason::pong_timeout);
>>>>>>> a175488d
}


void Connection::initiate_write_message(const OutputBuffer& out, Session* sess)
{
    // Stop sending messages if an websocket error was received.
    if (m_websocket_error_received)
        return;

    m_websocket->async_write_binary(out.as_span(), [this, sentinel = m_websocket_sentinel](Status status) {
        if (sentinel->destroyed) {
            return;
        }
        if (status == ErrorCodes::OperationAborted)
            return;
        else if (!status.is_ok())
            throw Exception(status);

        handle_write_message(); // Throws
    });                         // Throws
    m_sending_session = sess;
    m_sending = true;
}


void Connection::handle_write_message()
{
    m_sending_session->message_sent(); // Throws
    if (m_sending_session->m_state == Session::Deactivated) {
        finish_session_deactivation(m_sending_session);
    }
    m_sending_session = nullptr;
    m_sending = false;
    send_next_message(); // Throws
}


void Connection::send_next_message()
{
    REALM_ASSERT_EX(m_state == ConnectionState::connected, m_state);
    REALM_ASSERT(!m_sending_session);
    REALM_ASSERT(!m_sending);
    if (m_send_ping) {
        send_ping(); // Throws
        return;
    }
    while (!m_sessions_enlisted_to_send.empty()) {
        // The state of being connected is not supposed to be able to change
        // across this loop thanks to the "no callback reentrance" guarantee
        // provided by Websocket::async_write_text(), and friends.
        REALM_ASSERT_EX(m_state == ConnectionState::connected, m_state);

        Session& sess = *m_sessions_enlisted_to_send.front();
        m_sessions_enlisted_to_send.pop_front();
        sess.send_message(); // Throws

        if (sess.m_state == Session::Deactivated) {
            finish_session_deactivation(&sess);
        }

        // An enlisted session may choose to not send a message. In that case,
        // we should pass the opportunity to the next enlisted session.
        if (m_sending)
            break;
    }
}


void Connection::send_ping()
{
    REALM_ASSERT(!m_ping_delay_in_progress);
    REALM_ASSERT(m_waiting_for_pong);
    REALM_ASSERT(m_send_ping);

    m_send_ping = false;
    if (m_reconnect_info.scheduled_reset)
        m_ping_after_scheduled_reset_of_reconnect_info = true;

    m_last_ping_sent_at = monotonic_clock_now();
    logger.debug("Sending: PING(timestamp=%1, rtt=%2)", m_last_ping_sent_at,
                 m_previous_ping_rtt); // Throws

    ClientProtocol& protocol = get_client_protocol();
    OutputBuffer& out = get_output_buffer();
    protocol.make_ping(out, m_last_ping_sent_at, m_previous_ping_rtt); // Throws
    initiate_write_ping(out);                                          // Throws
    m_ping_sent = true;
}


void Connection::initiate_write_ping(const OutputBuffer& out)
{
    m_websocket->async_write_binary(out.as_span(), [this, sentinel = m_websocket_sentinel](Status status) {
        if (sentinel->destroyed) {
            return;
        }
        if (status == ErrorCodes::OperationAborted)
            return;
        else if (!status.is_ok())
            throw Exception(status);

        handle_write_ping(); // Throws
    });                      // Throws
    m_sending = true;
}


void Connection::handle_write_ping()
{
    REALM_ASSERT(m_sending);
    REALM_ASSERT(!m_sending_session);
    m_sending = false;
    send_next_message(); // Throws
}


void Connection::handle_message_received(util::Span<const char> data)
{
    // parse_message_received() parses the message and calls the proper handler
    // on the Connection object (this).
    get_client_protocol().parse_message_received<Connection>(*this, std::string_view(data.data(), data.size()));
}


void Connection::initiate_disconnect_wait()
{
    REALM_ASSERT(!m_reconnect_delay_in_progress);

    if (m_disconnect_delay_in_progress) {
        m_reconnect_disconnect_timer.reset();
        m_disconnect_delay_in_progress = false;
    }

    milliseconds_type time = m_client.m_connection_linger_time;

    m_reconnect_disconnect_timer = m_client.create_timer(std::chrono::milliseconds(time), [this](Status status) {
        // If the operation is aborted, the connection object may have been
        // destroyed.
        if (status != ErrorCodes::OperationAborted)
            handle_disconnect_wait(status); // Throws
    });                                     // Throws
    m_disconnect_delay_in_progress = true;
}


void Connection::handle_disconnect_wait(Status status)
{
    if (!status.is_ok()) {
        REALM_ASSERT(status != ErrorCodes::OperationAborted);
        throw Exception(status);
    }

    m_disconnect_delay_in_progress = false;

    REALM_ASSERT_EX(m_state != ConnectionState::disconnected, m_state);
    if (m_num_active_unsuspended_sessions == 0) {
        if (m_client.m_connection_linger_time > 0)
            logger.detail("Linger time expired"); // Throws
        voluntary_disconnect();                   // Throws
        logger.info("Disconnected");              // Throws
    }
}


void Connection::close_due_to_protocol_error(Status status)
{
    close_due_to_client_side_error(std::move(status), IsFatal{true},
                                   ConnectionTerminationReason::sync_protocol_violation); // Throws
}

<<<<<<< HEAD
void Connection::close_due_to_network_error(Status status, IsFatal is_fatal, ConnectionTerminationReason reason,
                                            WebSocketError websocket_error)
{
    logger.info("Connection closed due to error: %1", status); // Throws
    const bool try_again = !is_fatal;
    SessionErrorInfo error_info(std::move(status), try_again);
    error_info.websocket_error = websocket_error;
    involuntary_disconnect(std::move(error_info), reason); //
=======

void Connection::close_due_to_protocol_error(Status status)
{
    close_due_to_client_side_error(std::move(status), IsFatal{true},
                                   ConnectionTerminationReason::sync_protocol_violation); // Throws
>>>>>>> a175488d
}

void Connection::close_due_to_client_side_error(Status status, IsFatal is_fatal, ConnectionTerminationReason reason)
{
<<<<<<< HEAD
    logger.info("Connection closed due to error: %1", status); // Throws
    const bool try_again = !is_fatal;
    involuntary_disconnect(SessionErrorInfo{std::move(status), try_again}, reason); // Throws
=======
    std::string message = ec.message();
    if (msg) {
        message += ": ";
        message += *msg;
    }
    close_due_to_client_side_error(Status{ec, std::move(message)}, is_fatal, reason);
}

void Connection::close_due_to_client_side_error(Status status, IsFatal is_fatal, ConnectionTerminationReason reason)
{
    logger.info("Connection closed due to error: %1", status); // Throws

    involuntary_disconnect(SessionErrorInfo{std::move(status), is_fatal}, reason); // Throw
}


void Connection::close_due_to_transient_error(Status status, ConnectionTerminationReason reason)
{
    logger.info("Connection closed due to transient error: %1", status); // Throws
    SessionErrorInfo error_info{std::move(status), IsFatal{false}};
    error_info.server_requests_action = ProtocolErrorInfo::Action::Transient;

    involuntary_disconnect(std::move(error_info), reason); // Throw
>>>>>>> a175488d
}

// Close connection due to error discovered on the server-side, and then
// reported to the client by way of a connection-level ERROR message.
void Connection::close_due_to_server_side_error(ProtocolError error_code, const ProtocolErrorInfo& info)
{
    logger.info("Connection closed due to error reported by server: %1 (%2)", info.message,
                int(error_code)); // Throws

<<<<<<< HEAD
    const auto reason = info.try_again ? ConnectionTerminationReason::server_said_try_again_later
                                       : ConnectionTerminationReason::server_said_do_not_reconnect;
    involuntary_disconnect(SessionErrorInfo{info}, reason); // Throws
=======
    const auto reason = info.is_fatal ? ConnectionTerminationReason::server_said_do_not_reconnect
                                      : ConnectionTerminationReason::server_said_try_again_later;
    involuntary_disconnect(SessionErrorInfo{info, protocol_error_to_status(error_code, info.message)},
                           reason); // Throws
>>>>>>> a175488d
}


void Connection::disconnect(const SessionErrorInfo& info)
{
    // Cancel connect timeout watchdog
    m_connect_timer.reset();

    if (m_state == ConnectionState::connected) {
        m_disconnect_time = monotonic_clock_now();
        m_disconnect_has_occurred = true;

        // Sessions that are in the Deactivating state at this time can be
        // immediately discarded, in part because they are no longer enlisted to
        // send. Such sessions will be taken to the Deactivated state by
        // Session::connection_lost(), and then they will be removed from
        // `m_sessions`.
        auto i = m_sessions.begin(), end = m_sessions.end();
        while (i != end) {
            // Prevent invalidation of the main iterator when erasing elements
            auto j = i++;
            Session& sess = *j->second;
            sess.connection_lost(); // Throws
            if (sess.m_state == Session::Unactivated || sess.m_state == Session::Deactivated)
                m_sessions.erase(j);
        }
    }

    change_state_to_disconnected();

    m_ping_delay_in_progress = false;
    m_waiting_for_pong = false;
    m_send_ping = false;
    m_minimize_next_ping_delay = false;
    m_ping_after_scheduled_reset_of_reconnect_info = false;
    m_ping_sent = false;
    m_heartbeat_timer.reset();
    m_previous_ping_rtt = 0;

    m_websocket_sentinel->destroyed = true;
    m_websocket_sentinel.reset();
    m_websocket.reset();
    m_input_body_buffer.reset();
    m_sending_session = nullptr;
    m_sessions_enlisted_to_send.clear();
    m_sending = false;

    report_connection_state_change(ConnectionState::disconnected, info); // Throws
    initiate_reconnect_wait();                                           // Throws
}

bool Connection::is_flx_sync_connection() const noexcept
{
    return m_server_endpoint.server_mode != SyncServerMode::PBS;
}

void Connection::receive_pong(milliseconds_type timestamp)
{
    logger.debug("Received: PONG(timestamp=%1)", timestamp);

    bool legal_at_this_time = (m_waiting_for_pong && !m_send_ping);
    if (REALM_UNLIKELY(!legal_at_this_time)) {
        close_due_to_protocol_error(
<<<<<<< HEAD
            {ErrorCodes::SyncProtocolInvariantFailed, "Illegal message at this time"}); // Throws
=======
            {ErrorCodes::SyncProtocolInvariantFailed, "Received PONG message when it was not valid"}); // Throws
>>>>>>> a175488d
        return;
    }

    if (REALM_UNLIKELY(timestamp != m_last_ping_sent_at)) {
        close_due_to_protocol_error(
<<<<<<< HEAD
            {ErrorCodes::SyncProtocolInvariantFailed, "Bad timestamp in PONG message"}); // Throws
=======
            {ErrorCodes::SyncProtocolInvariantFailed,
             util::format("Received PONG message with an invalid timestamp (expected %1, received %2",
                          m_last_ping_sent_at, timestamp)}); // Throws
>>>>>>> a175488d
        return;
    }

    milliseconds_type now = monotonic_clock_now();
    milliseconds_type round_trip_time = now - timestamp;
    logger.debug("Round trip time was %1 milliseconds", round_trip_time);
    m_previous_ping_rtt = round_trip_time;

    // If this PONG message is a response to a PING mesage that was sent after
    // the last invocation of cancel_reconnect_delay(), then the connection is
    // still good, and we do not have to skip the next reconnect delay.
    if (m_ping_after_scheduled_reset_of_reconnect_info) {
        REALM_ASSERT(m_reconnect_info.scheduled_reset);
        m_ping_after_scheduled_reset_of_reconnect_info = false;
        m_reconnect_info.scheduled_reset = false;
    }

    m_heartbeat_timer.reset();
    m_waiting_for_pong = false;

    initiate_ping_delay(now); // Throws

    if (m_client.m_roundtrip_time_handler)
        m_client.m_roundtrip_time_handler(m_previous_ping_rtt); // Throws
}

Session* Connection::find_and_validate_session(session_ident_type session_ident, std::string_view message) noexcept
{
    if (session_ident == 0) {
        return nullptr;
    }

    auto* sess = get_session(session_ident);
    if (REALM_LIKELY(sess)) {
        return sess;
    }
    // Check the history to see if the message received was for a previous session
    if (auto it = m_session_history.find(session_ident); it == m_session_history.end()) {
<<<<<<< HEAD
        close_due_to_protocol_error(
            {ErrorCodes::SyncProtocolInvariantFailed,
             util::format("Bad session identifier in %1 message, session_ident = %2", message, session_ident)});
=======
        logger.error("Bad session identifier in %1 message, session_ident = %2", message, session_ident);
        close_due_to_protocol_error(
            {ErrorCodes::SyncProtocolInvariantFailed,
             util::format("Received message %1 for session iden %2 when that session never existed", message,
                          session_ident)});
>>>>>>> a175488d
    }
    else {
        logger.error("Received %1 message for closed session, session_ident = %2", message,
                     session_ident); // Throws
    }
    return nullptr;
}

void Connection::receive_error_message(const ProtocolErrorInfo& info, session_ident_type session_ident)
{
    Session* sess = nullptr;
    if (session_ident != 0) {
        sess = find_and_validate_session(session_ident, "ERROR");
        if (REALM_UNLIKELY(!sess)) {
            return;
        }
<<<<<<< HEAD
        auto status = sess->receive_error_message(info); // Throws
        if (!status.is_ok()) {
=======
        if (auto status = sess->receive_error_message(info); !status.is_ok()) {
>>>>>>> a175488d
            close_due_to_protocol_error(std::move(status)); // Throws
            return;
        }

        if (sess->m_state == Session::Deactivated) {
            finish_session_deactivation(sess);
        }
        return;
    }

    logger.info("Received: ERROR \"%1\" (error_code=%2, is_fatal=%3, session_ident=%4, error_action=%5)",
                info.message, info.raw_error_code, info.is_fatal, session_ident,
                info.server_requests_action); // Throws

    bool known_error_code = bool(get_protocol_error_message(info.raw_error_code));
    std::string_view err_msg;
    if (REALM_LIKELY(known_error_code)) {
        ProtocolError error_code = ProtocolError(info.raw_error_code);
        if (REALM_LIKELY(!is_session_level_error(error_code))) {
            close_due_to_server_side_error(error_code, info); // Throws
            return;
        }
<<<<<<< HEAD
        err_msg = "Not a connection-level error code"; // Throws
    }
    else {
        err_msg = "Unknown error code"; // Throws
    }
    close_due_to_protocol_error({ErrorCodes::SyncProtocolInvariantFailed, err_msg}); // Throws
=======
        close_due_to_protocol_error(
            {ErrorCodes::SyncProtocolInvariantFailed,
             util::format("Received ERROR message with a non-connection-level error code %1 without a session ident",
                          info.raw_error_code)});
    }
    else {
        close_due_to_protocol_error(
            {ErrorCodes::SyncProtocolInvariantFailed,
             util::format("Received ERROR message with unknown error code %1", info.raw_error_code)});
    }
>>>>>>> a175488d
}


void Connection::receive_query_error_message(int raw_error_code, std::string_view message, int64_t query_version,
                                             session_ident_type session_ident)
{
    if (session_ident == 0) {
        return close_due_to_protocol_error(
            {ErrorCodes::SyncProtocolInvariantFailed, "Received query error message for session ident 0"});
    }

    if (!is_flx_sync_connection()) {
<<<<<<< HEAD
        return close_due_to_protocol_error(
            {ErrorCodes::SyncProtocolInvariantFailed, "Received query error message on a non-FLX sync connection"});
=======
        return close_due_to_protocol_error({ErrorCodes::SyncProtocolInvariantFailed,
                                            "Received a FLX query error message on a non-FLX sync connection"});
>>>>>>> a175488d
    }

    Session* sess = find_and_validate_session(session_ident, "QUERY_ERROR");
    if (REALM_UNLIKELY(!sess)) {
        return;
    }

    if (auto status = sess->receive_query_error_message(raw_error_code, message, query_version); !status.is_ok()) {
        close_due_to_protocol_error(std::move(status));
    }
}


void Connection::receive_ident_message(session_ident_type session_ident, SaltedFileIdent client_file_ident)
{
    Session* sess = find_and_validate_session(session_ident, "IDENT");
    if (REALM_UNLIKELY(!sess)) {
        return;
    }

<<<<<<< HEAD
    auto status = sess->receive_ident_message(client_file_ident); // Throws
    if (!status.is_ok())
=======
    if (auto status = sess->receive_ident_message(client_file_ident); !status.is_ok())
>>>>>>> a175488d
        close_due_to_protocol_error(std::move(status)); // Throws
}

void Connection::receive_download_message(session_ident_type session_ident, const SyncProgress& progress,
                                          std::uint_fast64_t downloadable_bytes, int64_t query_version,
                                          DownloadBatchState batch_state,
                                          const ReceivedChangesets& received_changesets)
{
    Session* sess = find_and_validate_session(session_ident, "DOWNLOAD");
    if (REALM_UNLIKELY(!sess)) {
        return;
    }

    if (auto status = sess->receive_download_message(progress, downloadable_bytes, batch_state, query_version,
                                                     received_changesets);
        !status.is_ok()) {
        close_due_to_protocol_error(std::move(status));
    }
}

void Connection::receive_mark_message(session_ident_type session_ident, request_ident_type request_ident)
{
    Session* sess = find_and_validate_session(session_ident, "MARK");
    if (REALM_UNLIKELY(!sess)) {
        return;
    }

<<<<<<< HEAD
    auto status = sess->receive_mark_message(request_ident); // Throws
    if (!status.is_ok())
=======
    if (auto status = sess->receive_mark_message(request_ident); !status.is_ok())
>>>>>>> a175488d
        close_due_to_protocol_error(std::move(status)); // Throws
}


void Connection::receive_unbound_message(session_ident_type session_ident)
{
    Session* sess = find_and_validate_session(session_ident, "UNBOUND");
    if (REALM_UNLIKELY(!sess)) {
        return;
    }

<<<<<<< HEAD
    auto status = sess->receive_unbound_message(); // Throws
    if (!status.is_ok()) {
=======
    if (auto status = sess->receive_unbound_message(); !status.is_ok()) {
>>>>>>> a175488d
        close_due_to_protocol_error(std::move(status)); // Throws
        return;
    }

    if (sess->m_state == Session::Deactivated) {
        finish_session_deactivation(sess);
    }
}


void Connection::receive_test_command_response(session_ident_type session_ident, request_ident_type request_ident,
                                               std::string_view body)
{
    Session* sess = find_and_validate_session(session_ident, "TEST_COMMAND");
    if (REALM_UNLIKELY(!sess)) {
        return;
    }

    if (auto status = sess->receive_test_command_response(request_ident, body); !status.is_ok()) {
        close_due_to_protocol_error(std::move(status));
<<<<<<< HEAD
=======
    }
}


void Connection::handle_protocol_error(ClientProtocol::Error error, std::string msg)
{
    switch (error) {
        case ClientProtocol::Error::unknown_message:
            [[fallthrough]];
        case ClientProtocol::Error::bad_syntax:
            [[fallthrough]];
        case ClientProtocol::Error::bad_changeset_header_syntax:
            [[fallthrough]];
        case ClientProtocol::Error::bad_changeset_size:
            [[fallthrough]];
        case ClientProtocol::Error::bad_server_version:
            close_due_to_protocol_error({ErrorCodes::SyncProtocolInvariantFailed, std::move(msg)}); // Throws
            break;
        case ClientProtocol::Error::limits_exceeded:
            close_due_to_protocol_error({ErrorCodes::LimitExceeded, std::move(msg)}); // Throws
            break;
        case ClientProtocol::Error::bad_decompression:
            close_due_to_protocol_error({ErrorCodes::RuntimeError, std::move(msg)}); // Throws
            break;
        case ClientProtocol::Error::bad_error_code:
            close_due_to_protocol_error({ErrorCodes::UnknownError, std::move(msg)}); // Throws
            break;
>>>>>>> a175488d
    }
}


// Sessions are guaranteed to be granted the opportunity to send a message in
// the order that they enlist. Note that this is important to ensure
// nonoverlapping communication with the server for consecutive sessions
// associated with the same Realm file.
//
// CAUTION: The specified session may get destroyed before this function
// returns, but only if its Session::send_message() puts it into the Deactivated
// state.
void Connection::enlist_to_send(Session* sess)
{
    REALM_ASSERT_EX(m_state == ConnectionState::connected, m_state);
    m_sessions_enlisted_to_send.push_back(sess); // Throws
    if (!m_sending)
        send_next_message(); // Throws
}


std::string Connection::get_active_appservices_connection_id()
{
    if (!m_websocket) {
        return {};
    }

    return std::string{m_websocket->get_appservices_request_id()};
}

void Session::cancel_resumption_delay()
{
    REALM_ASSERT_EX(m_state == Active, m_state);

    if (!m_suspended)
        return;

    m_suspended = false;

    logger.debug("Resumed"); // Throws

    if (unbind_process_complete())
        initiate_rebind(); // Throws

    m_conn.one_more_active_unsuspended_session(); // Throws

    on_resumed(); // Throws
}


void Session::gather_pending_compensating_writes(util::Span<Changeset> changesets,
                                                 std::vector<ProtocolErrorInfo>* out)
{
    if (m_pending_compensating_write_errors.empty() || changesets.empty()) {
        return;
    }

#ifdef REALM_DEBUG
    REALM_ASSERT_DEBUG(
        std::is_sorted(m_pending_compensating_write_errors.begin(), m_pending_compensating_write_errors.end(),
                       [](const ProtocolErrorInfo& lhs, const ProtocolErrorInfo& rhs) {
                           return lhs.compensating_write_server_version < rhs.compensating_write_server_version;
                       }));
#endif

    while (!m_pending_compensating_write_errors.empty() &&
           m_pending_compensating_write_errors.front().compensating_write_server_version <=
               changesets.back().version) {
        auto& cur_error = m_pending_compensating_write_errors.front();
        REALM_ASSERT_3(cur_error.compensating_write_server_version, >=, changesets.front().version);
        out->push_back(std::move(cur_error));
        m_pending_compensating_write_errors.pop_front();
    }
}


void Session::integrate_changesets(ClientReplication& repl, const SyncProgress& progress,
                                   std::uint_fast64_t downloadable_bytes,
                                   const ReceivedChangesets& received_changesets, VersionInfo& version_info,
                                   DownloadBatchState download_batch_state)
{
    auto& history = repl.get_history();
    if (received_changesets.empty()) {
        if (download_batch_state == DownloadBatchState::MoreToCome) {
            throw IntegrationException(ErrorCodes::SyncProtocolInvariantFailed,
<<<<<<< HEAD
                                       "received empty download message that was not the last in batch");
=======
                                       "received empty download message that was not the last in batch",
                                       ProtocolError::bad_progress);
>>>>>>> a175488d
        }
        history.set_sync_progress(progress, &downloadable_bytes, version_info); // Throws
        return;
    }

    std::vector<ProtocolErrorInfo> pending_compensating_write_errors;
    auto transact = get_db()->start_read();
    history.integrate_server_changesets(
        progress, &downloadable_bytes, received_changesets, version_info, download_batch_state, logger, transact,
        [&](const TransactionRef&, util::Span<Changeset> changesets) {
            gather_pending_compensating_writes(changesets, &pending_compensating_write_errors);
        },
        get_transact_reporter()); // Throws
    if (received_changesets.size() == 1) {
        logger.debug("1 remote changeset integrated, producing client version %1",
                     version_info.sync_version.version); // Throws
    }
    else {
        logger.debug("%2 remote changesets integrated, producing client version %1",
                     version_info.sync_version.version, received_changesets.size()); // Throws
    }

    for (const auto& pending_error : pending_compensating_write_errors) {
        logger.info("Reporting compensating write for client version %1 in server version %2: %3",
                    pending_error.compensating_write_rejected_client_version,
                    pending_error.compensating_write_server_version, pending_error.message);
        try {
<<<<<<< HEAD
            on_connection_state_changed(m_conn.get_state(), SessionErrorInfo{pending_error});
=======
            on_connection_state_changed(
                m_conn.get_state(),
                SessionErrorInfo{pending_error,
                                 protocol_error_to_status(static_cast<ProtocolError>(pending_error.raw_error_code),
                                                          pending_error.message)});
>>>>>>> a175488d
        }
        catch (...) {
            logger.error("Exception thrown while reporting compensating write: %1", exception_to_status());
        }
    }
}


void Session::on_integration_failure(const IntegrationException& error)
{
    REALM_ASSERT_EX(m_state == Active, m_state);
    REALM_ASSERT(!m_client_error && !m_error_to_send);
    logger.error("Failed to integrate downloaded changesets: %1", error.to_status());

    m_client_error = util::make_optional<IntegrationException>(error);
    m_error_to_send = true;

<<<<<<< HEAD
    constexpr bool try_again = true;
    // Surface the error to the user otherwise is lost.
    on_connection_state_changed(m_conn.get_state(), SessionErrorInfo{error.to_status(), try_again});
=======
    // Surface the error to the user otherwise is lost.
    on_connection_state_changed(m_conn.get_state(), SessionErrorInfo{error.to_status(), IsFatal{false}});
>>>>>>> a175488d

    // Since the deactivation process has not been initiated, the UNBIND
    // message cannot have been sent unless an ERROR message was received.
    REALM_ASSERT(m_suspended || m_error_message_received || !m_unbind_message_sent);
    if (m_ident_message_sent && !m_error_message_received && !m_suspended) {
        ensure_enlisted_to_send(); // Throws
    }
}

void Session::on_changesets_integrated(version_type client_version, const SyncProgress& progress)
{
    REALM_ASSERT_EX(m_state == Active, m_state);
    REALM_ASSERT_3(progress.download.server_version, >=, m_download_progress.server_version);
    m_download_progress = progress.download;
    bool upload_progressed = (progress.upload.client_version > m_progress.upload.client_version);
    m_progress = progress;
    if (upload_progressed) {
        if (progress.upload.client_version > m_last_version_selected_for_upload) {
            if (progress.upload.client_version > m_upload_progress.client_version)
                m_upload_progress = progress.upload;
            m_last_version_selected_for_upload = progress.upload.client_version;
        }

        check_for_upload_completion();
    }

    do_recognize_sync_version(client_version); // Allows upload process to resume
    check_for_download_completion();           // Throws

    // If the client migrated from PBS to FLX, create subscriptions when new tables are received from
    // server.
    if (auto migration_store = get_migration_store(); migration_store && m_is_flx_sync_session) {
        auto& flx_subscription_store = *get_flx_subscription_store();
        get_migration_store()->create_subscriptions(flx_subscription_store);
    }

    // Since the deactivation process has not been initiated, the UNBIND
    // message cannot have been sent unless an ERROR message was received.
    REALM_ASSERT(m_suspended || m_error_message_received || !m_unbind_message_sent);
    if (m_ident_message_sent && !m_error_message_received && !m_suspended) {
        ensure_enlisted_to_send(); // Throws
    }
}


Session::~Session()
{
    //    REALM_ASSERT_EX(m_state == Unactivated || m_state == Deactivated, m_state);
}


std::string Session::make_logger_prefix(session_ident_type ident)
{
    std::ostringstream out;
    out.imbue(std::locale::classic());
    out << "Session[" << ident << "]: "; // Throws
    return out.str();                    // Throws
}


void Session::activate()
{
    REALM_ASSERT_EX(m_state == Unactivated, m_state);

    logger.debug("Activating"); // Throws

    bool has_pending_client_reset = false;
    if (REALM_LIKELY(!get_client().is_dry_run())) {
        // The reason we need a mutable reference from get_client_reset_config() is because we
        // don't want the session to keep a strong reference to the client_reset_config->fresh_copy
        // DB. If it did, then the fresh DB would stay alive for the duration of this sync session
        // and we want to clean it up once the reset is finished. Additionally, the fresh copy will
        // be set to a new copy on every reset so there is no reason to keep a reference to it.
        // The modification to the client reset config happens via
        // std::move(client_reset_config->fresh_copy). If the client reset config were a `const &` then
        // this std::move would create another strong reference which we don't want to happen.
        util::Optional<ClientReset>& client_reset_config = get_client_reset_config();

        bool file_exists = util::File::exists(get_realm_path());

        logger.info("client_reset_config = %1, Realm exists = %2, "
                    "client reset = %3",
                    client_reset_config ? "true" : "false", file_exists ? "true" : "false",
                    (client_reset_config && file_exists) ? "true" : "false"); // Throws
        if (client_reset_config && !m_client_reset_operation) {
            m_client_reset_operation = std::make_unique<_impl::ClientResetOperation>(
                logger, get_db(), std::move(client_reset_config->fresh_copy), client_reset_config->mode,
                std::move(client_reset_config->notify_before_client_reset),
                std::move(client_reset_config->notify_after_client_reset),
                client_reset_config->recovery_is_allowed); // Throws
        }

        if (!m_client_reset_operation) {
            const ClientReplication& repl = access_realm(); // Throws
            repl.get_history().get_status(m_last_version_available, m_client_file_ident, m_progress,
                                          &has_pending_client_reset); // Throws
        }
    }
    logger.debug("client_file_ident = %1, client_file_ident_salt = %2", m_client_file_ident.ident,
                 m_client_file_ident.salt); // Throws
    m_upload_target_version = m_last_version_available;
    m_upload_progress = m_progress.upload;
    m_last_version_selected_for_upload = m_upload_progress.client_version;
    m_download_progress = m_progress.download;
    REALM_ASSERT_3(m_last_version_available, >=, m_progress.upload.client_version);

    logger.debug("last_version_available  = %1", m_last_version_available);           // Throws
    logger.debug("progress_server_version = %1", m_progress.download.server_version); // Throws
    logger.debug("progress_client_version = %1",
                 m_progress.download.last_integrated_client_version); // Throws

    reset_protocol_state();
    m_state = Active;

    REALM_ASSERT(!m_suspended);
    m_conn.one_more_active_unsuspended_session(); // Throws

    try {
        process_pending_flx_bootstrap();
    }
    catch (const IntegrationException& error) {
        logger.error("Error integrating bootstrap changesets: %1", error.what());
        m_suspended = true;
        m_conn.one_less_active_unsuspended_session(); // Throws
<<<<<<< HEAD
        on_suspended(SessionErrorInfo{error.to_status(), false});
=======
        on_suspended(SessionErrorInfo{Status{error.code(), error.what()}, IsFatal{true}});
>>>>>>> a175488d
    }

    if (has_pending_client_reset) {
        handle_pending_client_reset_acknowledgement();
    }
}


// The caller (Connection) must discard the session if the session has become
// deactivated upon return.
void Session::initiate_deactivation()
{
    REALM_ASSERT_EX(m_state == Active, m_state);

    logger.debug("Initiating deactivation"); // Throws

    m_state = Deactivating;

    if (!m_suspended)
        m_conn.one_less_active_unsuspended_session(); // Throws

    if (m_enlisted_to_send) {
        REALM_ASSERT(!unbind_process_complete());
        return;
    }

    // Deactivate immediately if the BIND message has not yet been sent and the
    // session is not enlisted to send, or if the unbinding process has already
    // completed.
    if (!m_bind_message_sent || unbind_process_complete()) {
        complete_deactivation(); // Throws
        // Life cycle state is now Deactivated
        return;
    }

    // Ready to send the UNBIND message, if it has not already been sent
    if (!m_unbind_message_sent) {
        enlist_to_send(); // Throws
        return;
    }
}


void Session::complete_deactivation()
{
    REALM_ASSERT_EX(m_state == Deactivating, m_state);
    m_state = Deactivated;

    logger.debug("Deactivation completed"); // Throws
}


// Called by the associated Connection object when this session is granted an
// opportunity to send a message.
//
// The caller (Connection) must discard the session if the session has become
// deactivated upon return.
void Session::send_message()
{
    REALM_ASSERT_EX(m_state == Active || m_state == Deactivating, m_state);
    REALM_ASSERT(m_enlisted_to_send);
    m_enlisted_to_send = false;
    if (m_state == Deactivating || m_error_message_received || m_suspended) {
        // Deactivation has been initiated. If the UNBIND message has not been
        // sent yet, there is no point in sending it. Instead, we can let the
        // deactivation process complete.
        if (!m_bind_message_sent) {
            return complete_deactivation(); // Throws
            // Life cycle state is now Deactivated
        }

        // Session life cycle state is Deactivating or the unbinding process has
        // been initiated by a session specific ERROR message
        if (!m_unbind_message_sent)
            send_unbind_message(); // Throws
        return;
    }

    // Session life cycle state is Active and the unbinding process has
    // not been initiated
    REALM_ASSERT(!m_unbind_message_sent);

    if (!m_bind_message_sent)
        return send_bind_message(); // Throws

    if (!m_ident_message_sent) {
        if (have_client_file_ident())
            send_ident_message(); // Throws
        return;
    }

    const auto has_pending_test_command = std::any_of(m_pending_test_commands.begin(), m_pending_test_commands.end(),
                                                      [](const PendingTestCommand& command) {
                                                          return command.pending;
                                                      });
    if (has_pending_test_command) {
        return send_test_command_message();
    }

    if (m_error_to_send)
        return send_json_error_message(); // Throws

    // Stop sending upload, mark and query messages when the client detects an error.
    if (m_client_error) {
        return;
    }

    if (m_target_download_mark > m_last_download_mark_sent)
        return send_mark_message(); // Throws

    auto is_upload_allowed = [&]() -> bool {
        if (!m_is_flx_sync_session) {
            return true;
        }

        auto migration_store = get_migration_store();
        if (!migration_store) {
            return true;
        }

        auto sentinel_query_version = migration_store->get_sentinel_subscription_set_version();
        if (!sentinel_query_version) {
            return true;
        }

        // Do not allow upload if the last query sent is the sentinel one used by the migration store.
        return m_last_sent_flx_query_version != *sentinel_query_version;
    };

    if (!is_upload_allowed()) {
        return;
    }

    auto check_pending_flx_version = [&]() -> bool {
        if (!m_is_flx_sync_session) {
            return false;
        }

        if (!m_allow_upload) {
            return false;
        }

        m_pending_flx_sub_set = get_flx_subscription_store()->get_next_pending_version(
            m_last_sent_flx_query_version, m_upload_progress.client_version);

        if (!m_pending_flx_sub_set) {
            return false;
        }

        return m_upload_progress.client_version >= m_pending_flx_sub_set->snapshot_version;
    };

    if (check_pending_flx_version()) {
        return send_query_change_message(); // throws
    }

    REALM_ASSERT_3(m_upload_progress.client_version, <=, m_upload_target_version);
    REALM_ASSERT_3(m_upload_target_version, <=, m_last_version_available);
    if (m_allow_upload && (m_upload_target_version > m_upload_progress.client_version)) {
        return send_upload_message(); // Throws
    }
}


void Session::send_bind_message()
{
    REALM_ASSERT_EX(m_state == Active, m_state);

    session_ident_type session_ident = m_ident;
    bool need_client_file_ident = !have_client_file_ident();
    const bool is_subserver = false;


    ClientProtocol& protocol = m_conn.get_client_protocol();
    int protocol_version = m_conn.get_negotiated_protocol_version();
    OutputBuffer& out = m_conn.get_output_buffer();
    // Discard the token since it's ignored by the server.
    std::string empty_access_token;
    if (m_is_flx_sync_session) {
        nlohmann::json bind_json_data;
        if (auto migrated_partition = get_migration_store()->get_migrated_partition()) {
            bind_json_data["migratedPartition"] = *migrated_partition;
        }
        if (logger.would_log(util::Logger::Level::debug)) {
            std::string json_data_dump;
            if (!bind_json_data.empty()) {
                json_data_dump = bind_json_data.dump();
            }
            logger.debug("Sending: BIND(session_ident=%1, need_client_file_ident=%2, is_subserver=%3, "
                         "json_data=\"%4\")",
                         session_ident, need_client_file_ident, is_subserver, json_data_dump);
        }
        protocol.make_flx_bind_message(protocol_version, out, session_ident, bind_json_data, empty_access_token,
                                       need_client_file_ident,
                                       is_subserver); // Throws
    }
    else {
        std::string server_path = get_virt_path();
        logger.debug("Sending: BIND(session_ident=%1, need_client_file_ident=%2, is_subserver=%3, server_path=%4)",
                     session_ident, need_client_file_ident, is_subserver, server_path);
        protocol.make_pbs_bind_message(protocol_version, out, session_ident, server_path, empty_access_token,
                                       need_client_file_ident,
                                       is_subserver); // Throws
    }
    m_conn.initiate_write_message(out, this); // Throws

    m_bind_message_sent = true;

    // Ready to send the IDENT message if the file identifier pair is already
    // available.
    if (!need_client_file_ident)
        enlist_to_send(); // Throws
}


void Session::send_ident_message()
{
    REALM_ASSERT_EX(m_state == Active, m_state);
    REALM_ASSERT(m_bind_message_sent);
    REALM_ASSERT(!m_unbind_message_sent);
    REALM_ASSERT(have_client_file_ident());


    ClientProtocol& protocol = m_conn.get_client_protocol();
    OutputBuffer& out = m_conn.get_output_buffer();
    session_ident_type session_ident = m_ident;

    if (m_is_flx_sync_session) {
        const auto active_query_set = get_flx_subscription_store()->get_active();
        const auto active_query_body = active_query_set.to_ext_json();
        logger.debug("Sending: IDENT(client_file_ident=%1, client_file_ident_salt=%2, "
                     "scan_server_version=%3, scan_client_version=%4, latest_server_version=%5, "
                     "latest_server_version_salt=%6, query_version=%7, query_size=%8, query=\"%9\")",
                     m_client_file_ident.ident, m_client_file_ident.salt, m_progress.download.server_version,
                     m_progress.download.last_integrated_client_version, m_progress.latest_server_version.version,
                     m_progress.latest_server_version.salt, active_query_set.version(), active_query_body.size(),
                     active_query_body); // Throws
        protocol.make_flx_ident_message(out, session_ident, m_client_file_ident, m_progress,
                                        active_query_set.version(), active_query_body); // Throws
        m_last_sent_flx_query_version = active_query_set.version();
    }
    else {
        logger.debug("Sending: IDENT(client_file_ident=%1, client_file_ident_salt=%2, "
                     "scan_server_version=%3, scan_client_version=%4, latest_server_version=%5, "
                     "latest_server_version_salt=%6)",
                     m_client_file_ident.ident, m_client_file_ident.salt, m_progress.download.server_version,
                     m_progress.download.last_integrated_client_version, m_progress.latest_server_version.version,
                     m_progress.latest_server_version.salt);                                  // Throws
        protocol.make_pbs_ident_message(out, session_ident, m_client_file_ident, m_progress); // Throws
    }
    m_conn.initiate_write_message(out, this); // Throws

    m_ident_message_sent = true;

    // Other messages may be waiting to be sent
    enlist_to_send(); // Throws
}

void Session::send_query_change_message()
{
    REALM_ASSERT_EX(m_state == Active, m_state);
    REALM_ASSERT(m_ident_message_sent);
    REALM_ASSERT(!m_unbind_message_sent);
    REALM_ASSERT(m_pending_flx_sub_set);
    REALM_ASSERT_3(m_pending_flx_sub_set->query_version, >, m_last_sent_flx_query_version);

    if (REALM_UNLIKELY(get_client().is_dry_run())) {
        return;
    }

    auto sub_store = get_flx_subscription_store();
    auto latest_sub_set = sub_store->get_by_version(m_pending_flx_sub_set->query_version);
    auto latest_queries = latest_sub_set.to_ext_json();
    logger.debug("Sending: QUERY(query_version=%1, query_size=%2, query=\"%3\", snapshot_version=%4)",
                 latest_sub_set.version(), latest_queries.size(), latest_queries, latest_sub_set.snapshot_version());

    OutputBuffer& out = m_conn.get_output_buffer();
    session_ident_type session_ident = get_ident();
    ClientProtocol& protocol = m_conn.get_client_protocol();
    protocol.make_query_change_message(out, session_ident, latest_sub_set.version(), latest_queries);
    m_conn.initiate_write_message(out, this);

    m_last_sent_flx_query_version = latest_sub_set.version();

    request_download_completion_notification();
}

void Session::send_upload_message()
{
    REALM_ASSERT_EX(m_state == Active, m_state);
    REALM_ASSERT(m_ident_message_sent);
    REALM_ASSERT(!m_unbind_message_sent);
    REALM_ASSERT_3(m_upload_target_version, >, m_upload_progress.client_version);

    if (REALM_UNLIKELY(get_client().is_dry_run()))
        return;

    auto target_upload_version = m_upload_target_version;
    if (m_is_flx_sync_session) {
        if (!m_pending_flx_sub_set || m_pending_flx_sub_set->snapshot_version < m_upload_progress.client_version) {
            m_pending_flx_sub_set = get_flx_subscription_store()->get_next_pending_version(
                m_last_sent_flx_query_version, m_upload_progress.client_version);
        }
        if (m_pending_flx_sub_set && m_pending_flx_sub_set->snapshot_version < m_upload_target_version) {
            logger.trace("Limiting UPLOAD message up to version %1 to send QUERY version %2",
                         m_pending_flx_sub_set->snapshot_version, m_pending_flx_sub_set->query_version);
            target_upload_version = m_pending_flx_sub_set->snapshot_version;
        }
    }

    const ClientReplication& repl = access_realm(); // Throws

    std::vector<UploadChangeset> uploadable_changesets;
    version_type locked_server_version = 0;
    repl.get_history().find_uploadable_changesets(m_upload_progress, target_upload_version, uploadable_changesets,
                                                  locked_server_version); // Throws

    if (uploadable_changesets.empty()) {
        // Nothing more to upload right now
        check_for_upload_completion(); // Throws
    }
    else {
        m_last_version_selected_for_upload = uploadable_changesets.back().progress.client_version;
    }

    version_type progress_client_version = m_upload_progress.client_version;
    version_type progress_server_version = m_upload_progress.last_integrated_server_version;

    logger.debug("Sending: UPLOAD(progress_client_version=%1, progress_server_version=%2, "
                 "locked_server_version=%3, num_changesets=%4)",
                 progress_client_version, progress_server_version, locked_server_version,
                 uploadable_changesets.size()); // Throws

    ClientProtocol& protocol = m_conn.get_client_protocol();
    ClientProtocol::UploadMessageBuilder upload_message_builder = protocol.make_upload_message_builder(); // Throws

    for (const UploadChangeset& uc : uploadable_changesets) {
        logger.debug("Fetching changeset for upload (client_version=%1, server_version=%2, "
                     "changeset_size=%3, origin_timestamp=%4, origin_file_ident=%5)",
                     uc.progress.client_version, uc.progress.last_integrated_server_version, uc.changeset.size(),
                     uc.origin_timestamp, uc.origin_file_ident); // Throws
        if (logger.would_log(util::Logger::Level::trace)) {
            BinaryData changeset_data = uc.changeset.get_first_chunk();
            if (changeset_data.size() < 1024) {
                logger.trace("Changeset: %1",
                             _impl::clamped_hex_dump(changeset_data)); // Throws
            }
            else {
                logger.trace("Changeset(comp): %1 %2", changeset_data.size(),
                             protocol.compressed_hex_dump(changeset_data));
            }

#if REALM_DEBUG
            ChunkedBinaryInputStream in{changeset_data};
            Changeset log;
            parse_changeset(in, log);
            std::stringstream ss;
            log.print(ss);
            logger.trace("Changeset (parsed):\n%1", ss.str());
#endif
        }

#if 0 // Upload log compaction is currently not implemented
        if (!get_client().m_disable_upload_compaction) {
            ChangesetEncoder::Buffer encode_buffer;

            {
                // Upload compaction only takes place within single changesets to
                // avoid another client seeing inconsistent snapshots.
                ChunkedBinaryInputStream stream{uc.changeset};
                Changeset changeset;
                parse_changeset(stream, changeset); // Throws
                // FIXME: What is the point of setting these? How can compaction care about them?
                changeset.version = uc.progress.client_version;
                changeset.last_integrated_remote_version = uc.progress.last_integrated_server_version;
                changeset.origin_timestamp = uc.origin_timestamp;
                changeset.origin_file_ident = uc.origin_file_ident;

                compact_changesets(&changeset, 1);
                encode_changeset(changeset, encode_buffer);

                logger.debug("Upload compaction: original size = %1, compacted size = %2", uc.changeset.size(),
                             encode_buffer.size()); // Throws
            }

            upload_message_builder.add_changeset(
                uc.progress.client_version, uc.progress.last_integrated_server_version, uc.origin_timestamp,
                uc.origin_file_ident, BinaryData{encode_buffer.data(), encode_buffer.size()}); // Throws
        }
        else
#endif
        {
            upload_message_builder.add_changeset(uc.progress.client_version,
                                                 uc.progress.last_integrated_server_version, uc.origin_timestamp,
                                                 uc.origin_file_ident,
                                                 uc.changeset); // Throws
        }
    }

    int protocol_version = m_conn.get_negotiated_protocol_version();
    OutputBuffer& out = m_conn.get_output_buffer();
    session_ident_type session_ident = get_ident();
    upload_message_builder.make_upload_message(protocol_version, out, session_ident, progress_client_version,
                                               progress_server_version,
                                               locked_server_version); // Throws
    m_conn.initiate_write_message(out, this);                          // Throws

    // Other messages may be waiting to be sent
    enlist_to_send(); // Throws
}


void Session::send_mark_message()
{
    REALM_ASSERT_EX(m_state == Active, m_state);
    REALM_ASSERT(m_ident_message_sent);
    REALM_ASSERT(!m_unbind_message_sent);
    REALM_ASSERT_3(m_target_download_mark, >, m_last_download_mark_sent);

    request_ident_type request_ident = m_target_download_mark;
    logger.debug("Sending: MARK(request_ident=%1)", request_ident); // Throws

    ClientProtocol& protocol = m_conn.get_client_protocol();
    OutputBuffer& out = m_conn.get_output_buffer();
    session_ident_type session_ident = get_ident();
    protocol.make_mark_message(out, session_ident, request_ident); // Throws
    m_conn.initiate_write_message(out, this);                      // Throws

    m_last_download_mark_sent = request_ident;

    // Other messages may be waiting to be sent
    enlist_to_send(); // Throws
}


void Session::send_unbind_message()
{
    REALM_ASSERT_EX(m_state == Deactivating || m_error_message_received || m_suspended, m_state);
    REALM_ASSERT(m_bind_message_sent);
    REALM_ASSERT(!m_unbind_message_sent);

    logger.debug("Sending: UNBIND"); // Throws

    ClientProtocol& protocol = m_conn.get_client_protocol();
    OutputBuffer& out = m_conn.get_output_buffer();
    session_ident_type session_ident = get_ident();
    protocol.make_unbind_message(out, session_ident); // Throws
    m_conn.initiate_write_message(out, this);         // Throws

    m_unbind_message_sent = true;
}


void Session::send_json_error_message()
{
    REALM_ASSERT_EX(m_state == Active, m_state);
    REALM_ASSERT(m_ident_message_sent);
    REALM_ASSERT(!m_unbind_message_sent);
    REALM_ASSERT(m_error_to_send);
    REALM_ASSERT(m_client_error);

    ClientProtocol& protocol = m_conn.get_client_protocol();
    OutputBuffer& out = m_conn.get_output_buffer();
    session_ident_type session_ident = get_ident();
<<<<<<< HEAD
    auto protocol_error = ProtocolError::other_session_error;
    switch (m_client_error->code()) {
        case ErrorCodes::SyncProtocolInvariantFailed:
            protocol_error = ProtocolError::bad_progress;
            break;
        case ErrorCodes::BadChangeset:
            protocol_error = ProtocolError::bad_changeset;
            break;
        case ErrorCodes::LimitExceeded:
            protocol_error = ProtocolError::bad_changeset_size;
            break;
        default:
            protocol_error = ProtocolError::other_session_error;
            break;
    }
    auto message = m_client_error->what();
=======
    auto protocol_error = m_client_error->error_for_server;
>>>>>>> a175488d

    auto message = util::format("%1", m_client_error->to_status());
    logger.info("Sending: ERROR \"%1\" (error_code=%2, session_ident=%3)", message, static_cast<int>(protocol_error),
                session_ident); // Throws

    nlohmann::json error_body_json;
<<<<<<< HEAD
    error_body_json["message"] = util::format("%1", m_client_error->to_status());
=======
    error_body_json["message"] = std::move(message);
>>>>>>> a175488d
    protocol.make_json_error_message(out, session_ident, static_cast<int>(protocol_error),
                                     error_body_json.dump()); // Throws
    m_conn.initiate_write_message(out, this);                 // Throws

    m_error_to_send = false;
    enlist_to_send(); // Throws
}


void Session::send_test_command_message()
{
    REALM_ASSERT_EX(m_state == Active, m_state);

    auto it = std::find_if(m_pending_test_commands.begin(), m_pending_test_commands.end(),
                           [](const PendingTestCommand& command) {
                               return command.pending;
                           });
    REALM_ASSERT(it != m_pending_test_commands.end());

    ClientProtocol& protocol = m_conn.get_client_protocol();
    OutputBuffer& out = m_conn.get_output_buffer();
    auto session_ident = get_ident();

    logger.info("Sending: TEST_COMMAND \"%1\" (session_ident=%2, request_ident=%3)", it->body, session_ident, it->id);
    protocol.make_test_command_message(out, session_ident, it->id, it->body);

    m_conn.initiate_write_message(out, this); // Throws;
    it->pending = false;

    enlist_to_send();
}


Status Session::receive_ident_message(SaltedFileIdent client_file_ident)
{
    logger.debug("Received: IDENT(client_file_ident=%1, client_file_ident_salt=%2)", client_file_ident.ident,
                 client_file_ident.salt); // Throws

    // Ignore the message if the deactivation process has been initiated,
    // because in that case, the associated Realm and SessionWrapper must
    // not be accessed any longer.
    if (m_state != Active)
        return Status::OK(); // Success

    bool legal_at_this_time = (m_bind_message_sent && !have_client_file_ident() && !m_error_message_received &&
                               !m_unbound_message_received);
    if (REALM_UNLIKELY(!legal_at_this_time)) {
<<<<<<< HEAD
        return {ErrorCodes::SyncProtocolInvariantFailed, "IDENT message is not legal at this time"};
=======
        return {ErrorCodes::SyncProtocolInvariantFailed, "Received IDENT message when it was not legal"};
>>>>>>> a175488d
    }
    if (REALM_UNLIKELY(client_file_ident.ident < 1)) {
        return {ErrorCodes::SyncProtocolInvariantFailed, "Bad client file identifier in IDENT message"};
    }
    if (REALM_UNLIKELY(client_file_ident.salt == 0)) {
        return {ErrorCodes::SyncProtocolInvariantFailed, "Bad client file identifier salt in IDENT message"};
    }

    m_client_file_ident = client_file_ident;

    if (REALM_UNLIKELY(get_client().is_dry_run())) {
        // Ready to send the IDENT message
        ensure_enlisted_to_send(); // Throws
<<<<<<< HEAD
        return Status::OK();
=======
        return Status::OK();       // Success
>>>>>>> a175488d
    }

    // access before the client reset (if applicable) because
    // the reset can take a while and the sync session might have died
    // by the time the reset finishes.
    ClientReplication& repl = access_realm(); // Throws

    auto client_reset_if_needed = [&]() -> bool {
        if (!m_client_reset_operation) {
            return false;
        }

        // ClientResetOperation::finalize() will return true only if the operation actually did
        // a client reset. It may choose not to do a reset if the local Realm does not exist
        // at this point (in that case there is nothing to reset). But in any case, we must
        // clean up m_client_reset_operation at this point as sync should be able to continue from
        // this point forward.
        auto client_reset_operation = std::move(m_client_reset_operation);
        util::UniqueFunction<void(int64_t)> on_flx_subscription_complete = [this](int64_t version) {
            this->on_flx_sync_version_complete(version);
        };
        if (!client_reset_operation->finalize(client_file_ident, get_flx_subscription_store(),
                                              std::move(on_flx_subscription_complete))) {
            return false;
        }
        realm::VersionID client_reset_old_version = client_reset_operation->get_client_reset_old_version();
        realm::VersionID client_reset_new_version = client_reset_operation->get_client_reset_new_version();

        // The fresh Realm has been used to reset the state
        logger.debug("Client reset is completed, path=%1", get_realm_path()); // Throws

        SaltedFileIdent client_file_ident;
        bool has_pending_client_reset = false;
        repl.get_history().get_status(m_last_version_available, client_file_ident, m_progress,
                                      &has_pending_client_reset); // Throws
        REALM_ASSERT_3(m_client_file_ident.ident, ==, client_file_ident.ident);
        REALM_ASSERT_3(m_client_file_ident.salt, ==, client_file_ident.salt);
        REALM_ASSERT_EX(m_progress.download.last_integrated_client_version == 0,
                        m_progress.download.last_integrated_client_version);
        REALM_ASSERT_EX(m_progress.upload.client_version == 0, m_progress.upload.client_version);
        REALM_ASSERT_EX(m_progress.upload.last_integrated_server_version == 0,
                        m_progress.upload.last_integrated_server_version);
        logger.trace("last_version_available  = %1", m_last_version_available); // Throws

        m_upload_target_version = m_last_version_available;
        m_upload_progress = m_progress.upload;
        m_download_progress = m_progress.download;
        // In recovery mode, there may be new changesets to upload and nothing left to download.
        // In FLX DiscardLocal mode, there may be new commits due to subscription handling.
        // For both, we want to allow uploads again without needing external changes to download first.
        m_allow_upload = true;
        REALM_ASSERT_EX(m_last_version_selected_for_upload == 0, m_last_version_selected_for_upload);

        get_transact_reporter()->report_sync_transact(client_reset_old_version, client_reset_new_version);

        if (has_pending_client_reset) {
            handle_pending_client_reset_acknowledgement();
        }

        // If a migration or rollback is in progress, mark it complete when client reset is completed.
        if (auto migration_store = get_migration_store()) {
            migration_store->complete_migration_or_rollback();
        }

        return true;
    };
    // if a client reset happens, it will take care of setting the file ident
    // and if not, we do it here
    bool did_client_reset = false;
    try {
        did_client_reset = client_reset_if_needed();
    }
    catch (const std::exception& e) {
        auto err_msg = util::format("A fatal error occurred during client reset: '%1'", e.what());
        logger.error(err_msg.c_str());
<<<<<<< HEAD
        SessionErrorInfo err_info(Status{ErrorCodes::AutoClientResetFailed, std::move(err_msg)}, false);
=======
        SessionErrorInfo err_info(Status{ErrorCodes::AutoClientResetFailed, err_msg}, IsFatal{true});
>>>>>>> a175488d
        suspend(err_info);
        return Status::OK();
    }
    if (!did_client_reset) {
        repl.get_history().set_client_file_ident(client_file_ident,
                                                 m_fix_up_object_ids); // Throws
        m_progress.download.last_integrated_client_version = 0;
        m_progress.upload.client_version = 0;
        m_last_version_selected_for_upload = 0;
    }

    // Ready to send the IDENT message
    ensure_enlisted_to_send(); // Throws
    return Status::OK();       // Success
}

Status Session::receive_download_message(const SyncProgress& progress, std::uint_fast64_t downloadable_bytes,
                                         DownloadBatchState batch_state, int64_t query_version,
                                         const ReceivedChangesets& received_changesets)
{
    // Ignore the message if the deactivation process has been initiated,
    // because in that case, the associated Realm and SessionWrapper must
    // not be accessed any longer.
    if (m_state != Active)
        return Status::OK();

    if (is_steady_state_download_message(batch_state, query_version)) {
        batch_state = DownloadBatchState::SteadyState;
    }

    logger.debug("Received: DOWNLOAD(download_server_version=%1, download_client_version=%2, "
                 "latest_server_version=%3, latest_server_version_salt=%4, "
                 "upload_client_version=%5, upload_server_version=%6, downloadable_bytes=%7, "
                 "last_in_batch=%8, query_version=%9, num_changesets=%10, ...)",
                 progress.download.server_version, progress.download.last_integrated_client_version,
                 progress.latest_server_version.version, progress.latest_server_version.salt,
                 progress.upload.client_version, progress.upload.last_integrated_server_version, downloadable_bytes,
                 batch_state != DownloadBatchState::MoreToCome, query_version,
                 received_changesets.size()); // Throws

    // Ignore download messages when the client detects an error. This is to prevent transforming the same
    // bad changeset over and over again.
    if (m_client_error) {
        logger.debug("Ignoring download message because the client detected an integration error");
        return Status::OK();
    }

    bool legal_at_this_time = (m_ident_message_sent && !m_error_message_received && !m_unbound_message_received);
    if (REALM_UNLIKELY(!legal_at_this_time)) {
<<<<<<< HEAD
        m_conn.close_due_to_protocol_error(
            {ErrorCodes::SyncProtocolInvariantFailed, "DOWNLOAD messages are illegal at this time"});
        return;
    }
    if (auto okay_progress = check_received_sync_progress(progress); REALM_UNLIKELY(!okay_progress.is_ok())) {
        m_conn.close_due_to_protocol_error(okay_progress);
        return;
=======
        return {ErrorCodes::SyncProtocolInvariantFailed, "Received DOWNLOAD message when it was not legal"};
    }
    if (auto status = check_received_sync_progress(progress); REALM_UNLIKELY(!status.is_ok())) {
        logger.error("Bad sync progress received (%1)", status);
        return status;
>>>>>>> a175488d
    }

    version_type server_version = m_progress.download.server_version;
    version_type last_integrated_client_version = m_progress.download.last_integrated_client_version;
    for (const Transformer::RemoteChangeset& changeset : received_changesets) {
<<<<<<< HEAD
        // Check that per-changeset server version is strictly increasing, except in FLX sync where the
        // server version must be increasing, but can stay the same during bootstraps.
=======
        // Check that per-changeset server version is strictly increasing, except in FLX sync where the server
        // version must be increasing, but can stay the same during bootstraps.
>>>>>>> a175488d
        bool good_server_version = m_is_flx_sync_session ? (changeset.remote_version >= server_version)
                                                         : (changeset.remote_version > server_version);
        // Each server version cannot be greater than the one in the header of the download message.
        good_server_version = good_server_version && (changeset.remote_version <= progress.download.server_version);
        if (!good_server_version) {
<<<<<<< HEAD
            auto msg = util::format("Bad server version in changeset header (DOWNLOAD) (%1, %2, %3)",
                                    changeset.remote_version, server_version, progress.download.server_version);
            m_conn.close_due_to_protocol_error({ErrorCodes::SyncProtocolInvariantFailed, std::move(msg)});
            return;
=======
            return {ErrorCodes::SyncProtocolInvariantFailed,
                    util::format("Bad server version in changeset header (DOWNLOAD) (%1, %2, %3)",
                                 changeset.remote_version, server_version, progress.download.server_version)};
>>>>>>> a175488d
        }
        server_version = changeset.remote_version;
        // Check that per-changeset last integrated client version is "weakly"
        // increasing.
        bool good_client_version =
            (changeset.last_integrated_local_version >= last_integrated_client_version &&
             changeset.last_integrated_local_version <= progress.download.last_integrated_client_version);
        if (!good_client_version) {
<<<<<<< HEAD
            auto msg = util::format("Bad last integrated client version in changeset header (DOWNLOAD) "
                                    "(%1, %2, %3)",
                                    changeset.last_integrated_local_version, last_integrated_client_version,
                                    progress.download.last_integrated_client_version);
            m_conn.close_due_to_protocol_error({ErrorCodes::SyncProtocolInvariantFailed, std::move(msg)});
            return;
=======
            return {ErrorCodes::SyncProtocolInvariantFailed,
                    util::format("Bad last integrated client version in changeset header (DOWNLOAD) "
                                 "(%1, %2, %3)",
                                 changeset.last_integrated_local_version, last_integrated_client_version,
                                 progress.download.last_integrated_client_version)};
>>>>>>> a175488d
        }
        last_integrated_client_version = changeset.last_integrated_local_version;
        // Server shouldn't send our own changes, and zero is not a valid client
        // file identifier.
        bool good_file_ident =
            (changeset.origin_file_ident > 0 && changeset.origin_file_ident != m_client_file_ident.ident);
        if (!good_file_ident) {
<<<<<<< HEAD
            m_conn.close_due_to_protocol_error(
                {ErrorCodes::SyncProtocolInvariantFailed,
                 util::format("Bad origin file identifier in downloaded changeset header: %1",
                              changeset.origin_file_ident)});
            return;
=======
            return {ErrorCodes::SyncProtocolInvariantFailed,
                    util::format("Bad origin file identifier in changeset header (DOWNLOAD)",
                                 changeset.origin_file_ident)};
>>>>>>> a175488d
        }
    }

    auto hook_action = call_debug_hook(SyncClientHookEvent::DownloadMessageReceived, progress, query_version,
                                       batch_state, received_changesets.size());
    if (hook_action == SyncClientHookAction::EarlyReturn) {
        return Status::OK();
    }
    REALM_ASSERT_EX(hook_action == SyncClientHookAction::NoAction, hook_action);

    if (process_flx_bootstrap_message(progress, batch_state, query_version, received_changesets)) {
        clear_resumption_delay_state();
        return Status::OK();
    }

    initiate_integrate_changesets(downloadable_bytes, batch_state, progress,
                                  received_changesets); // Throws

    hook_action = call_debug_hook(SyncClientHookEvent::DownloadMessageIntegrated, progress, query_version,
                                  batch_state, received_changesets.size());
    if (hook_action == SyncClientHookAction::EarlyReturn) {
        return Status::OK();
    }
    REALM_ASSERT_EX(hook_action == SyncClientHookAction::NoAction, hook_action);

    // When we receive a DOWNLOAD message successfully, we can clear the backoff timer value used to
    // reconnect after a retryable session error.
    clear_resumption_delay_state();
    return Status::OK();
}

Status Session::receive_mark_message(request_ident_type request_ident)
{
    logger.debug("Received: MARK(request_ident=%1)", request_ident); // Throws

    // Ignore the message if the deactivation process has been initiated,
    // because in that case, the associated Realm and SessionWrapper must
    // not be accessed any longer.
    if (m_state != Active)
        return Status::OK(); // Success

    bool legal_at_this_time = (m_ident_message_sent && !m_error_message_received && !m_unbound_message_received);
    if (REALM_UNLIKELY(!legal_at_this_time)) {
<<<<<<< HEAD
        return {ErrorCodes::SyncProtocolInvariantFailed, "MARK message is not legal at this time"};
=======
        return {ErrorCodes::SyncProtocolInvariantFailed, "Received MARK message when it was not legal"};
>>>>>>> a175488d
    }
    bool good_request_ident =
        (request_ident <= m_last_download_mark_sent && request_ident > m_last_download_mark_received);
    if (REALM_UNLIKELY(!good_request_ident)) {
<<<<<<< HEAD
        return {ErrorCodes::SyncProtocolInvariantFailed, "Bad request identifier in MARK message"};
=======
        return {
            ErrorCodes::SyncProtocolInvariantFailed,
            util::format(
                "Received MARK message with invalid request identifer (last mark sent: %1 last mark received: %2)",
                m_last_download_mark_sent, m_last_download_mark_received)};
>>>>>>> a175488d
    }

    m_server_version_at_last_download_mark = m_progress.download.server_version;
    m_last_download_mark_received = request_ident;
    check_for_download_completion(); // Throws

<<<<<<< HEAD
    return Status::OK();
=======
    return Status::OK(); // Success
>>>>>>> a175488d
}


// The caller (Connection) must discard the session if the session has become
// deactivated upon return.
Status Session::receive_unbound_message()
{
    logger.debug("Received: UNBOUND");

    bool legal_at_this_time = (m_unbind_message_sent && !m_error_message_received && !m_unbound_message_received);
    if (REALM_UNLIKELY(!legal_at_this_time)) {
<<<<<<< HEAD
        return {ErrorCodes::SyncProtocolInvariantFailed, "UNBOUND message is not legal at this time"};
=======
        return {ErrorCodes::SyncProtocolInvariantFailed, "Received UNBOUND message when it was not legal"};
>>>>>>> a175488d
    }

    // The fact that the UNBIND message has been sent, but an ERROR message has
    // not been received, implies that the deactivation process must have been
    // initiated, so this session must be in the Deactivating state or the session
    // has been suspended because of a client side error.
    REALM_ASSERT_EX(m_state == Deactivating || m_suspended, m_state);

    m_unbound_message_received = true;

    // Detect completion of the unbinding process
    if (m_unbind_message_send_complete && m_state == Deactivating) {
        // The deactivation process completes when the unbinding process
        // completes.
        complete_deactivation(); // Throws
        // Life cycle state is now Deactivated
    }

    return Status::OK(); // Success
}


Status Session::receive_query_error_message(int error_code, std::string_view message, int64_t query_version)
{
    logger.info("Received QUERY_ERROR \"%1\" (error_code=%2, query_version=%3)", message, error_code, query_version);
    // Ignore the message if the deactivation process has been initiated,
    // because in that case, the associated Realm and SessionWrapper must
    // not be accessed any longer.
    if (m_state == Active) {
        on_flx_sync_error(query_version, std::string_view(message.data(), message.size())); // throws
    }
    return Status::OK();
}

// The caller (Connection) must discard the session if the session has become
// deactivated upon return.
Status Session::receive_error_message(const ProtocolErrorInfo& info)
{
    logger.info("Received: ERROR \"%1\" (error_code=%2, is_fatal=%3, error_action=%4)", info.message,
                info.raw_error_code, info.is_fatal, info.server_requests_action); // Throws

    bool legal_at_this_time = (m_bind_message_sent && !m_error_message_received && !m_unbound_message_received);
    if (REALM_UNLIKELY(!legal_at_this_time)) {
<<<<<<< HEAD
        return {ErrorCodes::SyncProtocolInvariantFailed, "ERROR message is illegal at this time"};
=======
        return {ErrorCodes::SyncProtocolInvariantFailed, "Received ERROR message when it was not legal"};
>>>>>>> a175488d
    }

    bool known_error_code = bool(get_protocol_error_message(info.raw_error_code));
    if (REALM_UNLIKELY(!known_error_code)) {
        return {ErrorCodes::SyncProtocolInvariantFailed,
<<<<<<< HEAD
                util::format("Unknown error code %1 in ERROR message", info.raw_error_code)};
=======
                util::format("Received ERROR message with unknown error code %1", info.raw_error_code)};
>>>>>>> a175488d
    }
    ProtocolError error_code = ProtocolError(info.raw_error_code);
    if (REALM_UNLIKELY(!is_session_level_error(error_code))) {
        return {ErrorCodes::SyncProtocolInvariantFailed,
<<<<<<< HEAD
                util::format("Received a non-session level error code %1", info.raw_error_code)};
=======
                util::format("Received ERROR message for session with non-session-level error code %1",
                             info.raw_error_code)};
>>>>>>> a175488d
    }

    // Can't process debug hook actions once the Session is undergoing deactivation, since
    // the SessionWrapper may not be available
    if (m_state == Active) {
        auto debug_action = call_debug_hook(SyncClientHookEvent::ErrorMessageReceived, info);
        if (debug_action == SyncClientHookAction::EarlyReturn) {
            return Status::OK();
        }
    }

    // For compensating write errors, we need to defer raising them to the SDK until after the server
    // version containing the compensating write has appeared in a download message.
    if (error_code == ProtocolError::compensating_write) {
        // If the client is not active, the compensating writes will not be processed now, but will be
        // sent again the next time the client connects
        if (m_state == Active) {
            m_pending_compensating_write_errors.push_back(info);
        }
        return Status::OK();
    }

    m_error_message_received = true;
<<<<<<< HEAD
    suspend(SessionErrorInfo{info});
=======
    suspend(SessionErrorInfo{info, protocol_error_to_status(error_code, info.message)});
>>>>>>> a175488d
    return Status::OK();
}

void Session::suspend(const SessionErrorInfo& info)
{
    REALM_ASSERT(!m_suspended);
    REALM_ASSERT_EX(m_state == Active || m_state == Deactivating, m_state);
    logger.debug("Suspended"); // Throws

    m_suspended = true;

    // Detect completion of the unbinding process
    if (m_unbind_message_send_complete && m_error_message_received) {
        // The fact that the UNBIND message has been sent, but we are not being suspended because
        // we received an ERROR message implies that the deactivation process must
        // have been initiated, so this session must be in the Deactivating state.
        REALM_ASSERT_EX(m_state == Deactivating, m_state);

        // The deactivation process completes when the unbinding process
        // completes.
        complete_deactivation(); // Throws
        // Life cycle state is now Deactivated
    }

    // Notify the application of the suspension of the session if the session is
    // still in the Active state
    if (m_state == Active) {
        m_conn.one_less_active_unsuspended_session(); // Throws
        on_suspended(info);                           // Throws
    }

    if (!info.is_fatal) {
        begin_resumption_delay(info);
    }

    // Ready to send the UNBIND message, if it has not been sent already
    if (!m_unbind_message_sent)
        ensure_enlisted_to_send(); // Throws
}

Status Session::receive_test_command_response(request_ident_type ident, std::string_view body)
{
    logger.info("Received: TEST_COMMAND \"%1\" (session_ident=%2, request_ident=%3)", body, m_ident, ident);
    auto it = std::find_if(m_pending_test_commands.begin(), m_pending_test_commands.end(),
                           [&](const PendingTestCommand& command) {
                               return command.id == ident;
                           });
    if (it == m_pending_test_commands.end()) {
        return {ErrorCodes::SyncProtocolInvariantFailed,
<<<<<<< HEAD
                util::format("Received test command response for a non-existent ident %1", ident)};
=======
                util::format("Received TEST_COMMAND for request ident %1 which does not exist", ident)};
>>>>>>> a175488d
    }

    it->promise.emplace_value(std::string{body});
    m_pending_test_commands.erase(it);

    return Status::OK();
}

void Session::begin_resumption_delay(const ProtocolErrorInfo& error_info)
{
    REALM_ASSERT(!m_try_again_activation_timer);

    m_try_again_delay_info.update(static_cast<sync::ProtocolError>(error_info.raw_error_code),
                                  error_info.resumption_delay_interval);
    auto try_again_interval = m_try_again_delay_info.delay_interval();
    if (ProtocolError(error_info.raw_error_code) == ProtocolError::session_closed) {
<<<<<<< HEAD
        // FIXME With compensating writes the server sends this error after completing a bootstrap. Doing
        // the normal backoff behavior would result in waiting up to 5 minutes in between each query
        // change which is not acceptable latency. So for this error code alone, we hard-code a 1 second
        // retry interval.
=======
        // FIXME With compensating writes the server sends this error after completing a bootstrap. Doing the
        // normal backoff behavior would result in waiting up to 5 minutes in between each query change which is
        // not acceptable latency. So for this error code alone, we hard-code a 1 second retry interval.
>>>>>>> a175488d
        try_again_interval = std::chrono::milliseconds{1000};
    }
    logger.debug("Will attempt to resume session after %1 milliseconds", try_again_interval.count());
    m_try_again_activation_timer = get_client().create_timer(try_again_interval, [this](Status status) {
        if (status == ErrorCodes::OperationAborted)
            return;
        else if (!status.is_ok())
            throw Exception(status);

        m_try_again_activation_timer.reset();
        cancel_resumption_delay();
    });
}

void Session::clear_resumption_delay_state()
{
    if (m_try_again_activation_timer) {
        logger.debug("Clearing resumption delay state after successful download");
        m_try_again_delay_info.reset();
    }
}

Status ClientImpl::Session::check_received_sync_progress(const SyncProgress& progress) noexcept
{
    const SyncProgress& a = m_progress;
    const SyncProgress& b = progress;
    std::string message;
    if (b.latest_server_version.version < a.latest_server_version.version) {
<<<<<<< HEAD
        return {ErrorCodes::SyncProtocolInvariantFailed,
                "Latest server version in download must be weakly increasing throughout a session"};
=======
        message = util::format("Latest server version in download messages must be weakly increasing throughout a "
                               "session (current: %1, received: %2)",
                               a.latest_server_version.version, b.latest_server_version.version);
>>>>>>> a175488d
    }
    if (b.upload.client_version < a.upload.client_version) {
<<<<<<< HEAD
        return {ErrorCodes::SyncProtocolInvariantFailed,
                "Last integrated client version on server must be weakly increasing throughout a session."};
=======
        message = util::format("Last integrated client version in download messages must be weakly increasing "
                               "throughout a session (current: %1, received: %2)",
                               a.upload.client_version, b.upload.client_version);
>>>>>>> a175488d
    }
    if (b.upload.client_version > m_last_version_available) {
<<<<<<< HEAD
        return {ErrorCodes::SyncProtocolInvariantFailed, "Last integrated client version on server cannot be greater "
                                                         "than the latest client version in existence."};
=======
        message = util::format("Last integrated client version on server cannot be greater than the latest client "
                               "version in existence (current: %1, received: %2)",
                               m_last_version_available, b.upload.client_version);
>>>>>>> a175488d
    }
    if (b.download.server_version < a.download.server_version) {
<<<<<<< HEAD
        return {ErrorCodes::SyncProtocolInvariantFailed,
                "Download cursor must be weakly increasing throughout a session"};
=======
        message =
            util::format("Download cursor must be weakly increasing throughout a session (current: %1, received: %2)",
                         a.download.server_version, b.download.server_version);
>>>>>>> a175488d
    }
    if (b.download.server_version > b.latest_server_version.version) {
<<<<<<< HEAD
        return {ErrorCodes::SyncProtocolInvariantFailed,
                "Download cursor cannot be greater than the latest server version in"};
=======
        message = util::format(
            "Download cursor cannot be greater than the latest server version in existence (cursor: %1, latest: %2)",
            b.download.server_version, b.latest_server_version.version);
>>>>>>> a175488d
    }
    if (b.download.last_integrated_client_version < a.download.last_integrated_client_version) {
<<<<<<< HEAD
        return {ErrorCodes::SyncProtocolInvariantFailed,
                "The last integrated client version on the server at the position in the server's "
                "history of the "
                "download cursor must be weakly increasing throughout a session."};
=======
        message = util::format(
            "Last integrated client version on the server at the position in the server's history of the download "
            "cursor must be weakly increasing throughout a session (current: %1, received: %2)",
            a.download.last_integrated_client_version, b.download.last_integrated_client_version);
>>>>>>> a175488d
    }
    if (b.download.last_integrated_client_version > b.upload.client_version) {
<<<<<<< HEAD
        return {ErrorCodes::SyncProtocolInvariantFailed,
                "The last integrated client version on the server at the position in the server's history of "
                "the "
                "download cursor cannot be greater than the latest client version integrated on the server."};
    }

    return Status::OK();
=======
        message = util::format("Last integrated client version on the server in the position at the server's history "
                               "of the download cursor cannot be greater than the latest client version integrated "
                               "on the server (download: %1, upload: %2)",
                               b.download.last_integrated_client_version, b.upload.client_version);
    }

    if (message.empty()) {
        return Status::OK();
    }
    return {ErrorCodes::SyncProtocolInvariantFailed, std::move(message)};
>>>>>>> a175488d
}


void Session::check_for_upload_completion()
{
    REALM_ASSERT_EX(m_state == Active, m_state);
    if (!m_upload_completion_notification_requested) {
        return;
    }

    // during an ongoing client reset operation, we never upload anything
    if (m_client_reset_operation)
        return;

    // Upload process must have reached end of history
    REALM_ASSERT_3(m_upload_progress.client_version, <=, m_last_version_available);
    bool scan_complete = (m_upload_progress.client_version == m_last_version_available);
    if (!scan_complete)
        return;

    // All uploaded changesets must have been acknowledged by the server
    REALM_ASSERT_3(m_progress.upload.client_version, <=, m_last_version_selected_for_upload);
    bool all_uploads_accepted = (m_progress.upload.client_version == m_last_version_selected_for_upload);
    if (!all_uploads_accepted)
        return;

    m_upload_completion_notification_requested = false;
    on_upload_completion(); // Throws
}


void Session::check_for_download_completion()
{
    REALM_ASSERT_3(m_target_download_mark, >=, m_last_download_mark_received);
    REALM_ASSERT_3(m_last_download_mark_received, >=, m_last_triggering_download_mark);
    if (m_last_download_mark_received == m_last_triggering_download_mark)
        return;
    if (m_last_download_mark_received < m_target_download_mark)
        return;
    if (m_download_progress.server_version < m_server_version_at_last_download_mark)
        return;
    m_last_triggering_download_mark = m_target_download_mark;
    if (REALM_UNLIKELY(!m_allow_upload)) {
        // Activate the upload process now, and enable immediate reactivation
        // after a subsequent fast reconnect.
        m_allow_upload = true;
        ensure_enlisted_to_send(); // Throws
    }
    on_download_completion(); // Throws
}<|MERGE_RESOLUTION|>--- conflicted
+++ resolved
@@ -475,12 +475,6 @@
             {ErrorCodes::SyncProtocolNegotiationFailed, "Missing protocol info from server"}, IsFatal{true},
             ConnectionTerminationReason::bad_headers_in_http_response);
     }
-<<<<<<< HEAD
-=======
-    close_due_to_client_side_error(
-        {ErrorCodes::SyncProtocolNegotiationFailed, "Failed to negotiate websocket protocol"}, IsFatal{true},
-        ConnectionTerminationReason::bad_headers_in_http_response); // Throws
->>>>>>> a175488d
 }
 
 
@@ -509,51 +503,30 @@
     m_websocket_error_received = true;
 }
 
-<<<<<<< HEAD
-bool Connection::websocket_closed_handler(bool was_clean, WebSocketError code, std::string_view message)
-=======
 bool Connection::websocket_closed_handler(bool was_clean, WebSocketError error_code, std::string_view msg)
->>>>>>> a175488d
 {
     if (m_force_closed) {
         logger.debug("Received websocket close message after connection was force closed");
         return false;
     }
-<<<<<<< HEAD
-    logger.info("Closing the websocket with code='%1', was_clean='%2'", code, was_clean);
-
-    switch (code) {
-=======
     logger.info("Closing the websocket with error code=%1, message='%2', was_clean=%3", error_code, msg, was_clean);
 
     switch (error_code) {
->>>>>>> a175488d
         case WebSocketError::websocket_ok:
             break;
         case WebSocketError::websocket_resolve_failed:
             [[fallthrough]];
         case WebSocketError::websocket_connection_failed: {
-<<<<<<< HEAD
-            constexpr bool try_again = true;
-            involuntary_disconnect(SessionErrorInfo{{ErrorCodes::SyncConnectFailed, message}, try_again},
-                                   ConnectionTerminationReason::connect_operation_failed); // Throws
-=======
             SessionErrorInfo error_info(
                 {ErrorCodes::SyncConnectFailed, util::format("Failed to connect to sync: %1", msg)}, IsFatal{false});
             involuntary_disconnect(std::move(error_info), ConnectionTerminationReason::connect_operation_failed);
->>>>>>> a175488d
             break;
         }
         case WebSocketError::websocket_read_error:
             [[fallthrough]];
         case WebSocketError::websocket_write_error: {
-<<<<<<< HEAD
-            close_due_to_network_error({ErrorCodes::ConnectionClosed, message}, IsFatal{false},
-                                       ConnectionTerminationReason::read_or_write_error, code);
-=======
             close_due_to_transient_error({ErrorCodes::ConnectionClosed, msg},
                                          ConnectionTerminationReason::read_or_write_error);
->>>>>>> a175488d
             break;
         }
         case WebSocketError::websocket_going_away:
@@ -571,17 +544,7 @@
         case WebSocketError::websocket_no_status_received:
             [[fallthrough]];
         case WebSocketError::websocket_invalid_extension: {
-<<<<<<< HEAD
-            close_due_to_network_error({ErrorCodes::SyncProtocolInvariantFailed, message}, IsFatal{false},
-                                       ConnectionTerminationReason::websocket_protocol_violation, code);
-            break;
-        }
-        case WebSocketError::websocket_message_too_big: {
-            constexpr bool try_again = true;
-            auto pretty_message = util::format(
-                "Sync websocket closed because the server received a message that was too large: %1", message);
-            SessionErrorInfo error_info(Status{ErrorCodes::LimitExceeded, std::move(pretty_message)}, try_again);
-=======
+
             close_due_to_client_side_error({ErrorCodes::SyncProtocolInvariantFailed, msg}, IsFatal{false},
                                            ConnectionTerminationReason::websocket_protocol_violation); // Throws
             break;
@@ -590,43 +553,12 @@
             auto message = util::format(
                 "Sync websocket closed because the server received a message that was too large: %1", msg);
             SessionErrorInfo error_info(Status(ErrorCodes::LimitExceeded, std::move(message)), IsFatal{false});
->>>>>>> a175488d
             error_info.server_requests_action = ProtocolErrorInfo::Action::ClientReset;
-            error_info.websocket_error = code;
             involuntary_disconnect(std::move(error_info),
                                    ConnectionTerminationReason::websocket_protocol_violation); // Throws
             break;
         }
         case WebSocketError::websocket_tls_handshake_failed: {
-<<<<<<< HEAD
-            close_due_to_network_error({ErrorCodes::TlsHandshakeFailed, message}, IsFatal{false},
-                                       ConnectionTerminationReason::ssl_certificate_rejected, code); // Throws
-            break;
-        }
-        case WebSocketError::websocket_client_too_old: {
-            close_due_to_network_error({ErrorCodes::SyncProtocolNegotiationFailed, message}, IsFatal{true},
-                                       ConnectionTerminationReason::http_response_says_fatal_error, code); // Throws
-            break;
-        }
-        case WebSocketError::websocket_client_too_new: {
-            close_due_to_network_error({ErrorCodes::SyncProtocolNegotiationFailed, message}, IsFatal{true},
-                                       ConnectionTerminationReason::http_response_says_fatal_error, code); // Throws
-            break;
-        }
-        case WebSocketError::websocket_protocol_mismatch: {
-            close_due_to_network_error({ErrorCodes::SyncProtocolNegotiationFailed, message}, IsFatal{true},
-                                       ConnectionTerminationReason::http_response_says_fatal_error, code); // Throws
-            break;
-        }
-        case WebSocketError::websocket_fatal_error:
-            [[fallthrough]];
-        case WebSocketError::websocket_forbidden:
-            [[fallthrough]];
-        case WebSocketError::websocket_unauthorized:
-            [[fallthrough]];
-        case WebSocketError::websocket_moved_permanently:
-            [[fallthrough]];
-=======
             close_due_to_client_side_error(Status(ErrorCodes::TlsHandshakeFailed, msg), IsFatal{false},
                                            ConnectionTerminationReason::ssl_certificate_rejected); // Throws
             break;
@@ -674,18 +606,12 @@
                                    ConnectionTerminationReason::http_response_says_nonfatal_error);
             break;
         }
->>>>>>> a175488d
         case WebSocketError::websocket_internal_server_error:
             [[fallthrough]];
         case WebSocketError::websocket_retry_error: {
-<<<<<<< HEAD
-            close_due_to_network_error({ErrorCodes::ConnectionClosed, message}, IsFatal{false},
-                                       ConnectionTerminationReason::http_response_says_nonfatal_error,
-                                       code); // Throws
-=======
+
             involuntary_disconnect(SessionErrorInfo({ErrorCodes::ConnectionClosed, msg}, IsFatal{false}),
                                    ConnectionTerminationReason::http_response_says_nonfatal_error);
->>>>>>> a175488d
             break;
         }
     }
@@ -786,21 +712,13 @@
         return conn->websocket_binary_message_received(data);
     }
 
-<<<<<<< HEAD
-    bool websocket_closed_handler(bool was_clean, websocket::WebSocketError code, std::string_view message) override
-=======
     bool websocket_closed_handler(bool was_clean, WebSocketError error_code, std::string_view msg) override
->>>>>>> a175488d
     {
         if (sentinel->destroyed) {
             return true;
         }
 
-<<<<<<< HEAD
-        return conn->websocket_closed_handler(was_clean, code, message);
-=======
         return conn->websocket_closed_handler(was_clean, error_code, msg);
->>>>>>> a175488d
     }
 };
 
@@ -881,13 +799,7 @@
 
     REALM_ASSERT_EX(m_state == ConnectionState::connecting, m_state);
     logger.info("Connect timeout"); // Throws
-<<<<<<< HEAD
-    constexpr bool try_again = true;
-
-    involuntary_disconnect(SessionErrorInfo{status, try_again, ProtocolError::other_error},
-=======
     involuntary_disconnect(SessionErrorInfo{Status{ErrorCodes::SyncConnectFailed, status.reason()}, IsFatal{false}},
->>>>>>> a175488d
                            ConnectionTerminationReason::sync_connect_timeout); // Throws
 }
 
@@ -1025,14 +937,9 @@
 void Connection::handle_pong_timeout()
 {
     REALM_ASSERT(m_waiting_for_pong);
-<<<<<<< HEAD
-    close_due_to_client_side_error({ErrorCodes::ConnectionClosed, "Timed out waiting for PONG message"},
-                                   IsFatal{false}, ConnectionTerminationReason::pong_timeout);
-=======
     logger.debug("Timeout on reception of PONG message"); // Throws
     close_due_to_transient_error({ErrorCodes::ConnectionClosed, "Timed out waiting for PONG response from server"},
                                  ConnectionTerminationReason::pong_timeout);
->>>>>>> a175488d
 }
 
 
@@ -1203,38 +1110,6 @@
                                    ConnectionTerminationReason::sync_protocol_violation); // Throws
 }
 
-<<<<<<< HEAD
-void Connection::close_due_to_network_error(Status status, IsFatal is_fatal, ConnectionTerminationReason reason,
-                                            WebSocketError websocket_error)
-{
-    logger.info("Connection closed due to error: %1", status); // Throws
-    const bool try_again = !is_fatal;
-    SessionErrorInfo error_info(std::move(status), try_again);
-    error_info.websocket_error = websocket_error;
-    involuntary_disconnect(std::move(error_info), reason); //
-=======
-
-void Connection::close_due_to_protocol_error(Status status)
-{
-    close_due_to_client_side_error(std::move(status), IsFatal{true},
-                                   ConnectionTerminationReason::sync_protocol_violation); // Throws
->>>>>>> a175488d
-}
-
-void Connection::close_due_to_client_side_error(Status status, IsFatal is_fatal, ConnectionTerminationReason reason)
-{
-<<<<<<< HEAD
-    logger.info("Connection closed due to error: %1", status); // Throws
-    const bool try_again = !is_fatal;
-    involuntary_disconnect(SessionErrorInfo{std::move(status), try_again}, reason); // Throws
-=======
-    std::string message = ec.message();
-    if (msg) {
-        message += ": ";
-        message += *msg;
-    }
-    close_due_to_client_side_error(Status{ec, std::move(message)}, is_fatal, reason);
-}
 
 void Connection::close_due_to_client_side_error(Status status, IsFatal is_fatal, ConnectionTerminationReason reason)
 {
@@ -1251,8 +1126,8 @@
     error_info.server_requests_action = ProtocolErrorInfo::Action::Transient;
 
     involuntary_disconnect(std::move(error_info), reason); // Throw
->>>>>>> a175488d
-}
+}
+
 
 // Close connection due to error discovered on the server-side, and then
 // reported to the client by way of a connection-level ERROR message.
@@ -1261,16 +1136,11 @@
     logger.info("Connection closed due to error reported by server: %1 (%2)", info.message,
                 int(error_code)); // Throws
 
-<<<<<<< HEAD
-    const auto reason = info.try_again ? ConnectionTerminationReason::server_said_try_again_later
-                                       : ConnectionTerminationReason::server_said_do_not_reconnect;
-    involuntary_disconnect(SessionErrorInfo{info}, reason); // Throws
-=======
+
     const auto reason = info.is_fatal ? ConnectionTerminationReason::server_said_do_not_reconnect
                                       : ConnectionTerminationReason::server_said_try_again_later;
-    involuntary_disconnect(SessionErrorInfo{info, protocol_error_to_status(error_code, info.message)},
+    involuntary_disconnect(SessionErrorInfo{info, protocol_error_to_status(info.raw_error_code, info.message)},
                            reason); // Throws
->>>>>>> a175488d
 }
 
 
@@ -1334,23 +1204,15 @@
     bool legal_at_this_time = (m_waiting_for_pong && !m_send_ping);
     if (REALM_UNLIKELY(!legal_at_this_time)) {
         close_due_to_protocol_error(
-<<<<<<< HEAD
-            {ErrorCodes::SyncProtocolInvariantFailed, "Illegal message at this time"}); // Throws
-=======
             {ErrorCodes::SyncProtocolInvariantFailed, "Received PONG message when it was not valid"}); // Throws
->>>>>>> a175488d
         return;
     }
 
     if (REALM_UNLIKELY(timestamp != m_last_ping_sent_at)) {
         close_due_to_protocol_error(
-<<<<<<< HEAD
-            {ErrorCodes::SyncProtocolInvariantFailed, "Bad timestamp in PONG message"}); // Throws
-=======
             {ErrorCodes::SyncProtocolInvariantFailed,
-             util::format("Received PONG message with an invalid timestamp (expected %1, received %2",
+             util::format("Received PONG message with an invalid timestamp (expected %1, received %2)",
                           m_last_ping_sent_at, timestamp)}); // Throws
->>>>>>> a175488d
         return;
     }
 
@@ -1389,17 +1251,11 @@
     }
     // Check the history to see if the message received was for a previous session
     if (auto it = m_session_history.find(session_ident); it == m_session_history.end()) {
-<<<<<<< HEAD
-        close_due_to_protocol_error(
-            {ErrorCodes::SyncProtocolInvariantFailed,
-             util::format("Bad session identifier in %1 message, session_ident = %2", message, session_ident)});
-=======
         logger.error("Bad session identifier in %1 message, session_ident = %2", message, session_ident);
         close_due_to_protocol_error(
             {ErrorCodes::SyncProtocolInvariantFailed,
              util::format("Received message %1 for session iden %2 when that session never existed", message,
                           session_ident)});
->>>>>>> a175488d
     }
     else {
         logger.error("Received %1 message for closed session, session_ident = %2", message,
@@ -1416,12 +1272,7 @@
         if (REALM_UNLIKELY(!sess)) {
             return;
         }
-<<<<<<< HEAD
-        auto status = sess->receive_error_message(info); // Throws
-        if (!status.is_ok()) {
-=======
         if (auto status = sess->receive_error_message(info); !status.is_ok()) {
->>>>>>> a175488d
             close_due_to_protocol_error(std::move(status)); // Throws
             return;
         }
@@ -1437,21 +1288,13 @@
                 info.server_requests_action); // Throws
 
     bool known_error_code = bool(get_protocol_error_message(info.raw_error_code));
-    std::string_view err_msg;
     if (REALM_LIKELY(known_error_code)) {
         ProtocolError error_code = ProtocolError(info.raw_error_code);
         if (REALM_LIKELY(!is_session_level_error(error_code))) {
             close_due_to_server_side_error(error_code, info); // Throws
             return;
         }
-<<<<<<< HEAD
-        err_msg = "Not a connection-level error code"; // Throws
-    }
-    else {
-        err_msg = "Unknown error code"; // Throws
-    }
-    close_due_to_protocol_error({ErrorCodes::SyncProtocolInvariantFailed, err_msg}); // Throws
-=======
+
         close_due_to_protocol_error(
             {ErrorCodes::SyncProtocolInvariantFailed,
              util::format("Received ERROR message with a non-connection-level error code %1 without a session ident",
@@ -1462,7 +1305,6 @@
             {ErrorCodes::SyncProtocolInvariantFailed,
              util::format("Received ERROR message with unknown error code %1", info.raw_error_code)});
     }
->>>>>>> a175488d
 }
 
 
@@ -1475,13 +1317,8 @@
     }
 
     if (!is_flx_sync_connection()) {
-<<<<<<< HEAD
-        return close_due_to_protocol_error(
-            {ErrorCodes::SyncProtocolInvariantFailed, "Received query error message on a non-FLX sync connection"});
-=======
         return close_due_to_protocol_error({ErrorCodes::SyncProtocolInvariantFailed,
                                             "Received a FLX query error message on a non-FLX sync connection"});
->>>>>>> a175488d
     }
 
     Session* sess = find_and_validate_session(session_ident, "QUERY_ERROR");
@@ -1502,12 +1339,7 @@
         return;
     }
 
-<<<<<<< HEAD
-    auto status = sess->receive_ident_message(client_file_ident); // Throws
-    if (!status.is_ok())
-=======
     if (auto status = sess->receive_ident_message(client_file_ident); !status.is_ok())
->>>>>>> a175488d
         close_due_to_protocol_error(std::move(status)); // Throws
 }
 
@@ -1535,12 +1367,7 @@
         return;
     }
 
-<<<<<<< HEAD
-    auto status = sess->receive_mark_message(request_ident); // Throws
-    if (!status.is_ok())
-=======
     if (auto status = sess->receive_mark_message(request_ident); !status.is_ok())
->>>>>>> a175488d
         close_due_to_protocol_error(std::move(status)); // Throws
 }
 
@@ -1552,12 +1379,7 @@
         return;
     }
 
-<<<<<<< HEAD
-    auto status = sess->receive_unbound_message(); // Throws
-    if (!status.is_ok()) {
-=======
     if (auto status = sess->receive_unbound_message(); !status.is_ok()) {
->>>>>>> a175488d
         close_due_to_protocol_error(std::move(status)); // Throws
         return;
     }
@@ -1578,37 +1400,13 @@
 
     if (auto status = sess->receive_test_command_response(request_ident, body); !status.is_ok()) {
         close_due_to_protocol_error(std::move(status));
-<<<<<<< HEAD
-=======
-    }
-}
-
-
-void Connection::handle_protocol_error(ClientProtocol::Error error, std::string msg)
-{
-    switch (error) {
-        case ClientProtocol::Error::unknown_message:
-            [[fallthrough]];
-        case ClientProtocol::Error::bad_syntax:
-            [[fallthrough]];
-        case ClientProtocol::Error::bad_changeset_header_syntax:
-            [[fallthrough]];
-        case ClientProtocol::Error::bad_changeset_size:
-            [[fallthrough]];
-        case ClientProtocol::Error::bad_server_version:
-            close_due_to_protocol_error({ErrorCodes::SyncProtocolInvariantFailed, std::move(msg)}); // Throws
-            break;
-        case ClientProtocol::Error::limits_exceeded:
-            close_due_to_protocol_error({ErrorCodes::LimitExceeded, std::move(msg)}); // Throws
-            break;
-        case ClientProtocol::Error::bad_decompression:
-            close_due_to_protocol_error({ErrorCodes::RuntimeError, std::move(msg)}); // Throws
-            break;
-        case ClientProtocol::Error::bad_error_code:
-            close_due_to_protocol_error({ErrorCodes::UnknownError, std::move(msg)}); // Throws
-            break;
->>>>>>> a175488d
-    }
+    }
+}
+
+
+void Connection::handle_protocol_error(Status status)
+{
+    close_due_to_protocol_error(std::move(status));
 }
 
 
@@ -1693,12 +1491,8 @@
     if (received_changesets.empty()) {
         if (download_batch_state == DownloadBatchState::MoreToCome) {
             throw IntegrationException(ErrorCodes::SyncProtocolInvariantFailed,
-<<<<<<< HEAD
-                                       "received empty download message that was not the last in batch");
-=======
                                        "received empty download message that was not the last in batch",
                                        ProtocolError::bad_progress);
->>>>>>> a175488d
         }
         history.set_sync_progress(progress, &downloadable_bytes, version_info); // Throws
         return;
@@ -1726,15 +1520,10 @@
                     pending_error.compensating_write_rejected_client_version,
                     pending_error.compensating_write_server_version, pending_error.message);
         try {
-<<<<<<< HEAD
-            on_connection_state_changed(m_conn.get_state(), SessionErrorInfo{pending_error});
-=======
             on_connection_state_changed(
                 m_conn.get_state(),
                 SessionErrorInfo{pending_error,
-                                 protocol_error_to_status(static_cast<ProtocolError>(pending_error.raw_error_code),
-                                                          pending_error.message)});
->>>>>>> a175488d
+                                 protocol_error_to_status(pending_error.raw_error_code, pending_error.message)});
         }
         catch (...) {
             logger.error("Exception thrown while reporting compensating write: %1", exception_to_status());
@@ -1752,14 +1541,8 @@
     m_client_error = util::make_optional<IntegrationException>(error);
     m_error_to_send = true;
 
-<<<<<<< HEAD
-    constexpr bool try_again = true;
-    // Surface the error to the user otherwise is lost.
-    on_connection_state_changed(m_conn.get_state(), SessionErrorInfo{error.to_status(), try_again});
-=======
     // Surface the error to the user otherwise is lost.
     on_connection_state_changed(m_conn.get_state(), SessionErrorInfo{error.to_status(), IsFatal{false}});
->>>>>>> a175488d
 
     // Since the deactivation process has not been initiated, the UNBIND
     // message cannot have been sent unless an ERROR message was received.
@@ -1884,11 +1667,7 @@
         logger.error("Error integrating bootstrap changesets: %1", error.what());
         m_suspended = true;
         m_conn.one_less_active_unsuspended_session(); // Throws
-<<<<<<< HEAD
-        on_suspended(SessionErrorInfo{error.to_status(), false});
-=======
         on_suspended(SessionErrorInfo{Status{error.code(), error.what()}, IsFatal{true}});
->>>>>>> a175488d
     }
 
     if (has_pending_client_reset) {
@@ -2353,37 +2132,14 @@
     ClientProtocol& protocol = m_conn.get_client_protocol();
     OutputBuffer& out = m_conn.get_output_buffer();
     session_ident_type session_ident = get_ident();
-<<<<<<< HEAD
-    auto protocol_error = ProtocolError::other_session_error;
-    switch (m_client_error->code()) {
-        case ErrorCodes::SyncProtocolInvariantFailed:
-            protocol_error = ProtocolError::bad_progress;
-            break;
-        case ErrorCodes::BadChangeset:
-            protocol_error = ProtocolError::bad_changeset;
-            break;
-        case ErrorCodes::LimitExceeded:
-            protocol_error = ProtocolError::bad_changeset_size;
-            break;
-        default:
-            protocol_error = ProtocolError::other_session_error;
-            break;
-    }
-    auto message = m_client_error->what();
-=======
     auto protocol_error = m_client_error->error_for_server;
->>>>>>> a175488d
 
     auto message = util::format("%1", m_client_error->to_status());
     logger.info("Sending: ERROR \"%1\" (error_code=%2, session_ident=%3)", message, static_cast<int>(protocol_error),
                 session_ident); // Throws
 
     nlohmann::json error_body_json;
-<<<<<<< HEAD
-    error_body_json["message"] = util::format("%1", m_client_error->to_status());
-=======
     error_body_json["message"] = std::move(message);
->>>>>>> a175488d
     protocol.make_json_error_message(out, session_ident, static_cast<int>(protocol_error),
                                      error_body_json.dump()); // Throws
     m_conn.initiate_write_message(out, this);                 // Throws
@@ -2431,11 +2187,7 @@
     bool legal_at_this_time = (m_bind_message_sent && !have_client_file_ident() && !m_error_message_received &&
                                !m_unbound_message_received);
     if (REALM_UNLIKELY(!legal_at_this_time)) {
-<<<<<<< HEAD
-        return {ErrorCodes::SyncProtocolInvariantFailed, "IDENT message is not legal at this time"};
-=======
         return {ErrorCodes::SyncProtocolInvariantFailed, "Received IDENT message when it was not legal"};
->>>>>>> a175488d
     }
     if (REALM_UNLIKELY(client_file_ident.ident < 1)) {
         return {ErrorCodes::SyncProtocolInvariantFailed, "Bad client file identifier in IDENT message"};
@@ -2449,11 +2201,7 @@
     if (REALM_UNLIKELY(get_client().is_dry_run())) {
         // Ready to send the IDENT message
         ensure_enlisted_to_send(); // Throws
-<<<<<<< HEAD
-        return Status::OK();
-=======
         return Status::OK();       // Success
->>>>>>> a175488d
     }
 
     // access before the client reset (if applicable) because
@@ -2529,11 +2277,7 @@
     catch (const std::exception& e) {
         auto err_msg = util::format("A fatal error occurred during client reset: '%1'", e.what());
         logger.error(err_msg.c_str());
-<<<<<<< HEAD
-        SessionErrorInfo err_info(Status{ErrorCodes::AutoClientResetFailed, std::move(err_msg)}, false);
-=======
         SessionErrorInfo err_info(Status{ErrorCodes::AutoClientResetFailed, err_msg}, IsFatal{true});
->>>>>>> a175488d
         suspend(err_info);
         return Status::OK();
     }
@@ -2583,48 +2327,26 @@
 
     bool legal_at_this_time = (m_ident_message_sent && !m_error_message_received && !m_unbound_message_received);
     if (REALM_UNLIKELY(!legal_at_this_time)) {
-<<<<<<< HEAD
-        m_conn.close_due_to_protocol_error(
-            {ErrorCodes::SyncProtocolInvariantFailed, "DOWNLOAD messages are illegal at this time"});
-        return;
-    }
-    if (auto okay_progress = check_received_sync_progress(progress); REALM_UNLIKELY(!okay_progress.is_ok())) {
-        m_conn.close_due_to_protocol_error(okay_progress);
-        return;
-=======
         return {ErrorCodes::SyncProtocolInvariantFailed, "Received DOWNLOAD message when it was not legal"};
     }
     if (auto status = check_received_sync_progress(progress); REALM_UNLIKELY(!status.is_ok())) {
         logger.error("Bad sync progress received (%1)", status);
         return status;
->>>>>>> a175488d
     }
 
     version_type server_version = m_progress.download.server_version;
     version_type last_integrated_client_version = m_progress.download.last_integrated_client_version;
     for (const Transformer::RemoteChangeset& changeset : received_changesets) {
-<<<<<<< HEAD
         // Check that per-changeset server version is strictly increasing, except in FLX sync where the
         // server version must be increasing, but can stay the same during bootstraps.
-=======
-        // Check that per-changeset server version is strictly increasing, except in FLX sync where the server
-        // version must be increasing, but can stay the same during bootstraps.
->>>>>>> a175488d
         bool good_server_version = m_is_flx_sync_session ? (changeset.remote_version >= server_version)
                                                          : (changeset.remote_version > server_version);
         // Each server version cannot be greater than the one in the header of the download message.
         good_server_version = good_server_version && (changeset.remote_version <= progress.download.server_version);
         if (!good_server_version) {
-<<<<<<< HEAD
-            auto msg = util::format("Bad server version in changeset header (DOWNLOAD) (%1, %2, %3)",
-                                    changeset.remote_version, server_version, progress.download.server_version);
-            m_conn.close_due_to_protocol_error({ErrorCodes::SyncProtocolInvariantFailed, std::move(msg)});
-            return;
-=======
             return {ErrorCodes::SyncProtocolInvariantFailed,
                     util::format("Bad server version in changeset header (DOWNLOAD) (%1, %2, %3)",
                                  changeset.remote_version, server_version, progress.download.server_version)};
->>>>>>> a175488d
         }
         server_version = changeset.remote_version;
         // Check that per-changeset last integrated client version is "weakly"
@@ -2633,20 +2355,11 @@
             (changeset.last_integrated_local_version >= last_integrated_client_version &&
              changeset.last_integrated_local_version <= progress.download.last_integrated_client_version);
         if (!good_client_version) {
-<<<<<<< HEAD
-            auto msg = util::format("Bad last integrated client version in changeset header (DOWNLOAD) "
-                                    "(%1, %2, %3)",
-                                    changeset.last_integrated_local_version, last_integrated_client_version,
-                                    progress.download.last_integrated_client_version);
-            m_conn.close_due_to_protocol_error({ErrorCodes::SyncProtocolInvariantFailed, std::move(msg)});
-            return;
-=======
             return {ErrorCodes::SyncProtocolInvariantFailed,
                     util::format("Bad last integrated client version in changeset header (DOWNLOAD) "
                                  "(%1, %2, %3)",
                                  changeset.last_integrated_local_version, last_integrated_client_version,
                                  progress.download.last_integrated_client_version)};
->>>>>>> a175488d
         }
         last_integrated_client_version = changeset.last_integrated_local_version;
         // Server shouldn't send our own changes, and zero is not a valid client
@@ -2654,17 +2367,9 @@
         bool good_file_ident =
             (changeset.origin_file_ident > 0 && changeset.origin_file_ident != m_client_file_ident.ident);
         if (!good_file_ident) {
-<<<<<<< HEAD
-            m_conn.close_due_to_protocol_error(
-                {ErrorCodes::SyncProtocolInvariantFailed,
-                 util::format("Bad origin file identifier in downloaded changeset header: %1",
-                              changeset.origin_file_ident)});
-            return;
-=======
             return {ErrorCodes::SyncProtocolInvariantFailed,
                     util::format("Bad origin file identifier in changeset header (DOWNLOAD)",
                                  changeset.origin_file_ident)};
->>>>>>> a175488d
         }
     }
 
@@ -2708,35 +2413,23 @@
 
     bool legal_at_this_time = (m_ident_message_sent && !m_error_message_received && !m_unbound_message_received);
     if (REALM_UNLIKELY(!legal_at_this_time)) {
-<<<<<<< HEAD
-        return {ErrorCodes::SyncProtocolInvariantFailed, "MARK message is not legal at this time"};
-=======
         return {ErrorCodes::SyncProtocolInvariantFailed, "Received MARK message when it was not legal"};
->>>>>>> a175488d
     }
     bool good_request_ident =
         (request_ident <= m_last_download_mark_sent && request_ident > m_last_download_mark_received);
     if (REALM_UNLIKELY(!good_request_ident)) {
-<<<<<<< HEAD
-        return {ErrorCodes::SyncProtocolInvariantFailed, "Bad request identifier in MARK message"};
-=======
         return {
             ErrorCodes::SyncProtocolInvariantFailed,
             util::format(
                 "Received MARK message with invalid request identifer (last mark sent: %1 last mark received: %2)",
                 m_last_download_mark_sent, m_last_download_mark_received)};
->>>>>>> a175488d
     }
 
     m_server_version_at_last_download_mark = m_progress.download.server_version;
     m_last_download_mark_received = request_ident;
     check_for_download_completion(); // Throws
 
-<<<<<<< HEAD
-    return Status::OK();
-=======
     return Status::OK(); // Success
->>>>>>> a175488d
 }
 
 
@@ -2748,11 +2441,7 @@
 
     bool legal_at_this_time = (m_unbind_message_sent && !m_error_message_received && !m_unbound_message_received);
     if (REALM_UNLIKELY(!legal_at_this_time)) {
-<<<<<<< HEAD
-        return {ErrorCodes::SyncProtocolInvariantFailed, "UNBOUND message is not legal at this time"};
-=======
         return {ErrorCodes::SyncProtocolInvariantFailed, "Received UNBOUND message when it was not legal"};
->>>>>>> a175488d
     }
 
     // The fact that the UNBIND message has been sent, but an ERROR message has
@@ -2796,32 +2485,22 @@
 
     bool legal_at_this_time = (m_bind_message_sent && !m_error_message_received && !m_unbound_message_received);
     if (REALM_UNLIKELY(!legal_at_this_time)) {
-<<<<<<< HEAD
-        return {ErrorCodes::SyncProtocolInvariantFailed, "ERROR message is illegal at this time"};
-=======
         return {ErrorCodes::SyncProtocolInvariantFailed, "Received ERROR message when it was not legal"};
->>>>>>> a175488d
     }
 
     bool known_error_code = bool(get_protocol_error_message(info.raw_error_code));
-    if (REALM_UNLIKELY(!known_error_code)) {
+    if (REALM_UNLIKELY(!known_error_code) && info.server_requests_action != ProtocolErrorInfo::Action::NoAction) {
+        return {
+            ErrorCodes::SyncProtocolInvariantFailed,
+            util::format("Received ERROR message with unknown error code %1 and no action.", info.raw_error_code)};
+    }
+    else if (auto error_code = ProtocolError(info.raw_error_code);
+             REALM_UNLIKELY(!is_session_level_error(error_code))) {
         return {ErrorCodes::SyncProtocolInvariantFailed,
-<<<<<<< HEAD
-                util::format("Unknown error code %1 in ERROR message", info.raw_error_code)};
-=======
-                util::format("Received ERROR message with unknown error code %1", info.raw_error_code)};
->>>>>>> a175488d
-    }
-    ProtocolError error_code = ProtocolError(info.raw_error_code);
-    if (REALM_UNLIKELY(!is_session_level_error(error_code))) {
-        return {ErrorCodes::SyncProtocolInvariantFailed,
-<<<<<<< HEAD
-                util::format("Received a non-session level error code %1", info.raw_error_code)};
-=======
                 util::format("Received ERROR message for session with non-session-level error code %1",
                              info.raw_error_code)};
->>>>>>> a175488d
-    }
+    }
+
 
     // Can't process debug hook actions once the Session is undergoing deactivation, since
     // the SessionWrapper may not be available
@@ -2834,7 +2513,7 @@
 
     // For compensating write errors, we need to defer raising them to the SDK until after the server
     // version containing the compensating write has appeared in a download message.
-    if (error_code == ProtocolError::compensating_write) {
+    if (ProtocolError(info.raw_error_code) == ProtocolError::compensating_write) {
         // If the client is not active, the compensating writes will not be processed now, but will be
         // sent again the next time the client connects
         if (m_state == Active) {
@@ -2844,11 +2523,7 @@
     }
 
     m_error_message_received = true;
-<<<<<<< HEAD
-    suspend(SessionErrorInfo{info});
-=======
-    suspend(SessionErrorInfo{info, protocol_error_to_status(error_code, info.message)});
->>>>>>> a175488d
+    suspend(SessionErrorInfo{info, protocol_error_to_status(info.raw_error_code, info.message)});
     return Status::OK();
 }
 
@@ -2898,11 +2573,7 @@
                            });
     if (it == m_pending_test_commands.end()) {
         return {ErrorCodes::SyncProtocolInvariantFailed,
-<<<<<<< HEAD
                 util::format("Received test command response for a non-existent ident %1", ident)};
-=======
-                util::format("Received TEST_COMMAND for request ident %1 which does not exist", ident)};
->>>>>>> a175488d
     }
 
     it->promise.emplace_value(std::string{body});
@@ -2919,16 +2590,9 @@
                                   error_info.resumption_delay_interval);
     auto try_again_interval = m_try_again_delay_info.delay_interval();
     if (ProtocolError(error_info.raw_error_code) == ProtocolError::session_closed) {
-<<<<<<< HEAD
-        // FIXME With compensating writes the server sends this error after completing a bootstrap. Doing
-        // the normal backoff behavior would result in waiting up to 5 minutes in between each query
-        // change which is not acceptable latency. So for this error code alone, we hard-code a 1 second
-        // retry interval.
-=======
         // FIXME With compensating writes the server sends this error after completing a bootstrap. Doing the
         // normal backoff behavior would result in waiting up to 5 minutes in between each query change which is
         // not acceptable latency. So for this error code alone, we hard-code a 1 second retry interval.
->>>>>>> a175488d
         try_again_interval = std::chrono::milliseconds{1000};
     }
     logger.debug("Will attempt to resume session after %1 milliseconds", try_again_interval.count());
@@ -2957,78 +2621,37 @@
     const SyncProgress& b = progress;
     std::string message;
     if (b.latest_server_version.version < a.latest_server_version.version) {
-<<<<<<< HEAD
-        return {ErrorCodes::SyncProtocolInvariantFailed,
-                "Latest server version in download must be weakly increasing throughout a session"};
-=======
         message = util::format("Latest server version in download messages must be weakly increasing throughout a "
                                "session (current: %1, received: %2)",
                                a.latest_server_version.version, b.latest_server_version.version);
->>>>>>> a175488d
     }
     if (b.upload.client_version < a.upload.client_version) {
-<<<<<<< HEAD
-        return {ErrorCodes::SyncProtocolInvariantFailed,
-                "Last integrated client version on server must be weakly increasing throughout a session."};
-=======
         message = util::format("Last integrated client version in download messages must be weakly increasing "
                                "throughout a session (current: %1, received: %2)",
                                a.upload.client_version, b.upload.client_version);
->>>>>>> a175488d
     }
     if (b.upload.client_version > m_last_version_available) {
-<<<<<<< HEAD
-        return {ErrorCodes::SyncProtocolInvariantFailed, "Last integrated client version on server cannot be greater "
-                                                         "than the latest client version in existence."};
-=======
         message = util::format("Last integrated client version on server cannot be greater than the latest client "
                                "version in existence (current: %1, received: %2)",
                                m_last_version_available, b.upload.client_version);
->>>>>>> a175488d
     }
     if (b.download.server_version < a.download.server_version) {
-<<<<<<< HEAD
-        return {ErrorCodes::SyncProtocolInvariantFailed,
-                "Download cursor must be weakly increasing throughout a session"};
-=======
         message =
             util::format("Download cursor must be weakly increasing throughout a session (current: %1, received: %2)",
                          a.download.server_version, b.download.server_version);
->>>>>>> a175488d
     }
     if (b.download.server_version > b.latest_server_version.version) {
-<<<<<<< HEAD
-        return {ErrorCodes::SyncProtocolInvariantFailed,
-                "Download cursor cannot be greater than the latest server version in"};
-=======
         message = util::format(
             "Download cursor cannot be greater than the latest server version in existence (cursor: %1, latest: %2)",
             b.download.server_version, b.latest_server_version.version);
->>>>>>> a175488d
     }
     if (b.download.last_integrated_client_version < a.download.last_integrated_client_version) {
-<<<<<<< HEAD
-        return {ErrorCodes::SyncProtocolInvariantFailed,
-                "The last integrated client version on the server at the position in the server's "
-                "history of the "
-                "download cursor must be weakly increasing throughout a session."};
-=======
         message = util::format(
             "Last integrated client version on the server at the position in the server's history of the download "
             "cursor must be weakly increasing throughout a session (current: %1, received: %2)",
             a.download.last_integrated_client_version, b.download.last_integrated_client_version);
->>>>>>> a175488d
     }
     if (b.download.last_integrated_client_version > b.upload.client_version) {
-<<<<<<< HEAD
-        return {ErrorCodes::SyncProtocolInvariantFailed,
-                "The last integrated client version on the server at the position in the server's history of "
-                "the "
-                "download cursor cannot be greater than the latest client version integrated on the server."};
-    }
-
-    return Status::OK();
-=======
         message = util::format("Last integrated client version on the server in the position at the server's history "
                                "of the download cursor cannot be greater than the latest client version integrated "
                                "on the server (download: %1, upload: %2)",
@@ -3039,7 +2662,6 @@
         return Status::OK();
     }
     return {ErrorCodes::SyncProtocolInvariantFailed, std::move(message)};
->>>>>>> a175488d
 }
 
 
