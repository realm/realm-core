///////////////////////////////////////////////////////////////////////////
//
// Copyright 2022 Realm Inc.
//
// Licensed under the Apache License, Version 2.0 (the "License");
// you may not use this file except in compliance with the License.
// You may obtain a copy of the License at
//
// http://www.apache.org/licenses/LICENSE-2.0
//
// Unless required by applicable law or agreed to in writing, software
// distributed under the License is distributed on an "AS IS" BASIS,
// WITHOUT WARRANTIES OR CONDITIONS OF ANY KIND, either express or implied.
// See the License for the specific language governing permissions and
// limitations under the License.
//
////////////////////////////////////////////////////////////////////////////

#include "realm/util/functional.hpp"
#include <realm/sync/noinst/client_history_impl.hpp>

#include <realm/util/compression.hpp>
#include <realm/util/features.h>
#include <realm/util/scope_exit.hpp>
#include <realm/sync/changeset.hpp>
#include <realm/sync/changeset_parser.hpp>
#include <realm/sync/instruction_applier.hpp>
#include <realm/sync/instruction_replication.hpp>
#include <realm/sync/noinst/client_reset.hpp>
#include <realm/transaction.hpp>
#include <realm/version.hpp>

#include <algorithm>
#include <ctime>
#include <cstring>
#include <utility>

namespace realm::sync {

void ClientHistory::set_client_file_ident_in_wt(version_type current_version, SaltedFileIdent client_file_ident)
{
    ensure_updated(current_version); // Throws
    prepare_for_write();             // Throws

    Array& root = m_arrays->root;
    m_group->set_sync_file_id(client_file_ident.ident); // Throws
    root.set(s_client_file_ident_salt_iip,
             RefOrTagged::make_tagged(client_file_ident.salt)); // Throws
}


void ClientHistory::set_client_reset_adjustments(version_type current_version, SaltedFileIdent client_file_ident,
                                                 SaltedVersion server_version, BinaryData uploadable_changeset)
{
    ensure_updated(current_version); // Throws
    prepare_for_write();             // Throws

    version_type client_version = m_sync_history_base_version + sync_history_size();
    REALM_ASSERT(client_version == current_version); // For now
    DownloadCursor download_progress = {server_version.version, 0};
    UploadCursor upload_progress = {0, 0};
    Array& root = m_arrays->root;
    m_group->set_sync_file_id(client_file_ident.ident); // Throws
    root.set(s_client_file_ident_salt_iip,
             RefOrTagged::make_tagged(client_file_ident.salt)); // Throws
    root.set(s_progress_download_server_version_iip,
             RefOrTagged::make_tagged(download_progress.server_version)); // Throws
    root.set(s_progress_download_client_version_iip,
             RefOrTagged::make_tagged(download_progress.last_integrated_client_version)); // Throws
    root.set(s_progress_latest_server_version_iip,
             RefOrTagged::make_tagged(server_version.version)); // Throws
    root.set(s_progress_latest_server_version_salt_iip,
             RefOrTagged::make_tagged(server_version.salt)); // Throws
    root.set(s_progress_upload_client_version_iip,
             RefOrTagged::make_tagged(upload_progress.client_version)); // Throws
    root.set(s_progress_upload_server_version_iip,
             RefOrTagged::make_tagged(upload_progress.last_integrated_server_version)); // Throws
    root.set(s_progress_downloaded_bytes_iip,
             RefOrTagged::make_tagged(0)); // Throws
    root.set(s_progress_downloadable_bytes_iip,
             RefOrTagged::make_tagged(0)); // Throws
    root.set(s_progress_uploaded_bytes_iip,
             RefOrTagged::make_tagged(0)); // Throws
    root.set(s_progress_uploadable_bytes_iip,
             RefOrTagged::make_tagged(0)); // Throws

    // Discard existing synchronization history
    do_trim_sync_history(sync_history_size()); // Throws

    m_progress_download = download_progress;
    m_client_reset_changeset = uploadable_changeset; // Picked up by prepare_changeset()
}

std::vector<ClientHistory::LocalChange> ClientHistory::get_local_changes(version_type current_version) const
{
    ensure_updated(current_version); // Throws
    std::vector<ClientHistory::LocalChange> changesets;
    if (!m_arrays || m_arrays->changesets.is_empty())
        return changesets;

    sync::version_type begin_version = 0;
    {
        sync::version_type local_version;
        SaltedFileIdent local_ident;
        SyncProgress local_progress;
        get_status(local_version, local_ident, local_progress);
        begin_version = local_progress.upload.client_version;
    }

    version_type end_version = m_sync_history_base_version + sync_history_size();
    if (begin_version < m_sync_history_base_version)
        begin_version = m_sync_history_base_version;

    for (version_type version = begin_version; version < end_version; ++version) {
        std::size_t ndx = std::size_t(version - m_sync_history_base_version);
        std::int_fast64_t origin_file_ident = m_arrays->origin_file_idents.get(ndx);
        bool not_from_server = (origin_file_ident == 0);
        if (not_from_server) {
            changesets.push_back({version, m_arrays->changesets.get(ndx)});
        }
    }
    return changesets;
}

void ClientHistory::set_local_origin_timestamp_source(util::UniqueFunction<timestamp_type()> source_fn)
{
    m_local_origin_timestamp_source = std::move(source_fn);
}

// Overriding member function in realm::Replication
void ClientReplication::initialize(DB& sg)
{
    SyncReplication::initialize(sg); // Throws
    m_history.initialize(sg);
}


// Overriding member function in realm::Replication
auto ClientReplication::get_history_type() const noexcept -> HistoryType
{
    return hist_SyncClient;
}


// Overriding member function in realm::Replication
int ClientReplication::get_history_schema_version() const noexcept
{
    return get_client_history_schema_version();
}


// Overriding member function in realm::Replication
bool ClientReplication::is_upgradable_history_schema(int stored_schema_version) const noexcept
{
    if (stored_schema_version == 11) {
        return true;
    }
    return false;
}


// Overriding member function in realm::Replication
void ClientReplication::upgrade_history_schema(int stored_schema_version)
{
    // upgrade_history_schema() is called only when there is a need to upgrade
    // (`stored_schema_version < get_server_history_schema_version()`), and only
    // when is_upgradable_history_schema() returned true (`stored_schema_version
    // >= 1`).
    REALM_ASSERT(stored_schema_version < get_client_history_schema_version());
    REALM_ASSERT(stored_schema_version >= 11);
    int orig_schema_version = stored_schema_version;
    int schema_version = orig_schema_version;

    if (schema_version < 12) {
        m_history.compress_stored_changesets();
        schema_version = 12;
    }

    // NOTE: Future migration steps go here.

    REALM_ASSERT(schema_version == get_client_history_schema_version());

    // Record migration event
    m_history.record_current_schema_version(); // Throws
}

void ClientHistory::compress_stored_changesets()
{
    using gf = _impl::GroupFriend;
    Allocator& alloc = gf::get_alloc(*m_group);
    auto ref = gf::get_history_ref(*m_group);
    Arrays arrays{alloc, *m_group, ref};

    util::AppendBuffer<char> compressed_buffer;
    util::AppendBuffer<char> decompressed_buffer;
    util::compression::CompressMemoryArena arena;
    auto columns = {&arrays.reciprocal_transforms, &arrays.changesets};
    for (auto column : columns) {
        for (size_t i = 0; i < column->size(); ++i) {
            ChunkedBinaryData data(*column, i);
            if (data.is_null())
                continue;
            data.copy_to(compressed_buffer);
            util::compression::allocate_and_compress_nonportable(arena, compressed_buffer, decompressed_buffer);
            column->set(i, BinaryData{decompressed_buffer.data(), decompressed_buffer.size()}); // Throws
        }
    }
}

// Overriding member function in realm::Replication
auto ClientReplication::prepare_changeset(const char* data, size_t size, version_type orig_version) -> version_type
{
    m_history.ensure_updated(orig_version);
    m_history.prepare_for_write(); // Throws

    BinaryData ct_changeset{data, size};
    auto& buffer = get_instruction_encoder().buffer();
    BinaryData sync_changeset(buffer.data(), buffer.size());

    return m_history.add_changeset(ct_changeset, sync_changeset); // Throws
}

util::UniqueFunction<SyncReplication::WriteValidator> ClientReplication::make_write_validator(Transaction& tr)
{
    if (!m_write_validator_factory) {
        return {};
    }

    return m_write_validator_factory(tr);
}

void ClientHistory::get_status(version_type& current_client_version, SaltedFileIdent& client_file_ident,
                               SyncProgress& progress, bool* has_pending_client_reset) const
{
    TransactionRef rt = m_db->start_read(); // Throws
    version_type current_client_version_2 = rt->get_version();

    SaltedFileIdent client_file_ident_2{rt->get_sync_file_id(), 0};
    SyncProgress progress_2;
    using gf = _impl::GroupFriend;
    if (ref_type ref = gf::get_history_ref(*rt)) {
        Array root(m_db->get_alloc());
        root.init_from_ref(ref);
        client_file_ident_2.salt = salt_type(root.get_as_ref_or_tagged(s_client_file_ident_salt_iip).get_as_int());
        progress_2.latest_server_version.version =
            version_type(root.get_as_ref_or_tagged(s_progress_latest_server_version_iip).get_as_int());
        progress_2.latest_server_version.salt =
            version_type(root.get_as_ref_or_tagged(s_progress_latest_server_version_salt_iip).get_as_int());
        progress_2.download.server_version =
            version_type(root.get_as_ref_or_tagged(s_progress_download_server_version_iip).get_as_int());
        progress_2.download.last_integrated_client_version =
            version_type(root.get_as_ref_or_tagged(s_progress_download_client_version_iip).get_as_int());
        progress_2.upload.client_version =
            version_type(root.get_as_ref_or_tagged(s_progress_upload_client_version_iip).get_as_int());
        progress_2.upload.last_integrated_server_version =
            version_type(root.get_as_ref_or_tagged(s_progress_upload_server_version_iip).get_as_int());
    }

    current_client_version = current_client_version_2;
    client_file_ident = client_file_ident_2;
    progress = progress_2;

    REALM_ASSERT(current_client_version >= s_initial_version + 0);
    if (current_client_version == s_initial_version + 0)
        current_client_version = 0;

    if (has_pending_client_reset) {
        *has_pending_client_reset = _impl::client_reset::has_pending_reset(rt).has_value();
    }
}


void ClientHistory::set_client_file_ident(SaltedFileIdent client_file_ident, bool fix_up_object_ids)
{
    REALM_ASSERT(client_file_ident.ident != 0);

    TransactionRef wt = m_db->start_write(); // Throws
    version_type local_version = wt->get_version();
    ensure_updated(local_version); // Throws
    prepare_for_write();           // Throws

    Array& root = m_arrays->root;
    REALM_ASSERT(wt->get_sync_file_id() == 0);
    wt->set_sync_file_id(client_file_ident.ident);
    root.set(s_client_file_ident_salt_iip,
             RefOrTagged::make_tagged(client_file_ident.salt)); // Throws
    root.set(s_progress_download_client_version_iip, RefOrTagged::make_tagged(0));
    root.set(s_progress_upload_client_version_iip, RefOrTagged::make_tagged(0));

    if (fix_up_object_ids) {
        fix_up_client_file_ident_in_stored_changesets(*wt, client_file_ident.ident); // Throws
    }

    // Note: This transaction produces an empty changeset. Empty changesets are
    // not uploaded to the server.
    wt->commit(); // Throws
}


// Overriding member function in realm::sync::ClientHistoryBase
void ClientHistory::set_sync_progress(const SyncProgress& progress, const std::uint_fast64_t* downloadable_bytes,
                                      VersionInfo& version_info)
{
    TransactionRef wt = m_db->start_write(); // Throws
    version_type local_version = wt->get_version();
    ensure_updated(local_version); // Throws
    prepare_for_write();           // Throws

    update_sync_progress(progress, downloadable_bytes, wt); // Throws

    // Note: This transaction produces an empty changeset. Empty changesets are
    // not uploaded to the server.
    version_type new_version = wt->commit(); // Throws
    version_info.realm_version = new_version;
    version_info.sync_version = {new_version, 0};
}

void ClientHistory::find_uploadable_changesets(UploadCursor& upload_progress, version_type end_version,
                                               std::vector<UploadChangeset>& uploadable_changesets,
                                               version_type& locked_server_version) const
{
    TransactionRef rt = m_db->start_read(); // Throws
    auto& alloc = m_db->get_alloc();
    using gf = _impl::GroupFriend;
    ref_type ref = gf::get_history_ref(*rt);
    REALM_ASSERT(ref);

    Arrays arrays(alloc, *rt, ref);
    const auto sync_history_size = arrays.changesets.size();
    const auto sync_history_base_version = rt->get_version() - sync_history_size;

    std::size_t accum_byte_size_soft_limit = 131072;   // 128 KB
    std::size_t accum_byte_size_hard_limit = 16777216; // server-imposed limit
    std::size_t accum_byte_size = 0;

    version_type begin_version_2 = std::max(upload_progress.client_version, sync_history_base_version);
    version_type end_version_2 = std::max(end_version, sync_history_base_version);
    version_type last_integrated_upstream_version = upload_progress.last_integrated_server_version;

    while (accum_byte_size < accum_byte_size_soft_limit) {
        HistoryEntry entry;
        version_type last_integrated_upstream_version_2 = last_integrated_upstream_version;
        version_type version = find_sync_history_entry(arrays, sync_history_base_version, begin_version_2,
                                                       end_version_2, entry, last_integrated_upstream_version_2);

        if (version == 0) {
            begin_version_2 = end_version_2;
            last_integrated_upstream_version = last_integrated_upstream_version_2;
            break;
        }

        ChunkedBinaryInputStream is(entry.changeset);
        size_t size = util::compression::get_uncompressed_size_from_header(is);
        if (accum_byte_size + size >= accum_byte_size_hard_limit && !uploadable_changesets.empty())
            break;
        accum_byte_size += size;
        last_integrated_upstream_version = last_integrated_upstream_version_2;
        begin_version_2 = version;

        UploadChangeset uc;
        util::AppendBuffer<char> decompressed;
        ChunkedBinaryInputStream is_2(entry.changeset);
        auto ec = util::compression::decompress_nonportable(is_2, decompressed);
        if (ec == util::compression::error::decompress_unsupported) {
            REALM_TERMINATE(
                "Synchronized Realm files with unuploaded local changes cannot be copied between platforms.");
        }
        REALM_ASSERT_3(ec, ==, std::error_code{});

        uc.origin_timestamp = entry.origin_timestamp;
        uc.origin_file_ident = entry.origin_file_ident;
        uc.progress = UploadCursor{version, entry.remote_version};
        uc.changeset = BinaryData{decompressed.data(), decompressed.size()};
        uc.buffer = decompressed.release().release();
        uploadable_changesets.push_back(std::move(uc)); // Throws
    }

    upload_progress = {std::min(begin_version_2, end_version), last_integrated_upstream_version};

    locked_server_version = arrays.root.get_as_ref_or_tagged(s_progress_download_server_version_iip).get_as_int();
}


void ClientHistory::integrate_server_changesets(
    const SyncProgress& progress, const std::uint_fast64_t* downloadable_bytes,
    util::Span<const RemoteChangeset> incoming_changesets, VersionInfo& version_info, DownloadBatchState batch_state,
    util::Logger& logger, const TransactionRef& transact,
    util::UniqueFunction<void(const TransactionRef&, util::Span<Changeset>)> run_in_write_tr)
{
    REALM_ASSERT(incoming_changesets.size() != 0);
    REALM_ASSERT(
        (transact->get_transact_stage() == DB::transact_Writing && batch_state != DownloadBatchState::SteadyState) ||
        (transact->get_transact_stage() == DB::transact_Reading && batch_state == DownloadBatchState::SteadyState));
    std::vector<Changeset> changesets;
    changesets.resize(incoming_changesets.size()); // Throws

    // Parse incoming changesets without holding the write lock unless 'transact' is specified.
    try {
        for (std::size_t i = 0; i < incoming_changesets.size(); ++i) {
            const RemoteChangeset& changeset = incoming_changesets[i];
            parse_remote_changeset(changeset, changesets[i]); // Throws
            changesets[i].transform_sequence = i;
        }
    }
    catch (const BadChangesetError& e) {
        throw IntegrationException(ErrorCodes::BadChangeset,
                                   util::format("Failed to parse received changeset: %1", e.what()),
                                   ProtocolError::bad_changeset);
    }

    VersionID new_version{0, 0};
    auto num_changesets = incoming_changesets.size();
    util::Span<Changeset> changesets_to_integrate(changesets);
    const bool allow_lock_release = batch_state == DownloadBatchState::SteadyState;

    // Ideally, this loop runs only once, but it can run up to `incoming_changesets.size()` times, depending on the
    // number of times the sync client yields the write lock to allow the user to commit their changes.
    // In each iteration, at least one changeset is transformed and committed.
    // In FLX, all changesets are committed at once in the bootstrap phase (i.e, in one iteration).
    while (!changesets_to_integrate.empty()) {
        if (transact->get_transact_stage() == DB::transact_Reading) {
            transact->promote_to_write(); // Throws
        }
        VersionID old_version = transact->get_version_of_current_transaction();
        version_type local_version = old_version.version;
        auto sync_file_id = transact->get_sync_file_id();
        REALM_ASSERT(sync_file_id != 0);

        ensure_updated(local_version); // Throws
        prepare_for_write();           // Throws

        std::uint64_t downloaded_bytes_in_transaction = 0;
        auto changesets_transformed_count = transform_and_apply_server_changesets(
            changesets_to_integrate, transact, logger, downloaded_bytes_in_transaction, allow_lock_release);

        // downloaded_bytes always contains the total number of downloaded bytes
        // from the Realm. downloaded_bytes must be persisted in the Realm, since
        // the downloaded changesets are trimmed after use, and since it would be
        // expensive to traverse the entire history.
        Array& root = m_arrays->root;
        auto downloaded_bytes =
            std::uint64_t(root.get_as_ref_or_tagged(s_progress_downloaded_bytes_iip).get_as_int());
        downloaded_bytes += downloaded_bytes_in_transaction;
        root.set(s_progress_downloaded_bytes_iip, RefOrTagged::make_tagged(downloaded_bytes)); // Throws

        const RemoteChangeset& last_changeset = incoming_changesets[changesets_transformed_count - 1];
        auto changesets_for_cb = changesets_to_integrate.first(changesets_transformed_count);
        changesets_to_integrate = changesets_to_integrate.sub_span(changesets_transformed_count);
        incoming_changesets = incoming_changesets.sub_span(changesets_transformed_count);

        // During the bootstrap phase in flexible sync, the server sends multiple download messages with the same
        // synthetic server version that represents synthetic changesets generated from state on the server.
        if (batch_state == DownloadBatchState::LastInBatch && changesets_to_integrate.empty()) {
            update_sync_progress(progress, downloadable_bytes, transact); // Throws
        }
        // Always update progress for download messages from steady state.
        else if (batch_state == DownloadBatchState::SteadyState && !changesets_to_integrate.empty()) {
            auto partial_progress = progress;
            partial_progress.download.server_version = last_changeset.remote_version;
            partial_progress.download.last_integrated_client_version = last_changeset.last_integrated_local_version;
            update_sync_progress(partial_progress, downloadable_bytes, transact); // Throws
        }
        else if (batch_state == DownloadBatchState::SteadyState && changesets_to_integrate.empty()) {
            update_sync_progress(progress, downloadable_bytes, transact); // Throws
        }
        if (run_in_write_tr) {
            run_in_write_tr(transact, changesets_for_cb);
        }

        // The reason we can use the `origin_timestamp`, and the `origin_file_ident`
        // from the last transformed changeset, and ignore all the other changesets, is
        // that these values are actually irrelevant for changesets of remote origin
        // stored in the client-side history (for now), except that
        // `origin_file_ident` is required to be nonzero, to mark it as having been
        // received from the server.
        HistoryEntry entry;
        entry.origin_timestamp = last_changeset.origin_timestamp;
        entry.origin_file_ident = last_changeset.origin_file_ident;
        entry.remote_version = last_changeset.remote_version;
        add_sync_history_entry(entry); // Throws

        // Tell prepare_commit()/add_changeset() not to write a history entry for
        // this transaction as we already did it.
        REALM_ASSERT(!m_applying_server_changeset);
        m_applying_server_changeset = true;
        // Commit and continue to write if in bootstrap phase and there are still changes to integrate.
        if (batch_state == DownloadBatchState::MoreToCome ||
            (batch_state == DownloadBatchState::LastInBatch && !changesets_to_integrate.empty())) {
            new_version = transact->commit_and_continue_writing(); // Throws
        }
        else {
            new_version = transact->commit_and_continue_as_read(); // Throws
        }

<<<<<<< HEAD
        if (transact_reporter) {
            transact_reporter->report_sync_transact(old_version, new_version); // Throws
        }

        logger.debug(util::LogCategory::changeset, "Integrated %1 changesets out of %2", changesets_transformed_count,
                     num_changesets);
=======
        logger.debug("Integrated %1 changesets out of %2", changesets_transformed_count, num_changesets);
>>>>>>> ab8eaa65
    }

    REALM_ASSERT(new_version.version > 0);
    REALM_ASSERT(
        (batch_state == DownloadBatchState::MoreToCome && transact->get_transact_stage() == DB::transact_Writing) ||
        (batch_state != DownloadBatchState::MoreToCome && transact->get_transact_stage() == DB::transact_Reading));
    version_info.realm_version = new_version.version;
    version_info.sync_version = {new_version.version, 0};
}


size_t ClientHistory::transform_and_apply_server_changesets(util::Span<Changeset> changesets_to_integrate,
                                                            TransactionRef transact, util::Logger& logger,
                                                            std::uint64_t& downloaded_bytes, bool allow_lock_release)
{
    REALM_ASSERT(transact->get_transact_stage() == DB::transact_Writing);

    if (!m_replication.apply_server_changes()) {
        std::for_each(changesets_to_integrate.begin(), changesets_to_integrate.end(), [&](const Changeset c) {
            downloaded_bytes += c.original_changeset_size;
        });
        // Skip over all changesets if they don't need to be transformed and applied.
        return changesets_to_integrate.size();
    }

    version_type local_version = transact->get_version_of_current_transaction().version;
    auto sync_file_id = transact->get_sync_file_id();

    try {
        for (auto& changeset : changesets_to_integrate) {
            REALM_ASSERT(changeset.last_integrated_remote_version <= local_version);
            REALM_ASSERT(changeset.origin_file_ident > 0 && changeset.origin_file_ident != sync_file_id);

            // It is possible that the synchronization history has been trimmed
            // to a point where a prefix of the merge window is no longer
            // available, but this can only happen if that prefix consisted
            // entirely of upload skippable entries. Since such entries (those
            // that are empty or of remote origin) will be skipped by the
            // transformer anyway, we can simply clamp the beginning of the
            // merge window to the beginning of the synchronization history,
            // when this situation occurs.
            //
            // See trim_sync_history() for further details.
            if (changeset.last_integrated_remote_version < m_sync_history_base_version)
                changeset.last_integrated_remote_version = m_sync_history_base_version;
        }

        Transformer& transformer = get_transformer();          // Throws
        constexpr std::size_t commit_byte_size_limit = 102400; // 100 KB

        auto changeset_applier = [&](const Changeset* transformed_changeset) -> bool {
            InstructionApplier applier{*transact};
            {
                TempShortCircuitReplication tscr{m_replication};
                applier.apply(*transformed_changeset); // Throws
            }
            downloaded_bytes += transformed_changeset->original_changeset_size;

            return !(m_db->other_writers_waiting_for_lock() &&
                     transact->get_commit_size() >= commit_byte_size_limit && allow_lock_release);
        };
        auto changesets_transformed_count =
            transformer.transform_remote_changesets(*this, sync_file_id, local_version, changesets_to_integrate,
                                                    std::move(changeset_applier), logger); // Throws
        return changesets_transformed_count;
    }
    catch (const BadChangesetError& e) {
        throw IntegrationException(ErrorCodes::BadChangeset,
                                   util::format("Failed to apply received changeset: %1", e.what()),
                                   ProtocolError::bad_changeset);
    }
    catch (const TransformError& e) {
        throw IntegrationException(ErrorCodes::BadChangeset,
                                   util::format("Failed to transform received changeset: %1", e.what()),
                                   ProtocolError::bad_changeset);
    }
}


void ClientHistory::get_upload_download_bytes(DB* db, std::uint_fast64_t& downloaded_bytes,
                                              std::uint_fast64_t& downloadable_bytes,
                                              std::uint_fast64_t& uploaded_bytes,
                                              std::uint_fast64_t& uploadable_bytes,
                                              std::uint_fast64_t& snapshot_version)
{
    TransactionRef rt = db->start_read(); // Throws
    version_type current_client_version = rt->get_version();

    downloaded_bytes = 0;
    downloadable_bytes = 0;
    uploaded_bytes = 0;
    uploadable_bytes = 0;
    snapshot_version = current_client_version;

    using gf = _impl::GroupFriend;
    if (ref_type ref = gf::get_history_ref(*rt)) {
        Array root(db->get_alloc());
        root.init_from_ref(ref);
        downloaded_bytes = root.get_as_ref_or_tagged(s_progress_downloaded_bytes_iip).get_as_int();
        downloadable_bytes = root.get_as_ref_or_tagged(s_progress_downloadable_bytes_iip).get_as_int();
        uploadable_bytes = root.get_as_ref_or_tagged(s_progress_uploadable_bytes_iip).get_as_int();
        uploaded_bytes = root.get_as_ref_or_tagged(s_progress_uploaded_bytes_iip).get_as_int();
    }
}

auto ClientHistory::find_history_entry(version_type begin_version, version_type end_version,
                                       HistoryEntry& entry) const noexcept -> version_type
{
    version_type last_integrated_server_version;
    return find_sync_history_entry(*m_arrays, m_sync_history_base_version, begin_version, end_version, entry,
                                   last_integrated_server_version);
}


ChunkedBinaryData ClientHistory::get_reciprocal_transform(version_type version, bool& is_compressed) const
{
    is_compressed = true;
    REALM_ASSERT(version > m_sync_history_base_version);

    std::size_t index = to_size_t(version - m_sync_history_base_version) - 1;
    REALM_ASSERT(index < sync_history_size());

    ChunkedBinaryData reciprocal{m_arrays->reciprocal_transforms, index};
    if (!reciprocal.is_null())
        return reciprocal;
    return ChunkedBinaryData{m_arrays->changesets, index};
}


void ClientHistory::set_reciprocal_transform(version_type version, BinaryData data)
{
    REALM_ASSERT(version > m_sync_history_base_version);

    std::size_t index = size_t(version - m_sync_history_base_version) - 1;
    REALM_ASSERT(index < sync_history_size());

    if (data.is_null()) {
        m_arrays->reciprocal_transforms.set(index, BinaryData{"", 0}); // Throws
        return;
    }

    auto compressed = util::compression::allocate_and_compress_nonportable(data);
    m_arrays->reciprocal_transforms.set(index, BinaryData{compressed.data(), compressed.size()}); // Throws
}


auto ClientHistory::find_sync_history_entry(Arrays& arrays, version_type base_version, version_type begin_version,
                                            version_type end_version, HistoryEntry& entry,
                                            version_type& last_integrated_server_version) noexcept -> version_type
{
    if (begin_version == 0)
        begin_version = s_initial_version + 0;

    REALM_ASSERT(begin_version <= end_version);
    REALM_ASSERT(begin_version >= base_version);
    REALM_ASSERT(end_version <= base_version + arrays.changesets.size());
    std::size_t n = to_size_t(end_version - begin_version);
    std::size_t offset = to_size_t(begin_version - base_version);
    for (std::size_t i = 0; i < n; ++i) {
        std::int_fast64_t origin_file_ident = arrays.origin_file_idents.get(offset + i);
        last_integrated_server_version = version_type(arrays.remote_versions.get(offset + i));
        bool not_from_server = (origin_file_ident == 0);
        if (not_from_server) {
            ChunkedBinaryData chunked_changeset(arrays.changesets, offset + i);
            if (chunked_changeset.size() > 0) {
                entry.origin_file_ident = file_ident_type(origin_file_ident);
                entry.remote_version = last_integrated_server_version;
                entry.origin_timestamp = timestamp_type(arrays.origin_timestamps.get(offset + i));
                entry.changeset = chunked_changeset;
                return begin_version + i + 1;
            }
        }
    }
    return 0;
}

// sum_of_history_entry_sizes calculates the sum of the changeset sizes of the
// local history entries that produced a version that succeeds `begin_version`
// and precedes `end_version`.
std::uint_fast64_t ClientHistory::sum_of_history_entry_sizes(version_type begin_version,
                                                             version_type end_version) const noexcept
{
    if (begin_version >= end_version)
        return 0;

    REALM_ASSERT(m_arrays->changesets.is_attached());
    REALM_ASSERT(m_arrays->origin_file_idents.is_attached());
    REALM_ASSERT(end_version <= m_sync_history_base_version + sync_history_size());

    version_type begin_version_2 = begin_version;
    version_type end_version_2 = end_version;
    clamp_sync_version_range(begin_version_2, end_version_2);

    std::uint_fast64_t sum_of_sizes = 0;

    std::size_t n = to_size_t(end_version_2 - begin_version_2);
    std::size_t offset = to_size_t(begin_version_2 - m_sync_history_base_version);
    for (std::size_t i = 0; i < n; ++i) {

        // Only local changesets are considered
        if (m_arrays->origin_file_idents.get(offset + i) != 0)
            continue;

        ChunkedBinaryData changeset(m_arrays->changesets, offset + i);
        ChunkedBinaryInputStream in{changeset};
        sum_of_sizes += util::compression::get_uncompressed_size_from_header(in);
    }

    return sum_of_sizes;
}

void ClientHistory::prepare_for_write()
{
    if (m_arrays) {
        REALM_ASSERT(m_arrays->root.size() == s_root_size);
        return;
    }

    m_arrays.emplace(*m_db, *m_group);
}


Replication::version_type ClientHistory::add_changeset(BinaryData ct_changeset, BinaryData sync_changeset)
{
    // FIXME: BinaryColumn::set() currently interprets BinaryData(0,0) as
    // null. It should probably be changed such that BinaryData(0,0) is always
    // interpreted as the empty string. For the purpose of setting null values,
    // BinaryColumn::set() should accept values of type Optional<BinaryData>().
    if (ct_changeset.is_null())
        ct_changeset = BinaryData("", 0);
    m_arrays->ct_history.add(ct_changeset); // Throws

    REALM_ASSERT(!m_applying_server_changeset || !m_client_reset_changeset);

    // If we're applying a changeset from the server then we should have already
    // added the history entry and don't need to do so here
    if (m_applying_server_changeset) {
        // We need to unset this before committing the write, as it's guarded
        // by the write lock
        m_applying_server_changeset = false;
        REALM_ASSERT(m_ct_history_base_version + ct_history_size() ==
                     m_sync_history_base_version + sync_history_size());
        REALM_ASSERT(sync_changeset.size() == 0);
        return m_ct_history_base_version + ct_history_size();
    }

    BinaryData changeset = sync_changeset;
    if (m_client_reset_changeset) {
        // When performing a client reset, `sync_changeset` is generated from
        // the operations performed to bring the local Realm in sync with the
        // server, so we don't want to send that to the server. Instead we
        // send m_client_reset_changeset which is the recovered local writes
        // (or null in discard local mode).
        changeset = *std::exchange(m_client_reset_changeset, util::none);
    }

    HistoryEntry entry;
    entry.origin_timestamp = m_local_origin_timestamp_source();
    entry.origin_file_ident = 0; // Of local origin
    entry.remote_version = m_progress_download.server_version;
    entry.changeset = changeset;
    add_sync_history_entry(entry); // Throws

    // uploadable_bytes is updated at every local Realm change. The total
    // number of uploadable bytes must be persisted in the Realm, since the
    // synchronization history is trimmed. Even if the synchronization
    // history wasn't trimmed, it would be expensive to traverse the entire
    // history at every access to uploadable bytes.
    Array& root = m_arrays->root;
    std::uint_fast64_t uploadable_bytes = root.get_as_ref_or_tagged(s_progress_uploadable_bytes_iip).get_as_int();
    uploadable_bytes += entry.changeset.size();
    root.set(s_progress_uploadable_bytes_iip, RefOrTagged::make_tagged(uploadable_bytes));

    return m_ct_history_base_version + ct_history_size();
}

void ClientHistory::add_sync_history_entry(const HistoryEntry& entry)
{
    REALM_ASSERT(m_arrays->changesets.size() == sync_history_size());
    REALM_ASSERT(m_arrays->reciprocal_transforms.size() == sync_history_size());
    REALM_ASSERT(m_arrays->remote_versions.size() == sync_history_size());
    REALM_ASSERT(m_arrays->origin_file_idents.size() == sync_history_size());
    REALM_ASSERT(m_arrays->origin_timestamps.size() == sync_history_size());

    if (!entry.changeset.is_null()) {
        auto changeset = entry.changeset.get_first_chunk();
        auto compressed = util::compression::allocate_and_compress_nonportable(changeset);
        m_arrays->changesets.add(BinaryData{compressed.data(), compressed.size()}); // Throws
    }
    else {
        m_arrays->changesets.add(BinaryData("", 0)); // Throws
    }

    m_arrays->reciprocal_transforms.add(BinaryData{});                                            // Throws
    m_arrays->remote_versions.insert(realm::npos, std::int_fast64_t(entry.remote_version));       // Throws
    m_arrays->origin_file_idents.insert(realm::npos, std::int_fast64_t(entry.origin_file_ident)); // Throws
    m_arrays->origin_timestamps.insert(realm::npos, std::int_fast64_t(entry.origin_timestamp));   // Throws
}


void ClientHistory::update_sync_progress(const SyncProgress& progress, const std::uint_fast64_t* downloadable_bytes,
                                         TransactionRef)
{
    Array& root = m_arrays->root;

    // Progress must never decrease
    if (auto current = version_type(root.get_as_ref_or_tagged(s_progress_latest_server_version_iip).get_as_int());
        progress.latest_server_version.version < current) {
        throw IntegrationException(ErrorCodes::SyncProtocolInvariantFailed,
                                   util::format("latest server version cannot decrease (current: %1, new: %2)",
                                                current, progress.latest_server_version.version),
                                   ProtocolError::bad_progress);
    }
    if (auto current = version_type(root.get_as_ref_or_tagged(s_progress_download_server_version_iip).get_as_int());
        progress.download.server_version < current) {
        throw IntegrationException(
            ErrorCodes::SyncProtocolInvariantFailed,
            util::format("server version of download cursor cannot decrease (current: %1, new: %2)", current,
                         progress.download.server_version),
            ProtocolError::bad_progress);
    }
    if (auto current = version_type(root.get_as_ref_or_tagged(s_progress_download_client_version_iip).get_as_int());
        progress.download.last_integrated_client_version < current) {
        throw IntegrationException(
            ErrorCodes::SyncProtocolInvariantFailed,
            util::format("last integrated client version of download cursor cannot decrease (current: %1, new: %2)",
                         current, progress.download.last_integrated_client_version),
            ProtocolError::bad_progress);
    }
    if (auto current = version_type(root.get_as_ref_or_tagged(s_progress_upload_client_version_iip).get_as_int());
        progress.upload.client_version < current) {
        throw IntegrationException(
            ErrorCodes::SyncProtocolInvariantFailed,
            util::format("client version of upload cursor cannot decrease (current: %1, new: %2)", current,
                         progress.upload.client_version),
            ProtocolError::bad_progress);
    }
    const auto last_integrated_server_version = progress.upload.last_integrated_server_version;
    if (auto current = version_type(root.get_as_ref_or_tagged(s_progress_upload_server_version_iip).get_as_int());
        last_integrated_server_version > 0 && last_integrated_server_version < current) {
        throw IntegrationException(
            ErrorCodes::SyncProtocolInvariantFailed,
            util::format("last integrated server version of upload cursor cannot decrease (current: %1, new: %2)",
                         current, last_integrated_server_version),
            ProtocolError::bad_progress);
    }

    auto uploaded_bytes = std::uint_fast64_t(root.get_as_ref_or_tagged(s_progress_uploaded_bytes_iip).get_as_int());
    auto previous_upload_client_version =
        version_type(root.get_as_ref_or_tagged(s_progress_upload_client_version_iip).get_as_int());
    uploaded_bytes += sum_of_history_entry_sizes(previous_upload_client_version, progress.upload.client_version);

    root.set(s_progress_download_server_version_iip,
             RefOrTagged::make_tagged(progress.download.server_version)); // Throws
    root.set(s_progress_download_client_version_iip,
             RefOrTagged::make_tagged(progress.download.last_integrated_client_version)); // Throws
    root.set(s_progress_latest_server_version_iip,
             RefOrTagged::make_tagged(progress.latest_server_version.version)); // Throws
    root.set(s_progress_latest_server_version_salt_iip,
             RefOrTagged::make_tagged(progress.latest_server_version.salt)); // Throws
    root.set(s_progress_upload_client_version_iip,
             RefOrTagged::make_tagged(progress.upload.client_version)); // Throws
    if (progress.upload.last_integrated_server_version > 0) {
        root.set(s_progress_upload_server_version_iip,
                 RefOrTagged::make_tagged(progress.upload.last_integrated_server_version)); // Throws
    }

    if (downloadable_bytes) {
        root.set(s_progress_downloadable_bytes_iip,
                 RefOrTagged::make_tagged(*downloadable_bytes)); // Throws
    }
    root.set(s_progress_uploaded_bytes_iip,
             RefOrTagged::make_tagged(uploaded_bytes)); // Throws

    m_progress_download = progress.download;

    trim_sync_history(); // Throws
}


void ClientHistory::trim_ct_history()
{
    version_type begin = m_ct_history_base_version;
    version_type end = m_version_of_oldest_bound_snapshot;
    REALM_ASSERT(end >= begin);

    std::size_t n = std::size_t(end - begin);
    if (n == 0)
        return;

    // The new changeset is always added before set_oldest_bound_version()
    // is called. Therefore, the trimming operation can never leave the
    // history empty.
    REALM_ASSERT(n < ct_history_size());

    for (std::size_t i = 0; i < n; ++i) {
        std::size_t j = (n - 1) - i;
        m_arrays->ct_history.erase(j);
    }

    m_ct_history_base_version += n;

    REALM_ASSERT(m_ct_history_base_version + ct_history_size() == m_sync_history_base_version + sync_history_size());
}


// Trimming rules for synchronization history:
//
// Let C be the latest client version that was integrated on the server prior to
// the latest server version currently integrated by the client
// (`m_progress_download.last_integrated_client_version`).
//
// Definition: An *upload skippable history entry* is one whose changeset is
// either empty, or of remote origin.
//
// Then, a history entry, E, can be trimmed away if it preceeds C, or E is
// upload skippable, and there are no upload nonskippable entries between C and
// E.
//
// Since the history representation is contiguous, it is necessary that the
// trimming rule upholds the following invariant:
//
// > If a changeset can be trimmed, then any earlier changeset can also be
// > trimmed.
//
// Note that C corresponds to the earliest possible beginning of the merge
// window for the next incoming changeset from the server.
void ClientHistory::trim_sync_history()
{
    version_type begin = m_sync_history_base_version;
    version_type end = std::max(m_progress_download.last_integrated_client_version, s_initial_version + 0);
    // Note: At this point, `end` corresponds to C in the description above.

    // `end` (`m_progress_download.last_integrated_client_version`) will precede
    // the beginning of the history, if we trimmed beyond
    // `m_progress_download.last_integrated_client_version` during the previous
    // trimming session. Since new entries, that have now become eligible for
    // scanning, may also be upload skippable, we need to continue the scan from
    // the beginning of the history in that case.
    if (end < begin)
        end = begin;

    // FIXME: It seems like in some cases, a particular history entry that
    // terminates the scan may get examined over and over every time
    // trim_history() is called. For this reason, it seems like it would be
    // worth considering to cache the outcome.

    // FIXME: It seems like there is a significant overlap between what is going
    // on here and in a place like find_uploadable_changesets(). Maybe there is
    // grounds for some refactoring to take that into account, especially, to
    // avoid scanning the same parts of the history for the same information
    // multiple times.

    {
        std::size_t offset = std::size_t(end - begin);
        std::size_t n = std::size_t(sync_history_size() - offset);
        std::size_t i = 0;
        while (i < n) {
            std::int_fast64_t origin_file_ident = m_arrays->origin_file_idents.get(offset + i);
            bool of_local_origin = (origin_file_ident == 0);
            if (of_local_origin) {
                std::size_t pos = 0;
                BinaryData chunk = m_arrays->changesets.get_at(offset + i, pos);
                bool nonempty = (chunk.size() > 0);
                if (nonempty)
                    break; // Not upload skippable
            }
            ++i;
        }
        end += i;
    }

    std::size_t n = std::size_t(end - begin);
    do_trim_sync_history(n); // Throws
}

bool ClientHistory::no_pending_local_changes(version_type version) const
{
    ensure_updated(version);
    for (size_t i = 0; i < sync_history_size(); i++) {
        if (m_arrays->origin_file_idents.get(i) == 0) {
            std::size_t pos = 0;
            BinaryData chunk = m_arrays->changesets.get_at(i, pos);
            if (chunk.size() > 0)
                return false;
        }
    }
    return true;
}

void ClientHistory::do_trim_sync_history(std::size_t n)
{
    REALM_ASSERT(m_arrays->changesets.size() == sync_history_size());
    REALM_ASSERT(m_arrays->reciprocal_transforms.size() == sync_history_size());
    REALM_ASSERT(m_arrays->remote_versions.size() == sync_history_size());
    REALM_ASSERT(m_arrays->origin_file_idents.size() == sync_history_size());
    REALM_ASSERT(m_arrays->origin_timestamps.size() == sync_history_size());
    REALM_ASSERT(n <= sync_history_size());

    if (n > 0) {
        // FIXME: shouldn't this be using truncate()?
        for (std::size_t i = 0; i < n; ++i) {
            std::size_t j = (n - 1) - i;
            m_arrays->changesets.erase(j); // Throws
        }
        for (std::size_t i = 0; i < n; ++i) {
            std::size_t j = (n - 1) - i;
            m_arrays->reciprocal_transforms.erase(j); // Throws
        }
        for (std::size_t i = 0; i < n; ++i) {
            std::size_t j = (n - 1) - i;
            m_arrays->remote_versions.erase(j); // Throws
        }
        for (std::size_t i = 0; i < n; ++i) {
            std::size_t j = (n - 1) - i;
            m_arrays->origin_file_idents.erase(j); // Throws
        }
        for (std::size_t i = 0; i < n; ++i) {
            std::size_t j = (n - 1) - i;
            m_arrays->origin_timestamps.erase(j); // Throws
        }

        m_sync_history_base_version += n;
    }
}

void ClientHistory::fix_up_client_file_ident_in_stored_changesets(Transaction& group,
                                                                  file_ident_type client_file_ident)
{
    // Must be in write transaction!

    REALM_ASSERT(client_file_ident != 0);
    auto promote_global_key = [client_file_ident](GlobalKey* oid) {
        if (oid->hi() == 0) {
            // client_file_ident == 0
            *oid = GlobalKey{uint64_t(client_file_ident), oid->lo()};
            return true;
        }
        return false;
    };

    Group::TableNameBuffer buffer;
    auto get_table_for_class = [&](StringData class_name) -> ConstTableRef {
        REALM_ASSERT(class_name.size() < Group::max_table_name_length - 6);
        return group.get_table(Group::class_name_to_table_name(class_name, buffer));
    };

    util::compression::CompressMemoryArena arena;
    util::AppendBuffer<char> compressed;

    // Fix up changesets.
    Array& root = m_arrays->root;
    uint64_t uploadable_bytes = root.get_as_ref_or_tagged(s_progress_uploadable_bytes_iip).get_as_int();
    for (size_t i = 0; i < sync_history_size(); ++i) {
        // We could have opened a pre-provisioned realm file. In this case we can skip the entries downloaded
        // from the server.
        if (m_arrays->origin_file_idents.get(i) != 0)
            continue;

        ChunkedBinaryData changeset{m_arrays->changesets, i};
        ChunkedBinaryInputStream is{changeset};
        size_t decompressed_size;
        auto decompressed = util::compression::decompress_nonportable_input_stream(is, decompressed_size);
        if (!decompressed)
            continue;
        Changeset log;
        parse_changeset(*decompressed, log);

        bool did_modify = false;
        auto last_class_name = InternString::npos;
        ConstTableRef selected_table;
        for (auto instr : log) {
            if (!instr)
                continue;

            if (auto obj_instr = instr->get_if<Instruction::ObjectInstruction>()) {
                // Cache the TableRef
                if (obj_instr->table != last_class_name) {
                    StringData class_name = log.get_string(obj_instr->table);
                    last_class_name = obj_instr->table;
                    selected_table = get_table_for_class(class_name);
                }

                // Fix up instructions using GlobalKey to identify objects.
                if (auto global_key = mpark::get_if<GlobalKey>(&obj_instr->object)) {
                    did_modify = promote_global_key(global_key);
                }

                // Fix up the payload for Set and ArrayInsert.
                Instruction::Payload* payload = nullptr;
                if (auto set_instr = instr->get_if<Instruction::Update>()) {
                    payload = &set_instr->value;
                }
                else if (auto list_insert_instr = instr->get_if<Instruction::ArrayInsert>()) {
                    payload = &list_insert_instr->value;
                }

                if (payload && payload->type == Instruction::Payload::Type::Link) {
                    if (auto global_key = mpark::get_if<GlobalKey>(&payload->data.link.target)) {
                        did_modify = promote_global_key(global_key);
                    }
                }
            }
        }

        if (did_modify) {
            ChangesetEncoder::Buffer modified;
            encode_changeset(log, modified);
            util::compression::allocate_and_compress_nonportable(arena, modified, compressed);
            m_arrays->changesets.set(i, BinaryData{compressed.data(), compressed.size()}); // Throws

            uploadable_bytes += modified.size() - decompressed_size;
        }
    }

    root.set(s_progress_uploadable_bytes_iip, RefOrTagged::make_tagged(uploadable_bytes));
}

void ClientHistory::set_group(Group* group, bool updated)
{
    _impl::History::set_group(group, updated);
    if (m_arrays)
        _impl::GroupFriend::set_history_parent(*m_group, m_arrays->root);
}

void ClientHistory::record_current_schema_version()
{
    using gf = _impl::GroupFriend;
    Allocator& alloc = gf::get_alloc(*m_group);
    auto ref = gf::get_history_ref(*m_group);
    REALM_ASSERT(ref != 0);
    Array root{alloc};
    gf::set_history_parent(*m_group, root);
    root.init_from_ref(ref);
    Array schema_versions{alloc};
    schema_versions.set_parent(&root, s_schema_versions_iip);
    schema_versions.init_from_parent();
    version_type snapshot_version = m_db->get_version_of_latest_snapshot();
    record_current_schema_version(schema_versions, snapshot_version); // Throws
}


void ClientHistory::record_current_schema_version(Array& schema_versions, version_type snapshot_version)
{
    static_assert(s_schema_versions_size == 4, "");
    REALM_ASSERT(schema_versions.size() == s_schema_versions_size);

    Allocator& alloc = schema_versions.get_alloc();
    {
        Array sv_schema_versions{alloc};
        sv_schema_versions.set_parent(&schema_versions, s_sv_schema_versions_iip);
        sv_schema_versions.init_from_parent();
        int schema_version = get_client_history_schema_version();
        sv_schema_versions.add(schema_version); // Throws
    }
    {
        Array sv_library_versions{alloc};
        sv_library_versions.set_parent(&schema_versions, s_sv_library_versions_iip);
        sv_library_versions.init_from_parent();
        const char* library_version = REALM_VERSION_STRING;
        std::size_t size = std::strlen(library_version);
        Array value{alloc};
        bool context_flag = false;
        value.create(Array::type_Normal, context_flag, size); // Throws
        _impl::ShallowArrayDestroyGuard adg{&value};
        using uchar = unsigned char;
        for (std::size_t i = 0; i < size; ++i)
            value.set(i, std::int_fast64_t(uchar(library_version[i]))); // Throws
        sv_library_versions.add(std::int_fast64_t(value.get_ref()));    // Throws
        adg.release();                                                  // Ownership transferred to parent array
    }
    {
        Array sv_snapshot_versions{alloc};
        sv_snapshot_versions.set_parent(&schema_versions, s_sv_snapshot_versions_iip);
        sv_snapshot_versions.init_from_parent();
        sv_snapshot_versions.add(std::int_fast64_t(snapshot_version)); // Throws
    }
    {
        Array sv_timestamps{alloc};
        sv_timestamps.set_parent(&schema_versions, s_sv_timestamps_iip);
        sv_timestamps.init_from_parent();
        std::time_t timestamp = std::time(nullptr);
        sv_timestamps.add(std::int_fast64_t(timestamp)); // Throws
    }
}

// Overriding member function in realm::_impl::History
void ClientHistory::update_from_ref_and_version(ref_type ref, version_type version)
{
    if (ref == 0) {
        // No history
        m_ct_history_base_version = version;
        m_sync_history_base_version = version;
        m_arrays.reset();
        m_progress_download = {0, 0};
        return;
    }
    if (REALM_LIKELY(m_arrays)) {
        m_arrays->init_from_ref(ref);
    }
    else {
        m_arrays.emplace(m_db->get_alloc(), *m_group, ref);
    }

    m_ct_history_base_version = version - ct_history_size();
    m_sync_history_base_version = version - sync_history_size();
    REALM_ASSERT(m_arrays->changesets.size() == sync_history_size());
    REALM_ASSERT(m_arrays->reciprocal_transforms.size() == sync_history_size());
    REALM_ASSERT(m_arrays->remote_versions.size() == sync_history_size());
    REALM_ASSERT(m_arrays->origin_file_idents.size() == sync_history_size());
    REALM_ASSERT(m_arrays->origin_timestamps.size() == sync_history_size());

    const Array& root = m_arrays->root;
    m_progress_download.server_version =
        version_type(root.get_as_ref_or_tagged(s_progress_download_server_version_iip).get_as_int());
    m_progress_download.last_integrated_client_version =
        version_type(root.get_as_ref_or_tagged(s_progress_download_client_version_iip).get_as_int());
}


// Overriding member function in realm::_impl::History
void ClientHistory::update_from_parent(version_type current_version)
{
    using gf = _impl::GroupFriend;
    ref_type ref = gf::get_history_ref(*m_group);
    update_from_ref_and_version(ref, current_version); // Throws
}


// Overriding member function in realm::_impl::History
void ClientHistory::get_changesets(version_type begin_version, version_type end_version,
                                   BinaryIterator* iterators) const noexcept
{
    REALM_ASSERT(begin_version <= end_version);
    REALM_ASSERT(begin_version >= m_ct_history_base_version);
    REALM_ASSERT(end_version <= m_ct_history_base_version + ct_history_size());
    std::size_t n = to_size_t(end_version - begin_version);
    REALM_ASSERT(n == 0 || m_arrays);
    std::size_t offset = to_size_t(begin_version - m_ct_history_base_version);
    for (std::size_t i = 0; i < n; ++i)
        iterators[i] = BinaryIterator(&m_arrays->ct_history, offset + i);
}


// Overriding member function in realm::_impl::History
void ClientHistory::set_oldest_bound_version(version_type version)
{
    REALM_ASSERT(version >= m_version_of_oldest_bound_snapshot);
    if (version > m_version_of_oldest_bound_snapshot) {
        m_version_of_oldest_bound_snapshot = version;
        trim_ct_history(); // Throws
    }
}

// Overriding member function in realm::_impl::History
void ClientHistory::verify() const
{
#ifdef REALM_DEBUG
    // The size of the continuous transactions history can only be zero when the
    // Realm is in the initial empty state where top-ref is null.
    REALM_ASSERT(ct_history_size() != 0 || m_ct_history_base_version == s_initial_version + 0);

    if (!m_arrays) {
        REALM_ASSERT(m_progress_download.server_version == 0);
        REALM_ASSERT(m_progress_download.last_integrated_client_version == 0);
        return;
    }
    m_arrays->verify();

    auto& root = m_arrays->root;
    version_type progress_download_server_version =
        version_type(root.get_as_ref_or_tagged(s_progress_download_server_version_iip).get_as_int());
    version_type progress_download_client_version =
        version_type(root.get_as_ref_or_tagged(s_progress_download_client_version_iip).get_as_int());
    REALM_ASSERT(progress_download_server_version == m_progress_download.server_version);
    REALM_ASSERT(progress_download_client_version == m_progress_download.last_integrated_client_version);
    REALM_ASSERT(progress_download_client_version <= m_sync_history_base_version + sync_history_size());
    version_type remote_version_of_last_entry = 0;
    if (auto size = sync_history_size())
        remote_version_of_last_entry = m_arrays->remote_versions.get(size - 1);
    REALM_ASSERT(progress_download_server_version >= remote_version_of_last_entry);

    // Verify that there is no cooked history.
    Array cooked_history{m_db->get_alloc()};
    cooked_history.set_parent(&root, s_cooked_history_iip);
    REALM_ASSERT(cooked_history.get_ref_from_parent() == 0);
#endif // REALM_DEBUG
}

ClientHistory::Arrays::Arrays(Allocator& alloc) noexcept
    : root(alloc)
    , ct_history(alloc)
    , changesets(alloc)
    , reciprocal_transforms(alloc)
    , remote_versions(alloc)
    , origin_file_idents(alloc)
    , origin_timestamps(alloc)
{
}

ClientHistory::Arrays::Arrays(DB& db, Group& group)
    : Arrays(db.get_alloc())
{
    auto& alloc = db.get_alloc();
    {
        bool context_flag = false;
        std::size_t size = s_root_size;
        root.create(Array::type_HasRefs, context_flag, size); // Throws
    }
    _impl::DeepArrayDestroyGuard dg{&root};

    ct_history.set_parent(&root, s_ct_history_iip);
    ct_history.create(); // Throws
    changesets.set_parent(&root, s_changesets_iip);
    changesets.create(); // Throws
    reciprocal_transforms.set_parent(&root, s_reciprocal_transforms_iip);
    reciprocal_transforms.create(); // Throws
    remote_versions.set_parent(&root, s_remote_versions_iip);
    remote_versions.create(); // Throws
    origin_file_idents.set_parent(&root, s_origin_file_idents_iip);
    origin_file_idents.create(); // Throws
    origin_timestamps.set_parent(&root, s_origin_timestamps_iip);
    origin_timestamps.create(); // Throws

    { // `schema_versions` table
        Array schema_versions{alloc};
        bool context_flag = false;
        std::size_t size = s_schema_versions_size;
        schema_versions.create(Array::type_HasRefs, context_flag, size); // Throws
        _impl::DeepArrayDestroyGuard adg{&schema_versions};

        auto create_array = [&](NodeHeader::Type type, int ndx_in_parent) {
            MemRef mem = Array::create_empty_array(type, context_flag, alloc);
            ref_type ref = mem.get_ref();
            _impl::DeepArrayRefDestroyGuard ardg{ref, alloc};
            schema_versions.set_as_ref(ndx_in_parent, ref); // Throws
            ardg.release();                                 // Ownership transferred to parent array
        };
        create_array(Array::type_Normal, s_sv_schema_versions_iip);
        create_array(Array::type_HasRefs, s_sv_library_versions_iip);
        create_array(Array::type_Normal, s_sv_snapshot_versions_iip);
        create_array(Array::type_Normal, s_sv_timestamps_iip);

        version_type snapshot_version = db.get_version_of_latest_snapshot();
        record_current_schema_version(schema_versions, snapshot_version);  // Throws
        root.set_as_ref(s_schema_versions_iip, schema_versions.get_ref()); // Throws
        adg.release();                                                     // Ownership transferred to parent array
    }
    _impl::GroupFriend::prepare_history_parent(group, root, Replication::hist_SyncClient,
                                               get_client_history_schema_version(), 0); // Throws
    // Note: gf::prepare_history_parent() also ensures the the root array has a
    // slot for the history ref.
    root.update_parent(); // Throws
    dg.release();
}

ClientHistory::Arrays::Arrays(Allocator& alloc, Group& parent, ref_type ref)
    : Arrays(alloc)
{
    using gf = _impl::GroupFriend;
    root.init_from_ref(ref);
    gf::set_history_parent(parent, root);

    ct_history.set_parent(&root, s_ct_history_iip);
    changesets.set_parent(&root, s_changesets_iip);
    reciprocal_transforms.set_parent(&root, s_reciprocal_transforms_iip);
    remote_versions.set_parent(&root, s_remote_versions_iip);
    origin_file_idents.set_parent(&root, s_origin_file_idents_iip);
    origin_timestamps.set_parent(&root, s_origin_timestamps_iip);

    init_from_ref(ref); // Throws

    Array cooked_history{alloc};
    cooked_history.set_parent(&root, s_cooked_history_iip);
    // We should have no cooked history in existing Realms.
    REALM_ASSERT(cooked_history.get_ref_from_parent() == 0);
}

void ClientHistory::Arrays::Arrays::init_from_ref(ref_type ref)
{
    root.init_from_ref(ref);
    REALM_ASSERT(root.size() == s_root_size);
    {
        ref_type ref_2 = root.get_as_ref(s_ct_history_iip);
        ct_history.init_from_ref(ref_2); // Throws
    }
    {
        ref_type ref_2 = root.get_as_ref(s_changesets_iip);
        changesets.init_from_ref(ref_2); // Throws
    }
    {
        ref_type ref_2 = root.get_as_ref(s_reciprocal_transforms_iip);
        reciprocal_transforms.init_from_ref(ref_2); // Throws
    }
    remote_versions.init_from_parent();    // Throws
    origin_file_idents.init_from_parent(); // Throws
    origin_timestamps.init_from_parent();  // Throws
}

void ClientHistory::Arrays::verify() const
{
#ifdef REALM_DEBUG
    root.verify();
    ct_history.verify();
    changesets.verify();
    reciprocal_transforms.verify();
    remote_versions.verify();
    origin_file_idents.verify();
    origin_timestamps.verify();
    REALM_ASSERT(root.size() == s_root_size);
    REALM_ASSERT(reciprocal_transforms.size() == changesets.size());
    REALM_ASSERT(remote_versions.size() == changesets.size());
    REALM_ASSERT(origin_file_idents.size() == changesets.size());
    REALM_ASSERT(origin_timestamps.size() == changesets.size());
#endif // REALM_DEBUG
}

} // namespace realm::sync<|MERGE_RESOLUTION|>--- conflicted
+++ resolved
@@ -492,16 +492,8 @@
             new_version = transact->commit_and_continue_as_read(); // Throws
         }
 
-<<<<<<< HEAD
-        if (transact_reporter) {
-            transact_reporter->report_sync_transact(old_version, new_version); // Throws
-        }
-
         logger.debug(util::LogCategory::changeset, "Integrated %1 changesets out of %2", changesets_transformed_count,
                      num_changesets);
-=======
-        logger.debug("Integrated %1 changesets out of %2", changesets_transformed_count, num_changesets);
->>>>>>> ab8eaa65
     }
 
     REALM_ASSERT(new_version.version > 0);
