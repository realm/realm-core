
#ifndef REALM_NOINST_CLIENT_IMPL_BASE_HPP
#define REALM_NOINST_CLIENT_IMPL_BASE_HPP

#include <cstdint>
#include <utility>
#include <functional>
#include <deque>
#include <map>
#include <string>
#include <random>
#include <list>

#include <realm/binary_data.hpp>
#include <realm/util/optional.hpp>
#include <realm/util/buffer_stream.hpp>
#include <realm/util/logger.hpp>
#include <realm/sync/network/network_ssl.hpp>
#include <realm/sync/network/default_socket.hpp>
#include <realm/util/span.hpp>
#include <realm/sync/noinst/client_history_impl.hpp>
#include <realm/sync/noinst/client_reset_operation.hpp>
#include <realm/sync/noinst/migration_store.hpp>
#include <realm/sync/noinst/protocol_codec.hpp>
#include <realm/sync/client_base.hpp>
#include <realm/sync/history.hpp>
#include <realm/sync/protocol.hpp>
#include <realm/sync/subscriptions.hpp>
#include <realm/sync/trigger.hpp>
#include <realm/sync/noinst/migration_store.hpp>


namespace realm {
namespace sync {

// (protocol, address, port, session_multiplex_ident)
//
// `protocol` is included for convenience, even though it is not strictly part
// of an endpoint.
using ServerEndpoint = std::tuple<ProtocolEnvelope, std::string, network::Endpoint::port_type>;

class SessionWrapper;

class SessionWrapperStack {
public:
    bool empty() const noexcept;
    void push(util::bind_ptr<SessionWrapper>) noexcept;
    util::bind_ptr<SessionWrapper> pop() noexcept;
    void clear() noexcept;
    SessionWrapperStack() noexcept = default;
    SessionWrapperStack(SessionWrapperStack&&) noexcept;
    ~SessionWrapperStack();
    friend void swap(SessionWrapperStack& q_1, SessionWrapperStack& q_2) noexcept
    {
        std::swap(q_1.m_back, q_2.m_back);
    }

private:
    SessionWrapper* m_back = nullptr;
};

struct ErrorTryAgainBackoffInfo {
    void update(const ProtocolErrorInfo& info);
    void reset();
    std::chrono::milliseconds delay_interval();

    ResumptionDelayInfo delay_info;
    util::Optional<std::chrono::milliseconds> cur_delay_interval;
    util::Optional<sync::ProtocolError> triggering_error;
};

class ClientImpl {
public:
    enum class ConnectionTerminationReason;
    class Connection;
    class Session;

    using port_type = network::Endpoint::port_type;
    using OutputBuffer = util::ResettableExpandableBufferOutputStream;
    using ClientProtocol = _impl::ClientProtocol;
    using ClientResetOperation = _impl::ClientResetOperation;

    /// Per-server endpoint information used to determine reconnect delays.
    class ReconnectInfo {
    public:
        void reset() noexcept;

    private:
        using milliseconds_lim = std::numeric_limits<milliseconds_type>;

        // When `m_reason` is present, it indicates that a connection attempt was
        // initiated, and that a new reconnect delay must be computed before
        // initiating another connection attempt. In this case, `m_time_point` is
        // the point in time from which the next delay should count. It will
        // generally be the time at which the last connection attempt was initiated,
        // but for certain connection termination reasons, it will instead be the
        // time at which the connection was closed. `m_delay` will generally be the
        // duration of the delay that preceded the last connection attempt, and can
        // be used as a basis for computing the next delay.
        //
        // When `m_reason` is absent, it indicates that a new reconnect delay has
        // been computed, and `m_time_point` will be the time at which the delay
        // expires (if equal to `milliseconds_lim::max()`, the delay is
        // indefinite). `m_delay` will generally be the duration of the computed
        // delay.
        //
        // Since `m_reason` is absent, and `m_timepoint` is zero initially, the
        // first reconnect delay will already have expired, so the effective delay
        // will be zero.
        util::Optional<ConnectionTerminationReason> m_reason;
        milliseconds_type m_time_point = 0;
        milliseconds_type m_delay = 0;

        // Set this flag to true to schedule a postponed invocation of reset(). See
        // Connection::cancel_reconnect_delay() for details and rationale.
        //
        // Will be set back to false when a PONG message arrives, and the
        // corresponding PING message was sent while `m_scheduled_reset` was
        // true. See receive_pong().
        bool m_scheduled_reset = false;

        ErrorTryAgainBackoffInfo m_try_again_delay_info;

        friend class Connection;
    };

    static constexpr milliseconds_type default_connect_timeout = 120000;        // 2 minutes
    static constexpr milliseconds_type default_connection_linger_time = 30000;  // 30 seconds
    static constexpr milliseconds_type default_ping_keepalive_period = 60000;   // 1 minute
    static constexpr milliseconds_type default_pong_keepalive_timeout = 120000; // 2 minutes
    static constexpr milliseconds_type default_fast_reconnect_limit = 60000;    // 1 minute

    const std::shared_ptr<util::Logger> logger_ptr;
    util::Logger& logger;

    ClientImpl(ClientConfig);
    ~ClientImpl();

    static constexpr int get_oldest_supported_protocol_version() noexcept;

    void shutdown() noexcept;

    void shutdown_and_wait();

    const std::string& get_user_agent_string() const noexcept;
    ReconnectMode get_reconnect_mode() const noexcept;
    bool is_dry_run() const noexcept;

    // Functions to post onto the event loop and create an event loop timer using the
    // SyncSocketProvider
    void post(SyncSocketProvider::FunctionHandler&& handler);
    SyncSocketProvider::SyncTimer create_timer(std::chrono::milliseconds delay,
                                               SyncSocketProvider::FunctionHandler&& handler);
    using SyncTrigger = std::unique_ptr<Trigger<ClientImpl>>;
    SyncTrigger create_trigger(SyncSocketProvider::FunctionHandler&& handler);

    std::mt19937_64& get_random() noexcept;

    /// Returns false if the specified URL is invalid.
    bool decompose_server_url(const std::string& url, ProtocolEnvelope& protocol, std::string& address,
                              port_type& port, std::string& path) const;

    void cancel_reconnect_delay();
    bool wait_for_session_terminations_or_client_stopped();

private:
    using connection_ident_type = std::int_fast64_t;

    const ReconnectMode m_reconnect_mode; // For testing purposes only
    const milliseconds_type m_connect_timeout;
    const milliseconds_type m_connection_linger_time;
    const milliseconds_type m_ping_keepalive_period;
    const milliseconds_type m_pong_keepalive_timeout;
    const milliseconds_type m_fast_reconnect_limit;
    const bool m_disable_upload_activation_delay;
    const bool m_dry_run; // For testing purposes only
    const bool m_enable_default_port_hack;
    const bool m_disable_upload_compaction;
    const bool m_fix_up_object_ids;
    const std::function<RoundtripTimeHandler> m_roundtrip_time_handler;
    const std::string m_user_agent_string;
    std::shared_ptr<SyncSocketProvider> m_socket_provider;
    ClientProtocol m_client_protocol;
    session_ident_type m_prev_session_ident = 0;
    const bool m_one_connection_per_session;

    std::mt19937_64 m_random;
    SyncTrigger m_actualize_and_finalize;

    // Note: There is one server slot per server endpoint (hostname, port,
    // session_multiplex_ident), and it survives from one connection object to
    // the next, which is important because it carries information about a
    // possible reconnect delay applying to the new connection object (server
    // hammering protection).
    //
    // Note: Due to a particular load balancing scheme that is currently in use,
    // every session is forced to open a seperate connection (via abuse of
    // `m_one_connection_per_session`, which is only intended for testing
    // purposes). This disables part of the hammering protection scheme built in
    // to the client.
    struct ServerSlot {
        ReconnectInfo reconnect_info; // Applies exclusively to `connection`.
        std::unique_ptr<ClientImpl::Connection> connection;

        // Used instead of `connection` when `m_one_connection_per_session` is
        // true.
        std::map<connection_ident_type, std::unique_ptr<ClientImpl::Connection>> alt_connections;
    };

    // Must be accessed only by event loop thread
    std::map<ServerEndpoint, ServerSlot> m_server_slots;

    // Must be accessed only by event loop thread
    connection_ident_type m_prev_connection_ident = 0;

    std::mutex m_drain_mutex;
    std::condition_variable m_drain_cv;
    bool m_drained = false;
    uint64_t m_outstanding_posts = 0;
    uint64_t m_num_connections = 0;

    std::mutex m_mutex;

    bool m_stopped = false;                       // Protected by `m_mutex`
    bool m_sessions_terminated = false;           // Protected by `m_mutex`
    bool m_actualize_and_finalize_needed = false; // Protected by `m_mutex`

    // The set of session wrappers that are not yet wrapping a session object,
    // and are not yet abandoned (still referenced by the application).
    //
    // Protected by `m_mutex`.
    std::map<SessionWrapper*, ServerEndpoint> m_unactualized_session_wrappers;

    // The set of session wrappers that were successfully actualized, but are
    // now abandoned (no longer referenced by the application), and have not yet
    // been finalized. Order in queue is immaterial.
    //
    // Protected by `m_mutex`.
    SessionWrapperStack m_abandoned_session_wrappers;

    // Protected by `m_mutex`.
    std::condition_variable m_wait_or_client_stopped_cond;

    void register_unactualized_session_wrapper(SessionWrapper*, ServerEndpoint);
    void register_abandoned_session_wrapper(util::bind_ptr<SessionWrapper>) noexcept;
    void actualize_and_finalize_session_wrappers();

    // Get or create a connection. If a connection exists for the specified
    // endpoint, it will be returned, otherwise a new connection will be
    // created. If `m_one_connection_per_session` is true (testing only), a new
    // connection will be created every time.
    //
    // Must only be accessed from event loop thread.
    //
    // FIXME: Passing these SSL parameters here is confusing at best, since they
    // are ignored if a connection is already available for the specified
    // endpoint. Also, there is no way to check that all the specified SSL
    // parameters are in agreement with a preexisting connection. A better
    // approach would be to allow for per-endpoint SSL parameters to be
    // specifiable through public member functions of ClientImpl from where they
    // could then be picked up as new connections are created on demand.
    //
    // FIXME: `session_multiplex_ident` should be eliminated from ServerEndpoint
    // as it effectively disables part of the hammering protection scheme if it
    // is used to ensure that each session gets a separate connection. With the
    // alternative approach outlined in the previous FIXME (specify per endpoint
    // SSL parameters at the client object level), there seems to be no more use
    // for `session_multiplex_ident`.
    ClientImpl::Connection& get_connection(ServerEndpoint, const std::string& authorization_header_name,
                                           const std::map<std::string, std::string>& custom_http_headers,
                                           bool verify_servers_ssl_certificate,
                                           util::Optional<std::string> ssl_trust_certificate_path,
                                           std::function<SyncConfig::SSLVerifyCallback>,
                                           util::Optional<SyncConfig::ProxyConfig>, SyncServerMode,
                                           bool& was_created);

    // Destroys the specified connection.
    void remove_connection(ClientImpl::Connection&) noexcept;

    void drain_connections();
    void drain_connections_on_loop();

    session_ident_type get_next_session_ident() noexcept;

    friend class ClientImpl::Connection;
    friend class SessionWrapper;
};

constexpr int ClientImpl::get_oldest_supported_protocol_version() noexcept
{
    // See get_current_protocol_version() for information about the
    // individual protocol versions.
    return 2;
}

static_assert(ClientImpl::get_oldest_supported_protocol_version() >= 1, "");
static_assert(ClientImpl::get_oldest_supported_protocol_version() <= get_current_protocol_version(), "");


/// Information about why a connection (or connection initiation attempt) was
/// terminated. This is used to determinte the delay until the next connection
/// initiation attempt.
enum class ClientImpl::ConnectionTerminationReason {
    connect_operation_failed,          ///< Failure during connect operation
    closed_voluntarily,                ///< Voluntarily closed or connection operation canceled
    read_or_write_error,               ///< Read/write error after successful TCP connect operation
    ssl_certificate_rejected,          ///< Client rejected the SSL certificate of the server
    ssl_protocol_violation,            ///< A violation of the SSL protocol
    websocket_protocol_violation,      ///< A violation of the WebSocket protocol
    http_response_says_fatal_error,    ///< Status code in HTTP response says "fatal error"
    http_response_says_nonfatal_error, ///< Status code in HTTP response says "nonfatal error"
    bad_headers_in_http_response,      ///< Missing or bad headers in HTTP response
    sync_protocol_violation,           ///< Client received a bad message from the server
    sync_connect_timeout,              ///< Sync connection was not fully established in time
    server_said_try_again_later,       ///< Client received ERROR message with try_again=yes
    server_said_do_not_reconnect,      ///< Client received ERROR message with try_again=no
    pong_timeout,                      ///< Client did not receive PONG after PING

    /// The application requested a feature that is unavailable in the
    /// negotiated protocol version.
    missing_protocol_feature,
};


/// All use of connection objects, including construction and destruction, must
/// occur on behalf of the event loop thread of the associated client object.

// TODO: The parent will be updated to WebSocketObserver once the WebSocket integration is complete
class ClientImpl::Connection {
public:
    using connection_ident_type = std::int_fast64_t;
    using SSLVerifyCallback = SyncConfig::SSLVerifyCallback;
    using ProxyConfig = SyncConfig::ProxyConfig;
    using ReconnectInfo = ClientImpl::ReconnectInfo;

    std::shared_ptr<util::Logger> logger_ptr;
    util::Logger& logger;

    ClientImpl& get_client() noexcept;
    ReconnectInfo get_reconnect_info() const noexcept;
    ClientProtocol& get_client_protocol() noexcept;

    /// Activate this connection object. No attempt is made to establish a
    /// connection before the connection object is activated.
    void activate();

    /// Activate the specified session.
    ///
    /// Prior to being activated, no messages will be sent or received on behalf
    /// of this session, and the associated Realm file will not be accessed,
    /// i.e., Session::access_realm() will not be called.
    ///
    /// If activation is successful, the connection keeps the session alive
    /// until the application calls initiated_session_deactivation() or until
    /// the application destroys the connection object, whichever comes first.
    void activate_session(std::unique_ptr<Session>);

    /// Initiate the deactivation process which eventually (or immediately)
    /// leads to destruction of this session object.
    ///
    /// IMPORTANT: The session object may get destroyed before this function
    /// returns.
    ///
    /// The deactivation process must be considered initiated even if this
    /// function throws.
    ///
    /// The deactivation process is guaranteed to not be initiated until the
    /// application calls this function. So from the point of view of the
    /// application, after successful activation, a pointer to a session object
    /// remains valid until the application calls
    /// initiate_session_deactivation().
    ///
    /// After the initiation of the deactivation process, the associated Realm
    /// file will no longer be accessed, i.e., access_realm() will not be called
    /// again, and a previously returned reference will also not be accessed
    /// again.
    ///
    /// The initiation of the deactivation process must be preceded by a
    /// successful invocation of activate_session(). It is an error to call
    /// initiate_session_deactivation() twice.
    void initiate_session_deactivation(Session*);

    /// Cancel the reconnect delay for this connection, if one is currently in
    /// effect. If a reconnect delay is not currently in effect, ensure that the
    /// delay before the next reconnection attempt will be canceled. This is
    /// necessary as an apparently established connection, or ongoing connection
    /// attempt can be about to fail for a reason that precedes the invocation
    /// of this function.
    ///
    /// It is an error to call this function before the connection has been
    /// activated.
    void cancel_reconnect_delay();

    void force_close();

    /// Returns zero until the HTTP response is received. After that point in
    /// time, it returns the negotiated protocol version, which is based on the
    /// contents of the `Sec-WebSocket-Protocol` header in the HTTP
    /// response. The negotiated protocol version is guaranteed to be greater
    /// than or equal to get_oldest_supported_protocol_version(), and be less
    /// than or equal to get_current_protocol_version().
    int get_negotiated_protocol_version() noexcept;

    // Methods from WebSocketObserver interface for websockets from the Socket Provider
    void websocket_connected_handler(const std::string& protocol);
    bool websocket_binary_message_received(util::Span<const char> data);
    void websocket_error_handler();
    bool websocket_closed_handler(bool, Status);

    connection_ident_type get_ident() const noexcept;
    const ServerEndpoint& get_server_endpoint() const noexcept;
    ConnectionState get_state() const noexcept;
    SyncServerMode get_sync_server_mode() const noexcept;
    bool is_flx_sync_connection() const noexcept;

    void update_connect_info(const std::string& http_request_path_prefix, const std::string& signed_access_token);

    void resume_active_sessions();

    Connection(ClientImpl&, connection_ident_type, ServerEndpoint, const std::string& authorization_header_name,
               const std::map<std::string, std::string>& custom_http_headers, bool verify_servers_ssl_certificate,
               util::Optional<std::string> ssl_trust_certificate_path, std::function<SSLVerifyCallback>,
               util::Optional<ProxyConfig>, ReconnectInfo, SyncServerMode);

    ~Connection();

private:
    struct LifecycleSentinel : public util::AtomicRefCountBase {
        bool destroyed = false;
    };
    struct WebSocketObserverShim;

    using ReceivedChangesets = ClientProtocol::ReceivedChangesets;

    template <class H>
    void for_each_active_session(H handler);

    /// \brief Called when the connection becomes idle.
    ///
    /// The connection is considered idle when all of the following conditions
    /// are true:
    ///
    /// - The connection is activated.
    ///
    /// - The connection has no sessions in the Active state.
    ///
    /// - The connection is closed (in the disconnected state).
    ///
    /// From the point of view of this class, an overriding function is allowed
    /// to commit suicide (`delete this`).
    ///
    /// The default implementation of this function does nothing.
    ///
    /// This function is always called by the event loop thread of the
    /// associated client object.
    void on_idle();

    std::string get_http_request_path() const;

    void initiate_reconnect_wait();
    void handle_reconnect_wait(Status status);
    void initiate_reconnect();
    void initiate_connect_wait();
    void handle_connect_wait(Status status);

    void handle_connection_established();
    void schedule_urgent_ping();
    void initiate_ping_delay(milliseconds_type now);
    void handle_ping_delay();
    void initiate_pong_timeout();
    void handle_pong_timeout();
    void initiate_write_message(const OutputBuffer&, Session*);
    void handle_write_message();
    void send_next_message();
    void send_ping();
    void initiate_write_ping(const OutputBuffer&);
    void handle_write_ping();
    void handle_message_received(util::Span<const char> data);
    void initiate_disconnect_wait();
    void handle_disconnect_wait(Status status);
    void read_or_write_error(std::error_code ec, std::string_view msg);
    void close_due_to_protocol_error(std::error_code, std::optional<std::string_view> msg = std::nullopt);
    void close_due_to_client_side_error(std::error_code, std::optional<std::string_view> msg, bool is_fatal);
    void close_due_to_server_side_error(ProtocolError, const ProtocolErrorInfo& info);
    void voluntary_disconnect();
    void involuntary_disconnect(const SessionErrorInfo& info);
    void disconnect(const SessionErrorInfo& info);
    void change_state_to_disconnected() noexcept;
    // These are only called from ClientProtocol class.
    void receive_pong(milliseconds_type timestamp);
    void receive_error_message(const ProtocolErrorInfo& info, session_ident_type);
    void receive_query_error_message(int error_code, std::string_view message, int64_t query_version,
                                     session_ident_type);
    void receive_ident_message(session_ident_type, SaltedFileIdent);
    void receive_download_message(session_ident_type, const SyncProgress&, std::uint_fast64_t downloadable_bytes,
                                  int64_t query_version, DownloadBatchState batch_state, const ReceivedChangesets&);
    void receive_mark_message(session_ident_type, request_ident_type);
    void receive_unbound_message(session_ident_type);
    void receive_test_command_response(session_ident_type, request_ident_type, std::string_view body);
    void handle_protocol_error(ClientProtocol::Error);

    // These are only called from Session class.
    void enlist_to_send(Session*);
    void one_more_active_unsuspended_session();
    void one_less_active_unsuspended_session();
    void finish_session_deactivation(Session* sess);

    OutputBuffer& get_output_buffer() noexcept;
    Session* get_session(session_ident_type) const noexcept;
    static bool was_voluntary(ConnectionTerminationReason) noexcept;

    static std::string make_logger_prefix(connection_ident_type);

    void report_connection_state_change(ConnectionState, util::Optional<SessionErrorInfo> error_info = util::none);

    friend ClientProtocol;
    friend class Session;

    ClientImpl& m_client;
    util::bind_ptr<LifecycleSentinel> m_websocket_sentinel;
    std::unique_ptr<WebSocketInterface> m_websocket;
    const ProtocolEnvelope m_protocol_envelope;
    const std::string m_address;
    const port_type m_port;

    /// DEPRECATED - These will be removed in a future release
    const bool m_verify_servers_ssl_certificate;
    const util::Optional<std::string> m_ssl_trust_certificate_path;
    const std::function<SSLVerifyCallback> m_ssl_verify_callback;
    const util::Optional<ProxyConfig> m_proxy_config;

    ReconnectInfo m_reconnect_info;
    int m_negotiated_protocol_version = 0;
    SyncServerMode m_sync_mode = SyncServerMode::PBS;
    bool m_is_flx_sync_connection = false;

    ConnectionState m_state = ConnectionState::disconnected;

    std::size_t m_num_active_unsuspended_sessions = 0;
    std::size_t m_num_active_sessions = 0;
    ClientImpl::SyncTrigger m_on_idle;

    // activate() has been called
    bool m_activated = false;

    // A reconnect delay is in progress
    bool m_reconnect_delay_in_progress = false;

    // Has no meaning when m_reconnect_delay_in_progress is false.
    bool m_nonzero_reconnect_delay = false;

    // A disconnect (linger) delay is in progress. This is for keeping the
    // connection open for a while after there are no more active unsuspended
    // sessions.
    bool m_disconnect_delay_in_progress = false;

    bool m_disconnect_has_occurred = false;

    // A message is currently being sent, i.e., the sending of a message has
    // been initiated, but not yet completed.
    bool m_sending = false;

    bool m_ping_delay_in_progress = false;
    bool m_waiting_for_pong = false;
    bool m_send_ping = false;
    bool m_minimize_next_ping_delay = false;
    bool m_ping_after_scheduled_reset_of_reconnect_info = false;

    // At least one PING message was sent since connection was established
    bool m_ping_sent = false;

    bool m_websocket_error_received = false;

    bool m_force_closed = false;

    // The timer will be constructed on demand, and will only be destroyed when
    // canceling a reconnect or disconnect delay.
    //
    // It is necessary to destroy and recreate the timer when canceling a wait
    // operation, because the next wait operation might need to be initiated
    // before the completion handler of the previous canceled wait operation
    // starts executing. Such an overlap is not allowed for wait operations on
    // the same timer instance.
    SyncSocketProvider::SyncTimer m_reconnect_disconnect_timer;

    // Timer for connect operation watchdog. For why this timer is optional, see
    // `m_reconnect_disconnect_timer`.
    SyncSocketProvider::SyncTimer m_connect_timer;

    // This timer is used to schedule the sending of PING messages, and as a
    // watchdog for timely reception of PONG messages. For why this timer is
    // optional, see `m_reconnect_disconnect_timer`.
    SyncSocketProvider::SyncTimer m_heartbeat_timer;

    milliseconds_type m_pong_wait_started_at = 0;
    milliseconds_type m_last_ping_sent_at = 0;

    // Round-trip time, in milliseconds, for last PING message for which a PONG
    // message has been received, or zero if no PONG message has been received.
    milliseconds_type m_previous_ping_rtt = 0;

    // Only valid when `m_disconnect_has_occurred` is true.
    milliseconds_type m_disconnect_time = 0;

    // The set of sessions associated with this connection. A session becomes
    // associated with a connection when it is activated.
    std::map<session_ident_type, std::unique_ptr<Session>> m_sessions;

    // A queue of sessions that have enlisted for an opportunity to send a
    // message to the server. Sessions will be served in the order that they
    // enlist. A session is only allowed to occur once in this queue. If the
    // connection is open, and the queue is not empty, and no message is
    // currently being written, the first session is taken out of the queue, and
    // then granted an opportunity to send a message.
    std::deque<Session*> m_sessions_enlisted_to_send;

    Session* m_sending_session = nullptr;

    std::unique_ptr<char[]> m_input_body_buffer;
    OutputBuffer m_output_buffer;

    const connection_ident_type m_ident;
    const ServerEndpoint m_server_endpoint;

    /// DEPRECATED - These will be removed in a future release
    const std::string m_authorization_header_name;
    const std::map<std::string, std::string> m_custom_http_headers;

    std::string m_http_request_path_prefix;
    std::string m_signed_access_token;
};


/// A synchronization session between a local and a remote Realm file.
///
/// All use of session objects, including construction and destruction, must
/// occur on the event loop thread of the associated client object.
class ClientImpl::Session {
public:
    using ReceivedChangesets = ClientProtocol::ReceivedChangesets;

    std::shared_ptr<util::Logger> logger_ptr;
    util::Logger& logger;

    ClientImpl& get_client() noexcept;
    Connection& get_connection() noexcept;
    session_ident_type get_ident() const noexcept;

    /// Inform this client about new changesets in the history.
    ///
    /// The type of the version specified here is the one that identifies an
    /// entry in the sync history. Whether this is the same as the snapshot
    /// version of the Realm depends on the history implementation.
    ///
    /// The application is supposed to call this function to inform the client
    /// about a new version produced by a transaction that was not performed on
    /// behalf of this client. If the application does not call this function,
    /// the client will not discover and upload new changesets in a timely
    /// manner.
    ///
    /// It is an error to call this function before activation of the session,
    /// or after initiation of deactivation.
    void recognize_sync_version(version_type);

    /// \brief Request notification when all changesets in the local history
    /// have been uploaded to the server.
    ///
    /// When uploading completes, on_upload_completion() will be called by the
    /// thread that processes the event loop (as long as such a thread exists).
    ///
    /// IMPORTANT: on_upload_completion() may get called before
    /// request_upload_completion_notification() returns (reentrant callback).
    ///
    /// If request_upload_completion_notification() is called while a previously
    /// requested completion notification has not yet occurred, the previous
    /// request is canceled and the corresponding notification will never
    /// occur. This ensure that there is no ambiguity about the meaning of each
    /// completion notification.
    ///
    /// The application must be prepared for "spurious" invocations of
    /// on_upload_completion() before the client's first invocation of
    /// request_upload_completion_notification(), or after a previous invocation
    /// of on_upload_completion(), as long as it is before the subsequent
    /// invocation by the client of
    /// request_upload_completion_notification(). This is possible because the
    /// client reserves the right to request upload completion notifications
    /// internally.
    ///
    /// Upload is considered complete when all changesets in the history, that
    /// are supposed to be uploaded, and that precede `current_client_version`,
    /// have been uploaded and acknowledged by the
    /// server. `current_client_version` is generally the version that refers to
    /// the last changeset in the history, but more precisely, it may be any
    /// version between the last version reported by the application through
    /// recognize_sync_version() and the version referring to the last history
    /// entry (both ends inclusive).
    ///
    /// If new changesets are added to the history while a previously requested
    /// completion notification has not yet occurred, it is unspecified whether
    /// the addition of those changesets will cause `current_client_version` to
    /// be bumped or stay fixed, regardless of whether they are advertised via
    /// recognize_sync_version().
    ///
    /// It is an error to call this function before activation of the session,
    /// or after initiation of deactivation.
    void request_upload_completion_notification();

    /// \brief Request notification when all changesets currently avaialble on
    /// the server have been downloaded.
    ///
    /// When downloading completes, on_download_completion() will be called by
    /// the thread that processes the event loop (as long as such a thread
    /// exists).
    ///
    /// If request_download_completion_notification() is called while a
    /// previously requested completion notification has not yet occurred, the
    /// previous request is canceled and the corresponding notification will
    /// never occur. This ensure that there is no ambiguity about the meaning of
    /// each completion notification.
    ///
    /// The application must be prepared for "spurious" invocations of
    /// on_download_completion() before the client's first invocation of
    /// request_download_completion_notification(), or after a previous
    /// invocation of on_download_completion(), as long as it is before the
    /// subsequent invocation by the client of
    /// request_download_completion_notification(). This is possible because the
    /// client reserves the right to request download completion notifications
    /// internally.
    ///
    /// Download is considered complete when all changesets in the server-side
    /// history, that are supposed to be downloaded, and that precede
    /// `current_server_version`, have been downloaded and integrated into the
    /// local history. `current_server_version` is the version that refers to
    /// the last changeset in the server-side history at the time the server
    /// receives the first MARK message that is sent by the client after the
    /// invocation of request_download_completion_notification().
    ///
    /// Every invocation of request_download_completion_notification() will
    /// cause a new MARK message to be sent to the server, to redetermine
    /// `current_server_version`.
    ///
    /// It is an error to call this function before activation of the session,
    /// or after initiation of deactivation.
    void request_download_completion_notification();

    /// \brief Gets the subscription store associated with this Session.
    SubscriptionStore* get_flx_subscription_store();

<<<<<<< HEAD

=======
>>>>>>> a16fb7c2
    /// \brief Gets the migration store associated with this Session.
    MigrationStore* get_migration_store();

    /// Update internal client state when a flx subscription becomes complete outside
    /// of the normal sync process. This can happen during client reset.
    void non_sync_flx_completion(int64_t version);

    /// \brief Callback for when a new subscription set has been created for FLX sync.
    void on_new_flx_subscription_set(int64_t new_version);

    /// If this session is currently suspended, resume it immediately.
    ///
    /// It is an error to call this function before activation of the session,
    /// or after initiation of deactivation.
    void cancel_resumption_delay();

    /// To be used in connection with implementations of
    /// initiate_integrate_changesets().
    ///
    /// This function is thread-safe, but if called from a thread other than the
    /// event loop thread of the associated client object, the specified history
    /// accessor must **not** be the one made available by access_realm().
    void integrate_changesets(ClientReplication&, const SyncProgress&, std::uint_fast64_t downloadable_bytes,
                              const ReceivedChangesets&, VersionInfo&, DownloadBatchState last_in_batch);

    /// To be used in connection with implementations of
    /// initiate_integrate_changesets().
    ///
    /// If \a success is true, the value of \a error does not matter. If \a
    /// success is false, the values of \a client_version and \a
    /// download_progress do not matter.
    ///
    /// It is an error to call this function before activation of the session
    /// (Connection::activate_session()), or after initiation of deactivation
    /// (Connection::initiate_session_deactivation()).
    void on_changesets_integrated(version_type client_version, const SyncProgress& progress);

    void on_integration_failure(const IntegrationException& e);

    void on_connection_state_changed(ConnectionState, const util::Optional<SessionErrorInfo>&);

    /// The application must ensure that the new session object is either
    /// activated (Connection::activate_session()) or destroyed before the
    /// specified connection object is destroyed.
    ///
    /// The specified transaction reporter (via the config object) is guaranteed
    /// to not be called before activation, and also not after initiation of
    /// deactivation.
    Session(SessionWrapper&, ClientImpl::Connection&);
    ~Session();

    void force_close();

    util::Future<std::string> send_test_command(std::string body);

private:
    using SyncTransactReporter = ClientHistory::SyncTransactReporter;

    struct PendingTestCommand {
        request_ident_type id;
        std::string body;
        util::Promise<std::string> promise;
        bool pending = true;
    };

    /// Fetch a reference to the remote virtual path of the Realm associated
    /// with this session.
    ///
    /// This function is always called by the event loop thread of the
    /// associated client object.
    ///
    /// This function is guaranteed to not be called before activation, and also
    /// not after initiation of deactivation.
    const std::string& get_virt_path() const noexcept;

    const std::string& get_realm_path() const noexcept;
    DBRef get_db() const noexcept;
    SyncTransactReporter* get_transact_reporter() noexcept;

    /// The implementation need only ensure that the returned reference stays valid
    /// until the next invocation of access_realm() on one of the session
    /// objects associated with the same client object.
    ///
    /// This function is always called by the event loop thread of the
    /// associated client object.
    ///
    /// This function is guaranteed to not be called before activation, and also
    /// not after initiation of deactivation.
    ClientReplication& access_realm();

    // client_reset_config() returns the config for client
    // reset. If it returns none, ordinary sync is used. If it returns a
    // Config::ClientReset, the session will be initiated with a state Realm
    // transfer from the server.
    util::Optional<ClientReset>& get_client_reset_config() noexcept;

    /// \brief Initiate the integration of downloaded changesets.
    ///
    /// This function must provide for the passed changesets (if any) to
    /// eventually be integrated, and without unnecessary delay. If no
    /// changesets are passed, the purpose of this function reduces to causing
    /// the current synchronization progress (SyncProgress) to be persisted.
    ///
    /// When all changesets have been integrated, and the synchronization
    /// progress has been persisted, this function must provide for
    /// on_changesets_integrated() to be called without unnecessary delay,
    /// although never after initiation of session deactivation.
    ///
    /// The integration of the specified changesets must happen by means of an
    /// invocation of integrate_changesets(), but not necessarily using the
    /// history accessor made available by access_realm().
    ///
    /// The implementation is allowed, but not obliged to aggregate changesets
    /// from multiple invocations of initiate_integrate_changesets() and pass
    /// them to ClientReplication::integrate_server_changesets() at once.
    ///
    /// The synchronization progress passed to
    /// ClientReplication::integrate_server_changesets() must be obtained
    /// by calling get_sync_progress(), and that call must occur after the last
    /// invocation of initiate_integrate_changesets() whose changesets are
    /// included in what is passed to
    /// ClientReplication::integrate_server_changesets().
    ///
    /// The download cursor passed to on_changesets_integrated() must be
    /// SyncProgress::download of the synchronization progress passed to the
    /// last invocation of
    /// ClientReplication::integrate_server_changesets().
    ///
    /// The default implementation integrates the specified changesets and calls
    /// on_changesets_integrated() immediately (i.e., from the event loop thread
    /// of the associated client object, and before
    /// initiate_integrate_changesets() returns), and via the history accessor
    /// made available by access_realm().
    ///
    /// This function is always called by the event loop thread of the
    /// associated client object, and on_changesets_integrated() must always be
    /// called by that thread too.
    ///
    /// This function is guaranteed to not be called before activation, and also
    /// not after initiation of deactivation.
    void initiate_integrate_changesets(std::uint_fast64_t downloadable_bytes, DownloadBatchState batch_state,
                                       const SyncProgress& progress, const ReceivedChangesets&);

    /// See request_upload_completion_notification().
    ///
    /// The default implementation does nothing.
    void on_upload_completion();

    /// See request_download_completion_notification().
    ///
    /// The default implementation does nothing.
    void on_download_completion();

    //@{
    /// These are called as the state of the session changes between
    /// "suspended" and "resumed". The initial state is
    /// always "resumed".
    ///
    /// A switch to the suspended state only happens when an error occurs,
    /// and information about that error is passed to on_suspended().
    ///
    /// The default implementations of these functions do nothing.
    ///
    /// These functions are always called by the event loop thread of the
    /// associated client object.
    ///
    /// These functions are guaranteed to not be called before activation, and also
    /// not after initiation of deactivation.
    void on_suspended(const SessionErrorInfo& error_info);
    void on_resumed();
    //@}

    void on_flx_sync_error(int64_t version, std::string_view err_msg);
    void on_flx_sync_progress(int64_t version, DownloadBatchState batch_state);

    // Processes an FLX download message, if it's a bootstrap message. If it's not a bootstrap
    // message then this is a noop and will return false. Otherwise this will return true
    // and no further processing of the download message should take place.
    bool process_flx_bootstrap_message(const SyncProgress& progress, DownloadBatchState batch_state,
                                       int64_t query_version, const ReceivedChangesets& received_changesets);

    // Processes any pending FLX bootstraps, if one exists. Otherwise this is a noop.
    void process_pending_flx_bootstrap();

    void handle_pending_client_reset_acknowledgement();

    void gather_pending_compensating_writes(util::Span<Changeset> changesets, std::vector<ProtocolErrorInfo>* out);

    void begin_resumption_delay(const ProtocolErrorInfo& error_info);
    void clear_resumption_delay_state();

private:
    Connection& m_conn;
    const session_ident_type m_ident;

    // The states only transition in one direction, from left to right.
    // The transition to Active happens very soon after construction, as soon as
    // it is registered with the Connection.
    // The transition from Deactivating to Deactivated state happens when the
    // unbinding process completes (unbind_process_complete()).
    enum State { Unactivated, Active, Deactivating, Deactivated };
    State m_state = Unactivated;

    bool m_suspended = false;

    SyncSocketProvider::SyncTimer m_try_again_activation_timer;
    ErrorTryAgainBackoffInfo m_try_again_delay_info;

    // Set to true when download completion is reached. Set to false after a
    // slow reconnect, such that the upload process will become suspended until
    // download completion is reached again.
    bool m_allow_upload = false;

    bool m_upload_completion_notification_requested = false;

    bool m_is_flx_sync_session = false;

    bool m_fix_up_object_ids = false;

    // These are reset when the session is activated, and again whenever the
    // connection is lost or the rebinding process is initiated.
    bool m_enlisted_to_send;
    bool m_bind_message_sent;        // Sending of BIND message has been initiated
    bool m_ident_message_sent;       // Sending of IDENT message has been initiated
    bool m_unbind_message_sent;      // Sending of UNBIND message has been initiated
    bool m_unbind_message_sent_2;    // Sending of UNBIND message has been completed
    bool m_error_message_received;   // Session specific ERROR message received
    bool m_unbound_message_received; // UNBOUND message received
    bool m_error_to_send;

    // True when there is a new FLX sync query we need to send to the server.
    util::Optional<SubscriptionStore::PendingSubscription> m_pending_flx_sub_set;
    int64_t m_last_sent_flx_query_version = 0;

    std::deque<ProtocolErrorInfo> m_pending_compensating_write_errors;

    util::Optional<IntegrationException> m_client_error;

    // `ident == 0` means unassigned.
    SaltedFileIdent m_client_file_ident = {0, 0};

    // m_client_reset_operation stores state for the lifetime of a client reset
    std::unique_ptr<ClientResetOperation> m_client_reset_operation;

    // The latest sync progress reported by the server via a DOWNLOAD
    // message. See struct SyncProgress for a description. The values stored in
    // `m_progress` either are persisted, or are about to be.
    //
    // Initialized by way of ClientReplication::get_status() at session
    // activation time.
    //
    // `m_progress.upload.client_version` is the client-side sync version
    // produced by the latest local changeset that has been acknowledged as
    // integrated by the server.
    SyncProgress m_progress;

    // In general, the local version produced by the last changeset in the local
    // history. The uploading process will never advance beyond this point. The
    // changeset that produced this version may, or may not contain changes of
    // local origin.
    //
    // It is set to the current version of the local Realm at session activation
    // time (although always zero for the initial empty Realm
    // state). Thereafter, it is generally updated when the application calls
    // recognize_sync_version() and when changesets are received from the server
    // and integrated locally.
    //
    // INVARIANT: m_progress.upload.client_version <= m_last_version_available
    version_type m_last_version_available = 0;

    // The target version for the upload process. When the upload cursor
    // (`m_upload_progress`) reaches `m_upload_target_version`, uploading stops.
    //
    // In general, `m_upload_target_version` follows `m_last_version_available`
    // as it is increased, but in some cases, `m_upload_target_version` will be
    // kept fixed for a while in order to constrain the uploading process.
    //
    // Is set equal to `m_last_version_available` at session activation time.
    //
    // INVARIANT: m_upload_target_version <= m_last_version_available
    version_type m_upload_target_version = 0;

    // In general, this is the position in the history reached while scanning
    // for changesets to be uploaded.
    //
    // Set to `m_progress.upload` at session activation time and whenever the
    // connection to the server is lost. When the connection is established, the
    // scanning for changesets to be uploaded then progresses from there towards
    // `m_upload_target_version`.
    //
    // INVARIANT: m_progress.upload.client_version <= m_upload_progress.client_version
    // INVARIANT: m_upload_progress.client_version <= m_upload_target_version
    UploadCursor m_upload_progress = {0, 0};

    // Set to `m_progress.upload.client_version` at session activation time and
    // whenever the connection to the server is lost. Otherwise it is the
    // version of the latest changeset that has been selected for upload while
    // scanning the history.
    //
    // INVARIANT: m_progress.upload.client_version <= m_last_version_selected_for_upload
    // INVARIANT: m_last_version_selected_for_upload <= m_upload_progress.client_version
    version_type m_last_version_selected_for_upload = 0;

    // Same as `m_progress.download` but is updated only as the progress gets
    // persisted.
    DownloadCursor m_download_progress = {0, 0};

    // Used to implement download completion notifications. Set equal to
    // `m_progress.download.server_version` when a MARK message is received. Set
    // back to zero when `m_download_progress.server_version` becomes greater
    // than, or equal to `m_server_version_at_last_download_mark`. For further
    // details, see check_for_download_completion().
    version_type m_server_version_at_last_download_mark = 0;

    // The serial number to attach to the next download MARK message. A new MARK
    // message will be sent when `m_target_download_mark >
    // m_last_download_mark_sent`. To cause a new MARK message to be sent,
    // simply increment `m_target_download_mark`.
    request_ident_type m_target_download_mark = 0;

    // Set equal to `m_target_download_mark` as the sending of each MARK message
    // is initiated. Must be set equal to `m_last_download_mark_received` when
    // the connection to the server is lost.
    request_ident_type m_last_download_mark_sent = 0;

    // Updated when a MARK message is received. See see
    // check_for_download_completion() for how details on how it participates in
    // the detection of download completion.
    request_ident_type m_last_download_mark_received = 0;

    // Updated when a download completion is detected, to avoid multiple
    // triggerings after reception of a single MARK message. See see
    // check_for_download_completion() for how details on how it participates in
    // the detection of download completion.
    request_ident_type m_last_triggering_download_mark = 0;

    SessionWrapper& m_wrapper;

    request_ident_type m_last_pending_test_command_ident = 0;
    std::list<PendingTestCommand> m_pending_test_commands;

    static std::string make_logger_prefix(session_ident_type);

    Session(SessionWrapper& wrapper, Connection&, session_ident_type);

    bool do_recognize_sync_version(version_type) noexcept;

    bool have_client_file_ident() const noexcept;

    // The unbinding process completes when both of the following become true:
    //
    //  - The sending of the UNBIND message has been completed
    //    (m_unbind_message_sent_2).
    //
    //  - A session specific ERROR, or the UNBOUND message has been received
    //    (m_error_message_received || m_unbond_message_received).
    //
    // Rebinding (sending of a new BIND message) can only be initiated while the
    // session is in the Active state, and the unbinding process has completed
    // (unbind_process_complete()).
    bool unbind_process_complete() const noexcept;

    void activate();
    void initiate_deactivation();
    void complete_deactivation();
    void connection_established(bool fast_reconnect);
    void connection_lost();
    void close_connection();
    void send_message();
    void message_sent();
    void send_bind_message();
    void send_ident_message();
    void send_upload_message();
    void send_mark_message();
    void send_alloc_message();
    void send_unbind_message();
    void send_query_change_message();
    void send_json_error_message();
    void send_test_command_message();
    std::error_code receive_ident_message(SaltedFileIdent);
    void receive_download_message(const SyncProgress&, std::uint_fast64_t downloadable_bytes,
                                  DownloadBatchState last_in_batch, int64_t query_version, const ReceivedChangesets&);
    std::error_code receive_mark_message(request_ident_type);
    std::error_code receive_unbound_message();
    std::error_code receive_error_message(const ProtocolErrorInfo& info);
    std::error_code receive_query_error_message(int error_code, std::string_view message, int64_t query_version);
    std::error_code receive_test_command_response(request_ident_type, std::string_view body);

    void initiate_rebind();
    void reset_protocol_state() noexcept;
    void ensure_enlisted_to_send();
    void enlist_to_send();
    bool check_received_sync_progress(const SyncProgress&) noexcept;
    bool check_received_sync_progress(const SyncProgress&, int&) noexcept;
    void check_for_upload_completion();
    void check_for_download_completion();

    SyncClientHookAction call_debug_hook(SyncClientHookEvent event, const SyncProgress&, int64_t, DownloadBatchState,
                                         size_t);
    SyncClientHookAction call_debug_hook(SyncClientHookEvent event, const ProtocolErrorInfo&);
    SyncClientHookAction call_debug_hook(const SyncClientHookData& data);

    bool is_steady_state_download_message(DownloadBatchState batch_state, int64_t query_version);

    friend class Connection;
};


// Implementation

inline const std::string& ClientImpl::get_user_agent_string() const noexcept
{
    return m_user_agent_string;
}

inline auto ClientImpl::get_reconnect_mode() const noexcept -> ReconnectMode
{
    return m_reconnect_mode;
}

inline bool ClientImpl::is_dry_run() const noexcept
{
    return m_dry_run;
}

inline std::mt19937_64& ClientImpl::get_random() noexcept
{
    return m_random;
}

inline auto ClientImpl::get_next_session_ident() noexcept -> session_ident_type
{
    return ++m_prev_session_ident;
}

inline void ClientImpl::ReconnectInfo::reset() noexcept
{
    m_reason = util::none;
    m_time_point = 0;
    m_delay = 0;
    m_scheduled_reset = false;
    m_try_again_delay_info.reset();
}

inline ClientImpl& ClientImpl::Connection::get_client() noexcept
{
    return m_client;
}

inline ConnectionState ClientImpl::Connection::get_state() const noexcept
{
    return m_state;
}

inline SyncServerMode ClientImpl::Connection::get_sync_server_mode() const noexcept
{
    return m_sync_mode;
}

inline auto ClientImpl::Connection::get_reconnect_info() const noexcept -> ReconnectInfo
{
    return m_reconnect_info;
}

inline auto ClientImpl::Connection::get_client_protocol() noexcept -> ClientProtocol&
{
    return m_client.m_client_protocol;
}

inline int ClientImpl::Connection::get_negotiated_protocol_version() noexcept
{
    return m_negotiated_protocol_version;
}

template <class H>
void ClientImpl::Connection::for_each_active_session(H handler)
{
    for (auto& p : m_sessions) {
        Session& sess = *p.second;
        if (sess.m_state == Session::Active)
            handler(sess); // Throws
    }
}

inline void ClientImpl::Connection::voluntary_disconnect()
{
    REALM_ASSERT(m_reconnect_info.m_reason && was_voluntary(*m_reconnect_info.m_reason));
    constexpr bool try_again = true;
    disconnect(SessionErrorInfo{ClientError::connection_closed, try_again}); // Throws
}

inline void ClientImpl::Connection::involuntary_disconnect(const SessionErrorInfo& info)
{
    REALM_ASSERT(m_reconnect_info.m_reason && !was_voluntary(*m_reconnect_info.m_reason));
    disconnect(info); // Throws
}

inline void ClientImpl::Connection::change_state_to_disconnected() noexcept
{
    REALM_ASSERT(m_on_idle);
    REALM_ASSERT(m_state != ConnectionState::disconnected);
    m_state = ConnectionState::disconnected;

    if (m_num_active_sessions == 0)
        m_on_idle->trigger();

    REALM_ASSERT(!m_reconnect_delay_in_progress);
    if (m_disconnect_delay_in_progress) {
        m_reconnect_disconnect_timer.reset();
        m_disconnect_delay_in_progress = false;
    }
}

inline void ClientImpl::Connection::one_more_active_unsuspended_session()
{
    if (m_num_active_unsuspended_sessions++ != 0)
        return;
    // Rose from zero to one
    if (m_state == ConnectionState::disconnected && !m_reconnect_delay_in_progress && m_activated)
        initiate_reconnect(); // Throws
}

inline void ClientImpl::Connection::one_less_active_unsuspended_session()
{
    REALM_ASSERT(m_num_active_unsuspended_sessions);
    if (--m_num_active_unsuspended_sessions != 0)
        return;

    // Dropped from one to zero
    if (m_state != ConnectionState::disconnected)
        initiate_disconnect_wait(); // Throws
}

// Sessions, and the connection, should get the output_buffer and insert a message,
// after which they call initiate_write_output_buffer(Session* sess).
inline auto ClientImpl::Connection::get_output_buffer() noexcept -> OutputBuffer&
{
    m_output_buffer.reset();
    return m_output_buffer;
}

inline auto ClientImpl::Connection::get_session(session_ident_type ident) const noexcept -> Session*
{
    auto i = m_sessions.find(ident);
    bool found = (i != m_sessions.end());
    return found ? i->second.get() : nullptr;
}

inline bool ClientImpl::Connection::was_voluntary(ConnectionTerminationReason reason) noexcept
{
    switch (reason) {
        case ConnectionTerminationReason::closed_voluntarily:
            return true;
        case ConnectionTerminationReason::connect_operation_failed:
        case ConnectionTerminationReason::read_or_write_error:
        case ConnectionTerminationReason::ssl_certificate_rejected:
        case ConnectionTerminationReason::ssl_protocol_violation:
        case ConnectionTerminationReason::websocket_protocol_violation:
        case ConnectionTerminationReason::http_response_says_fatal_error:
        case ConnectionTerminationReason::http_response_says_nonfatal_error:
        case ConnectionTerminationReason::bad_headers_in_http_response:
        case ConnectionTerminationReason::sync_protocol_violation:
        case ConnectionTerminationReason::sync_connect_timeout:
        case ConnectionTerminationReason::server_said_try_again_later:
        case ConnectionTerminationReason::server_said_do_not_reconnect:
        case ConnectionTerminationReason::pong_timeout:
        case ConnectionTerminationReason::missing_protocol_feature:
            break;
    }
    return false;
}

inline ClientImpl& ClientImpl::Session::get_client() noexcept
{
    return m_conn.get_client();
}

inline auto ClientImpl::Session::get_connection() noexcept -> Connection&
{
    return m_conn;
}

inline auto ClientImpl::Session::get_ident() const noexcept -> session_ident_type
{
    return m_ident;
}

inline void ClientImpl::Session::recognize_sync_version(version_type version)
{
    REALM_ASSERT(m_state == Active);

    bool resume_upload = do_recognize_sync_version(version);
    if (REALM_LIKELY(resume_upload)) {
        // Since the deactivation process has not been initiated, the UNBIND
        // message cannot have been sent unless an ERROR message was received.
        REALM_ASSERT(m_error_message_received || !m_unbind_message_sent);
        if (m_ident_message_sent && !m_error_message_received)
            ensure_enlisted_to_send(); // Throws
    }
}

inline void ClientImpl::Session::request_upload_completion_notification()
{
    REALM_ASSERT(m_state == Active);

    m_upload_completion_notification_requested = true;
    check_for_upload_completion(); // Throws
}

inline void ClientImpl::Session::request_download_completion_notification()
{
    REALM_ASSERT(m_state == Active);

    ++m_target_download_mark;

    // Since the deactivation process has not been initiated, the UNBIND message
    // cannot have been sent unless an ERROR message was received.
    REALM_ASSERT(m_error_message_received || !m_unbind_message_sent);
    if (m_ident_message_sent && !m_error_message_received)
        ensure_enlisted_to_send(); // Throws
}

inline ClientImpl::Session::Session(SessionWrapper& wrapper, Connection& conn)
    : Session{wrapper, conn, conn.get_client().get_next_session_ident()} // Throws
{
}

inline ClientImpl::Session::Session(SessionWrapper& wrapper, Connection& conn, session_ident_type ident)
    : logger_ptr{std::make_shared<util::PrefixLogger>(make_logger_prefix(ident), conn.logger_ptr)} // Throws
    , logger{*logger_ptr}
    , m_conn{conn}
    , m_ident{ident}
    , m_is_flx_sync_session(conn.is_flx_sync_connection())
    , m_fix_up_object_ids(get_client().m_fix_up_object_ids)
    , m_wrapper{wrapper}
{
    if (get_client().m_disable_upload_activation_delay)
        m_allow_upload = true;
}

inline bool ClientImpl::Session::do_recognize_sync_version(version_type version) noexcept
{
    if (REALM_LIKELY(version > m_last_version_available)) {
        m_last_version_available = version;
        m_upload_target_version = version;
        return true;
    }
    return false;
}

inline bool ClientImpl::Session::have_client_file_ident() const noexcept
{
    return (m_client_file_ident.ident != 0);
}

inline bool ClientImpl::Session::unbind_process_complete() const noexcept
{
    return (m_unbind_message_sent_2 && (m_error_message_received || m_unbound_message_received));
}

inline void ClientImpl::Session::connection_established(bool fast_reconnect)
{
    REALM_ASSERT(m_state == Active);

    if (!fast_reconnect && !get_client().m_disable_upload_activation_delay) {
        // Disallow immediate activation of the upload process, even if download
        // completion was reached during an earlier period of connectivity.
        m_allow_upload = false;
    }

    if (!m_allow_upload) {
        // Request download completion notification
        ++m_target_download_mark;
    }

    if (!m_suspended) {
        // Ready to send BIND message
        enlist_to_send(); // Throws
    }
}

// The caller (Connection) must discard the session if the session has become
// deactivated upon return.
inline void ClientImpl::Session::connection_lost()
{
    REALM_ASSERT(m_state == Active || m_state == Deactivating);
    // If the deactivation process has been initiated, it can now be immediately
    // completed.
    if (m_state == Deactivating) {
        complete_deactivation(); // Throws
        REALM_ASSERT(m_state == Deactivated);
        return;
    }
    reset_protocol_state();
}

// The caller (Connection) must discard the session if the session has become
// deactivated upon return.
inline void ClientImpl::Session::message_sent()
{
    // Note that it is possible for this function to get called after the client
    // has received a message sent by the server in reposnse to the message that
    // the client has just finished sending.

    REALM_ASSERT(m_state == Active || m_state == Deactivating);

    // No message will be sent after the UNBIND message
    REALM_ASSERT(!m_unbind_message_sent_2);

    if (m_unbind_message_sent) {
        REALM_ASSERT(!m_enlisted_to_send);

        // If the sending of the UNBIND message has been initiated, this must be
        // the time when the sending of that message completes.
        m_unbind_message_sent_2 = true;

        // Detect the completion of the unbinding process
        if (m_error_message_received || m_unbound_message_received) {
            // If the deactivation process has been initiated, it can now be
            // immediately completed.
            if (m_state == Deactivating) {
                // Life cycle state is Deactivating
                complete_deactivation(); // Throws
                // Life cycle state is now Deactivated
                return;
            }

            // The session is still in the Active state, so initiate the
            // rebinding process if the session is no longer suspended.
            if (!m_suspended)
                initiate_rebind(); // Throws
        }
    }
}

inline void ClientImpl::Session::initiate_rebind()
{
    // Life cycle state must be Active
    REALM_ASSERT(m_state == Active);

    REALM_ASSERT(!m_suspended);
    REALM_ASSERT(!m_enlisted_to_send);

    reset_protocol_state();

    // Ready to send BIND message
    enlist_to_send(); // Throws
}

inline void ClientImpl::Session::reset_protocol_state() noexcept
{
    // clang-format off
    m_enlisted_to_send                    = false;
    m_bind_message_sent                   = false;
    m_error_to_send                       = false;
    m_ident_message_sent = false;
    m_unbind_message_sent = false;
    m_unbind_message_sent_2 = false;
    m_error_message_received = false;
    m_unbound_message_received = false;
    m_client_error = util::none;

    m_upload_progress = m_progress.upload;
    m_last_version_selected_for_upload = m_upload_progress.client_version;
    m_last_download_mark_sent          = m_last_download_mark_received;
    // clang-format on
}

inline void ClientImpl::Session::ensure_enlisted_to_send()
{
    if (!m_enlisted_to_send)
        enlist_to_send(); // Throws
}

// This function will never "commit suicide" despite the fact that it may
// involve an invocation of send_message(), which in certain cases can lead to
// the completion of the deactivation process, and if that did happen, it would
// cause Connection::send_next_message() to destroy this session, but it does
// not happen.
//
// If the session is already in the Deactivating state, send_message() will
// complete the deactivation process immediately when, and only when the BIND
// message has not already been sent.
//
// Note however, that this function gets called when the establishment of the
// connection completes, but at that time, the session cannot be in the
// Deactivating state, because until the BIND message is sent, the deactivation
// process will complete immediately. So the first invocation of this function
// after establishemnt of the connection will not commit suicide.
//
// Note then, that the session will stay enlisted to send, until it gets to send
// the BIND message, and since the and enlist_to_send() must not be called while
// the session is enlisted, the next invocation of this function will be after
// the BIND message has been sent, but then the deactivation process will no
// longer be completed by send_message().
inline void ClientImpl::Session::enlist_to_send()
{
    REALM_ASSERT(m_state == Active || m_state == Deactivating);
    REALM_ASSERT(!m_unbind_message_sent);
    REALM_ASSERT(!m_enlisted_to_send);
    m_enlisted_to_send = true;
    m_conn.enlist_to_send(this); // Throws
}

inline bool ClientImpl::Session::check_received_sync_progress(const SyncProgress& progress) noexcept
{
    int error_code = 0; // Dummy
    return check_received_sync_progress(progress, error_code);
}

} // namespace sync
} // namespace realm

#endif // REALM_NOINST_CLIENT_IMPL_BASE_HPP<|MERGE_RESOLUTION|>--- conflicted
+++ resolved
@@ -746,16 +746,12 @@
     /// \brief Gets the subscription store associated with this Session.
     SubscriptionStore* get_flx_subscription_store();
 
-<<<<<<< HEAD
-
-=======
->>>>>>> a16fb7c2
     /// \brief Gets the migration store associated with this Session.
     MigrationStore* get_migration_store();
 
     /// Update internal client state when a flx subscription becomes complete outside
     /// of the normal sync process. This can happen during client reset.
-    void non_sync_flx_completion(int64_t version);
+    void on_sync_flx_completion(int64_t version);
 
     /// \brief Callback for when a new subscription set has been created for FLX sync.
     void on_new_flx_subscription_set(int64_t new_version);
