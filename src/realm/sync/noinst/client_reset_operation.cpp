#include <realm/db.hpp>
#include <realm/sync/encrypt/fingerprint.hpp>
#include <realm/sync/history.hpp>
#include <realm/sync/noinst/compression.hpp>
#include <realm/sync/noinst/client_history_impl.hpp>
#include <realm/sync/noinst/client_reset.hpp>
#include <realm/sync/noinst/client_reset_operation.hpp>

namespace realm::_impl {

<<<<<<< HEAD
const char* table_name_to_check = "_client_reset_status_complete";

bool is_marked_as_complete(TransactionRef tr)
{
    return bool(tr->find_table(table_name_to_check));
}

bool fresh_copy_is_downloaded(std::string path, util::Optional<std::array<char, 64>> encryption_key)
{
    if (!util::File::exists(path)) {
        return false;
    }

    DBOptions shared_group_options(encryption_key ? encryption_key->data() : nullptr);
    ClientHistoryImpl history_local{path};
    DBRef sg_local = DB::create(history_local, shared_group_options);

    auto group_local = sg_local->start_read();
    return is_marked_as_complete(group_local);
}

void mark_fresh_copy_as_downloaded(std::string path, util::Optional<std::array<char, 64>> encryption_key)
{
    DBOptions shared_group_options(encryption_key ? encryption_key->data() : nullptr);
    ClientHistoryImpl history_local{path};
    DBRef sg_local = DB::create(history_local, shared_group_options);

    auto group_local = sg_local->start_write();
    group_local->get_or_add_table(table_name_to_check);
    group_local->commit();
}

struct ResetPathPair {
    // takes a fresh or local path and distinguishes the two
    ResetPathPair(std::string path)
    {
        const std::string fresh_suffix = ".fresh";
        const size_t suffix_len = fresh_suffix.size();
        if (path.size() > suffix_len && path.substr(path.size() - suffix_len, suffix_len) == fresh_suffix) {
            fresh_path = path;
            local_path = path.substr(0, path.size() - suffix_len);
        }
        else {
            fresh_path = path + fresh_suffix;
            local_path = path;
        }
    }
    std::string local_path;
    std::string fresh_path;
};

ClientResetOperation::ClientResetOperation(
    util::Logger& logger, const std::string& realm_path, bool seamless_loss,
    util::Optional<std::array<char, 64>> encryption_key,
    std::function<void(TransactionRef local, TransactionRef remote)> notify_before,
    std::function<void(TransactionRef local)> notify_after)
    : logger{logger}
    , m_realm_path{realm_path}
    , m_seamless_loss(seamless_loss)
    , m_encryption_key{encryption_key}
    , m_notify_before(notify_before)
    , m_notify_after(notify_after)
{
    logger.debug("Create ClientStateDownload, realm_path = %1, seamless_loss = %2", realm_path, seamless_loss);
#ifdef REALM_ENABLE_ENCRYPTION
    if (m_encryption_key)
        m_aes_cryptor =
            std::make_unique<util::AESCryptor>(reinterpret_cast<unsigned char*>(m_encryption_key->data()));
#else
    REALM_ASSERT(!encryption_key);
#endif
}

void ClientResetOperation::download_complete()
{
    ResetPathPair paths(m_realm_path);
    // it should only be possible to reach download completion on the fresh copy of the Realm
    // because the local Realm has already recieved the reset error at some point to get here
    REALM_ASSERT_RELEASE_EX(paths.fresh_path == m_realm_path, paths.fresh_path, paths.local_path, m_realm_path);
    mark_fresh_copy_as_downloaded(m_realm_path, m_encryption_key);
}

std::string ClientResetOperation::open_session_for_path(std::string realm_path, bool seamless_loss,
                                                        util::Optional<std::array<char, 64>> encryption_key)
{
    if (seamless_loss) {
        ResetPathPair paths(realm_path);
        bool local_realm_exists = util::File::exists(paths.local_path);
        if (!local_realm_exists) {
            return paths.local_path; // nothing to reset
        }
        // if sync was interrupted during the download of the fresh copy, continue that session until it is finished
        // otherwise if the completely downloaded fresh copy is available, continue the reset on the original Realm.
        return fresh_copy_is_downloaded(paths.fresh_path, encryption_key) ? paths.local_path : paths.fresh_path;
    }
    return realm_path;
}

bool ClientResetOperation::is_downloading_fresh_copy()
{
    ResetPathPair paths(m_realm_path);
    return m_realm_path == paths.fresh_path;
}

bool ClientResetOperation::has_fresh_copy()
{
    ResetPathPair paths(m_realm_path);
    return fresh_copy_is_downloaded(paths.fresh_path, m_encryption_key);
=======
ClientResetOperation::ClientResetOperation(util::Logger& logger, DB& db, const std::string& metadata_dir)
    : logger{logger}
    , m_db(db)
    , m_metadata_dir(metadata_dir)
{
    logger.debug("Create ClientStateDownload, realm_path = %1, metadata_dir = %2", m_db.get_path(), metadata_dir);
>>>>>>> a5462a39
}

bool ClientResetOperation::finalize(sync::SaltedFileIdent salted_file_ident)
{
<<<<<<< HEAD
    util::Optional<std::string> fresh_path;
    if (m_seamless_loss) {
        if (is_downloading_fresh_copy() || !has_fresh_copy()) {
            return false;
        }
        ResetPathPair paths(m_realm_path);
        REALM_ASSERT_EX(m_realm_path == paths.local_path, m_realm_path, paths.local_path, paths.fresh_path);
        fresh_path = paths.fresh_path;
    }
=======
    m_salted_file_ident = salted_file_ident;
    bool local_realm_exists = m_db.get_version_of_latest_snapshot() != 0;
    logger.debug("finalize_client_reset, realm_path = %1, local_realm_exists = %2", m_db.get_path(),
                 local_realm_exists);
>>>>>>> a5462a39

    m_salted_file_ident = salted_file_ident;
    // only do the reset if the file exists
    // if there is no existing file, there is nothing to reset
    bool local_realm_exists = util::File::exists(m_realm_path);
    if (local_realm_exists) {
        logger.debug("finalize_client_reset:discard, realm_path = %1, local_realm_exists = %2", m_realm_path,
                     local_realm_exists);

        client_reset::LocalVersionIDs local_version_ids;
        try {
<<<<<<< HEAD
            local_version_ids = client_reset::perform_client_reset_diff(
                m_realm_path, fresh_path, m_encryption_key, m_notify_before, m_notify_after, is_marked_as_complete,
                m_salted_file_ident, logger);
=======
            local_version_ids =
                client_reset::perform_client_reset_diff(m_db, m_salted_file_ident, m_server_version, logger);
>>>>>>> a5462a39
        }
        catch (util::File::AccessError& e) {
            logger.error("In finalize_client_reset, the client reset failed due to a FileAccessError, "
                         "realm path = %1, msg = %2",
                         m_realm_path, e.what());
            return false;
        }
        catch (client_reset::ClientResetFailed& e) {
            logger.error("In finalize_client_reset, the client reset failed, "
                         "realm path = %1, msg = %2",
                         m_db.get_path(), e.what());
            return false;
        }

        m_client_reset_old_version = local_version_ids.old_version;
        m_client_reset_new_version = local_version_ids.new_version;

        if (fresh_path) {
            try {
                // clean up the fresh Realm
                // we don't mind leaving the fresh lock file around because trying to delete it
                // here could cause a race if there are multiple resets ongoing
                DB::call_with_lock(*fresh_path, [&](const std::string& path) {
                    constexpr bool delete_lockfile = false;
                    DB::delete_files(path, nullptr, delete_lockfile);
                });
            }
            catch (...) {
                // ignored, this is just a best effort
            }
        }

        return true;
    }
    return false;
}

} // namespace realm::_impl<|MERGE_RESOLUTION|>--- conflicted
+++ resolved
@@ -1,45 +1,10 @@
 #include <realm/db.hpp>
-#include <realm/sync/encrypt/fingerprint.hpp>
 #include <realm/sync/history.hpp>
-#include <realm/sync/noinst/compression.hpp>
 #include <realm/sync/noinst/client_history_impl.hpp>
 #include <realm/sync/noinst/client_reset.hpp>
 #include <realm/sync/noinst/client_reset_operation.hpp>
 
 namespace realm::_impl {
-
-<<<<<<< HEAD
-const char* table_name_to_check = "_client_reset_status_complete";
-
-bool is_marked_as_complete(TransactionRef tr)
-{
-    return bool(tr->find_table(table_name_to_check));
-}
-
-bool fresh_copy_is_downloaded(std::string path, util::Optional<std::array<char, 64>> encryption_key)
-{
-    if (!util::File::exists(path)) {
-        return false;
-    }
-
-    DBOptions shared_group_options(encryption_key ? encryption_key->data() : nullptr);
-    ClientHistoryImpl history_local{path};
-    DBRef sg_local = DB::create(history_local, shared_group_options);
-
-    auto group_local = sg_local->start_read();
-    return is_marked_as_complete(group_local);
-}
-
-void mark_fresh_copy_as_downloaded(std::string path, util::Optional<std::array<char, 64>> encryption_key)
-{
-    DBOptions shared_group_options(encryption_key ? encryption_key->data() : nullptr);
-    ClientHistoryImpl history_local{path};
-    DBRef sg_local = DB::create(history_local, shared_group_options);
-
-    auto group_local = sg_local->start_write();
-    group_local->get_or_add_table(table_name_to_check);
-    group_local->commit();
-}
 
 struct ResetPathPair {
     // takes a fresh or local path and distinguishes the two
@@ -61,118 +26,55 @@
 };
 
 ClientResetOperation::ClientResetOperation(
-    util::Logger& logger, const std::string& realm_path, bool seamless_loss,
-    util::Optional<std::array<char, 64>> encryption_key,
+    util::Logger& logger, DB& db, DBRef db_fresh, bool seamless_loss,
     std::function<void(TransactionRef local, TransactionRef remote)> notify_before,
     std::function<void(TransactionRef local)> notify_after)
     : logger{logger}
-    , m_realm_path{realm_path}
+    , m_db{db}
+    , m_db_fresh(std::move(db_fresh))
     , m_seamless_loss(seamless_loss)
-    , m_encryption_key{encryption_key}
     , m_notify_before(notify_before)
     , m_notify_after(notify_after)
 {
-    logger.debug("Create ClientStateDownload, realm_path = %1, seamless_loss = %2", realm_path, seamless_loss);
-#ifdef REALM_ENABLE_ENCRYPTION
-    if (m_encryption_key)
-        m_aes_cryptor =
-            std::make_unique<util::AESCryptor>(reinterpret_cast<unsigned char*>(m_encryption_key->data()));
-#else
-    REALM_ASSERT(!encryption_key);
-#endif
+    logger.debug("Create ClientStateDownload, realm_path = %1, seamless_loss = %2", m_db.get_path(), seamless_loss);
 }
 
-void ClientResetOperation::download_complete()
+std::string ClientResetOperation::get_fresh_path_for(const std::string& realm_path)
 {
-    ResetPathPair paths(m_realm_path);
-    // it should only be possible to reach download completion on the fresh copy of the Realm
-    // because the local Realm has already recieved the reset error at some point to get here
-    REALM_ASSERT_RELEASE_EX(paths.fresh_path == m_realm_path, paths.fresh_path, paths.local_path, m_realm_path);
-    mark_fresh_copy_as_downloaded(m_realm_path, m_encryption_key);
-}
-
-std::string ClientResetOperation::open_session_for_path(std::string realm_path, bool seamless_loss,
-                                                        util::Optional<std::array<char, 64>> encryption_key)
-{
-    if (seamless_loss) {
-        ResetPathPair paths(realm_path);
-        bool local_realm_exists = util::File::exists(paths.local_path);
-        if (!local_realm_exists) {
-            return paths.local_path; // nothing to reset
-        }
-        // if sync was interrupted during the download of the fresh copy, continue that session until it is finished
-        // otherwise if the completely downloaded fresh copy is available, continue the reset on the original Realm.
-        return fresh_copy_is_downloaded(paths.fresh_path, encryption_key) ? paths.local_path : paths.fresh_path;
-    }
-    return realm_path;
-}
-
-bool ClientResetOperation::is_downloading_fresh_copy()
-{
-    ResetPathPair paths(m_realm_path);
-    return m_realm_path == paths.fresh_path;
-}
-
-bool ClientResetOperation::has_fresh_copy()
-{
-    ResetPathPair paths(m_realm_path);
-    return fresh_copy_is_downloaded(paths.fresh_path, m_encryption_key);
-=======
-ClientResetOperation::ClientResetOperation(util::Logger& logger, DB& db, const std::string& metadata_dir)
-    : logger{logger}
-    , m_db(db)
-    , m_metadata_dir(metadata_dir)
-{
-    logger.debug("Create ClientStateDownload, realm_path = %1, metadata_dir = %2", m_db.get_path(), metadata_dir);
->>>>>>> a5462a39
+    ResetPathPair paths(realm_path);
+    REALM_ASSERT_EX(paths.fresh_path != realm_path, realm_path);
+    return paths.fresh_path;
 }
 
 bool ClientResetOperation::finalize(sync::SaltedFileIdent salted_file_ident)
 {
-<<<<<<< HEAD
-    util::Optional<std::string> fresh_path;
     if (m_seamless_loss) {
-        if (is_downloading_fresh_copy() || !has_fresh_copy()) {
-            return false;
-        }
-        ResetPathPair paths(m_realm_path);
-        REALM_ASSERT_EX(m_realm_path == paths.local_path, m_realm_path, paths.local_path, paths.fresh_path);
-        fresh_path = paths.fresh_path;
+        ResetPathPair paths(m_db.get_path());
+        REALM_ASSERT_EX(m_db.get_path() == paths.local_path, m_db.get_path(), paths.local_path, paths.fresh_path);
+        REALM_ASSERT(m_db_fresh);
     }
-=======
-    m_salted_file_ident = salted_file_ident;
-    bool local_realm_exists = m_db.get_version_of_latest_snapshot() != 0;
-    logger.debug("finalize_client_reset, realm_path = %1, local_realm_exists = %2", m_db.get_path(),
-                 local_realm_exists);
->>>>>>> a5462a39
 
     m_salted_file_ident = salted_file_ident;
     // only do the reset if the file exists
     // if there is no existing file, there is nothing to reset
-    bool local_realm_exists = util::File::exists(m_realm_path);
+    bool local_realm_exists = m_db.get_version_of_latest_snapshot() != 0;
     if (local_realm_exists) {
-        logger.debug("finalize_client_reset:discard, realm_path = %1, local_realm_exists = %2", m_realm_path,
+        logger.debug("ClientResetOperation::finalize, realm_path = %1, local_realm_exists = %2", m_db.get_path(),
                      local_realm_exists);
 
         client_reset::LocalVersionIDs local_version_ids;
         try {
-<<<<<<< HEAD
-            local_version_ids = client_reset::perform_client_reset_diff(
-                m_realm_path, fresh_path, m_encryption_key, m_notify_before, m_notify_after, is_marked_as_complete,
-                m_salted_file_ident, logger);
-=======
-            local_version_ids =
-                client_reset::perform_client_reset_diff(m_db, m_salted_file_ident, m_server_version, logger);
->>>>>>> a5462a39
+            local_version_ids = client_reset::perform_client_reset_diff(m_db, m_db_fresh, m_notify_before,
+                                                                        m_notify_after, m_salted_file_ident, logger);
         }
         catch (util::File::AccessError& e) {
-            logger.error("In finalize_client_reset, the client reset failed due to a FileAccessError, "
+            logger.error("In ClientResetOperation::finalize, the client reset failed due to a FileAccessError, "
                          "realm path = %1, msg = %2",
-                         m_realm_path, e.what());
+                         m_db.get_path(), e.what());
             return false;
         }
         catch (client_reset::ClientResetFailed& e) {
-            logger.error("In finalize_client_reset, the client reset failed, "
+            logger.error("In ClientResetOperation::finalize, the client reset failed, "
                          "realm path = %1, msg = %2",
                          m_db.get_path(), e.what());
             return false;
@@ -181,17 +83,33 @@
         m_client_reset_old_version = local_version_ids.old_version;
         m_client_reset_new_version = local_version_ids.new_version;
 
-        if (fresh_path) {
+        if (m_db_fresh) {
+            std::string path_to_clean = m_db_fresh->get_path();
             try {
+                // In order to obtain the lock and delete the realm, we first have to close
+                // the Realm. This requires that we are the only remaining ref holder, and
+                // this is expected. Releasing the last ref should release the hold on the
+                // lock file and allow us to clean up.
+                long use_count = m_db_fresh.use_count();
+                REALM_ASSERT_DEBUG_EX(m_db_fresh.use_count() == 1, m_db_fresh.use_count(), path_to_clean);
+                m_db_fresh.reset();
                 // clean up the fresh Realm
                 // we don't mind leaving the fresh lock file around because trying to delete it
                 // here could cause a race if there are multiple resets ongoing
-                DB::call_with_lock(*fresh_path, [&](const std::string& path) {
+                bool did_lock = DB::call_with_lock(path_to_clean, [&](const std::string& path) {
                     constexpr bool delete_lockfile = false;
                     DB::delete_files(path, nullptr, delete_lockfile);
                 });
+                if (!did_lock) {
+                    logger.warn("In ClientResetOperation::finalize, the fresh copy '%1' could not be cleaned up. "
+                                "There were %2 refs remaining.",
+                                path_to_clean, use_count);
+                }
             }
-            catch (...) {
+            catch (const std::exception& err) {
+                logger.warn("In ClientResetOperation::finalize, the fresh copy '%1' could not be cleaned up due to "
+                            "an exception: '%2'",
+                            path_to_clean, err.what());
                 // ignored, this is just a best effort
             }
         }
