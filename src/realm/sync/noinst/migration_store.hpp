/*************************************************************************
 *
 * Copyright 2023 Realm, Inc.
 *
 * Licensed under the Apache License, Version 2.0 (the "License");
 * you may not use this file except in compliance with the License.
 * You may obtain a copy of the License at
 *
 * http://www.apache.org/licenses/LICENSE-2.0
 *
 * Unless required by applicable law or agreed to in writing, software
 * distributed under the License is distributed on an "AS IS" BASIS,
 * WITHOUT WARRANTIES OR CONDITIONS OF ANY KIND, either express or implied.
 * See the License for the specific language governing permissions and
 * limitations under the License.
 *
 **************************************************************************/

#pragma once

#include <realm/db.hpp>
#include <realm/keys.hpp>
#include <realm/sync/config.hpp>
#include <realm/sync/subscriptions.hpp>

#include <memory>
#include <mutex>
#include <string>

namespace realm::sync {

class MigrationStore;
using MigrationStoreRef = std::shared_ptr<MigrationStore>;

// A MigrationStore manages the PBS -> FLX migration metadata table.
class MigrationStore : public std::enable_shared_from_this<MigrationStore> {
public:
    MigrationStore(const MigrationStore&) = delete;
    MigrationStore& operator=(const MigrationStore&) = delete;

    enum class MigrationState {
        NotMigrated,
        InProgress,
        Migrated,
    };

    static MigrationStoreRef create(DBRef db);

    // Converts the configuration from PBS to FLX if a migration is in progress or completed, otherwise returns the
    // passed in config object.
    std::shared_ptr<realm::SyncConfig> convert_sync_config(std::shared_ptr<realm::SyncConfig> config);

<<<<<<< HEAD
    // Called when the server responds with migrate to FLX and stores the FLX
    // subscription RQL query string and original PBS partition values
=======
    // Called when the server responds with migrate to FLX and stores the FLX subscription RQL query string.
>>>>>>> a16fb7c2
    void migrate_to_flx(std::string_view rql_query_string);

    // Clear the migrated state
    void cancel_migration();

    bool is_migration_in_progress();
    bool is_migrated();
<<<<<<< HEAD
    std::optional<std::string> get_migrated_partition();
    std::optional<std::string> get_query_string();
=======

    // Mark the migration complete and update the state. No-op if not in 'InProgress' state.
    void complete_migration();
>>>>>>> a16fb7c2

    std::string get_query_string();

    // Create subscriptions for each table that does not have a subscription.
    // If subscriptions are created, they are commited and a change of query is sent to the server.
    void create_subscriptions(const SubscriptionStore& subs_store);
    void create_subscriptions(const SubscriptionStore& subs_store, const std::string& rql_query_string);

protected:
    explicit MigrationStore(DBRef db);

    // Read the data from the database - returns true if successful
    // Will return false if read_only is set and the metadata schema
    // versions info is not already set.
    bool load_data(bool read_only = false); // requires !m_mutex

    // Clear the migration store info
    void clear(std::unique_lock<std::mutex> lock);

private:
    // Generate a new subscription that can be added to the subscription store using
    // the query string returned from the server and a name that begins with "flx_migrated_"
    // followed by the class name.
    Subscription make_subscription(const std::string& object_class_name, const std::string& rql_query_string);

    DBRef m_db;

    TableKey m_migration_table;
    ColKey m_migration_started_at;
    ColKey m_migration_completed_at;
    ColKey m_migration_state;
    ColKey m_migration_query_str;
    ColKey m_migration_partition;

    std::mutex m_mutex;
    // Current migration state
    MigrationState m_state;
    // RQL query string received from the server
    std::string m_query_string;
    // The original PBS partition string before the migration
    std::string m_migrated_partition;
};

} // namespace realm::sync<|MERGE_RESOLUTION|>--- conflicted
+++ resolved
@@ -50,29 +50,22 @@
     // passed in config object.
     std::shared_ptr<realm::SyncConfig> convert_sync_config(std::shared_ptr<realm::SyncConfig> config);
 
-<<<<<<< HEAD
-    // Called when the server responds with migrate to FLX and stores the FLX
-    // subscription RQL query string and original PBS partition values
-=======
     // Called when the server responds with migrate to FLX and stores the FLX subscription RQL query string.
->>>>>>> a16fb7c2
-    void migrate_to_flx(std::string_view rql_query_string);
+    void migrate_to_flx(std::string_view rql_query_string, std::string_view partition_value);
 
     // Clear the migrated state
     void cancel_migration();
 
+    // Is a client migration to FLX in progress?
     bool is_migration_in_progress();
+    // Has the client migration to FLX completed?
     bool is_migrated();
-<<<<<<< HEAD
-    std::optional<std::string> get_migrated_partition();
-    std::optional<std::string> get_query_string();
-=======
 
     // Mark the migration complete and update the state. No-op if not in 'InProgress' state.
     void complete_migration();
->>>>>>> a16fb7c2
 
-    std::string get_query_string();
+    std::optional<std::string> get_migrated_partition();
+    std::optional<std::string> get_query_string();
 
     // Create subscriptions for each table that does not have a subscription.
     // If subscriptions are created, they are commited and a change of query is sent to the server.
@@ -109,9 +102,9 @@
     // Current migration state
     MigrationState m_state;
     // RQL query string received from the server
-    std::string m_query_string;
+    std::optional<std::string> m_query_string;
     // The original PBS partition string before the migration
-    std::string m_migrated_partition;
+    std::optional<std::string> m_migrated_partition;
 };
 
 } // namespace realm::sync