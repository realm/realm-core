#include <realm/sync/instruction_applier.hpp>
#include <realm/sync/object.hpp>

#include <realm/group.hpp>

namespace realm::sync {

StringData InstructionApplier::get_string(InternString str) const
{
    auto string = m_log->try_get_intern_string(str);
    if (REALM_UNLIKELY(!string))
        bad_transaction_log("string read fails");
    return m_log->get_string(*string);
}

StringData InstructionApplier::get_string(StringBufferRange range) const
{
    auto string = m_log->try_get_string(range);
    if (!string)
        bad_transaction_log("string read error");
    return *string;
}

BinaryData InstructionApplier::get_binary(StringBufferRange range) const
{
    auto string = m_log->try_get_string(range);
    if (!string)
        bad_transaction_log("binary read error");
    return BinaryData{string->data(), string->size()};
}

TableRef InstructionApplier::table_for_class_name(StringData class_name) const
{
    if (class_name.size() >= Group::max_table_name_length - 6)
        bad_transaction_log("class name too long");
    TableNameBuffer buffer;
    return m_transaction.get_table(class_name_to_table_name(class_name, buffer));
}

void InstructionApplier::operator()(const Instruction::AddTable& instr)
{
    auto table_name = get_table_name(instr);

    auto add_table = util::overloaded{
        [&](const Instruction::AddTable::PrimaryKeySpec& spec) {
            if (spec.type == Instruction::Payload::Type::GlobalKey) {
                log("sync::create_table(group, \"%1\");", table_name);
                sync::create_table(m_transaction, table_name);
            }
            else {
                if (!is_valid_key_type(spec.type)) {
                    bad_transaction_log("Invalid primary key type");
                }
                DataType pk_type = get_data_type(spec.type);
                StringData pk_field = get_string(spec.field);
                bool nullable = spec.nullable;
                log("sync::create_table_with_primary_key(group, \"%1\", %2, \"%3\", %4);", table_name, pk_type,
                    pk_field, nullable);
                sync::create_table_with_primary_key(m_transaction, table_name, pk_type, pk_field, nullable);
            }
        },
        [&](const Instruction::AddTable::EmbeddedTable&) {
            log("group.add_embedded_table(\"%1\");", table_name);
            m_transaction.add_embedded_table(table_name);
        },
    };

    mpark::visit(std::move(add_table), instr.type);
}

void InstructionApplier::operator()(const Instruction::EraseTable& instr)
{
    auto table_name = get_table_name(instr);

    if (REALM_UNLIKELY(REALM_COVER_NEVER(!m_transaction.has_table(table_name)))) {
        // FIXME: Should EraseTable be considered idempotent?
        bad_transaction_log("table does not exist");
    }

    log("sync::erase_table(m_group, \"%1\")", table_name);
    sync::erase_table(m_transaction, table_name);
}

void InstructionApplier::operator()(const Instruction::CreateObject& instr)
{
    auto table = get_table(instr);
    ColKey pk_col = table->get_primary_key_column();

    mpark::visit(
        util::overloaded{
            [&](mpark::monostate) {
                if (!pk_col) {
                    bad_transaction_log("CreateObject(NULL) on table without a primary key");
                }
                if (!table->is_nullable(pk_col)) {
                    bad_transaction_log("CreateObject(NULL) on a table with a non-nullable primary key");
                }
                log("sync::create_object_with_primary_key(group, get_table(\"%1\"), realm::util::none);",
                    table->get_name());
                table->create_object_with_primary_key(util::none);
            },
            [&](int64_t pk) {
                if (!pk_col) {
                    bad_transaction_log("CreateObject(Int) on table without a primary key");
                }
                if (table->get_column_type(pk_col) != type_Int) {
                    bad_transaction_log("CreateObject(Int) on a table with primary key type %1",
                                        table->get_column_type(pk_col));
                }
                log("sync::create_object_with_primary_key(group, get_table(\"%1\"), %2);", table->get_name(), pk);
                table->create_object_with_primary_key(pk);
            },
            [&](InternString pk) {
                if (!pk_col) {
                    bad_transaction_log("CreateObject(String) on table without a primary key");
                }
                if (table->get_column_type(pk_col) != type_String) {
                    bad_transaction_log("CreateObject(String) on a table with primary key type %1",
                                        table->get_column_type(pk_col));
                }
                StringData str = get_string(pk);
                log("sync::create_object_with_primary_key(group, get_table(\"%1\"), \"%2\");", table->get_name(),
                    str);
                table->create_object_with_primary_key(str);
            },
            [&](const ObjectId& id) {
                if (!pk_col) {
                    bad_transaction_log("CreateObject(ObjectId) on table without a primary key");
                }
                if (table->get_column_type(pk_col) != type_ObjectId) {
                    bad_transaction_log("CreateObject(ObjectId) on a table with primary key type %1",
                                        table->get_column_type(pk_col));
                }
                log("sync::create_object_with_primary_key(group, get_table(\"%1\"), %2);", table->get_name(), id);
                table->create_object_with_primary_key(id);
            },
            [&](GlobalKey key) {
                if (pk_col) {
                    bad_transaction_log("CreateObject(GlobalKey) on table with a primary key");
                }
                log("sync::create_object_with_primary_key(group, get_table(\"%1\"), GlobalKey{%2, %3});",
                    table->get_name(), key, key.hi(), key.lo());
                table->create_object(key);
            },
        },
        instr.object);
}

void InstructionApplier::operator()(const Instruction::EraseObject& instr)
{
    // FIXME: Log actions.
    // Note: EraseObject is idempotent.
    if (auto obj = get_top_object(instr, "EraseObject")) {
        // This call will prevent incoming links to be nullified/deleted
        obj->invalidate();
    }
    m_last_object.reset();
}

template <class F>
void InstructionApplier::set_value(const SetTargetInfo& info, const Instruction::Payload& value, F&& setter,
                                   const char* name)
{
    using Type = Instruction::Payload::Type;

    const auto& data = value.data;
    switch (value.type) {
        case Type::ObjectValue: {
            // FIXME: Handle embedded objects in Mixed.
            if (!info.is_embedded_link) {
                bad_transaction_log("%1(Object) on a property that does not contain embedded objects");
            }
            setter(Instruction::Payload::ObjectValue{});
            return;
        }
        case Type::GlobalKey: {
            bad_transaction_log("%1(GlobalKey) is not allowed", name);
        }
        case Type::Null: {
            if (!info.nullable) {
                bad_transaction_log("%1(NULL) on '%2.%3', which is not nullable", name, info.table_name,
                                    info.col_name);
            }
            setter(realm::util::none);
            return;
        }
        case Type::Int: {
            if (info.type != type_Int && info.type != type_Mixed) {
                bad_transaction_log("%1(Int) on '%2.%3' of type %4", name, info.table_name, info.col_name, info.type);
            }
            setter(data.integer);
            return;
        }
        case Type::Bool: {
            if (info.type != type_Bool && info.type != type_Mixed) {
                bad_transaction_log("%1(Bool) on '%2.%3' of type %4", name, info.table_name, info.col_name,
                                    info.type);
            }
            setter(data.boolean);
            return;
        }
        case Type::String: {
            if (info.type != type_String && info.type != type_Mixed) {
                bad_transaction_log("%1(String) on '%2.%3' of type %4", name, info.table_name, info.col_name,
                                    info.type);
            }
            StringData str = get_string(data.str);
            setter(str);
            return;
        }
        case Type::Binary: {
            if (info.type != type_Binary && info.type != type_Mixed) {
                bad_transaction_log("%1(Binary) on '%2.%3' of type %4", name, info.table_name, info.col_name,
                                    info.type);
            }
            BinaryData bin = get_binary(data.binary);
            setter(bin);
            return;
        }
        case Type::Timestamp: {
            if (info.type != type_Timestamp && info.type != type_Mixed) {
                bad_transaction_log("%1(Timestamp) on '%2.%3' of type %4", name, info.table_name, info.col_name,
                                    info.type);
            }
            setter(data.timestamp);
            return;
        }
        case Type::Float: {
            if (info.type != type_Float && info.type != type_Mixed) {
                bad_transaction_log("%1(Float) on '%2.%3' of type %4", name, info.table_name, info.col_name,
                                    info.type);
            }
            setter(data.fnum);
            return;
        }
        case Type::Double: {
            if (info.type != type_Double && info.type != type_Mixed) {
                bad_transaction_log("%1(Double) on '%2.%3' of type %4", name, info.table_name, info.col_name,
                                    info.type);
            }
            setter(data.dnum);
            return;
        }
        case Type::Decimal: {
            if (info.type != type_Decimal && info.type != type_Mixed) {
                bad_transaction_log("%1(Decimal) on '%2.%3' of type %4", name, info.table_name, info.col_name,
                                    info.type);
            }
            setter(data.decimal);
            return;
        }
        case Type::Link: {
            if (info.type != type_Link && info.type != type_Mixed && info.type != type_TypedLink) {
                bad_transaction_log("Set(Link) on '%2.%3' of type %4", name, info.table_name, info.col_name,
                                    info.type);
            }
            TableNameBuffer buffer;
            StringData class_name = get_string(data.link.target_table);
            StringData target_table_name = class_name_to_table_name(class_name, buffer);
            TableRef target_table = m_transaction.get_table(target_table_name);
            if (!target_table) {
                bad_transaction_log("Set(Link) with invalid target table '%1'", target_table_name);
            }

            // FIXME: This needs adjustment for embedded objects.

            if (info.type != type_Mixed && info.type != type_TypedLink) {
                ColKey source_col = m_last_table->get_column_key(info.col_name);
                TableRef expected_target_table = m_last_table->get_link_target(source_col);
                if (expected_target_table != target_table) {
                    bad_transaction_log("Set(Link) with unexpected target table '%1' (expected '%2')",
                                        target_table_name, expected_target_table->get_name());
                }
                ObjKey target = get_object_key(*target_table, data.link.target, "Set(Link)");
                setter(target);
            }
            else {
                ObjKey target = get_object_key(*target_table, data.link.target, "Set(Link)");
                ObjLink link = ObjLink{target_table->get_key(), target};
                setter(link);
            }
            return;
        }
        case Type::ObjectId: {
            if (info.type != type_ObjectId && info.type != type_Mixed) {
                bad_transaction_log("Set(ObjectId) on column '%1.%2' of type %3", info.table_name, info.col_name,
                                    info.type);
            }
            setter(data.object_id);
            return;
        }
    }
}


void InstructionApplier::operator()(const Instruction::Set& instr)
{
    if (!instr.is_array_set()) {
        auto path = get_field(instr, "Set");
        // FIXME: Would use structured bindings, but they cannot be captured by lamdas.
        auto obj = std::move(std::get<0>(path));
        auto col = std::move(std::get<1>(path));

        auto table = obj.get_table();
        SetTargetInfo info;
        info.table_name = table->get_name();
        info.col_name = table->get_column_name(col);
        info.type = table->get_column_type(col);
        info.nullable = table->is_nullable(col);
        info.is_embedded_link = (info.type == type_Link && table->get_link_target(col)->is_embedded());

        auto setter = util::overloaded{
            [&](const util::None&) {
                obj.set_null(col, instr.is_default);
            },
            [&](const Instruction::Payload::ObjectValue&) {
                // FIXME: Embedded object creation is not idempotent in Core.
                if (obj.is_null(col)) {
                    obj.create_and_set_linked_object(col);
                }
            },
            [&](const ObjLink& link) {
                if (info.type == type_Mixed) {
                    obj.set<Mixed>(col, Mixed{link}, instr.is_default);
                }
                else if (info.type == type_TypedLink) {
                    obj.set<ObjLink>(col, link, instr.is_default);
                }
            },
            [&](const auto& val) {
                if (info.type != type_Mixed) {
                    obj.set(col, val, instr.is_default);
                }
                else {
                    obj.set<Mixed>(col, val, instr.is_default);
                }
            },
        };

        set_value(info, instr.value, std::move(setter), "Set");
    }
    else {
        auto& list = get_list(instr, "ArraySet");
        auto table = list.get_table();
        ColKey col = list.get_col_key();
        SetTargetInfo info;
        info.table_name = table->get_name();
        info.col_name = table->get_column_name(col);
        info.type = table->get_column_type(col);
        info.nullable = table->is_nullable(col);

        if (info.type == type_LinkList) {
            info.type = type_Link;
        }

        info.is_embedded_link = (info.type == type_Link && table->get_link_target(col)->is_embedded());

        size_t ndx = instr.index();

        if (ndx >= list.size()) {
            bad_transaction_log("Set out of bounds on list '%1.%2' (%3 >= %4)", info.table_name, info.col_name, ndx,
                                list.size());
        }

        auto setter = util::overloaded{
            [&](const util::None&) {
                list.set_null(ndx);
            },
            [&](const Instruction::Payload::ObjectValue&) {
                // Embedded object creation is idempotent, and link lists cannot
                // contain nulls, so this is a no-op.
            },
            [&](const ObjLink& link) {
                if (info.type == type_Mixed) {
                    auto& lst = static_cast<Lst<Mixed>&>(list);
                    lst.set(ndx, Mixed{link});
                }
                else if (info.type == type_TypedLink) {
                    auto& lst = static_cast<Lst<ObjLink>&>(list);
                    lst.set(ndx, link);
                }
            },
            [&](const auto& val) {
<<<<<<< HEAD
                if (info.type != type_Mixed) {
                    using type = std::remove_cv_t<std::remove_reference_t<decltype(val)>>;
                    auto& lst = static_cast<Lst<type>&>(list);
=======
                if (info.type == type_Mixed) {
                    auto& lst = static_cast<Lst<Mixed>&>(list);
>>>>>>> e48f8fde
                    lst.set(ndx, val);
                }
                else {
                    using type = std::remove_cv_t<std::remove_reference_t<decltype(val)>>;
                    auto& lst = static_cast<Lst<type>&>(list);
                    lst.set(ndx, val);
                }
            },
        };

        set_value(info, instr.value, std::move(setter), "ArraySet");
    }
}

void InstructionApplier::operator()(const Instruction::AddInteger& instr)
{
    auto [obj, col] = get_field(instr, "AddInteger");

    TableRef table = obj.get_table();
    auto type = table->get_column_type(col);
    if (type != type_Int) {
        bad_transaction_log("AddInteger on column '%1.%2' of type %3", table->get_name(), table->get_column_name(col),
                            type);
    }

    if (obj.is_null(col)) {
        // AddInteger on NULL is a no-op.
        return;
    }
    obj.add_int(col, instr.value);
}

void InstructionApplier::operator()(const Instruction::AddColumn& instr)
{
    using Type = Instruction::Payload::Type;

    auto table = get_table(instr, "AddColumn");
    auto col_name = get_string(instr.field);

    if (table->get_column_key(col_name)) {
        bad_transaction_log("AddColumn '%1.%3' which already exists", table->get_name(), col_name);
    }

    if (instr.type == Type::Null) {
        if (!instr.list) {
            table->add_column(type_Mixed, col_name);
        }
        else {
            table->add_column_list(type_Mixed, col_name);
        }
        return;
    }


    if (instr.type != Type::Link) {
        DataType type = get_data_type(instr.type);
        if (instr.list) {
            table->add_column_list(type, col_name, instr.nullable);
        }
        else {
            table->add_column(type, col_name, instr.nullable);
        }
    }
    else {
        TableNameBuffer buffer;
        auto target_table_name = get_string(instr.link_target_table);
        if (target_table_name.size() != 0) {
            TableRef target = m_transaction.get_table(class_name_to_table_name(target_table_name, buffer));
            if (!target) {
                bad_transaction_log("AddColumn(Link) '%1.%2' to table '%3' which doesn't exist", table->get_name(),
                                    col_name, target_table_name);
            }
            DataType type = instr.list ? type_LinkList : type_Link;
            table->add_column_link(type, col_name, *target);
        }
        else {
            table->add_column(type_TypedLink, col_name);
        }
    }
}

void InstructionApplier::operator()(const Instruction::EraseColumn& instr)
{
    auto table = get_table(instr, "EraseColumn");
    auto col_name = get_string(instr.field);

    ColKey col = table->get_column_key(col_name);
    if (!col) {
        bad_transaction_log("EraseColumn '%1.%2' which doesn't exist");
    }

    table->remove_column(col);
}

void InstructionApplier::operator()(const Instruction::ArrayInsert& instr)
{
    auto& list = get_list(instr, "ArrayInsert");

    if (instr.index() > list.size()) {
        bad_transaction_log("ArrayInsert out of bounds");
    }

    auto table = list.get_table();
    ColKey col = list.get_col_key();
    SetTargetInfo info;
    info.table_name = table->get_name();
    info.col_name = table->get_column_name(col);
    info.type = table->get_column_type(col);
    info.nullable = table->is_nullable(col);

    if (info.type == type_LinkList) {
        info.type = type_Link;
    }

    info.is_embedded_link = (info.type == type_Link && table->get_link_target(col)->is_embedded());

    auto setter = util::overloaded{
        [&](const util::None&) {
            list.insert_null(instr.index());
        },
        [&](const Instruction::Payload::ObjectValue&) {
            auto& lst = static_cast<LnkLst&>(list);
            lst.create_and_insert_linked_object(instr.index());
        },
        [&](const ObjLink& link) {
            if (info.type == type_Mixed) {
                auto& lst = static_cast<Lst<Mixed>&>(list);
                lst.insert(instr.index(), Mixed{link});
            }
            else if (info.type == type_TypedLink) {
                auto& lst = static_cast<Lst<ObjLink>&>(list);
                lst.insert(instr.index(), link);
            }
        },
        [&](const auto& value) {
            if (info.type != type_Mixed) {
                using type = std::remove_cv_t<std::remove_reference_t<decltype(value)>>;
                auto& lst = static_cast<Lst<type>&>(list);
                lst.insert(instr.index(), value);
            }
            else {
                auto& lst = static_cast<Lst<Mixed>&>(list);
                lst.insert(instr.index(), value);
            }
        },
    };
    set_value(info, instr.value, std::move(setter), "ArrayInsert");
}

void InstructionApplier::operator()(const Instruction::ArrayMove& instr)
{
    auto& list = get_list(instr, "ArrayMove");

    if (instr.index() >= list.size()) {
        bad_transaction_log("ArrayMove from out of bounds (%1 >= %2)", instr.index(), list.size());
    }
    if (instr.ndx_2 >= list.size()) {
        bad_transaction_log("ArrayMove to out of bounds (%1 >= %2)", instr.ndx_2, list.size());
    }
    if (instr.index() == instr.ndx_2) {
        // FIXME: Does this really need to be an error?
        bad_transaction_log("ArrayMove to same location (%1)", instr.index());
    }

    list.move(instr.index(), instr.ndx_2);
}

void InstructionApplier::operator()(const Instruction::ArrayErase& instr)
{
    auto& list = get_list(instr, "ArrayErase");

    if (instr.index() >= list.size()) {
        bad_transaction_log("ArrayErase out of bounds (%1 >= %2)", instr.index(), list.size());
    }

    list.remove(instr.index(), instr.index() + 1);
}

void InstructionApplier::operator()(const Instruction::ArrayClear& instr)
{
    auto& list = get_list(instr, "ArrayClear");

    list.clear();
}

StringData InstructionApplier::get_table_name(const Instruction::TableInstruction& instr, const char* name)
{
    if (auto class_name = m_log->try_get_string(instr.table)) {
        return class_name_to_table_name(*class_name, m_table_name_buffer);
    }
    else {
        bad_transaction_log("Corrupt table name in %1 instruction", name);
    }
}

TableRef InstructionApplier::get_table(const Instruction::TableInstruction& instr, const char* name)
{
    if (instr.table == m_last_table_name) {
        return m_last_table;
    }
    else {
        auto table_name = get_table_name(instr, name);
        TableRef table = m_transaction.get_table(table_name);
        if (!table) {
            bad_transaction_log("%1: Table '%2' does not exist", name, table_name);
        }
        m_last_table = table;
        m_last_table_name = instr.table;
        m_last_object_key.reset();
        m_last_object.reset();
        m_last_field_name = InternString{};
        m_last_field = ColKey{};
        return table;
    }
}

util::Optional<Obj> InstructionApplier::get_top_object(const Instruction::ObjectInstruction& instr, const char* name)
{
    if (m_last_table_name == instr.table && m_last_object_key && m_last_object &&
        *m_last_object_key == instr.object) {
        // We have already found the object, reuse it.
        return *m_last_object;
    }
    else {
        TableRef table = get_table(instr, name);
        ObjKey key = get_object_key(*table, instr.object, name);
        if (!key) {
            return util::none;
        }
        if (!table->is_valid(key)) {
            // Check if the object is deleted or is a tombstone.
            return util::none;
        }

        Obj obj = table->get_object(key);
        m_last_object_key = instr.object;
        m_last_object = obj;
        return obj;
    }
}

std::tuple<Obj, ColKey> InstructionApplier::get_field(const Instruction::PathInstruction& instr, const char* name)
{
    // First, get the top-level object.
    Obj obj;
    if (auto o = get_top_object(instr, name)) {
        obj = std::move(*o);
    }
    else {
        bad_transaction_log("%1: No such object: %3 in class '%2'", name, get_string(instr.table),
                            format_pk(m_log->get_key(instr.object)));
    }

    // Find the column corresponding to the field in the path instruction.
    ColKey col;
    StringData field_name;
    if (instr.table == m_last_table_name) {
        if (instr.field == m_last_field_name) {
            col = m_last_field;
        }
        else {
            // The last table is unchanged, so we can safely update the m_last_field cache.
            field_name = get_string(instr.field);
            col = obj.get_table()->get_column_key(field_name);
            m_last_field_name = instr.field;
            m_last_field = col;
        }
    }
    else {
        // Last table does not match, so just get the column without updating any caches.
        field_name = get_string(instr.field);
        col = obj.get_table()->get_column_key(field_name);
    }

    if (!col) {
        bad_transaction_log("%1: No such field '%2.%3'", name, obj.get_table()->get_name(), field_name);
    }

    // At this point, 'obj' is the top-level object. Now descend through the path.
    //
    // FIXME: This should be refactored into something less horrible.
    for (size_t i = 0; i < instr.path.size(); ++i) {
        // If the next path element is a string, expect the current field to be
        // an embedded link.
        if (auto pfield = mpark::get_if<InternString>(&instr.path[i])) {
            if (col.get_type() == col_type_Link) {
                if (obj.is_null(col)) {
                    // FIXME: We can consider whether addressing through a NULL
                    // embedded object should implicitly create it. This is the
                    // behavior of MongoDB dotted paths.
                    bad_transaction_log("%1: Invalid path (embedded object is NULL)", name);
                }
                obj = obj.get_linked_object(col);
                TableRef tbl = obj.get_table();
                if (!tbl->is_embedded()) {
                    bad_transaction_log("%1: Invalid path (link is not embedded '%2.%3')", name,
                                        obj.get_table()->get_name(), obj.get_table()->get_column_name(col));
                }
                StringData col_name = get_string(*pfield);
                col = tbl->get_column_key(col_name);
                if (!col) {
                    bad_transaction_log("%1: Invalid path (no such property on embedded table '%2.%3')", name,
                                        tbl->get_name(), col_name);
                }
            }
            else {
                bad_transaction_log("%1: Invalid path (not an embedded object '%2.%3')", name,
                                    obj.get_table()->get_name(), obj.get_table()->get_column_name(col));
            }
        }
        else {
            size_t remaining = instr.path.size() - i - 1;
            if (remaining == 0) {
                // This was the last element of the path, and it was an
                // index. Just return the list field.
                break;
            }

            // The next path element is an index, and there are more elements,
            // so we expect the current field to be a list of embedded objects.
            uint32_t index = mpark::get<uint32_t>(instr.path[i]);
            if (col.get_type() == col_type_LinkList) {
                // We have an index, and further path elements — descend into the list.
                LnkLst lst = obj.get_linklist(col);
                if (index >= lst.size()) {
                    bad_transaction_log("%1: Invalid path (index out of bounds on '%2.%3')", name,
                                        obj.get_table()->get_name(), obj.get_table()->get_column_name(col));
                }
                obj = lst.get_object(index);
                TableRef tbl = obj.get_table();
                if (!tbl->is_embedded()) {
                    bad_transaction_log("%1: Invalid path (link list is not embedded '%2.%3')", name,
                                        obj.get_table()->get_name(), obj.get_table()->get_column_name(col));
                }
                if (auto psubfield = mpark::get_if<InternString>(&instr.path[i + 1])) {
                    ++i; // Skip over the index.
                    StringData col_name = get_string(*psubfield);
                    col = tbl->get_column_key(col_name);
                    if (!col) {
                        bad_transaction_log("%1: Invalid path (no such property on embedded table '%2.%3')", name,
                                            tbl->get_name(), col_name);
                    }
                }
                else {
                    bad_transaction_log("%1: Invalid path (arrays of arrays are not supported)", name);
                }
            }
            else {
                bad_transaction_log("%1: Invalid path (index into '%2.%3', which is not a list of embedded objects)",
                                    name, obj.get_table()->get_name(), obj.get_table()->get_column_name(col));
            }
        }
    }

    // This assertion checks that the col key belongs to the table in a
    // roundabout way.
    REALM_ASSERT(!obj.get_table()->get_column_name(col).is_null());

    return std::make_tuple(std::move(obj), col);
}

LstBase& InstructionApplier::get_list(const Instruction::PathInstruction& instr, const char* name)
{
    // Note: get_field() returns the last object field in the path, which is to
    // say that if the last element of the path is an index, it will not be
    // traversed.
    auto [obj, col] = get_field(instr, name);

    // Note: Since `get_field()` may return an embedded object (for which we
    // don't set m_last_table), we have to find the table through the object.
    //
    // FIXME: Cache list pointers.
    auto table = obj.get_table();
    if (!table->is_list(col)) {
        bad_transaction_log("%1: '%2.%3' is not a list", name, table->get_name(), table->get_column_name(col));
    }

    // FIXME: All of the `get_list` methods on `Obj` return a pointer to a
    // `LnkLst`, and never a `Lst<ObjKey>`, which means we get condensed indices
    // rather than uncondensed. For embedded objects, however, we actually want
    // the condensed interface.
    if (col.get_type() == col_type_LinkList && !table->get_link_target(col)->is_embedded()) {
        m_last_list = std::make_unique<Lst<ObjKey>>(obj, col);
    }
    else {
        m_last_list = obj.get_listbase_ptr(col);
    }

    return *m_last_list;
}

ObjKey InstructionApplier::get_object_key(Table& table, const Instruction::PrimaryKey& primary_key,
                                          const char* name) const
{
    StringData table_name = table.get_name();
    ColKey pk_col = table.get_primary_key_column();
    StringData pk_name = "";
    DataType pk_type;
    if (pk_col) {
        pk_name = table.get_column_name(pk_col);
        pk_type = table.get_column_type(pk_col);
    }
    return mpark::visit(
        util::overloaded{
            [&](mpark::monostate) {
                if (!pk_col) {
                    bad_transaction_log(
                        "%1 instruction with NULL primary key, but table '%2' does not have a primary key column",
                        name, table_name);
                }
                if (!table.is_nullable(pk_col)) {
                    bad_transaction_log("%1 instruction with NULL primary key, but column '%2.%3' is not nullable",
                                        name, table_name, pk_name);
                }

                ObjKey key = table.get_objkey_from_primary_key(realm::util::none);
                return key;
            },
            [&](int64_t pk) {
                if (!pk_col) {
                    bad_transaction_log("%1 instruction with integer primary key (%2), but table '%3' does not have "
                                        "a primary key column",
                                        name, pk, table_name);
                }
                if (pk_type != type_Int) {
                    bad_transaction_log(
                        "%1 instruction with integer primary key (%2), but '%3.%4' has primary keys of type '%5'",
                        name, pk, table_name, pk_name, pk_type);
                }
                ObjKey key = table.get_objkey_from_primary_key(pk);
                return key;
            },
            [&](InternString interned_pk) {
                auto pk = get_string(interned_pk);
                if (!pk_col) {
                    bad_transaction_log("%1 instruction with string primary key (\"%2\"), but table '%3' does not "
                                        "have a primary key column",
                                        name, pk, table_name);
                }
                if (pk_type != type_String) {
                    bad_transaction_log(
                        "%1 instruction with string primary key (\"%2\"), but '%3.%4' has primary keys of type '%5'",
                        name, pk, table_name, pk_name, pk_type);
                }
                ObjKey key = table.get_objkey_from_primary_key(pk);
                return key;
            },
            [&](GlobalKey id) {
                if (pk_col) {
                    bad_transaction_log(
                        "%1 instruction without primary key, but table '%2' has a primary key column of type %3",
                        name, table_name, pk_type);
                }
                ObjKey key = table.get_objkey_from_global_key(id);
                return key;
            },
            [&](ObjectId pk) {
                if (!pk_col) {
                    bad_transaction_log("%1 instruction with ObjectId primary key (\"%2\"), but table '%3' does not "
                                        "have a primary key column",
                                        name, pk, table_name);
                }
                if (pk_type != type_ObjectId) {
                    bad_transaction_log(
                        "%1 instruction with ObjectId primary key (%2), but '%3.%4' has primary keys of type '%5'",
                        name, pk, table_name, pk_name, pk_type);
                }
                ObjKey key = table.get_objkey_from_primary_key(pk);
                return key;
            }},
        primary_key);
}


} // namespace realm::sync<|MERGE_RESOLUTION|>--- conflicted
+++ resolved
@@ -381,14 +381,8 @@
                 }
             },
             [&](const auto& val) {
-<<<<<<< HEAD
-                if (info.type != type_Mixed) {
-                    using type = std::remove_cv_t<std::remove_reference_t<decltype(val)>>;
-                    auto& lst = static_cast<Lst<type>&>(list);
-=======
                 if (info.type == type_Mixed) {
                     auto& lst = static_cast<Lst<Mixed>&>(list);
->>>>>>> e48f8fde
                     lst.set(ndx, val);
                 }
                 else {
