#include <realm/sync/client.hpp>

#include <realm/sync/config.hpp>
#include <realm/sync/noinst/client_impl_base.hpp>
#include <realm/sync/noinst/client_reset.hpp>
#include <realm/sync/noinst/pending_bootstrap_store.hpp>
#include <realm/sync/noinst/pending_reset_store.hpp>
#include <realm/sync/protocol.hpp>
#include <realm/sync/subscriptions.hpp>
#include <realm/util/bind_ptr.hpp>

namespace realm::sync {
namespace {
using namespace realm::util;


// clang-format off
using SessionImpl                     = ClientImpl::Session;
using SyncTransactCallback            = Session::SyncTransactCallback;
using ProgressHandler                 = Session::ProgressHandler;
using WaitOperCompletionHandler       = Session::WaitOperCompletionHandler;
using ConnectionStateChangeListener   = Session::ConnectionStateChangeListener;
using port_type                       = Session::port_type;
using connection_ident_type           = std::int_fast64_t;
using ProxyConfig                     = SyncConfig::ProxyConfig;
// clang-format on

} // unnamed namespace


// Life cycle states of a session wrapper:
//
// The session wrapper begins life with an associated Client, but no underlying
// SessionImpl. On construction, it begins the actualization process by posting
// a job to the client's event loop. That job will set `m_sess` to a session impl
// and then set `m_actualized = true`. Once this happens `m_actualized` will
// never change again.
//
// When the external reference to the session (`sync::Session`, which in
// non-test code is always owned by a `SyncSession`) is destroyed, the wrapper
// begins finalization. If the wrapper has not yet been actualized this takes
// place immediately and `m_finalized = true` is set directly on the calling
// thread. If it has been actualized, a job is posted to the client's event loop
// which will tear down the session and then set `m_finalized = true`. Regardless
// of whether or not the session has been actualized, `m_abandoned = true` is
// immediately set when the external reference is released.
//
// When the associated Client is destroyed it calls force_close() on all
// actualized wrappers from its event loop. This causes the wrapper to tear down
// the session, but not not make it proceed to the finalized state. In normal
// usage the client will outlive all sessions, but in tests getting the teardown
// correct and race-free can be tricky so we permit either order.
//
// The wrapper will exist with `m_abandoned = true` and `m_finalized = false`
// only while waiting for finalization to happen. It will exist with
// `m_finalized = true` only while there are pending post handlers yet to be
// executed.
class SessionWrapper final : public util::AtomicRefCountBase, DB::CommitListener {
public:
    SessionWrapper(ClientImpl&, DBRef db, std::shared_ptr<SubscriptionStore>, std::shared_ptr<MigrationStore>,
                   Session::Config&&);
    ~SessionWrapper() noexcept;

    ClientReplication& get_replication() noexcept;
    ClientImpl& get_client() noexcept;

    bool has_flx_subscription_store() const;
    SubscriptionStore* get_flx_subscription_store();
    PendingBootstrapStore* get_flx_pending_bootstrap_store();

    MigrationStore* get_migration_store();

    // Immediately initiate deactivation of the wrapped session. Sets m_closed
    // but *not* m_finalized.
    // Must be called from event loop thread.
    void force_close();

    // Can be called from any thread.
    void on_commit(version_type new_version) override;
    // Can be called from any thread.
    void cancel_reconnect_delay();

    // Can be called from any thread.
    void async_wait_for(bool upload_completion, bool download_completion, WaitOperCompletionHandler);
    // Can be called from any thread.
    bool wait_for_upload_complete_or_client_stopped();
    // Can be called from any thread.
    bool wait_for_download_complete_or_client_stopped();

    // Can be called from any thread.
    void refresh(std::string_view signed_access_token);

    // Can be called from any thread.
    static void abandon(util::bind_ptr<SessionWrapper>) noexcept;

    // These are called from ClientImpl
    // Must be called from event loop thread.
    void actualize();
    void finalize();
    void finalize_before_actualization() noexcept;

    // Can be called from any thread.
    util::Future<std::string> send_test_command(std::string body);

    void handle_pending_client_reset_acknowledgement();

    void update_subscription_version_info();

    // Can be called from any thread.
    std::string get_appservices_connection_id();

    // Can be called from any thread, but inherently cannot be called
    // concurrently with calls to any of the other non-confined functions.
    bool mark_abandoned();

private:
    ClientImpl& m_client;
    DBRef m_db;
    Replication* m_replication;

    const ProtocolEnvelope m_protocol_envelope;
    const std::string m_server_address;
    const port_type m_server_port;
    const bool m_server_verified;
    const std::string m_user_id;
    const SyncServerMode m_sync_mode;
    const std::string m_authorization_header_name;
    const std::map<std::string, std::string> m_custom_http_headers;
    const bool m_verify_servers_ssl_certificate;
    const bool m_simulate_integration_error;
    const std::optional<std::string> m_ssl_trust_certificate_path;
    const std::function<SyncConfig::SSLVerifyCallback> m_ssl_verify_callback;
    const size_t m_flx_bootstrap_batch_size_bytes;
    const std::string m_http_request_path_prefix;
    const std::string m_virt_path;
    const std::optional<ProxyConfig> m_proxy_config;

    // This one is different from null when, and only when the session wrapper
    // is in ClientImpl::m_abandoned_session_wrappers.
    SessionWrapper* m_next = nullptr;

    // These may only be accessed by the event loop thread.
    std::string m_signed_access_token;
    std::optional<ClientReset> m_client_reset_config;

    struct ReportedProgress {
        uint64_t snapshot;
        uint64_t uploaded;
        uint64_t uploadable;
        uint64_t downloaded;
        uint64_t downloadable;
        int64_t query_version;
        double download_estimate;

        // Does not check snapshot
        bool operator==(const ReportedProgress& p) const noexcept
        {
            return uploaded == p.uploaded && uploadable == p.uploadable && downloaded == p.downloaded &&
                   downloadable == p.downloadable && query_version == p.query_version &&
                   download_estimate == p.download_estimate;
        }
    };
    std::optional<ReportedProgress> m_reported_progress;
    uint64_t m_final_uploaded = 0;
    uint64_t m_final_downloaded = 0;

    const util::UniqueFunction<ProgressHandler> m_progress_handler;
    util::UniqueFunction<ConnectionStateChangeListener> m_connection_state_change_listener;

    const util::UniqueFunction<SyncClientHookAction(SyncClientHookData const&)> m_debug_hook;
    bool m_in_debug_hook = false;

    const SessionReason m_session_reason;

    // If false, QUERY and MARK messages are allowed but UPLOAD messages will not
    // be sent to the server.
    const bool m_allow_upload_messages;

    const uint64_t m_schema_version;

    std::shared_ptr<SubscriptionStore> m_flx_subscription_store;
    int64_t m_flx_active_version = 0;
    int64_t m_flx_last_seen_version = 0;
    int64_t m_flx_pending_mark_version = 0;
    std::unique_ptr<PendingBootstrapStore> m_flx_pending_bootstrap_store;

    std::shared_ptr<MigrationStore> m_migration_store;

    // Set to true when this session wrapper is actualized (i.e. the wrapped
    // session is created), or when the wrapper is finalized before actualization.
    // It is then never modified again.
    //
    // Actualization is scheduled during the construction of SessionWrapper, and
    // so a session specific post handler will always find that `m_actualized`
    // is true as the handler will always be run after the actualization job.
    // This holds even if the wrapper is finalized or closed before actualization.
    bool m_actualized = false;

    // Set to true when session deactivation is begun, either via force_close()
    // or finalize().
    bool m_closed = false;

    // Set to true in on_suspended() and then false in on_resumed(). Used to
    // suppress spurious connection state and error reporting while the session
    // is already in an error state.
    bool m_suspended = false;

    // Set when the session has been abandoned. After this point none of the
    // public API functions should be called again.
    bool m_abandoned = false;
    // Has the SessionWrapper been finalized?
    bool m_finalized = false;

    // Set to true when the first DOWNLOAD message is received to indicate that
    // the byte-level download progress parameters can be considered reasonable
    // reliable. Before that, a lot of time may have passed, so our record of
    // the download progress is likely completely out of date.
    bool m_reliable_download_progress = false;

    // Set to point to an activated session object during actualization of the
    // session wrapper. Set to null during finalization of the session
    // wrapper. Both modifications are guaranteed to be performed by the event
    // loop thread.
    //
    // If a session specific post handler, that is submitted after the
    // initiation of the session wrapper, sees that `m_sess` is null, it can
    // conclude that the session wrapper has either been force closed or has
    // been both abandoned and finalized.
    //
    // Must only be accessed from the event loop thread.
    SessionImpl* m_sess = nullptr;

    // These must only be accessed from the event loop thread.
    std::vector<WaitOperCompletionHandler> m_upload_completion_handlers;
    std::vector<WaitOperCompletionHandler> m_download_completion_handlers;
    std::vector<WaitOperCompletionHandler> m_sync_completion_handlers;

    version_type m_upload_completion_requested_version = -1;

    void on_download_completion();
    void on_suspended(const SessionErrorInfo& error_info);
    void on_resumed();
    void on_connection_state_changed(ConnectionState, const std::optional<SessionErrorInfo>&);
    void on_flx_sync_progress(int64_t new_version, DownloadBatchState batch_state);
    void on_flx_sync_error(int64_t version, std::string_view err_msg);
    void on_flx_sync_version_complete(int64_t version);

    void init_progress_handler();
    void check_progress();
    void report_progress(ReportedProgress& p, DownloadableProgress downloadable);
    void report_upload_completion(version_type);

    friend class SessionWrapperStack;
    friend class ClientImpl::Session;
};


// ################ SessionWrapperStack ################

inline bool SessionWrapperStack::empty() const noexcept
{
    return !m_back;
}


inline void SessionWrapperStack::push(util::bind_ptr<SessionWrapper> w) noexcept
{
    REALM_ASSERT(!w->m_next);
    w->m_next = m_back;
    m_back = w.release();
}


inline util::bind_ptr<SessionWrapper> SessionWrapperStack::pop() noexcept
{
    util::bind_ptr<SessionWrapper> w{m_back, util::bind_ptr_base::adopt_tag{}};
    if (m_back) {
        m_back = m_back->m_next;
        w->m_next = nullptr;
    }
    return w;
}


inline void SessionWrapperStack::clear() noexcept
{
    while (m_back) {
        util::bind_ptr<SessionWrapper> w{m_back, util::bind_ptr_base::adopt_tag{}};
        m_back = w->m_next;
    }
}


inline bool SessionWrapperStack::erase(SessionWrapper* w) noexcept
{
    SessionWrapper** p = &m_back;
    while (*p && *p != w) {
        p = &(*p)->m_next;
    }
    if (!*p) {
        return false;
    }
    *p = w->m_next;
    util::bind_ptr<SessionWrapper>{w, util::bind_ptr_base::adopt_tag{}};
    return true;
}


SessionWrapperStack::~SessionWrapperStack()
{
    clear();
}


// ################ ClientImpl ################

ClientImpl::~ClientImpl()
{
    // Since no other thread is allowed to be accessing this client or any of
    // its subobjects at this time, no mutex locking is necessary.

    shutdown_and_wait();
    // Session wrappers are removed from m_unactualized_session_wrappers as they
    // are abandoned.
    REALM_ASSERT(m_stopped);
    REALM_ASSERT(m_unactualized_session_wrappers.empty());
    REALM_ASSERT(m_abandoned_session_wrappers.empty());
}


void ClientImpl::cancel_reconnect_delay()
{
    // Thread safety required
    post([this] {
        for (auto& p : m_server_slots) {
            ServerSlot& slot = p.second;
            if (m_one_connection_per_session) {
                REALM_ASSERT(!slot.connection);
                for (const auto& p : slot.alt_connections) {
                    ClientImpl::Connection& conn = *p.second;
                    conn.resume_active_sessions(); // Throws
                    conn.cancel_reconnect_delay(); // Throws
                }
            }
            else {
                REALM_ASSERT(slot.alt_connections.empty());
                if (slot.connection) {
                    ClientImpl::Connection& conn = *slot.connection;
                    conn.resume_active_sessions(); // Throws
                    conn.cancel_reconnect_delay(); // Throws
                }
                else {
                    slot.reconnect_info.reset();
                }
            }
        }
    }); // Throws
}


void ClientImpl::voluntary_disconnect_all_connections()
{
    auto done_pf = util::make_promise_future<void>();
    post([this, promise = std::move(done_pf.promise)]() mutable {
        try {
            for (auto& p : m_server_slots) {
                ServerSlot& slot = p.second;
                if (m_one_connection_per_session) {
                    REALM_ASSERT(!slot.connection);
                    for (const auto& [_, conn] : slot.alt_connections) {
                        conn->voluntary_disconnect();
                    }
                }
                else {
                    REALM_ASSERT(slot.alt_connections.empty());
                    if (slot.connection) {
                        slot.connection->voluntary_disconnect();
                    }
                }
            }
        }
        catch (...) {
            promise.set_error(exception_to_status());
            return;
        }
        promise.emplace_value();
    });
    done_pf.future.get();
}


bool ClientImpl::wait_for_session_terminations_or_client_stopped()
{
    // Thread safety required

    {
        util::CheckedLockGuard lock{m_mutex};
        m_sessions_terminated = false;
    }

    // The technique employed here relies on the fact that
    // actualize_and_finalize_session_wrappers() must get to execute at least
    // once before the post handler submitted below gets to execute, but still
    // at a time where all session wrappers, that are abandoned prior to the
    // execution of wait_for_session_terminations_or_client_stopped(), have been
    // added to `m_abandoned_session_wrappers`.
    //
    // To see that this is the case, consider a session wrapper that was
    // abandoned before wait_for_session_terminations_or_client_stopped() was
    // invoked. Then the session wrapper will have been added to
    // `m_abandoned_session_wrappers`, and an invocation of
    // actualize_and_finalize_session_wrappers() will have been scheduled. The
    // guarantees mentioned in the documentation of Trigger then ensure
    // that at least one execution of actualize_and_finalize_session_wrappers()
    // will happen after the session wrapper has been added to
    // `m_abandoned_session_wrappers`, but before the post handler submitted
    // below gets to execute.
    post([this] {
        {
            util::CheckedLockGuard lock{m_mutex};
            m_sessions_terminated = true;
        }
        m_wait_or_client_stopped_cond.notify_all();
    }); // Throws

    bool completion_condition_was_satisfied;
    {
        util::CheckedUniqueLock lock{m_mutex};
        m_wait_or_client_stopped_cond.wait(lock.native_handle(), [&]() REQUIRES(m_mutex) {
            return m_sessions_terminated || m_stopped;
        });
        completion_condition_was_satisfied = !m_stopped;
    }
    return completion_condition_was_satisfied;
}


// This relies on the same assumptions and guarantees as wait_for_session_terminations_or_client_stopped().
util::Future<void> ClientImpl::notify_session_terminated()
{
    auto pf = util::make_promise_future<void>();
    post([promise = std::move(pf.promise)](Status status) mutable {
        // Includes operation_aborted
        if (!status.is_ok()) {
            promise.set_error(status);
            return;
        }

        promise.emplace_value();
    });

    return std::move(pf.future);
}

void ClientImpl::drain_connections_on_loop()
{
    post([this](Status status) {
        REALM_ASSERT(status.is_ok());
        drain_connections();
    });
}

void ClientImpl::shutdown_and_wait()
{
    shutdown();
    util::CheckedUniqueLock lock{m_drain_mutex};
    if (m_drained) {
        return;
    }

    logger.debug("Waiting for %1 connections to drain", m_num_connections);
    m_drain_cv.wait(lock.native_handle(), [&]() REQUIRES(m_drain_mutex) {
        return m_num_connections == 0 && m_outstanding_posts == 0;
    });

    m_drained = true;
}

void ClientImpl::shutdown() noexcept
{
    {
        util::CheckedLockGuard lock{m_mutex};
        if (m_stopped)
            return;
        m_stopped = true;
    }
    m_wait_or_client_stopped_cond.notify_all();

    drain_connections_on_loop();
}


void ClientImpl::register_unactualized_session_wrapper(SessionWrapper* wrapper)
{
    // Thread safety required.
    {
        util::CheckedLockGuard lock{m_mutex};
        // We can't actualize the session if we've already been stopped, so
        // just finalize it immediately.
        if (m_stopped) {
            wrapper->finalize_before_actualization();
            return;
        }

        REALM_ASSERT(m_actualize_and_finalize);
        m_unactualized_session_wrappers.push(util::bind_ptr(wrapper));
    }
    m_actualize_and_finalize->trigger();
}


void ClientImpl::register_abandoned_session_wrapper(util::bind_ptr<SessionWrapper> wrapper) noexcept
{
    // Thread safety required.
    {
        util::CheckedLockGuard lock{m_mutex};
        REALM_ASSERT(m_actualize_and_finalize);
        // The wrapper may have already been finalized before being abandoned
        // if we were stopped when it was created.
        if (wrapper->mark_abandoned())
            return;

        // If the session wrapper has not yet been actualized (on the event loop
        // thread), it can be immediately finalized. This ensures that we will
        // generally not actualize a session wrapper that has already been
        // abandoned.
        if (m_unactualized_session_wrappers.erase(wrapper.get())) {
            wrapper->finalize_before_actualization();
            return;
        }
        m_abandoned_session_wrappers.push(std::move(wrapper));
    }
    m_actualize_and_finalize->trigger();
}


// Must be called from the event loop thread.
void ClientImpl::actualize_and_finalize_session_wrappers()
{
    // We need to pop from the wrapper stacks while holding the lock to ensure
    // that all updates to `SessionWrapper:m_next` are thread-safe, but then
    // release the lock before finalizing or actualizing because those functions
    // invoke user callbacks which may try to access the client and reacquire
    // the lock.
    //
    // Finalization must always happen before actualization because we may be
    // finalizing and actualizing sessions for the same Realm file, and
    // actualizing first would result in overlapping sessions. Because we're
    // releasing the lock new sessions may come in as we're looping, so we need
    // a single loop that checks both fields.
    while (true) {
        bool finalize = true;
        bool stopped;
        util::bind_ptr<SessionWrapper> wrapper;
        {
            util::CheckedLockGuard lock{m_mutex};
            wrapper = m_abandoned_session_wrappers.pop();
            if (!wrapper) {
                wrapper = m_unactualized_session_wrappers.pop();
                finalize = false;
            }
            stopped = m_stopped;
        }
        if (!wrapper)
            break;
        if (finalize)
            wrapper->finalize(); // Throws
        else if (stopped)
            wrapper->finalize_before_actualization();
        else
            wrapper->actualize(); // Throws
    }
}


ClientImpl::Connection& ClientImpl::get_connection(ServerEndpoint endpoint,
                                                   const std::string& authorization_header_name,
                                                   const std::map<std::string, std::string>& custom_http_headers,
                                                   bool verify_servers_ssl_certificate,
                                                   Optional<std::string> ssl_trust_certificate_path,
                                                   std::function<SyncConfig::SSLVerifyCallback> ssl_verify_callback,
                                                   Optional<ProxyConfig> proxy_config, bool& was_created)
{
    auto&& [server_slot_it, inserted] =
        m_server_slots.try_emplace(endpoint, ReconnectInfo(m_reconnect_mode, m_reconnect_backoff_info, get_random()));
    ServerSlot& server_slot = server_slot_it->second; // Throws

    // TODO: enable multiplexing with proxies
    if (server_slot.connection && !m_one_connection_per_session && !proxy_config) {
        // Use preexisting connection
        REALM_ASSERT(server_slot.alt_connections.empty());
        return *server_slot.connection;
    }

    // Create a new connection
    REALM_ASSERT(!server_slot.connection);
    connection_ident_type ident = m_prev_connection_ident + 1;
    std::unique_ptr<ClientImpl::Connection> conn_2 = std::make_unique<ClientImpl::Connection>(
        *this, ident, std::move(endpoint), authorization_header_name, custom_http_headers,
        verify_servers_ssl_certificate, std::move(ssl_trust_certificate_path), std::move(ssl_verify_callback),
        std::move(proxy_config), server_slot.reconnect_info); // Throws
    ClientImpl::Connection& conn = *conn_2;
    if (!m_one_connection_per_session) {
        server_slot.connection = std::move(conn_2);
    }
    else {
        server_slot.alt_connections[ident] = std::move(conn_2); // Throws
    }
    m_prev_connection_ident = ident;
    was_created = true;
    {
        util::CheckedLockGuard lk(m_drain_mutex);
        ++m_num_connections;
    }
    return conn;
}


void ClientImpl::remove_connection(ClientImpl::Connection& conn) noexcept
{
    const ServerEndpoint& endpoint = conn.get_server_endpoint();
    auto i = m_server_slots.find(endpoint);
    REALM_ASSERT(i != m_server_slots.end()); // Must be found
    ServerSlot& server_slot = i->second;
    if (!m_one_connection_per_session) {
        REALM_ASSERT(server_slot.alt_connections.empty());
        REALM_ASSERT(&*server_slot.connection == &conn);
        server_slot.reconnect_info = conn.get_reconnect_info();
        server_slot.connection.reset();
    }
    else {
        REALM_ASSERT(!server_slot.connection);
        connection_ident_type ident = conn.get_ident();
        auto j = server_slot.alt_connections.find(ident);
        REALM_ASSERT(j != server_slot.alt_connections.end()); // Must be found
        REALM_ASSERT(&*j->second == &conn);
        server_slot.alt_connections.erase(j);
    }

    bool notify;
    {
        util::CheckedLockGuard lk(m_drain_mutex);
        REALM_ASSERT(m_num_connections);
        notify = --m_num_connections <= 0;
    }
    if (notify) {
        m_drain_cv.notify_all();
    }
}


// ################ SessionImpl ################

void SessionImpl::force_close()
{
    // Allow force_close() if session is active or hasn't been activated yet.
    if (m_state == SessionImpl::Active || m_state == SessionImpl::Unactivated) {
        m_wrapper.force_close();
    }
}

void SessionImpl::on_connection_state_changed(ConnectionState state,
                                              const std::optional<SessionErrorInfo>& error_info)
{
    // Only used to report errors back to the SyncSession while the Session is active
    if (m_state == SessionImpl::Active) {
        m_wrapper.on_connection_state_changed(state, error_info); // Throws
    }
}


const std::string& SessionImpl::get_virt_path() const noexcept
{
    // Can only be called if the session is active or being activated
    REALM_ASSERT_EX(m_state == State::Active || m_state == State::Unactivated, m_state);
    return m_wrapper.m_virt_path;
}

const std::string& SessionImpl::get_realm_path() const noexcept
{
    // Can only be called if the session is active or being activated
    REALM_ASSERT_EX(m_state == State::Active || m_state == State::Unactivated, m_state);
    return m_wrapper.m_db->get_path();
}

DBRef SessionImpl::get_db() const noexcept
{
    // Can only be called if the session is active or being activated
    REALM_ASSERT_EX(m_state == State::Active || m_state == State::Unactivated, m_state);
    return m_wrapper.m_db;
}

ClientReplication& SessionImpl::get_repl() const noexcept
{
    // Can only be called if the session is active or being activated
    REALM_ASSERT_EX(m_state == State::Active || m_state == State::Unactivated, m_state);
    return m_wrapper.get_replication();
}

ClientHistory& SessionImpl::get_history() const noexcept
{
    return get_repl().get_history();
}

std::optional<ClientReset>& SessionImpl::get_client_reset_config() noexcept
{
    // Can only be called if the session is active or being activated
    REALM_ASSERT_EX(m_state == State::Active || m_state == State::Unactivated, m_state);
    return m_wrapper.m_client_reset_config;
}

SessionReason SessionImpl::get_session_reason() noexcept
{
    // Can only be called if the session is active or being activated
    REALM_ASSERT_EX(m_state == State::Active || m_state == State::Unactivated, m_state);
    return m_wrapper.m_session_reason;
}

uint64_t SessionImpl::get_schema_version() noexcept
{
    // Can only be called if the session is active or being activated
    REALM_ASSERT_EX(m_state == State::Active || m_state == State::Unactivated, m_state);
    return m_wrapper.m_schema_version;
}

bool SessionImpl::upload_messages_allowed() noexcept
{
    // Can only be called if the session is active or being activated
    REALM_ASSERT_EX(m_state == State::Active || m_state == State::Unactivated, m_state);
    return m_wrapper.m_allow_upload_messages;
}

void SessionImpl::initiate_integrate_changesets(std::uint_fast64_t downloadable_bytes, DownloadBatchState batch_state,
                                                const SyncProgress& progress, const ReceivedChangesets& changesets)
{
    // Ignore the call if the session is not active
    if (m_state != State::Active) {
        return;
    }

    try {
        bool simulate_integration_error = (m_wrapper.m_simulate_integration_error && !changesets.empty());
        if (simulate_integration_error) {
            throw IntegrationException(ErrorCodes::BadChangeset, "simulated failure", ProtocolError::bad_changeset);
        }
        version_type client_version;
        if (REALM_LIKELY(!get_client().is_dry_run())) {
            VersionInfo version_info;
            integrate_changesets(progress, downloadable_bytes, changesets, version_info, batch_state); // Throws
            client_version = version_info.realm_version;
        }
        else {
            // Fake it for "dry run" mode
            client_version = m_last_version_available + 1;
        }
        on_changesets_integrated(client_version, progress); // Throws
    }
    catch (const IntegrationException& e) {
        on_integration_failure(e);
    }
}


void SessionImpl::on_download_completion()
{
    // Ignore the call if the session is not active
    if (m_state == State::Active) {
        m_wrapper.on_download_completion(); // Throws
    }
}


void SessionImpl::on_suspended(const SessionErrorInfo& error_info)
{
    // Ignore the call if the session is not active
    if (m_state == State::Active) {
        m_wrapper.on_suspended(error_info); // Throws
    }
}


void SessionImpl::on_resumed()
{
    // Ignore the call if the session is not active
    if (m_state == State::Active) {
        m_wrapper.on_resumed(); // Throws
    }
}

void SessionImpl::handle_pending_client_reset_acknowledgement()
{
    // Ignore the call if the session is not active
    if (m_state == State::Active) {
        m_wrapper.handle_pending_client_reset_acknowledgement();
    }
}

void SessionImpl::update_subscription_version_info()
{
    // Ignore the call if the session is not active
    if (m_state == State::Active) {
        m_wrapper.update_subscription_version_info();
    }
}

bool SessionImpl::process_flx_bootstrap_message(const DownloadMessage& message)
{
<<<<<<< HEAD
    // Ignore the message if the session is not active or a steady state message
    if (m_state != State::Active || batch_state == DownloadBatchState::SteadyState) {
=======
    // Not a bootstrap message if this isn't a FLX download
    if (!message.last_in_batch || !message.query_version) {
        return false;
    }

    REALM_ASSERT(m_is_flx_sync_session);

    // Not a bootstrap message if it's for the already active query version
    if (*message.last_in_batch && *message.query_version == m_wrapper.m_flx_active_version) {
>>>>>>> 4f83c590
        return false;
    }

    auto batch_state = *message.last_in_batch ? DownloadBatchState::LastInBatch : DownloadBatchState::MoreToCome;
    auto bootstrap_store = m_wrapper.get_flx_pending_bootstrap_store();
    std::optional<SyncProgress> maybe_progress;
    if (batch_state == DownloadBatchState::LastInBatch) {
        maybe_progress = message.progress;
    }

    bool new_batch = false;
    try {
        bootstrap_store->add_batch(*message.query_version, std::move(maybe_progress), message.downloadable,
                                   message.changesets, &new_batch);
    }
    catch (const LogicError& ex) {
        if (ex.code() == ErrorCodes::LimitExceeded) {
            IntegrationException ex(ErrorCodes::LimitExceeded,
                                    "bootstrap changeset too large to store in pending bootstrap store",
                                    ProtocolError::bad_changeset_size);
            on_integration_failure(ex);
            return true;
        }
        throw;
    }

    // If we've started a new batch and there is more to come, call on_flx_sync_progress to mark the subscription as
    // bootstrapping.
    if (new_batch && batch_state == DownloadBatchState::MoreToCome) {
        on_flx_sync_progress(*message.query_version, DownloadBatchState::MoreToCome);
    }

    auto hook_action = call_debug_hook(SyncClientHookEvent::BootstrapMessageProcessed, message.progress,
                                       *message.query_version, batch_state, message.changesets.size());
    if (hook_action == SyncClientHookAction::EarlyReturn) {
        return true;
    }
    REALM_ASSERT_EX(hook_action == SyncClientHookAction::NoAction, hook_action);

    if (batch_state == DownloadBatchState::MoreToCome) {
        return true;
    }

    try {
        process_pending_flx_bootstrap(); // throws
    }
    catch (const IntegrationException& e) {
        on_integration_failure(e);
    }
    catch (...) {
        on_integration_failure(IntegrationException(exception_to_status()));
    }

    return true;
}


void SessionImpl::process_pending_flx_bootstrap()
{
    // Ignore the call if not a flx session or session is not active
    if (!m_is_flx_sync_session || m_state != State::Active) {
        return;
    }
    auto bootstrap_store = m_wrapper.get_flx_pending_bootstrap_store();
    if (!bootstrap_store->has_pending()) {
        return;
    }

    auto pending_batch_stats = bootstrap_store->pending_stats();
    logger.info("Begin processing pending FLX bootstrap for query version %1. (changesets: %2, original total "
                "changeset size: %3)",
                pending_batch_stats.query_version, pending_batch_stats.pending_changesets,
                pending_batch_stats.pending_changeset_bytes);
    auto& history = get_repl().get_history();
    VersionInfo new_version;
    SyncProgress progress;
    int64_t query_version = -1;
    size_t changesets_processed = 0;

    // Used to commit each batch after it was transformed.
    TransactionRef transact = get_db()->start_write();
    while (bootstrap_store->has_pending()) {
        auto start_time = std::chrono::steady_clock::now();
        auto pending_batch = bootstrap_store->peek_pending(m_wrapper.m_flx_bootstrap_batch_size_bytes);
        if (!pending_batch.progress) {
            logger.info("Incomplete pending bootstrap found for query version %1", pending_batch.query_version);
            // Close the write transaction before clearing the bootstrap store to avoid a deadlock because the
            // bootstrap store requires a write transaction itself.
            transact->close();
            bootstrap_store->clear();
            return;
        }

        auto batch_state =
            pending_batch.remaining_changesets > 0 ? DownloadBatchState::MoreToCome : DownloadBatchState::LastInBatch;
        query_version = pending_batch.query_version;
        bool simulate_integration_error =
            (m_wrapper.m_simulate_integration_error && !pending_batch.changesets.empty());
        if (simulate_integration_error) {
            throw IntegrationException(ErrorCodes::BadChangeset, "simulated failure", ProtocolError::bad_changeset);
        }

        call_debug_hook(SyncClientHookEvent::BootstrapBatchAboutToProcess, *pending_batch.progress, query_version,
                        batch_state, pending_batch.changesets.size());

        history.integrate_server_changesets(
            *pending_batch.progress, 1.0, pending_batch.changesets, new_version, batch_state, logger, transact,
            [&](const TransactionRef& tr, util::Span<Changeset> changesets_applied) {
                REALM_ASSERT_3(changesets_applied.size(), <=, pending_batch.changesets.size());
                bootstrap_store->pop_front_pending(tr, changesets_applied.size());
            });
        progress = *pending_batch.progress;
        changesets_processed += pending_batch.changesets.size();
        auto duration = std::chrono::steady_clock::now() - start_time;

        auto action = call_debug_hook(SyncClientHookEvent::DownloadMessageIntegrated, progress, query_version,
                                      batch_state, pending_batch.changesets.size());
        REALM_ASSERT_EX(action == SyncClientHookAction::NoAction, action);

        logger.info("Integrated %1 changesets from pending bootstrap for query version %2, producing client version "
                    "%3 in %4 ms. %5 changesets remaining in bootstrap",
                    pending_batch.changesets.size(), pending_batch.query_version, new_version.realm_version,
                    std::chrono::duration_cast<std::chrono::milliseconds>(duration).count(),
                    pending_batch.remaining_changesets);
    }

    REALM_ASSERT_3(query_version, !=, -1);
    on_flx_sync_progress(query_version, DownloadBatchState::LastInBatch);

    on_changesets_integrated(new_version.realm_version, progress);
    auto action = call_debug_hook(SyncClientHookEvent::BootstrapProcessed, progress, query_version,
                                  DownloadBatchState::LastInBatch, changesets_processed);
    // NoAction/EarlyReturn are both valid no-op actions to take here.
    REALM_ASSERT_EX(action == SyncClientHookAction::NoAction || action == SyncClientHookAction::EarlyReturn, action);
}

void SessionImpl::on_flx_sync_error(int64_t version, std::string_view err_msg)
{
    // Ignore the call if the session is not active
    if (m_state == State::Active) {
        m_wrapper.on_flx_sync_error(version, err_msg);
    }
}

void SessionImpl::on_flx_sync_progress(int64_t version, DownloadBatchState batch_state)
{
    // Ignore the call if the session is not active
    if (m_state == State::Active) {
        m_wrapper.on_flx_sync_progress(version, batch_state);
    }
}

SubscriptionStore* SessionImpl::get_flx_subscription_store()
{
    // Should never be called if session is not active
    REALM_ASSERT_EX(m_state == State::Active, m_state);
    return m_wrapper.get_flx_subscription_store();
}

MigrationStore* SessionImpl::get_migration_store()
{
    // Should never be called if session is not active
    REALM_ASSERT_EX(m_state == State::Active, m_state);
    return m_wrapper.get_migration_store();
}

void SessionImpl::on_flx_sync_version_complete(int64_t version)
{
    // Ignore the call if the session is not active
    if (m_state == State::Active) {
        m_wrapper.on_flx_sync_version_complete(version);
    }
}

SyncClientHookAction SessionImpl::call_debug_hook(const SyncClientHookData& data)
{
    // Should never be called if session is not active
    REALM_ASSERT_EX(m_state == State::Active, m_state);

    // Make sure we don't call the debug hook recursively.
    if (m_wrapper.m_in_debug_hook) {
        return SyncClientHookAction::NoAction;
    }
    m_wrapper.m_in_debug_hook = true;
    auto in_hook_guard = util::make_scope_exit([&]() noexcept {
        m_wrapper.m_in_debug_hook = false;
    });

    auto action = m_wrapper.m_debug_hook(data);
    switch (action) {
        case realm::SyncClientHookAction::SuspendWithRetryableError: {
            SessionErrorInfo err_info(Status{ErrorCodes::RuntimeError, "hook requested error"}, IsFatal{false});
            err_info.server_requests_action = ProtocolErrorInfo::Action::Transient;

            auto err_processing_err = receive_error_message(err_info);
            REALM_ASSERT_EX(err_processing_err.is_ok(), err_processing_err);
            return SyncClientHookAction::EarlyReturn;
        }
        case realm::SyncClientHookAction::TriggerReconnect: {
            get_connection().voluntary_disconnect();
            return SyncClientHookAction::EarlyReturn;
        }
        default:
            return action;
    }
}

SyncClientHookAction SessionImpl::call_debug_hook(SyncClientHookEvent event, const SyncProgress& progress,
                                                  int64_t query_version, DownloadBatchState batch_state,
                                                  size_t num_changesets)
{
    if (REALM_LIKELY(!m_wrapper.m_debug_hook)) {
        return SyncClientHookAction::NoAction;
    }
    if (REALM_UNLIKELY(m_state != State::Active)) {
        return SyncClientHookAction::NoAction;
    }

    SyncClientHookData data;
    data.event = event;
    data.batch_state = batch_state;
    data.progress = progress;
    data.num_changesets = num_changesets;
    data.query_version = query_version;

    return call_debug_hook(data);
}

SyncClientHookAction SessionImpl::call_debug_hook(SyncClientHookEvent event, const ProtocolErrorInfo* error_info)
{
    if (REALM_LIKELY(!m_wrapper.m_debug_hook)) {
        return SyncClientHookAction::NoAction;
    }
    if (REALM_UNLIKELY(m_state != State::Active)) {
        return SyncClientHookAction::NoAction;
    }

    SyncClientHookData data;
    data.event = event;
    data.batch_state = DownloadBatchState::SteadyState;
    data.progress = m_progress;
    data.num_changesets = 0;
    data.query_version = m_last_sent_flx_query_version;
    data.error_info = error_info;

    return call_debug_hook(data);
}

void SessionImpl::init_progress_handler()
{
    REALM_ASSERT_EX(m_state == State::Unactivated || m_state == State::Active, m_state);
    m_wrapper.init_progress_handler();
}

void SessionImpl::enable_progress_notifications()
{
    m_wrapper.m_reliable_download_progress = true;
}

util::Future<std::string> SessionImpl::send_test_command(std::string body)
{
    if (m_state != State::Active) {
        return Status{ErrorCodes::RuntimeError, "Cannot send a test command for a session that is not active"};
    }

    try {
        auto json_body = nlohmann::json::parse(body.begin(), body.end());
        if (auto it = json_body.find("command"); it == json_body.end() || !it->is_string()) {
            return Status{ErrorCodes::LogicError,
                          "Must supply command name in \"command\" field of test command json object"};
        }
        if (json_body.size() > 1 && json_body.find("args") == json_body.end()) {
            return Status{ErrorCodes::LogicError, "Only valid fields in a test command are \"command\" and \"args\""};
        }
    }
    catch (const nlohmann::json::parse_error& e) {
        return Status{ErrorCodes::LogicError, util::format("Invalid json input to send_test_command: %1", e.what())};
    }

    auto pf = util::make_promise_future<std::string>();
    get_client().post([this, promise = std::move(pf.promise), body = std::move(body)](Status status) mutable {
        // Includes operation_aborted
        if (!status.is_ok()) {
            promise.set_error(status);
            return;
        }

        auto id = ++m_last_pending_test_command_ident;
        m_pending_test_commands.push_back(PendingTestCommand{id, std::move(body), std::move(promise)});
        ensure_enlisted_to_send();
    });

    return std::move(pf.future);
}

// ################ SessionWrapper ################

// The SessionWrapper class is held by a sync::Session (which is owned by the SyncSession instance) and
// provides a link to the ClientImpl::Session that creates and receives messages with the server with
// the ClientImpl::Connection that owns the ClientImpl::Session.
SessionWrapper::SessionWrapper(ClientImpl& client, DBRef db, std::shared_ptr<SubscriptionStore> flx_sub_store,
                               std::shared_ptr<MigrationStore> migration_store, Session::Config&& config)
    : m_client{client}
    , m_db(std::move(db))
    , m_replication(m_db->get_replication())
    , m_protocol_envelope{config.protocol_envelope}
    , m_server_address{std::move(config.server_address)}
    , m_server_port{config.server_port}
    , m_server_verified{config.server_verified}
    , m_user_id(std::move(config.user_id))
    , m_sync_mode(flx_sub_store ? SyncServerMode::FLX : SyncServerMode::PBS)
    , m_authorization_header_name{config.authorization_header_name}
    , m_custom_http_headers{std::move(config.custom_http_headers)}
    , m_verify_servers_ssl_certificate{config.verify_servers_ssl_certificate}
    , m_simulate_integration_error{config.simulate_integration_error}
    , m_ssl_trust_certificate_path{std::move(config.ssl_trust_certificate_path)}
    , m_ssl_verify_callback{std::move(config.ssl_verify_callback)}
    , m_flx_bootstrap_batch_size_bytes(config.flx_bootstrap_batch_size_bytes)
    , m_http_request_path_prefix{std::move(config.service_identifier)}
    , m_virt_path{std::move(config.realm_identifier)}
    , m_proxy_config{std::move(config.proxy_config)}
    , m_signed_access_token{std::move(config.signed_user_token)}
    , m_client_reset_config{std::move(config.client_reset_config)}
    , m_progress_handler(std::move(config.progress_handler))
    , m_connection_state_change_listener(std::move(config.connection_state_change_listener))
    , m_debug_hook(std::move(config.on_sync_client_event_hook))
    , m_session_reason(m_client_reset_config || config.fresh_realm_download ? SessionReason::ClientReset
                                                                            : SessionReason::Sync)
    , m_allow_upload_messages(!config.fresh_realm_download)
    , m_schema_version(config.schema_version)
    , m_flx_subscription_store(std::move(flx_sub_store))
    , m_migration_store(std::move(migration_store))
{
    REALM_ASSERT(m_db);
    REALM_ASSERT(m_db->get_replication());
    REALM_ASSERT(dynamic_cast<ClientReplication*>(m_db->get_replication()));

    // SessionWrapper begins at +1 retain count because Client retains and
    // releases it while performing async operations, and these need to not
    // take it to 0 or it could be deleted before the caller can retain it.
    bind_ptr();
    m_client.register_unactualized_session_wrapper(this);
}

SessionWrapper::~SessionWrapper() noexcept
{
    // We begin actualization in the constructor and do not delete the wrapper
    // until both the Client is done with it and the Session has abandoned it,
    // so at this point we must have actualized, finalized, and been abandoned.
    REALM_ASSERT(m_actualized);
    REALM_ASSERT(m_abandoned);
    REALM_ASSERT(m_finalized);
    REALM_ASSERT(m_closed);
    REALM_ASSERT(!m_db);
}


inline ClientReplication& SessionWrapper::get_replication() noexcept
{
    REALM_ASSERT(m_db);
    return static_cast<ClientReplication&>(*m_replication);
}


inline ClientImpl& SessionWrapper::get_client() noexcept
{
    return m_client;
}

bool SessionWrapper::has_flx_subscription_store() const
{
    return static_cast<bool>(m_flx_subscription_store);
}

void SessionWrapper::on_flx_sync_error(int64_t version, std::string_view err_msg)
{
    REALM_ASSERT(!m_finalized);
    get_flx_subscription_store()->update_state(version, SubscriptionSet::State::Error, err_msg);
}

void SessionWrapper::on_flx_sync_version_complete(int64_t version)
{
    REALM_ASSERT(!m_finalized);
    m_flx_last_seen_version = version;
    m_flx_active_version = version;
}

void SessionWrapper::on_flx_sync_progress(int64_t new_version, DownloadBatchState batch_state)
{
    if (!has_flx_subscription_store()) {
        return;
    }
    // Is this a server-initiated bootstrap? Skip notifying the subscription store
    if (new_version == m_flx_active_version) {
        return;
    }
    REALM_ASSERT(!m_finalized);
    REALM_ASSERT(new_version >= m_flx_last_seen_version);
    REALM_ASSERT(new_version >= m_flx_active_version);
    REALM_ASSERT(batch_state != DownloadBatchState::SteadyState);

    SubscriptionSet::State new_state = SubscriptionSet::State::Uncommitted; // Initialize to make compiler happy

    switch (batch_state) {
        case DownloadBatchState::SteadyState:
            // Cannot be called with this value.
            REALM_UNREACHABLE();
        case DownloadBatchState::LastInBatch:
            if (m_flx_active_version == new_version) {
                return;
            }
            on_flx_sync_version_complete(new_version);
            if (new_version == 0) {
                new_state = SubscriptionSet::State::Complete;
            }
            else {
                new_state = SubscriptionSet::State::AwaitingMark;
                m_flx_pending_mark_version = new_version;
            }
            break;
        case DownloadBatchState::MoreToCome:
            if (m_flx_last_seen_version == new_version) {
                return;
            }

            m_flx_last_seen_version = new_version;
            new_state = SubscriptionSet::State::Bootstrapping;
            break;
    }

    get_flx_subscription_store()->update_state(new_version, new_state);
}

SubscriptionStore* SessionWrapper::get_flx_subscription_store()
{
    REALM_ASSERT(!m_finalized);
    return m_flx_subscription_store.get();
}

PendingBootstrapStore* SessionWrapper::get_flx_pending_bootstrap_store()
{
    REALM_ASSERT(!m_finalized);
    return m_flx_pending_bootstrap_store.get();
}

MigrationStore* SessionWrapper::get_migration_store()
{
    REALM_ASSERT(!m_finalized);
    return m_migration_store.get();
}

inline bool SessionWrapper::mark_abandoned()
{
    REALM_ASSERT(!m_abandoned);
    m_abandoned = true;
    return m_finalized;
}


void SessionWrapper::on_commit(version_type new_version)
{
    // Thread safety required
    m_client.post([self = util::bind_ptr{this}, new_version] {
        REALM_ASSERT(self->m_actualized);
        if (REALM_UNLIKELY(!self->m_sess))
            return; // Already finalized
        SessionImpl& sess = *self->m_sess;
        sess.recognize_sync_version(new_version); // Throws
        self->check_progress();                   // Throws
    });
}


void SessionWrapper::cancel_reconnect_delay()
{
    // Thread safety required

    m_client.post([self = util::bind_ptr{this}] {
        REALM_ASSERT(self->m_actualized);
        if (REALM_UNLIKELY(self->m_closed)) {
            return;
        }

        if (REALM_UNLIKELY(!self->m_sess))
            return; // Already finalized
        SessionImpl& sess = *self->m_sess;
        sess.cancel_resumption_delay(); // Throws
        ClientImpl::Connection& conn = sess.get_connection();
        conn.cancel_reconnect_delay(); // Throws
    });                                // Throws
}

void SessionWrapper::async_wait_for(bool upload_completion, bool download_completion,
                                    WaitOperCompletionHandler handler)
{
    REALM_ASSERT(upload_completion || download_completion);

    m_client.post([self = util::bind_ptr{this}, handler = std::move(handler), upload_completion,
                   download_completion](Status status) mutable {
        REALM_ASSERT(self->m_actualized);
        if (!status.is_ok()) {
            handler(status); // Throws
            return;
        }
        if (REALM_UNLIKELY(!self->m_sess)) {
            // Already finalized
            handler({ErrorCodes::OperationAborted, "Session finalized before callback could run"}); // Throws
            return;
        }
        if (upload_completion) {
            self->m_upload_completion_requested_version = self->m_db->get_version_of_latest_snapshot();
            if (download_completion) {
                // Wait for upload and download completion
                self->m_sync_completion_handlers.push_back(std::move(handler)); // Throws
            }
            else {
                // Wait for upload completion only
                self->m_upload_completion_handlers.push_back(std::move(handler)); // Throws
            }
        }
        else {
            // Wait for download completion only
            self->m_download_completion_handlers.push_back(std::move(handler)); // Throws
        }
        SessionImpl& sess = *self->m_sess;
        if (upload_completion)
            self->check_progress();
        if (download_completion)
            sess.request_download_completion_notification(); // Throws
    });                                                      // Throws
}


bool SessionWrapper::wait_for_upload_complete_or_client_stopped()
{
    // Thread safety required
    REALM_ASSERT(!m_abandoned);

    auto pf = util::make_promise_future<bool>();
    async_wait_for(true, false, [promise = std::move(pf.promise)](Status status) mutable {
        promise.emplace_value(status.is_ok());
    });
    return pf.future.get();
}


bool SessionWrapper::wait_for_download_complete_or_client_stopped()
{
    // Thread safety required
    REALM_ASSERT(!m_abandoned);

    auto pf = util::make_promise_future<bool>();
    async_wait_for(false, true, [promise = std::move(pf.promise)](Status status) mutable {
        promise.emplace_value(status.is_ok());
    });
    return pf.future.get();
}


void SessionWrapper::refresh(std::string_view signed_access_token)
{
    // Thread safety required
    REALM_ASSERT(!m_abandoned);

    m_client.post([self = util::bind_ptr{this}, token = std::string(signed_access_token)] {
        REALM_ASSERT(self->m_actualized);
        if (REALM_UNLIKELY(!self->m_sess))
            return; // Already finalized
        self->m_signed_access_token = std::move(token);
        SessionImpl& sess = *self->m_sess;
        ClientImpl::Connection& conn = sess.get_connection();
        // FIXME: This only makes sense when each session uses a separate connection.
        conn.update_connect_info(self->m_http_request_path_prefix, self->m_signed_access_token); // Throws
        sess.cancel_resumption_delay();                                                          // Throws
        conn.cancel_reconnect_delay();                                                           // Throws
    });
}


void SessionWrapper::abandon(util::bind_ptr<SessionWrapper> wrapper) noexcept
{
    ClientImpl& client = wrapper->m_client;
    client.register_abandoned_session_wrapper(std::move(wrapper));
}


// Must be called from event loop thread
void SessionWrapper::actualize()
{
    // actualize() can only ever be called once
    REALM_ASSERT(!m_actualized);
    REALM_ASSERT(!m_sess);
    // The client should have removed this wrapper from those pending
    // actualization if it called force_close() or finalize_before_actualize()
    REALM_ASSERT(!m_finalized);
    REALM_ASSERT(!m_closed);

    m_actualized = true;

    ScopeExitFail close_on_error([&]() noexcept {
        m_closed = true;
    });

    m_db->claim_sync_agent();
    m_db->add_commit_listener(this);
    ScopeExitFail remove_commit_listener([&]() noexcept {
        m_db->remove_commit_listener(this);
    });

    ServerEndpoint endpoint{m_protocol_envelope, m_server_address, m_server_port,
                            m_user_id,           m_sync_mode,      m_server_verified};
    bool was_created = false;
    ClientImpl::Connection& conn = m_client.get_connection(
        std::move(endpoint), m_authorization_header_name, m_custom_http_headers, m_verify_servers_ssl_certificate,
        m_ssl_trust_certificate_path, m_ssl_verify_callback, m_proxy_config,
        was_created); // Throws
    ScopeExitFail remove_connection([&]() noexcept {
        if (was_created)
            m_client.remove_connection(conn);
    });

    // FIXME: This only makes sense when each session uses a separate connection.
    conn.update_connect_info(m_http_request_path_prefix, m_signed_access_token);    // Throws
    std::unique_ptr<SessionImpl> sess = std::make_unique<SessionImpl>(*this, conn); // Throws
    if (m_sync_mode == SyncServerMode::FLX) {
        m_flx_pending_bootstrap_store = std::make_unique<PendingBootstrapStore>(m_db, sess->logger);
    }

    sess->logger.info("Binding '%1' to '%2'", m_db->get_path(), m_virt_path); // Throws
    m_sess = sess.get();
    ScopeExitFail clear_sess([&]() noexcept {
        m_sess = nullptr;
    });
    conn.activate_session(std::move(sess)); // Throws

    // Initialize the variables relying on the bootstrap store from the event loop to guarantee that a previous
    // session cannot change the state of the bootstrap store at the same time.
    update_subscription_version_info();

    if (was_created)
        conn.activate(); // Throws

    if (m_connection_state_change_listener) {
        ConnectionState state = conn.get_state();
        if (state != ConnectionState::disconnected) {
            m_connection_state_change_listener(ConnectionState::connecting, util::none); // Throws
            if (state == ConnectionState::connected)
                m_connection_state_change_listener(ConnectionState::connected, util::none); // Throws
        }
    }

    if (!m_client_reset_config)
        check_progress(); // Throws
}

void SessionWrapper::force_close()
{
    if (m_closed) {
        return;
    }
    REALM_ASSERT(m_actualized);
    REALM_ASSERT(m_sess);
    m_closed = true;

    ClientImpl::Connection& conn = m_sess->get_connection();
    conn.initiate_session_deactivation(m_sess); // Throws

    // We need to keep the DB open until finalization, but we no longer want to
    // know when commits are made
    m_db->remove_commit_listener(this);

    // Delete the pending bootstrap store since it uses a reference to the logger in m_sess
    m_flx_pending_bootstrap_store.reset();
    // Clear the subscription and migration store refs since they are owned by SyncSession
    m_flx_subscription_store.reset();
    m_migration_store.reset();
    m_sess = nullptr;
    // Everything is being torn down, no need to report connection state anymore
    m_connection_state_change_listener = {};

    // All outstanding wait operations must be canceled
    while (!m_upload_completion_handlers.empty()) {
        auto handler = std::move(m_upload_completion_handlers.back());
        m_upload_completion_handlers.pop_back();
        handler({ErrorCodes::OperationAborted, "Sync session is being closed before upload was complete"}); // Throws
    }
    while (!m_download_completion_handlers.empty()) {
        auto handler = std::move(m_download_completion_handlers.back());
        m_download_completion_handlers.pop_back();
        handler(
            {ErrorCodes::OperationAborted, "Sync session is being closed before download was complete"}); // Throws
    }
    while (!m_sync_completion_handlers.empty()) {
        auto handler = std::move(m_sync_completion_handlers.back());
        m_sync_completion_handlers.pop_back();
        handler({ErrorCodes::OperationAborted, "Sync session is being closed before sync was complete"}); // Throws
    }
}

// Must be called from event loop thread
//
// `m_client.m_mutex` is not held while this is called, but it is guaranteed to
// have been acquired at some point in between the final read or write ever made
// from a different thread and when this is called.
void SessionWrapper::finalize()
{
    REALM_ASSERT(m_actualized);
    REALM_ASSERT(m_abandoned);
    REALM_ASSERT(!m_finalized);

    force_close();

    m_finalized = true;

    // The Realm file can be closed now, as no access to the Realm file is
    // supposed to happen on behalf of a session after initiation of
    // deactivation.
    m_db->release_sync_agent();
    m_db = nullptr;
}


// Must be called only when an unactualized session wrapper becomes abandoned.
//
// Called with a lock on `m_client.m_mutex`.
inline void SessionWrapper::finalize_before_actualization() noexcept
{
    REALM_ASSERT(!m_finalized);
    REALM_ASSERT(!m_sess);
    m_actualized = true;
    m_finalized = true;
    m_closed = true;
    m_db->remove_commit_listener(this);
    m_db->release_sync_agent();
    m_db = nullptr;
}

void SessionWrapper::on_download_completion()
{
    // Ensure that progress handlers get called before completion handlers. The
    // download completing performed a commit and will trigger progress
    // notifications asynchronously, but they would arrive after the download
    // completion without this.
    check_progress();

    while (!m_download_completion_handlers.empty()) {
        auto handler = std::move(m_download_completion_handlers.back());
        m_download_completion_handlers.pop_back();
        handler(Status::OK()); // Throws
    }
    while (!m_sync_completion_handlers.empty()) {
        auto handler = std::move(m_sync_completion_handlers.back());
        m_upload_completion_handlers.push_back(std::move(handler)); // Throws
        m_sync_completion_handlers.pop_back();
    }

    if (m_flx_subscription_store && m_flx_pending_mark_version != SubscriptionSet::EmptyVersion) {
        m_sess->logger.debug("Marking query version %1 as complete after receiving MARK message",
                             m_flx_pending_mark_version);
        m_flx_subscription_store->update_state(m_flx_pending_mark_version, SubscriptionSet::State::Complete);
        m_flx_pending_mark_version = SubscriptionSet::EmptyVersion;
    }
}


void SessionWrapper::on_suspended(const SessionErrorInfo& error_info)
{
    REALM_ASSERT(!m_finalized);
    m_suspended = true;
    if (m_connection_state_change_listener) {
        m_connection_state_change_listener(ConnectionState::disconnected, error_info); // Throws
    }
}


void SessionWrapper::on_resumed()
{
    REALM_ASSERT(!m_finalized);
    m_suspended = false;
    if (m_connection_state_change_listener) {
        ClientImpl::Connection& conn = m_sess->get_connection();
        if (conn.get_state() != ConnectionState::disconnected) {
            m_connection_state_change_listener(ConnectionState::connecting, util::none); // Throws
            if (conn.get_state() == ConnectionState::connected)
                m_connection_state_change_listener(ConnectionState::connected, util::none); // Throws
        }
    }
}


void SessionWrapper::on_connection_state_changed(ConnectionState state,
                                                 const std::optional<SessionErrorInfo>& error_info)
{
    if (m_connection_state_change_listener && !m_suspended) {
        m_connection_state_change_listener(state, error_info); // Throws
    }
}

void SessionWrapper::init_progress_handler()
{
    ClientHistory::get_upload_download_state(m_db.get(), m_final_downloaded, m_final_uploaded);
}

void SessionWrapper::check_progress()
{
    REALM_ASSERT(!m_finalized);
    REALM_ASSERT(m_sess);

    if (!m_progress_handler && m_upload_completion_handlers.empty() && m_sync_completion_handlers.empty())
        return;

    version_type uploaded_version;
    ReportedProgress p;
    DownloadableProgress downloadable;
    ClientHistory::get_upload_download_state(*m_db, p.downloaded, downloadable, p.uploaded, p.uploadable, p.snapshot,
                                             uploaded_version);
    p.query_version = m_flx_last_seen_version;

    report_progress(p, downloadable);
    report_upload_completion(uploaded_version);
}

void SessionWrapper::report_upload_completion(version_type uploaded_version)
{
    if (uploaded_version < m_upload_completion_requested_version)
        return;

    std::move(m_sync_completion_handlers.begin(), m_sync_completion_handlers.end(),
              std::back_inserter(m_download_completion_handlers));
    m_sync_completion_handlers.clear();

    while (!m_upload_completion_handlers.empty()) {
        auto handler = std::move(m_upload_completion_handlers.back());
        m_upload_completion_handlers.pop_back();
        handler(Status::OK()); // Throws
    }
}

void SessionWrapper::report_progress(ReportedProgress& p, DownloadableProgress downloadable)
{
    if (!m_progress_handler)
        return;

    // Ignore progress messages from before we first receive a DOWNLOAD message
    if (!m_reliable_download_progress)
        return;

    auto calculate_progress = [](uint64_t transferred, uint64_t transferable, uint64_t final_transferred) {
        REALM_ASSERT_DEBUG_EX(final_transferred <= transferred, final_transferred, transferred, transferable);
        REALM_ASSERT_DEBUG_EX(transferred <= transferable, final_transferred, transferred, transferable);

        // The effect of this calculation is that if new bytes are added for download/upload,
        // the progress estimate doesn't go back to zero, but it goes back to some non-zero percentage.
        // This calculation allows a clean progression from 0 to 1.0 even if the new data is added for the sync
        // before progress has reached 1.0.
        // Then once it is at 1.0 the next batch of changes will restart the estimate at 0.
        // Example for upload progress reported:
        // 0 -> 1.0 -> new data added -> 0.0 -> 0.1 ...sync... -> 0.4 -> new data added -> 0.3 ...sync.. -> 1.0

        double progress_estimate = 1.0;
        if (final_transferred < transferable && transferred < transferable)
            progress_estimate = (transferred - final_transferred) / double(transferable - final_transferred);
        return progress_estimate;
    };

    bool upload_completed = p.uploaded == p.uploadable;
    double upload_estimate = 1.0;
    if (!upload_completed)
        upload_estimate = calculate_progress(p.uploaded, p.uploadable, m_final_uploaded);

    bool download_completed = p.downloaded == 0;
    p.download_estimate = 1.00;
    if (m_flx_pending_bootstrap_store) {
        p.download_estimate = downloadable.as_estimate();
        if (m_flx_pending_bootstrap_store->has_pending()) {
            p.downloaded += m_flx_pending_bootstrap_store->pending_stats().pending_changeset_bytes;
        }
        download_completed = p.download_estimate >= 1.0;

        // for flx with download estimate these bytes are not known
        // provide some sensible value for non-streaming version of object-store callbacks
        // until these field are completely removed from the api after pbs deprecation
        p.downloadable = p.downloaded;
        if (p.download_estimate > 0 && p.download_estimate < 1.0 && p.downloaded > m_final_downloaded)
            p.downloadable = m_final_downloaded + uint64_t((p.downloaded - m_final_downloaded) / p.download_estimate);
    }
    else {
        // uploadable_bytes is uploaded + remaining to upload, while downloadable_bytes
        // is only the remaining to download. This is confusing, so make them use
        // the same units.
        p.downloadable = downloadable.as_bytes() + p.downloaded;
        if (!download_completed)
            p.download_estimate = calculate_progress(p.downloaded, p.downloadable, m_final_downloaded);
    }

    if (download_completed)
        m_final_downloaded = p.downloaded;
    if (upload_completed)
        m_final_uploaded = p.uploaded;

    if (p == m_reported_progress)
        return;

    m_reported_progress = p;

    if (m_sess->logger.would_log(Logger::Level::debug)) {
        auto to_str = [](double d) {
            std::ostringstream ss;
            // progress estimate string in the DOWNLOAD message isn't expected to have more than 4 digits of precision
            ss << std::fixed << std::setprecision(4) << d;
            return ss.str();
        };
        m_sess->logger.debug(
            "Progress handler called, downloaded = %1, downloadable = %2, estimate = %3, "
            "uploaded = %4, uploadable = %5, estimate = %6, snapshot version = %7, query_version = %8",
            p.downloaded, p.downloadable, to_str(p.download_estimate), p.uploaded, p.uploadable,
            to_str(upload_estimate), p.snapshot, p.query_version);
    }

    m_progress_handler(p.downloaded, p.downloadable, p.uploaded, p.uploadable, p.snapshot, p.download_estimate,
                       upload_estimate, p.query_version);
}

util::Future<std::string> SessionWrapper::send_test_command(std::string body)
{
    if (!m_sess) {
        return Status{ErrorCodes::RuntimeError, "session must be activated to send a test command"};
    }

    return m_sess->send_test_command(std::move(body));
}

void SessionWrapper::handle_pending_client_reset_acknowledgement()
{
    REALM_ASSERT(!m_finalized);

    auto has_pending_reset = PendingResetStore::has_pending_reset(m_db->start_frozen());
    if (!has_pending_reset) {
        return; // nothing to do
    }

    m_sess->logger.info(util::LogCategory::reset, "Tracking %1", *has_pending_reset);

    // Now that the client reset merge is complete, wait for the changes to synchronize with the server
    async_wait_for(
        true, true, [self = util::bind_ptr(this), pending_reset = std::move(*has_pending_reset)](Status status) {
            if (status == ErrorCodes::OperationAborted) {
                return;
            }
            auto& logger = self->m_sess->logger;
            if (!status.is_ok()) {
                logger.error(util::LogCategory::reset, "Error while tracking client reset acknowledgement: %1",
                             status);
                return;
            }

            logger.debug(util::LogCategory::reset, "Server has acknowledged %1", pending_reset);

            auto tr = self->m_db->start_write();
            auto cur_pending_reset = PendingResetStore::has_pending_reset(tr);
            if (!cur_pending_reset) {
                logger.debug(util::LogCategory::reset, "Client reset cycle detection tracker already removed.");
                return;
            }
            if (*cur_pending_reset == pending_reset) {
                logger.debug(util::LogCategory::reset, "Removing client reset cycle detection tracker.");
            }
            else {
                logger.info(util::LogCategory::reset, "Found new %1", cur_pending_reset);
            }
            PendingResetStore::clear_pending_reset(tr);
            tr->commit();
        });
}

void SessionWrapper::update_subscription_version_info()
{
    if (!m_flx_subscription_store)
        return;
    auto versions_info = m_flx_subscription_store->get_version_info();
    m_flx_active_version = versions_info.active;
    m_flx_pending_mark_version = versions_info.pending_mark;
}

std::string SessionWrapper::get_appservices_connection_id()
{
    auto pf = util::make_promise_future<std::string>();

    m_client.post([self = util::bind_ptr{this}, promise = std::move(pf.promise)](Status status) mutable {
        if (!status.is_ok()) {
            promise.set_error(status);
            return;
        }

        if (!self->m_sess) {
            promise.set_error({ErrorCodes::RuntimeError, "session already finalized"});
            return;
        }

        promise.emplace_value(self->m_sess->get_connection().get_active_appservices_connection_id());
    });

    return pf.future.get();
}

// ################ ClientImpl::Connection ################

ClientImpl::Connection::Connection(ClientImpl& client, connection_ident_type ident, ServerEndpoint endpoint,
                                   const std::string& authorization_header_name,
                                   const std::map<std::string, std::string>& custom_http_headers,
                                   bool verify_servers_ssl_certificate,
                                   Optional<std::string> ssl_trust_certificate_path,
                                   std::function<SSLVerifyCallback> ssl_verify_callback,
                                   Optional<ProxyConfig> proxy_config, ReconnectInfo reconnect_info)
    : logger_ptr{std::make_shared<util::PrefixLogger>(util::LogCategory::session, make_logger_prefix(ident),
                                                      client.logger_ptr)} // Throws
    , logger{*logger_ptr}
    , m_client{client}
    , m_verify_servers_ssl_certificate{verify_servers_ssl_certificate}    // DEPRECATED
    , m_ssl_trust_certificate_path{std::move(ssl_trust_certificate_path)} // DEPRECATED
    , m_ssl_verify_callback{std::move(ssl_verify_callback)}               // DEPRECATED
    , m_proxy_config{std::move(proxy_config)}                             // DEPRECATED
    , m_reconnect_info{reconnect_info}
    , m_ident{ident}
    , m_server_endpoint{std::move(endpoint)}
    , m_authorization_header_name{authorization_header_name} // DEPRECATED
    , m_custom_http_headers{custom_http_headers}             // DEPRECATED
{
    m_on_idle = m_client.create_trigger([this](Status status) {
        if (status == ErrorCodes::OperationAborted)
            return;
        else if (!status.is_ok())
            throw Exception(status);

        REALM_ASSERT(m_activated);
        if (m_state == ConnectionState::disconnected && m_num_active_sessions == 0) {
            on_idle(); // Throws
            // Connection object may be destroyed now.
        }
    });
}

inline connection_ident_type ClientImpl::Connection::get_ident() const noexcept
{
    return m_ident;
}


inline const ServerEndpoint& ClientImpl::Connection::get_server_endpoint() const noexcept
{
    return m_server_endpoint;
}

inline void ClientImpl::Connection::update_connect_info(const std::string& http_request_path_prefix,
                                                        const std::string& signed_access_token)
{
    m_http_request_path_prefix = http_request_path_prefix; // Throws (copy)
    m_signed_access_token = signed_access_token;           // Throws (copy)
}


void ClientImpl::Connection::resume_active_sessions()
{
    auto handler = [=](ClientImpl::Session& sess) {
        sess.cancel_resumption_delay(); // Throws
    };
    for_each_active_session(std::move(handler)); // Throws
}

void ClientImpl::Connection::on_idle()
{
    logger.debug(util::LogCategory::session, "Destroying connection object");
    ClientImpl& client = get_client();
    client.remove_connection(*this);
    // NOTE: This connection object is now destroyed!
}


std::string ClientImpl::Connection::get_http_request_path() const
{
    using namespace std::string_view_literals;
    const auto param = m_http_request_path_prefix.find('?') == std::string::npos ? "?baas_at="sv : "&baas_at="sv;

    std::string path;
    path.reserve(m_http_request_path_prefix.size() + param.size() + m_signed_access_token.size());
    path += m_http_request_path_prefix;
    path += param;
    path += m_signed_access_token;

    return path;
}


std::string ClientImpl::Connection::make_logger_prefix(connection_ident_type ident)
{
    return util::format("Connection[%1] ", ident);
}


void ClientImpl::Connection::report_connection_state_change(ConnectionState state,
                                                            std::optional<SessionErrorInfo> error_info)
{
    if (m_force_closed) {
        return;
    }
    auto handler = [=](ClientImpl::Session& sess) {
        SessionImpl& sess_2 = static_cast<SessionImpl&>(sess);
        sess_2.on_connection_state_changed(state, error_info); // Throws
    };
    for_each_active_session(std::move(handler)); // Throws
}


Client::Client(Config config)
    : m_impl{new ClientImpl{std::move(config)}} // Throws
{
}


Client::Client(Client&& client) noexcept
    : m_impl{std::move(client.m_impl)}
{
}


Client::~Client() noexcept {}


void Client::shutdown() noexcept
{
    m_impl->shutdown();
}

void Client::shutdown_and_wait()
{
    m_impl->shutdown_and_wait();
}

void Client::cancel_reconnect_delay()
{
    m_impl->cancel_reconnect_delay();
}

void Client::voluntary_disconnect_all_connections()
{
    m_impl->voluntary_disconnect_all_connections();
}

bool Client::wait_for_session_terminations_or_client_stopped()
{
    return m_impl->wait_for_session_terminations_or_client_stopped();
}

util::Future<void> Client::notify_session_terminated()
{
    return m_impl->notify_session_terminated();
}

bool Client::decompose_server_url(const std::string& url, ProtocolEnvelope& protocol, std::string& address,
                                  port_type& port, std::string& path) const
{
    return m_impl->decompose_server_url(url, protocol, address, port, path); // Throws
}


Session::Session(Client& client, DBRef db, std::shared_ptr<SubscriptionStore> flx_sub_store,
                 std::shared_ptr<MigrationStore> migration_store, Config&& config)
{
    m_impl = new SessionWrapper{*client.m_impl, std::move(db), std::move(flx_sub_store), std::move(migration_store),
                                std::move(config)}; // Throws
}


void Session::nonsync_transact_notify(version_type new_version)
{
    m_impl->on_commit(new_version); // Throws
}


void Session::cancel_reconnect_delay()
{
    m_impl->cancel_reconnect_delay(); // Throws
}


void Session::async_wait_for(bool upload_completion, bool download_completion, WaitOperCompletionHandler handler)
{
    m_impl->async_wait_for(upload_completion, download_completion, std::move(handler)); // Throws
}


bool Session::wait_for_upload_complete_or_client_stopped()
{
    return m_impl->wait_for_upload_complete_or_client_stopped(); // Throws
}


bool Session::wait_for_download_complete_or_client_stopped()
{
    return m_impl->wait_for_download_complete_or_client_stopped(); // Throws
}


void Session::refresh(std::string_view signed_access_token)
{
    m_impl->refresh(signed_access_token); // Throws
}


void Session::abandon() noexcept
{
    REALM_ASSERT(m_impl);
    // Reabsorb the ownership assigned to the applications naked pointer by
    // Session constructor
    util::bind_ptr<SessionWrapper> wrapper{m_impl, util::bind_ptr_base::adopt_tag{}};
    SessionWrapper::abandon(std::move(wrapper));
}

util::Future<std::string> Session::send_test_command(std::string body)
{
    return m_impl->send_test_command(std::move(body));
}

std::string Session::get_appservices_connection_id()
{
    return m_impl->get_appservices_connection_id();
}

std::ostream& operator<<(std::ostream& os, ProxyConfig::Type proxyType)
{
    switch (proxyType) {
        case ProxyConfig::Type::HTTP:
            return os << "HTTP";
        case ProxyConfig::Type::HTTPS:
            return os << "HTTPS";
    }
    REALM_TERMINATE("Invalid Proxy Type object.");
}

} // namespace realm::sync<|MERGE_RESOLUTION|>--- conflicted
+++ resolved
@@ -805,27 +805,16 @@
 
 bool SessionImpl::process_flx_bootstrap_message(const DownloadMessage& message)
 {
-<<<<<<< HEAD
     // Ignore the message if the session is not active or a steady state message
-    if (m_state != State::Active || batch_state == DownloadBatchState::SteadyState) {
-=======
-    // Not a bootstrap message if this isn't a FLX download
-    if (!message.last_in_batch || !message.query_version) {
+    if (m_state != State::Active || message.batch_state == DownloadBatchState::SteadyState) {
         return false;
     }
 
     REALM_ASSERT(m_is_flx_sync_session);
 
-    // Not a bootstrap message if it's for the already active query version
-    if (*message.last_in_batch && *message.query_version == m_wrapper.m_flx_active_version) {
->>>>>>> 4f83c590
-        return false;
-    }
-
-    auto batch_state = *message.last_in_batch ? DownloadBatchState::LastInBatch : DownloadBatchState::MoreToCome;
     auto bootstrap_store = m_wrapper.get_flx_pending_bootstrap_store();
     std::optional<SyncProgress> maybe_progress;
-    if (batch_state == DownloadBatchState::LastInBatch) {
+    if (message.batch_state == DownloadBatchState::LastInBatch) {
         maybe_progress = message.progress;
     }
 
@@ -847,18 +836,18 @@
 
     // If we've started a new batch and there is more to come, call on_flx_sync_progress to mark the subscription as
     // bootstrapping.
-    if (new_batch && batch_state == DownloadBatchState::MoreToCome) {
+    if (new_batch && message.batch_state == DownloadBatchState::MoreToCome) {
         on_flx_sync_progress(*message.query_version, DownloadBatchState::MoreToCome);
     }
 
     auto hook_action = call_debug_hook(SyncClientHookEvent::BootstrapMessageProcessed, message.progress,
-                                       *message.query_version, batch_state, message.changesets.size());
+                                       *message.query_version, message.batch_state, message.changesets.size());
     if (hook_action == SyncClientHookAction::EarlyReturn) {
         return true;
     }
     REALM_ASSERT_EX(hook_action == SyncClientHookAction::NoAction, hook_action);
 
-    if (batch_state == DownloadBatchState::MoreToCome) {
+    if (message.batch_state == DownloadBatchState::MoreToCome) {
         return true;
     }
 
