#include <cctype>

#include <realm/sync/network/network.hpp>
#include <realm/sync/network/websocket.hpp>
#include <realm/util/buffer.hpp>
#include <realm/util/base64.hpp>
#include <realm/util/sha_crypto.hpp>

using namespace realm;
using namespace realm::sync;
using HttpError = websocket::HttpError;
using WebSocketError = websocket::WebSocketError;


namespace {

// case_insensitive_equal is used to compare, ignoring case, certain HTTP
// header values with their expected values.
bool case_insensitive_equal(StringData str1, StringData str2)
{
    if (str1.size() != str2.size())
        return false;

    for (size_t i = 0; i < str1.size(); ++i)
        if (std::tolower(str1[i], std::locale::classic()) != std::tolower(str2[i], std::locale::classic()))
            return false;

    return true;
}

// The WebSocket version is always 13 according to the standard.
const StringData sec_websocket_version = "13";

// The magic string is specified in the WebSocket protocol. It is used in the handshake.
const StringData websocket_magic_string = "258EAFA5-E914-47DA-95CA-C5AB0DC85B11";

// The Sec-WebSocket-Key is a header in the client HTTP request.
// It is the base64 encoding of 16 random bytes.
std::string make_random_sec_websocket_key(std::mt19937_64& random)
{
    char random_bytes[16];
    std::uniform_int_distribution<> dis(std::numeric_limits<char>::min(), std::numeric_limits<char>::max());
    for (int i = 0; i < 16; ++i) {
        random_bytes[i] = dis(random);
    }

    char out_buffer[24];
    size_t encoded_size = util::base64_encode(random_bytes, 16, out_buffer, 24);
    REALM_ASSERT(encoded_size == 24);

    return std::string{out_buffer, 24};
}

// Sec-WebSocket-Accept is a header in the server's HTTP response.
// It is calculated from the Sec-WebSocket-Key in the client's HHTP request
// as the base64 encoding of the sha1 of the concatenation of the
// Sec-Websocket-Key and the magic string.
std::string make_sec_websocket_accept(StringData sec_websocket_key)
{
    std::string sha1_input;
    sha1_input.reserve(sec_websocket_key.size() + websocket_magic_string.size());
    sha1_input.append(sec_websocket_key.data(), sec_websocket_key.size());
    sha1_input.append(websocket_magic_string.data(), websocket_magic_string.size());

    unsigned char sha1_output[20];
    util::sha1(sha1_input.data(), sha1_input.length(), sha1_output);

    char base64_output[28];
    size_t base64_output_size = util::base64_encode(reinterpret_cast<char*>(sha1_output), 20, base64_output, 28);
    REALM_ASSERT(base64_output_size == 28);

    return std::string(base64_output, 28);
}

// find_http_header_value() returns the value of the header \param header in the
// HTTP message \param message if present. If the header is absent, the function returns
// None.
util::Optional<StringData> find_http_header_value(const HTTPHeaders& headers, StringData header)
{
    auto it = headers.find(header);

    if (it != headers.end()) {
        return StringData(it->second);
    }
    return none;
}

// validate_websocket_upgrade() returns true if the HTTP \a headers
// contain the line
// Upgrade: websocket
bool validate_websocket_upgrade(const HTTPHeaders& headers)
{
    util::Optional<StringData> header_value_upgrade = find_http_header_value(headers, "Upgrade");

    return (header_value_upgrade && case_insensitive_equal(*header_value_upgrade, "websocket"));
}

// validate_websocket_connection() returns true if the HTTP \a headers
// contains the line:
// Connection: Upgrade
bool validate_websocket_connection(const HTTPHeaders& headers)
{
    util::Optional<StringData> header_value_connection = find_http_header_value(headers, "Connection");

    return (header_value_connection && case_insensitive_equal(*header_value_connection, "Upgrade"));
}

// validate_sec_websocket_version() returns true if the
// \param http_message contains a header with the
// correct sec_websocket_version.
bool validate_sec_websocket_version(const HTTPHeaders& headers)
{
    return find_http_header_value(headers, "Sec-WebSocket-Version") == sec_websocket_version;
}

// find_sec_websocket_key() returns true if the
// \param headers contains a Sec-Websocket-Key
// header, false otherwise. If the header is found, the
// argument sec_websocket_key is set to its value.
bool find_sec_websocket_key(const HTTPHeaders& headers, std::string& sec_websocket_key)
{
    util::Optional<StringData> header_value = find_http_header_value(headers, "Sec-WebSocket-Key");

    if (!header_value)
        return false;

    sec_websocket_key = *header_value;

    return true;
}

util::Optional<HTTPResponse> do_make_http_response(const HTTPRequest& request,
                                                   const std::string& sec_websocket_protocol, std::error_code& ec)
{
    std::string sec_websocket_key;

    if (!validate_websocket_upgrade(request.headers)) {
        ec = HttpError::bad_request_header_upgrade;
        return util::none;
    }

    if (!validate_websocket_connection(request.headers)) {
        ec = HttpError::bad_request_header_connection;
        return util::none;
    }

    if (!validate_sec_websocket_version(request.headers)) {
        ec = HttpError::bad_request_header_websocket_version;
        return util::none;
    }

    if (!find_sec_websocket_key(request.headers, sec_websocket_key)) {
        ec = HttpError::bad_request_header_websocket_key;
        return util::none;
    }

    std::string sec_websocket_accept = make_sec_websocket_accept(sec_websocket_key);

    HTTPResponse response;
    response.status = HTTPStatus::SwitchingProtocols;
    response.headers["Upgrade"] = "websocket";
    response.headers["Connection"] = "Upgrade";
    response.headers["Sec-WebSocket-Accept"] = sec_websocket_accept;
    response.headers["Sec-WebSocket-Protocol"] = sec_websocket_protocol;

    return response;
}

// mask_payload masks (and demasks) the payload sent from the client to the server.
void mask_payload(char* masking_key, const char* payload, size_t payload_len, char* output)
{
    for (size_t i = 0; i < payload_len; ++i) {
        output[i] = payload[i] ^ masking_key[i % 4];
    }
}

// make_frame() creates a WebSocket frame according to the WebSocket standard.
// \param fin indicates whether the frame is the final fragment in a message.
// Sync clients and servers will only send unfragmented messages, but they must be
// prepared to receive fragmented messages.
// \param opcode must be one of six values:
// 0  = continuation frame
// 1  = text frame
// 2  = binary frame
// 8  = ping frame
// 9  = pong frame
// 10 = close frame.
// Sync clients and server will only send the last four, but must be prepared to
// receive all.
// \param mask indicates whether the payload of the frame should be masked. Frames
// are masked if and only if they originate from the client.
// The payload is located in the buffer \param payload, and has size \param payload_size.
// \param output is the output buffer. It must be large enough to contain the frame.
// The frame size can at most be payload_size + 14.
// \param random is used to create a random masking key.
// The return value is the size of the frame.
size_t make_frame(bool fin, int opcode, bool mask, const char* payload, size_t payload_size, char* output,
                  std::mt19937_64& random)
{
    int index = 0; // used to keep track of position within the header.
    using uchar = unsigned char;
    output[0] = (fin ? char(uchar(128)) : 0) + opcode; // fin and opcode in the first byte.
    output[1] = (mask ? char(uchar(128)) : 0);         // First bit of the second byte is mask.
    if (payload_size <= 125) {                         // The payload length is contained in the second byte.
        output[1] += static_cast<char>(payload_size);
        index = 2;
    }
    else if (payload_size < 65536) { // The payload length is contained bytes 3-4.
        output[1] += 126;
        // FIXME: Verify that this code works even if one sync-client is on a platform where
        // a 'char' is signed by default and the other client is on a platform where char is
        // unsigned. Note that the result of payload_size / 256 may not fit in a signed char.
        output[2] = static_cast<char>(payload_size / 256);

        // FIXME: Verify that the modulo arithmetic is well defined
        output[3] = payload_size % 256;
        index = 4;
    }
    else { // The payload length is contained in bytes 3-10.
        output[1] += 127;
        size_t fraction = payload_size;
        int remainder = 0;
        for (int i = 0; i < 8; ++i) {
            remainder = fraction % 256;
            fraction /= 256;
            output[9 - i] = remainder;
        }
        index = 10;
    }
    if (mask) {
        char masking_key[4];
        std::uniform_int_distribution<> dis(0, 255);
        for (int i = 0; i < 4; ++i) {
            masking_key[i] = dis(random);
        }
        output[index++] = masking_key[0];
        output[index++] = masking_key[1];
        output[index++] = masking_key[2];
        output[index++] = masking_key[3];
        mask_payload(masking_key, payload, payload_size, output + index);
    }
    else {
        std::copy(payload, payload + payload_size, output + index);
    }

    return payload_size + index;
}

// class FrameReader takes care of parsing the incoming bytes and
// constructing the received WebSocket messages. FrameReader manages
// read buffers internally. FrameReader handles fragmented messages as
// well. FrameRader is used in the following way:
//
// After constructing a FrameReader, the user runs in a loop.
//
// Loop start:
//
// Call frame_reader.next().
// if (frame_reader.protocol_error) {
//      // report a protocol error and
//      // break out of this loop
// }
// else if (frame_reader.delivery_ready) {
//     // use the message
//     // in frame_reader.delivery_buffer
//     // of size
//     // frame_reader.delivery_size
//     // with opcode (type)
//     // frame_reader.delivery_opcode
// }
// else {
//    // read frame_reader.read_size
//    // bytes into the buffer
//    // frame_reader.read_buffer
// }
// Goto Loop start.
//
class FrameReader {
public:
    // FrameReader is owned by a websocket, so a shared_ptr is not needed
    util::Logger& logger;

    char* delivery_buffer = nullptr;
    size_t delivery_size = 0;
    size_t read_size = 0;
    char* read_buffer = nullptr;
    bool protocol_error = false;
    bool delivery_ready = false;
    websocket::Opcode delivery_opcode = websocket::Opcode::continuation;

    FrameReader(util::Logger& logger, bool& is_client)
        : logger(logger)
        , m_is_client(is_client)
    {
    }

    // reset() resets the frame reader such that it is ready to work on
    // a new WebSocket connection.
    void reset()
    {
        m_stage = Stage::init;
    }

    // next() parses the new information and moves
    // one stage forward.
    void next()
    {
        switch (m_stage) {
            case Stage::init:
                stage_init();
                break;
            case Stage::header_beginning:
                stage_header_beginning();
                break;
            case Stage::header_end:
                stage_header_end();
                break;
            case Stage::payload:
                stage_payload();
                break;
            case Stage::delivery:
                stage_delivery();
                break;
            default:
                break;
        }
    }

private:
    bool& m_is_client;

    char header_buffer[14];
    char* m_masking_key;
    size_t m_payload_size;
    websocket::Opcode m_opcode = websocket::Opcode::continuation;
    bool m_fin = false;
    bool m_mask = false;
    char m_short_payload_size = 0;

    char control_buffer[125]; // close, ping, pong.

    // A text or binary message can be fragmented. The
    // message is built up in m_message_buffer.
    std::vector<char> m_message_buffer;

    // The opcode of the message.
    websocket::Opcode m_message_opcode = websocket::Opcode::continuation;

    // The size of the stored Websocket message.
    // This size is not the same as the size of the buffer.
    size_t m_message_size = 0;

    // The message buffer has a minimum size,
    // and is extended when a large message arrives.
    // The message_buffer is resized to this value after
    // a larger message has been delivered.
    static const size_t s_message_buffer_min_size = 2048;

    enum class Stage { init, header_beginning, header_end, payload, delivery };
    Stage m_stage = Stage::init;

    void set_protocol_error()
    {
        protocol_error = true;
    }

    void set_payload_buffer()
    {
        read_size = m_payload_size;

        if (m_opcode == websocket::Opcode::close || m_opcode == websocket::Opcode::ping ||
            m_opcode == websocket::Opcode::pong) {
            read_buffer = control_buffer;
        }
        else {
            size_t required_size = m_message_size + m_payload_size;
            if (m_message_buffer.size() < required_size)
                m_message_buffer.resize(required_size);

            read_buffer = m_message_buffer.data() + m_message_size;
        }
    }

    void reset_message_buffer()
    {
        if (m_message_buffer.size() != s_message_buffer_min_size)
            m_message_buffer.resize(s_message_buffer_min_size);
        m_message_opcode = websocket::Opcode::continuation;
        m_message_size = 0;
    }


    // stage_init() is only called once for a FrameReader.
    // It just moves the stage to header_beginning and
    // asks for two bytes to be read into the header_buffer.
    void stage_init()
    {
        protocol_error = false;
        delivery_ready = false;
        delivery_buffer = nullptr;
        delivery_size = 0;
        delivery_opcode = websocket::Opcode::continuation;
        m_stage = Stage::header_beginning;
        reset_message_buffer();
        read_buffer = header_buffer;
        read_size = 2;
    }

    // When stage_header_beginning() is called, the
    // first two bytes in the header_buffer are
    // the first two bytes of an incoming WebSocket frame.
    void stage_header_beginning()
    {
        // bit 1.
        m_fin = ((header_buffer[0] & 128) == 128);

        // bit 2,3, and 4.
        char rsv = (header_buffer[0] & 112) >> 4;
        if (rsv != 0)
            return set_protocol_error();

        // bit 5, 6, 7, and 8.
        char op = (header_buffer[0] & 15);

        if (op != 0 && op != 1 && op != 2 && op != 8 && op != 9 && op != 10)
            return set_protocol_error();

        m_opcode = websocket::Opcode(op);

        // bit 9.
        m_mask = ((header_buffer[1] & 128) == 128);
        if ((m_mask && m_is_client) || (!m_mask && !m_is_client))
            return set_protocol_error();

        // Remainder of second byte.
        m_short_payload_size = (header_buffer[1] & 127);

        if (m_opcode == websocket::Opcode::continuation) {
            if (m_message_opcode == websocket::Opcode::continuation)
                return set_protocol_error();
        }
        else if (m_opcode == websocket::Opcode::text || m_opcode == websocket::Opcode::binary) {
            if (m_message_opcode != websocket::Opcode::continuation)
                return set_protocol_error();

            m_message_opcode = m_opcode;
        }
        else { // close, ping, pong.
            if (!m_fin || m_short_payload_size > 125)
                return set_protocol_error();
        }

        if (m_short_payload_size <= 125 && m_mask) {
            m_stage = Stage::header_end;
            m_payload_size = m_short_payload_size;
            read_size = 4;
            read_buffer = header_buffer + 2;
        }
        else if (m_short_payload_size <= 125 && !m_mask) {
            m_stage = Stage::payload;
            m_payload_size = m_short_payload_size;
            set_payload_buffer();
        }
        else if (m_short_payload_size == 126 && m_mask) {
            m_stage = Stage::header_end;
            read_size = 6;
            read_buffer = header_buffer + 2;
        }
        else if (m_short_payload_size == 126 && !m_mask) {
            m_stage = Stage::header_end;
            read_size = 2;
            read_buffer = header_buffer + 2;
        }
        else if (m_short_payload_size == 127 && m_mask) {
            m_stage = Stage::header_end;
            read_size = 12;
            read_buffer = header_buffer + 2;
        }
        else if (m_short_payload_size == 127 && !m_mask) {
            m_stage = Stage::header_end;
            read_size = 8;
            read_buffer = header_buffer + 2;
        }
    }

    void stage_header_end()
    {
        if (m_short_payload_size <= 125) {
            m_masking_key = header_buffer + 2;
        }
        else if (m_short_payload_size == 126) {
            const unsigned char* bytes = reinterpret_cast<unsigned char*>(header_buffer + 2);
            m_payload_size = bytes[0] * 256 + bytes[1];

            if (m_mask)
                m_masking_key = header_buffer + 4;
        }
        else if (m_short_payload_size == 127) {
            if (header_buffer[2] != 0 || header_buffer[3] != 0 || header_buffer[4] != 0 || header_buffer[5] != 0) {
                // Message should be smaller than 4GB
                // FIXME: We should introduce a maximum size for messages.
                set_protocol_error();
                return;
            }

            // Assume size_t is at least 4 bytes wide.
            const unsigned char* bytes = reinterpret_cast<unsigned char*>(header_buffer + 6);
            m_payload_size = bytes[0];
            m_payload_size = 256 * m_payload_size + bytes[1];
            m_payload_size = 256 * m_payload_size + bytes[2];
            m_payload_size = 256 * m_payload_size + bytes[3];

            if (m_mask)
                m_masking_key = header_buffer + 10;
        }

        m_stage = Stage::payload;
        set_payload_buffer();
    }

    void stage_payload()
    {
        if (m_mask)
            mask_payload(m_masking_key, read_buffer, m_payload_size, read_buffer);

        if (m_opcode == websocket::Opcode::close || m_opcode == websocket::Opcode::ping ||
            m_opcode == websocket::Opcode::pong) {
            m_stage = Stage::delivery;
            delivery_ready = true;
            delivery_opcode = m_opcode;
            delivery_buffer = control_buffer;
            delivery_size = m_payload_size;
        }
        else {
            m_message_size += m_payload_size;
            if (m_fin) {
                m_stage = Stage::delivery;
                delivery_ready = true;
                delivery_opcode = m_message_opcode;
                delivery_buffer = m_message_buffer.data();
                delivery_size = m_message_size;
            }
            else {
                m_stage = Stage::header_beginning;
                read_buffer = header_buffer;
                read_size = 2;
            }
        }
    }

    void stage_delivery()
    {
        m_stage = Stage::header_beginning;
        read_buffer = header_buffer;
        read_size = 2;
        delivery_ready = false;
        delivery_buffer = nullptr;
        delivery_size = 0;
        delivery_opcode = websocket::Opcode::continuation;

        if (m_opcode == websocket::Opcode::continuation || m_opcode == websocket::Opcode::text ||
            m_opcode == websocket::Opcode::binary)
            reset_message_buffer();
    }
};


class WebSocket {
public:
    WebSocket(websocket::Config& config)
        : m_config(config)
        , m_logger_ptr(config.websocket_get_logger())
        , m_logger{*m_logger_ptr}
        , m_frame_reader(m_logger, m_is_client)
    {
        m_logger.debug("WebSocket::Websocket()");
    }

    void initiate_client_handshake(const std::string& request_uri, const std::string& host,
                                   const std::string& sec_websocket_protocol, HTTPHeaders headers)
    {
        m_logger.debug("WebSocket::initiate_client_handshake()");

        m_stopped = false;
        m_is_client = true;

        m_sec_websocket_key = make_random_sec_websocket_key(m_config.websocket_get_random());

        m_http_client.reset(new HTTPClient<websocket::Config>(m_config, m_logger_ptr));
        m_frame_reader.reset();
        HTTPRequest req;
        req.method = HTTPMethod::Get;
        req.path = std::move(request_uri);
        req.headers = std::move(headers);
        req.headers["Host"] = std::move(host);
        req.headers["Upgrade"] = "websocket";
        req.headers["Connection"] = "Upgrade";
        req.headers["Sec-WebSocket-Key"] = m_sec_websocket_key;
        req.headers["Sec-WebSocket-Version"] = sec_websocket_version;
        req.headers["Sec-WebSocket-Protocol"] = sec_websocket_protocol;

        m_logger.trace("HTTP request =\n%1", req);

        auto handler = [this](HTTPResponse response, std::error_code ec) {
            // If the operation is aborted, the WebSocket object may have been destroyed.
            if (ec != util::error::operation_aborted) {
                if (ec == HTTPParserError::MalformedResponse) {
                    error_client_malformed_response();
                    return;
                }
                if (ec) {
                    stop();

                    // FIXME: Should be read instaed of write???
                    m_config.websocket_write_error_handler(ec);

                    return;
                }
                if (m_stopped)
                    return;
                handle_http_response_received(std::move(response)); // Throws
            }
        };

        m_http_client->async_request(req, std::move(handler));
    }

    void initiate_server_websocket_after_handshake()
    {
        m_stopped = false;
        m_is_client = false;
        m_frame_reader.reset();
        frame_reader_loop(); // Throws
    }

    void initiate_server_handshake()
    {
        m_logger.debug("WebSocket::initiate_server_handshake()");

        m_stopped = false;
        m_is_client = false;
        m_http_server.reset(new HTTPServer<websocket::Config>(m_config, m_logger_ptr));
        m_frame_reader.reset();

        auto handler = [this](HTTPRequest request, std::error_code ec) {
            if (ec != util::error::operation_aborted) {
                if (ec == HTTPParserError::MalformedRequest) {
                    error_server_malformed_request();
                    return;
                }
                if (ec) {
                    stop();
                    m_config.websocket_read_error_handler(ec);
                    return;
                }
                if (m_stopped)
                    return;
                handle_http_request_received(std::move(request));
            }
        };

        m_http_server->async_receive_request(std::move(handler));
    }

    void async_write_frame(bool fin, int opcode, const char* data, size_t size,
                           util::UniqueFunction<void()> write_completion_handler)
    {
        REALM_ASSERT(!m_stopped);

        m_write_completion_handler = std::move(write_completion_handler);

        bool mask = m_is_client;

        // 14 is the maximum header length of a Websocket frame.
        size_t required_size = size + 14;
        if (m_write_buffer.size() < required_size)
            m_write_buffer.resize(required_size);

        size_t message_size =
            make_frame(fin, opcode, mask, data, size, m_write_buffer.data(), m_config.websocket_get_random());

        auto handler = [this](std::error_code ec, size_t) {
            // If the operation is aborted, then the write operation was canceled and we should ignore this callback.
            if (ec == util::error::operation_aborted) {
                return;
            }

            auto is_socket_closed_err = (ec == util::error::make_error_code(util::error::connection_reset) ||
                                         ec == util::error::make_error_code(util::error::broken_pipe) ||
                                         ec == util::make_error_code(util::MiscExtErrors::end_of_input));
            // If the socket has been closed then we should continue to read from it until we've drained
            // the receive buffer. Eventually we will either receive an in-band error message from the
            // server about why we got disconnected or we'll receive ECONNRESET on the receive side as well.
            if (is_socket_closed_err) {
                return;
            }

            // Otherwise we've got some other I/O error that we should surface to the sync client.
            if (ec) {
                stop();
                return m_config.websocket_write_error_handler(ec);
            }

            handle_write_message();
        };

        m_config.async_write(m_write_buffer.data(), message_size, handler);
    }

    void handle_write_message()
    {
        if (m_write_buffer.size() > s_write_buffer_stable_size) {
            m_write_buffer.resize(s_write_buffer_stable_size);
            m_write_buffer.shrink_to_fit();
        }

        auto handler = std::move(m_write_completion_handler);
        m_write_completion_handler = nullptr;
        handler();
    }

    void stop() noexcept
    {
        m_stopped = true;
        m_frame_reader.reset();
    }

    void force_handshake_response_for_testing(int status_code, std::string body)
    {
        m_test_handshake_response.emplace(status_code);
        m_test_handshake_response_body = body;
    }

private:
    websocket::Config& m_config;
    const std::shared_ptr<util::Logger> m_logger_ptr;
    util::Logger& m_logger;
    FrameReader m_frame_reader;

    bool m_stopped = false;
    bool m_is_client;

    // Allocated on demand.
    std::unique_ptr<HTTPClient<websocket::Config>> m_http_client;
    std::unique_ptr<HTTPServer<websocket::Config>> m_http_server;

    std::string m_sec_websocket_key;
    std::string m_sec_websocket_accept;

    std::vector<char> m_write_buffer;
    static const size_t s_write_buffer_stable_size = 2048;

    util::UniqueFunction<void()> m_write_completion_handler;

    std::optional<int> m_test_handshake_response;
    std::string m_test_handshake_response_body;

    void error_client_malformed_response()
    {
        m_stopped = true;
        m_logger.error("WebSocket: Received malformed HTTP response");
        std::error_code ec = HttpError::bad_response_invalid_http;
        m_config.websocket_handshake_error_handler(ec, nullptr, nullptr); // Throws
    }

    void error_client_response_not_101(const HTTPResponse& response)
    {
        m_stopped = true;

        m_logger.error("Websocket: Expected HTTP response 101 Switching Protocols, "
                       "but received:\n%1",
                       response);

        int status_code = int(response.status);
        std::error_code ec;

        if (m_test_handshake_response)
            status_code = *m_test_handshake_response;

        if (status_code == 200)
            ec = HttpError::bad_response_200_ok;
        else if (status_code >= 200 && status_code < 300)
            ec = HttpError::bad_response_2xx_successful;
        else if (status_code == 301)
            ec = HttpError::bad_response_301_moved_permanently;
        else if (status_code == 308)
            ec = HttpError::bad_response_308_permanent_redirect;
        else if (status_code >= 300 && status_code < 400)
            ec = HttpError::bad_response_3xx_redirection;
        else if (status_code == 401)
            ec = HttpError::bad_response_401_unauthorized;
        else if (status_code == 403)
            ec = HttpError::bad_response_403_forbidden;
        else if (status_code == 404)
            ec = HttpError::bad_response_404_not_found;
        else if (status_code == 410)
            ec = HttpError::bad_response_410_gone;
        else if (status_code >= 400 && status_code < 500)
            ec = HttpError::bad_response_4xx_client_errors;
        else if (status_code == 500)
            ec = HttpError::bad_response_500_internal_server_error;
        else if (status_code == 502)
            ec = HttpError::bad_response_502_bad_gateway;
        else if (status_code == 503)
            ec = HttpError::bad_response_503_service_unavailable;
        else if (status_code == 504)
            ec = HttpError::bad_response_504_gateway_timeout;
        else if (status_code >= 500 && status_code < 600)
            ec = HttpError::bad_response_5xx_server_error;
        else
            ec = HttpError::bad_response_unexpected_status_code;

        std::string_view body;
        std::string_view* body_ptr = nullptr;
        if (m_test_handshake_response) {
            body = m_test_handshake_response_body;
            body_ptr = &body;
        }
        else if (response.body) {
            body = *response.body;
            body_ptr = &body;
        }
        m_config.websocket_handshake_error_handler(ec, &response.headers, body_ptr); // Throws
    }

    void error_client_response_websocket_headers_invalid(const HTTPResponse& response)
    {
        m_stopped = true;

        m_logger.error("Websocket: HTTP response has invalid websocket headers."
                       "HTTP response = \n%1",
                       response);
        std::error_code ec = HttpError::bad_response_header_protocol_violation;
        std::string_view body;
        std::string_view* body_ptr = nullptr;
        if (response.body) {
            body = *response.body;
            body_ptr = &body;
        }
        m_config.websocket_handshake_error_handler(ec, &response.headers, body_ptr); // Throws
    }

    void error_server_malformed_request()
    {
        m_stopped = true;
        m_logger.error("WebSocket: Received malformed HTTP request");
        std::error_code ec = HttpError::bad_request_malformed_http;
        m_config.websocket_handshake_error_handler(ec, nullptr, nullptr); // Throws
    }

    void error_server_request_header_protocol_violation(std::error_code ec, const HTTPRequest& request)
    {
        m_stopped = true;

        m_logger.error("Websocket: HTTP request has invalid websocket headers."
                       "HTTP request = \n%1",
                       request);
        m_config.websocket_handshake_error_handler(ec, &request.headers, nullptr); // Throws
    }

    void protocol_error(std::error_code ec)
    {
        m_stopped = true;
        m_config.websocket_protocol_error_handler(ec);
    }

    // The client receives the HTTP response.
    void handle_http_response_received(HTTPResponse response)
    {
        m_logger.debug("WebSocket::handle_http_response_received()");
        m_logger.trace("HTTP response = %1", response);

        if (response.status != HTTPStatus::SwitchingProtocols ||
            (m_test_handshake_response && *m_test_handshake_response != 101)) {
            error_client_response_not_101(response);
            return;
        }

        bool valid = (find_sec_websocket_accept(response.headers) &&
                      m_sec_websocket_accept == make_sec_websocket_accept(m_sec_websocket_key));
        if (!valid) {
            error_client_response_websocket_headers_invalid(response);
            return;
        }

        m_config.websocket_handshake_completion_handler(response.headers);

        if (m_stopped)
            return;

        frame_reader_loop();
    }

    void handle_http_request_received(HTTPRequest request)
    {
        m_logger.trace("WebSocket::handle_http_request_received()");

        util::Optional<std::string> sec_websocket_protocol = websocket::read_sec_websocket_protocol(request);

        std::error_code ec;
        util::Optional<HTTPResponse> response =
            do_make_http_response(request, sec_websocket_protocol ? *sec_websocket_protocol : "realm.io", ec);

        if (ec) {
            error_server_request_header_protocol_violation(ec, request);
            return;
        }
        REALM_ASSERT(response);

        auto handler = [request, this](std::error_code ec) {
            // If the operation is aborted, the socket object may have been destroyed.
            if (ec != util::error::operation_aborted) {
                if (ec) {
                    stop();
                    m_config.websocket_write_error_handler(ec);
                    return;
                }

                if (m_stopped)
                    return;

                m_config.websocket_handshake_completion_handler(request.headers);

                if (m_stopped)
                    return;

                frame_reader_loop(); // Throws
            }
        };
        m_http_server->async_send_response(*response, std::move(handler));
    }

    // find_sec_websocket_accept is similar to
    // find_sec_websockey_key.
    bool find_sec_websocket_accept(const HTTPHeaders& headers)
    {
        util::Optional<StringData> header_value = find_http_header_value(headers, "Sec-WebSocket-Accept");

        if (!header_value)
            return false;

        m_sec_websocket_accept = *header_value;

        return true;
    }

    std::pair<WebSocketError, std::string_view> parse_close_message(const char* data, size_t size)
    {
        uint16_t error_code;
        std::string_view error_message;
        if (size < 2) {
            // Error code 1005 is defined as
            //     1005 is a reserved value and MUST NOT be set as a status code in a
            //     Close control frame by an endpoint.  It is designated for use in
            //     applications expecting a status code to indicate that no status
            //     code was actually present.
            // See https://tools.ietf.org/html/rfc6455#section-7.4.1 for more details
            error_code = 1005;
        }
        else {
            // Otherwise, the error code is the first two bytes of the body as a uint16_t in
            // network byte order. See https://tools.ietf.org/html/rfc6455#section-5.5.1 for more
            // details.
            error_code = ntohs((uint8_t(data[1]) << 8) | uint8_t(data[0]));
            error_message = std::string_view(data + 2, size - 2);
        }

        switch (static_cast<WebSocketError>(error_code)) {
            case WebSocketError::websocket_ok:
            case WebSocketError::websocket_going_away:
            case WebSocketError::websocket_protocol_error:
            case WebSocketError::websocket_unsupported_data:
            case WebSocketError::websocket_reserved:
            case WebSocketError::websocket_no_status_received:
            case WebSocketError::websocket_abnormal_closure:
            case WebSocketError::websocket_invalid_payload_data:
            case WebSocketError::websocket_policy_violation:
            case WebSocketError::websocket_message_too_big:
            case WebSocketError::websocket_invalid_extension:
            case WebSocketError::websocket_internal_server_error:
            case WebSocketError::websocket_tls_handshake_failed:

            case WebSocketError::websocket_unauthorized:
            case WebSocketError::websocket_forbidden:
            case WebSocketError::websocket_moved_permanently:
            case WebSocketError::websocket_client_too_old:
            case WebSocketError::websocket_client_too_new:
            case WebSocketError::websocket_protocol_mismatch:
                break;
            default:
                error_code = 1008;
        }

        return std::make_pair(static_cast<WebSocketError>(error_code), error_message);
    }

    // frame_reader_loop() uses the frame_reader to read and process the incoming
    // WebSocket messages.
    void frame_reader_loop()
    {
        // Advance parsing stage.
        m_frame_reader.next();

        if (m_frame_reader.protocol_error) {
            protocol_error(HttpError::bad_message);
            return;
        }

        if (m_frame_reader.delivery_ready) {
            bool should_continue = true;

            switch (m_frame_reader.delivery_opcode) {
                case websocket::Opcode::text:
                    should_continue = m_config.websocket_text_message_received(m_frame_reader.delivery_buffer,
                                                                               m_frame_reader.delivery_size);
                    break;
                case websocket::Opcode::binary:
                    should_continue = m_config.websocket_binary_message_received(m_frame_reader.delivery_buffer,
                                                                                 m_frame_reader.delivery_size);
                    break;
                case websocket::Opcode::close: {
                    auto [error_code, error_message] =
                        parse_close_message(m_frame_reader.delivery_buffer, m_frame_reader.delivery_size);
                    should_continue = m_config.websocket_close_message_received(error_code, error_message);
                    break;
                }
                case websocket::Opcode::ping:
                    should_continue = m_config.websocket_ping_message_received(m_frame_reader.delivery_buffer,
                                                                               m_frame_reader.delivery_size);
                    break;
                case websocket::Opcode::pong:
                    should_continue = m_config.websocket_pong_message_received(m_frame_reader.delivery_buffer,
                                                                               m_frame_reader.delivery_size);
                    break;
                default:
                    break;
            }

            // The websocket object might not even exist anymore
            if (!should_continue)
                return;

            if (m_stopped)
                return;

            // recursion is harmless, since the depth will be at most 2.
            frame_reader_loop();
            return;
        }

        auto handler = [this](std::error_code ec, size_t) {
            // If the operation is aborted, the socket object may have been destroyed.
            if (ec != util::error::operation_aborted) {
                if (ec) {
                    stop();
                    m_config.websocket_read_error_handler(ec);
                    return;
                }

                if (m_stopped)
                    return;

                frame_reader_loop();
            }
        };

        m_config.async_read(m_frame_reader.read_buffer, m_frame_reader.read_size, std::move(handler));
    }
};


const char* get_error_message(HttpError error_code)
{
    switch (error_code) {
        case HttpError::bad_request_malformed_http:
            return "Bad WebSocket request malformed HTTP";
        case HttpError::bad_request_header_upgrade:
            return "Bad WebSocket request header: Upgrade";
        case HttpError::bad_request_header_connection:
            return "Bad WebSocket request header: Connection";
        case HttpError::bad_request_header_websocket_version:
            return "Bad WebSocket request header: Sec-Websocket-Version";
        case HttpError::bad_request_header_websocket_key:
            return "Bad WebSocket request header: Sec-Websocket-Key";
        case HttpError::bad_response_invalid_http:
            return "Bad WebSocket response invalid HTTP";
        case HttpError::bad_response_2xx_successful:
            return "Bad WebSocket response 2xx successful";
        case HttpError::bad_response_200_ok:
            return "Bad WebSocket response 200 ok";
        case HttpError::bad_response_3xx_redirection:
            return "Bad WebSocket response 3xx redirection";
        case HttpError::bad_response_301_moved_permanently:
            return "Bad WebSocket response 301 moved permanently";
        case HttpError::bad_response_308_permanent_redirect:
            return "Bad WebSocket response 308 permanent redirect";
        case HttpError::bad_response_4xx_client_errors:
            return "Bad WebSocket response 4xx client errors";
        case HttpError::bad_response_401_unauthorized:
            return "Bad WebSocket response 401 unauthorized";
        case HttpError::bad_response_403_forbidden:
            return "Bad WebSocket response 403 forbidden";
        case HttpError::bad_response_404_not_found:
            return "Bad WebSocket response 404 not found";
        case HttpError::bad_response_410_gone:
            return "Bad WebSocket response 410 gone";
        case HttpError::bad_response_5xx_server_error:
            return "Bad WebSocket response 5xx server error";
        case HttpError::bad_response_500_internal_server_error:
            return "Bad WebSocket response 500 internal server error";
        case HttpError::bad_response_502_bad_gateway:
            return "Bad WebSocket response 502 bad gateway";
        case HttpError::bad_response_503_service_unavailable:
            return "Bad WebSocket response 503 service unavailable";
        case HttpError::bad_response_504_gateway_timeout:
            return "Bad WebSocket response 504 gateway timeout";
        case HttpError::bad_response_unexpected_status_code:
            return "Bad Websocket response unexpected status code";
        case HttpError::bad_response_header_protocol_violation:
            return "Bad WebSocket response header protocol violation";
        case HttpError::bad_message:
            return "Ill-formed WebSocket message";
    }
    return nullptr;
}


class HttpErrorCategory : public std::error_category {
public:
    const char* name() const noexcept override final
    {
        return "realm::sync::websocket::HttpError";
    }
    std::string message(int error_code) const override final
    {
        const char* msg = get_error_message(HttpError(error_code));
        if (!msg)
            msg = "Unknown error";
        std::string msg_2{msg}; // Throws (copy)
        return msg_2;
    }
};

} // unnamed namespace

namespace realm::sync::websocket {

std::ostream& operator<<(std::ostream& os, WebSocketError code)
{
    /// WebSocket error codes
    auto str = [&]() -> const char* {
        switch (code) {
            case WebSocketError::websocket_ok:
                return "WebSocket: OK";
            case WebSocketError::websocket_going_away:
                return "WebSocket: Going Away";
            case WebSocketError::websocket_protocol_error:
                return "WebSocket: Protocol Error";
            case WebSocketError::websocket_unsupported_data:
                return "WebSocket: Unsupported Data";
            case WebSocketError::websocket_reserved:
                return "WebSocket: Reserved";
            case WebSocketError::websocket_no_status_received:
                return "WebSocket: No Status Received";
            case WebSocketError::websocket_abnormal_closure:
                return "WebSocket: Abnormal Closure";
            case WebSocketError::websocket_invalid_payload_data:
                return "WebSocket: Invalid Payload Data";
            case WebSocketError::websocket_policy_violation:
                return "WebSocket: Policy Violation";
            case WebSocketError::websocket_message_too_big:
                return "WebSocket: Message Too Big";
            case WebSocketError::websocket_invalid_extension:
                return "WebSocket: Invalid Extension";
            case WebSocketError::websocket_internal_server_error:
                return "WebSocket: Internal Server Error";
            case WebSocketError::websocket_tls_handshake_failed:
                return "WebSocket: TLS Handshake Failed";

            /// WebSocket Errors - reported by server
            case WebSocketError::websocket_unauthorized:
                return "WebSocket: Unauthorized";
            case WebSocketError::websocket_forbidden:
                return "WebSocket: Forbidden";
            case WebSocketError::websocket_moved_permanently:
                return "WebSocket: Moved Permanently";
            case WebSocketError::websocket_client_too_old:
                return "WebSocket: Client Too Old";
            case WebSocketError::websocket_client_too_new:
                return "WebSocket: Client Too New";
            case WebSocketError::websocket_protocol_mismatch:
                return "WebSocket: Protocol Mismatch";

            case WebSocketError::websocket_resolve_failed:
                return "WebSocket: Resolve Failed";
            case WebSocketError::websocket_connection_failed:
                return "WebSocket: Connection Failed";
            case WebSocketError::websocket_read_error:
                return "WebSocket: Read Error";
            case WebSocketError::websocket_write_error:
                return "WebSocket: Write Error";
            case WebSocketError::websocket_retry_error:
                return "WebSocket: Retry Error";
            case WebSocketError::websocket_fatal_error:
                return "WebSocket: Fatal Error";
        }
        return nullptr;
    }();

    if (str == nullptr) {
<<<<<<< HEAD
        os << "WebSocket: Unkhown Error (" << static_cast<std::underlying_type_t<WebSocketError>>(code) << ")";
=======
        os << "WebSocket: Unknown Error (" << static_cast<std::underlying_type_t<WebSocketError>>(code) << ")";
>>>>>>> a80ab117
    }
    else {
        os << str;
    }
    return os;
}

} // namespace realm::sync::websocket

bool websocket::Config::websocket_text_message_received(const char*, size_t)
{
    return true;
}

bool websocket::Config::websocket_binary_message_received(const char*, size_t)
{
    return true;
}

bool websocket::Config::websocket_close_message_received(WebSocketError, std::string_view)
{
    return true;
}

bool websocket::Config::websocket_ping_message_received(const char*, size_t)
{
    return true;
}

bool websocket::Config::websocket_pong_message_received(const char*, size_t)
{
    return true;
}


class websocket::Socket::Impl : public WebSocket {
public:
    Impl(Config& config)
        : WebSocket(config) // Throws
    {
    }
};

websocket::Socket::Socket(Config& config)
    : m_impl(new Impl{config})
{
}

websocket::Socket::Socket(Socket&& socket) noexcept
    : m_impl(std::move(socket.m_impl))
{
}

websocket::Socket::~Socket() noexcept {}

void websocket::Socket::initiate_client_handshake(const std::string& request_uri, const std::string& host,
                                                  const std::string& sec_websocket_protocol, HTTPHeaders headers)
{
    m_impl->initiate_client_handshake(request_uri, host, sec_websocket_protocol, std::move(headers));
}

void websocket::Socket::initiate_server_handshake()
{
    m_impl->initiate_server_handshake();
}

void websocket::Socket::initiate_server_websocket_after_handshake()
{
    m_impl->initiate_server_websocket_after_handshake();
}

void websocket::Socket::async_write_frame(bool fin, Opcode opcode, const char* data, size_t size,
                                          util::UniqueFunction<void()> handler)
{
    m_impl->async_write_frame(fin, int(opcode), data, size, std::move(handler));
}

void websocket::Socket::async_write_text(const char* data, size_t size, util::UniqueFunction<void()> handler)
{
    async_write_frame(true, Opcode::text, data, size, std::move(handler));
}

void websocket::Socket::async_write_binary(const char* data, size_t size, util::UniqueFunction<void()> handler)
{
    async_write_frame(true, Opcode::binary, data, size, std::move(handler));
}

void websocket::Socket::async_write_close(const char* data, size_t size, util::UniqueFunction<void()> handler)
{
    async_write_frame(true, Opcode::close, data, size, std::move(handler));
}

void websocket::Socket::async_write_ping(const char* data, size_t size, util::UniqueFunction<void()> handler)
{
    async_write_frame(true, Opcode::ping, data, size, std::move(handler));
}

void websocket::Socket::async_write_pong(const char* data, size_t size, util::UniqueFunction<void()> handler)
{
    async_write_frame(true, Opcode::pong, data, size, std::move(handler));
}

void websocket::Socket::stop() noexcept
{
    m_impl->stop();
}

void websocket::Socket::force_handshake_response_for_testing(int status_code, std::string body)
{
    m_impl->force_handshake_response_for_testing(status_code, body);
}

util::Optional<std::string> websocket::read_sec_websocket_protocol(const HTTPRequest& request)
{
    const HTTPHeaders& headers = request.headers;
    const StringData header = "Sec-WebSocket-Protocol";
    util::Optional<StringData> value = find_http_header_value(headers, header);
    return value ? util::Optional<std::string>(std::string(*value)) : util::none;
}

util::Optional<HTTPResponse> websocket::make_http_response(const HTTPRequest& request,
                                                           const std::string& sec_websocket_protocol,
                                                           std::error_code& ec)
{
    return do_make_http_response(request, sec_websocket_protocol, ec);
}

const std::error_category& websocket::http_error_category() noexcept
{
    static const HttpErrorCategory category = {};
    return category;
}

std::error_code websocket::make_error_code(HttpError error_code) noexcept
{
    return std::error_code{int(error_code), http_error_category()};
}<|MERGE_RESOLUTION|>--- conflicted
+++ resolved
@@ -1208,11 +1208,7 @@
     }();
 
     if (str == nullptr) {
-<<<<<<< HEAD
-        os << "WebSocket: Unkhown Error (" << static_cast<std::underlying_type_t<WebSocketError>>(code) << ")";
-=======
         os << "WebSocket: Unknown Error (" << static_cast<std::underlying_type_t<WebSocketError>>(code) << ")";
->>>>>>> a80ab117
     }
     else {
         os << str;
