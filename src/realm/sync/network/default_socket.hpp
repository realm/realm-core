#pragma once

#include <random>
#include <system_error>
#include <map>

#include <realm/sync/config.hpp>
#include <realm/sync/socket_provider.hpp>
#include <realm/sync/network/http.hpp>
#include <realm/sync/network/network.hpp>
#include <realm/util/future.hpp>
#include <realm/util/random.hpp>
#include <realm/util/tagged_bool.hpp>

namespace realm::sync::network {
class Service;
} // namespace realm::sync::network

namespace realm::sync::websocket {
using port_type = sync::port_type;

class DefaultSocketProvider : public SyncSocketProvider {
public:
    class Timer : public SyncSocketProvider::Timer {
    public:
        friend class DefaultSocketProvider;

        /// Cancels the timer and destroys the timer instance.
        ~Timer() = default;

        /// Cancel the timer immediately
        void cancel() override
        {
            m_timer.cancel();
        }

    protected:
        Timer(network::Service& service, std::chrono::milliseconds delay, FunctionHandler&& handler)
            : m_timer{service}
        {
            m_timer.async_wait(delay, std::move(handler));
        }

    private:
        network::DeadlineTimer m_timer;
    };

    struct AutoStartTag {
    };

    using AutoStart = util::TaggedBool<AutoStartTag>;
    DefaultSocketProvider(const std::shared_ptr<util::Logger>& logger, const std::string user_agent,
                          AutoStart auto_start = AutoStart{true});

    // Don't allow move or copy constructor
    DefaultSocketProvider(DefaultSocketProvider&&) = delete;

    ~DefaultSocketProvider();

    // Start the event loop if it is not started already. Otherwise, do nothing.
    void start();

    /// Temporary workaround until client shutdown has been updated in a separate PR - these functions
    /// will be handled internally when this happens.
    /// Stops the internal event loop (provided by network::Service)
    void stop(bool wait_for_stop = false) override;

    std::unique_ptr<WebSocketInterface> connect(std::unique_ptr<WebSocketObserver>, WebSocketEndpoint&&) override;

    void post(FunctionHandler&& handler) override
    {
        // Don't post empty handlers onto the event loop
        if (!handler)
            return;
        m_service.post(std::move(handler));
    }

    SyncTimer create_timer(std::chrono::milliseconds delay, FunctionHandler&& handler) override
    {
        return std::unique_ptr<Timer>(new DefaultSocketProvider::Timer(m_service, delay, std::move(handler)));
    }

private:
    enum class State { Starting, Running, Stopping, Stopped };

    /// Block until the state reaches the expected or later state - return true if state matches expected state
    void state_wait_for(std::unique_lock<std::mutex>& lock, State expected_state);
    /// Internal function for updating the state and signaling the wait_for_state condvar
    void do_state_update(std::unique_lock<std::mutex>&, State new_state);
    /// The execution code for the event loop thread
    void event_loop();

<<<<<<< HEAD
=======
    // TODO: Revisit Service::run() so the keep running timer is no longer needed
    void start_keep_running_timer()
    {
        m_service.post([this](Status status) {
            REALM_ASSERT(status.is_ok());
            auto handler = [this](Status status) {
                if (status.code() != ErrorCodes::OperationAborted)
                    start_keep_running_timer();
            };
            m_keep_running_timer = create_timer(std::chrono::hours(1000), std::move(handler)); // Throws
        });
    }

>>>>>>> cbbeeba2
    std::shared_ptr<util::Logger> m_logger_ptr;
    network::Service m_service;
    std::mt19937_64 m_random;
    const std::string m_user_agent;
    std::mutex m_mutex;
    uint64_t m_event_loop_generation = 0;
    State m_state;                      // protected by m_mutex
    std::condition_variable m_state_cv; // uses m_mutex
    std::thread m_thread;               // protected by m_mutex
};

/// Class for the Default Socket Provider websockets that allows a simulated
/// http response to be specified for testing.
class DefaultWebSocket : public WebSocketInterface {
public:
    virtual ~DefaultWebSocket() = default;

    virtual void force_handshake_response_for_testing(int status_code, std::string body = "") = 0;

protected:
};

} // namespace realm::sync::websocket<|MERGE_RESOLUTION|>--- conflicted
+++ resolved
@@ -90,22 +90,6 @@
     /// The execution code for the event loop thread
     void event_loop();
 
-<<<<<<< HEAD
-=======
-    // TODO: Revisit Service::run() so the keep running timer is no longer needed
-    void start_keep_running_timer()
-    {
-        m_service.post([this](Status status) {
-            REALM_ASSERT(status.is_ok());
-            auto handler = [this](Status status) {
-                if (status.code() != ErrorCodes::OperationAborted)
-                    start_keep_running_timer();
-            };
-            m_keep_running_timer = create_timer(std::chrono::hours(1000), std::move(handler)); // Throws
-        });
-    }
-
->>>>>>> cbbeeba2
     std::shared_ptr<util::Logger> m_logger_ptr;
     network::Service m_service;
     std::mt19937_64 m_random;
