////////////////////////////////////////////////////////////////////////////
//
// Copyright 2015 Realm Inc.
//
// Licensed under the Apache License, Version 2.0 (the "License");
// you may not use this file except in compliance with the License.
// You may obtain a copy of the License at
//
// http://www.apache.org/licenses/LICENSE-2.0
//
// Unless required by applicable law or agreed to in writing, software
// distributed under the License is distributed on an "AS IS" BASIS,
// WITHOUT WARRANTIES OR CONDITIONS OF ANY KIND, either express or implied.
// See the License for the specific language governing permissions and
// limitations under the License.
//
////////////////////////////////////////////////////////////////////////////

#include <realm/sync/config.hpp>
#include <realm/sync/client.hpp>
#include <realm/sync/protocol.hpp>
#include <realm/sync/network/network.hpp>
#include <realm/object-store/util/bson/bson.hpp>

#include <ostream>

namespace realm {
namespace {
<<<<<<< HEAD
constexpr static std::string_view s_middle_part(" Logs: ");
std::string format_sync_error_message(Status status, std::optional<std::string_view> log_url)
{
    if (!log_url) {
        return status.reason();
    }

    return util::format("%1%2%3", status.reason(), s_middle_part, *log_url);
}

} // namespace
// sync defines its own copy of port_type to avoid depending on network.hpp, but they should be the same.
static_assert(std::is_same_v<sync::port_type, sync::network::Endpoint::port_type>);

using ProtocolError = realm::sync::ProtocolError;

SyncError::SyncError(Status status, bool is_fatal, std::optional<std::string_view> server_log,
                     std::vector<sync::CompensatingWriteErrorInfo> compensating_writes)
    : Exception(status.code(), format_sync_error_message(status, server_log))
    , is_fatal(is_fatal)
    , simple_message(std::string_view(reason()).substr(0, status.reason().size()))
    , compensating_writes_info(std::move(compensating_writes))
{
    if (server_log) {
        logURL = std::string_view(reason()).substr(simple_message.size() + s_middle_part.size());
=======

constexpr static std::string_view s_middle_part(" Logs: ");
std::string format_sync_error_message(const Status& status, std::optional<std::string_view> log_url)
{
    if (!log_url) {
        return status.reason();
>>>>>>> a175488d
    }

<<<<<<< HEAD
=======
    return util::format("%1%2%3", status.reason(), s_middle_part, *log_url);
}

// TODO Remove this once we've fully ported SyncError to not use std::error_code for anything
Status fixup_sync_error_status(const Status& status, std::optional<std::string_view> log_url)
{
    if (status.get_std_error_code()) {
        return Status(status.get_std_error_code(), format_sync_error_message(status, log_url));
    }
    return Status(status.code(), format_sync_error_message(status, log_url));
}

} // namespace
// sync defines its own copy of port_type to avoid depending on network.hpp, but they should be the same.
static_assert(std::is_same_v<sync::port_type, sync::network::Endpoint::port_type>);

using ProtocolError = realm::sync::ProtocolError;

SyncError::SyncError(Status orig_status, bool is_fatal, std::optional<std::string_view> server_log,
                     std::vector<sync::CompensatingWriteErrorInfo> compensating_writes)
    : status(fixup_sync_error_status(orig_status, server_log))
    , is_fatal(is_fatal)
    , simple_message(std::string_view(status.reason()).substr(0, orig_status.reason().size()))
    , compensating_writes_info(std::move(compensating_writes))
{
    if (server_log) {
        logURL = std::string_view(status.reason()).substr(simple_message.size() + s_middle_part.size());
    }
}
>>>>>>> a175488d

/// The error indicates a client reset situation.
bool SyncError::is_client_reset_requested() const
{
    if (server_requests_action == sync::ProtocolErrorInfo::Action::ClientReset ||
        server_requests_action == sync::ProtocolErrorInfo::Action::ClientResetNoRecovery) {
        return true;
    }
<<<<<<< HEAD
    if (code() == ErrorCodes::AutoClientResetFailed) {
=======
    if (status == ErrorCodes::AutoClientResetFailed) {
>>>>>>> a175488d
        return true;
    }
    return false;
}

SyncConfig::SyncConfig(std::shared_ptr<SyncUser> user, bson::Bson partition)
    : user(std::move(user))
    , partition_value(partition.to_string())
{
}
SyncConfig::SyncConfig(std::shared_ptr<SyncUser> user, std::string partition)
    : user(std::move(user))
    , partition_value(std::move(partition))
{
}
SyncConfig::SyncConfig(std::shared_ptr<SyncUser> user, const char* partition)
    : user(std::move(user))
    , partition_value(partition)
{
}

SyncConfig::SyncConfig(std::shared_ptr<SyncUser> user, FLXSyncEnabled)
    : user(std::move(user))
    , partition_value()
    , flx_sync_requested(true)
{
}

} // namespace realm<|MERGE_RESOLUTION|>--- conflicted
+++ resolved
@@ -26,9 +26,9 @@
 
 namespace realm {
 namespace {
-<<<<<<< HEAD
+
 constexpr static std::string_view s_middle_part(" Logs: ");
-std::string format_sync_error_message(Status status, std::optional<std::string_view> log_url)
+std::string format_sync_error_message(const Status& status, std::optional<std::string_view> log_url)
 {
     if (!log_url) {
         return status.reason();
@@ -43,48 +43,9 @@
 
 using ProtocolError = realm::sync::ProtocolError;
 
-SyncError::SyncError(Status status, bool is_fatal, std::optional<std::string_view> server_log,
-                     std::vector<sync::CompensatingWriteErrorInfo> compensating_writes)
-    : Exception(status.code(), format_sync_error_message(status, server_log))
-    , is_fatal(is_fatal)
-    , simple_message(std::string_view(reason()).substr(0, status.reason().size()))
-    , compensating_writes_info(std::move(compensating_writes))
-{
-    if (server_log) {
-        logURL = std::string_view(reason()).substr(simple_message.size() + s_middle_part.size());
-=======
-
-constexpr static std::string_view s_middle_part(" Logs: ");
-std::string format_sync_error_message(const Status& status, std::optional<std::string_view> log_url)
-{
-    if (!log_url) {
-        return status.reason();
->>>>>>> a175488d
-    }
-
-<<<<<<< HEAD
-=======
-    return util::format("%1%2%3", status.reason(), s_middle_part, *log_url);
-}
-
-// TODO Remove this once we've fully ported SyncError to not use std::error_code for anything
-Status fixup_sync_error_status(const Status& status, std::optional<std::string_view> log_url)
-{
-    if (status.get_std_error_code()) {
-        return Status(status.get_std_error_code(), format_sync_error_message(status, log_url));
-    }
-    return Status(status.code(), format_sync_error_message(status, log_url));
-}
-
-} // namespace
-// sync defines its own copy of port_type to avoid depending on network.hpp, but they should be the same.
-static_assert(std::is_same_v<sync::port_type, sync::network::Endpoint::port_type>);
-
-using ProtocolError = realm::sync::ProtocolError;
-
 SyncError::SyncError(Status orig_status, bool is_fatal, std::optional<std::string_view> server_log,
                      std::vector<sync::CompensatingWriteErrorInfo> compensating_writes)
-    : status(fixup_sync_error_status(orig_status, server_log))
+    : status(orig_status.code(), format_sync_error_message(orig_status, server_log))
     , is_fatal(is_fatal)
     , simple_message(std::string_view(status.reason()).substr(0, orig_status.reason().size()))
     , compensating_writes_info(std::move(compensating_writes))
@@ -93,7 +54,6 @@
         logURL = std::string_view(status.reason()).substr(simple_message.size() + s_middle_part.size());
     }
 }
->>>>>>> a175488d
 
 /// The error indicates a client reset situation.
 bool SyncError::is_client_reset_requested() const
@@ -102,11 +62,7 @@
         server_requests_action == sync::ProtocolErrorInfo::Action::ClientResetNoRecovery) {
         return true;
     }
-<<<<<<< HEAD
-    if (code() == ErrorCodes::AutoClientResetFailed) {
-=======
     if (status == ErrorCodes::AutoClientResetFailed) {
->>>>>>> a175488d
         return true;
     }
     return false;
