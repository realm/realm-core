#ifndef REALM_SYNC_PROTOCOL_HPP
#define REALM_SYNC_PROTOCOL_HPP

#include <cstdint>
#include <system_error>

#include <realm/error_codes.h>
#include <realm/mixed.hpp>
#include <realm/replication.hpp>
#include <realm/util/tagged_bool.hpp>


// NOTE: The protocol specification is in `/doc/protocol.md`


namespace realm {
namespace sync {

// Protocol versions:
//
//   1 Initial version, matching io.realm.sync-30, but not including query-based
//     sync, serialized transactions, and state realms (async open).
//
//   2 Restored erase-always-wins OT behavior.
//
//   3 Support for Mixed, TypeLinks, Set, and Dictionary columns.
//
//   4 Error messaging format accepts a flexible JSON field in 'json_error'.
//     JSONErrorMessage.IsClientReset controls recovery mode.
//
//   5 Introduces compensating write errors.
//
//   6 Support for asymmetric tables.
//
//   7 Client takes the 'action' specified in the 'json_error' messages received
//     from server. Client sends 'json_error' messages to the server.
//
//   8 Websocket http errors are now sent as websocket close codes
//     FLX sync BIND message can include JSON data in place of server path string
//     Updated format for Sec-Websocket-Protocol strings
//
//   9 Support for PBS->FLX client migration
//     Client reset updated to not provide the local schema when creating frozen
//     realms - this informs the server to not send the schema before sending the
//     migrate to FLX server action
//
//  XX Changes:
//     - TBD
//
constexpr int get_current_protocol_version() noexcept
{
    // Also update the current protocol version test in flx_sync.cpp when
    // updating this value
    return 9;
}

constexpr std::string_view get_pbs_websocket_protocol_prefix() noexcept
{
    return "com.mongodb.realm-sync#";
}

constexpr std::string_view get_flx_websocket_protocol_prefix() noexcept
{
    return "com.mongodb.realm-query-sync#";
}

enum class SyncServerMode { PBS, FLX };

/// Supported protocol envelopes:
///
///                                                             Alternative (*)
///      Name     Envelope          URL scheme   Default port   default port
///     ------------------------------------------------------------------------
///      realm    WebSocket         realm:       7800           80
///      realms   WebSocket + SSL   realms:      7801           443
///      ws       WebSocket         ws:          80
///      wss      WebSocket + SSL   wss:         443
///
///       *) When Client::Config::enable_default_port_hack is true
///
enum class ProtocolEnvelope { realm, realms, ws, wss };

inline bool is_ssl(ProtocolEnvelope protocol) noexcept
{
    switch (protocol) {
        case ProtocolEnvelope::realm:
        case ProtocolEnvelope::ws:
            break;
        case ProtocolEnvelope::realms:
        case ProtocolEnvelope::wss:
            return true;
    }
    return false;
}

inline std::string_view to_string(ProtocolEnvelope protocol) noexcept
{
    switch (protocol) {
        case ProtocolEnvelope::realm:
            return "realm://";
        case ProtocolEnvelope::realms:
            return "realms://";
        case ProtocolEnvelope::ws:
            return "ws://";
        case ProtocolEnvelope::wss:
            return "wss://";
    }
    return "";
}


// These integer types are selected so that they accomodate the requirements of
// the protocol specification (`/doc/protocol.md`).
//
// clang-format off
using file_ident_type    = std::uint_fast64_t;
using version_type       = Replication::version_type;
using salt_type          = std::int_fast64_t;
using timestamp_type     = std::uint_fast64_t;
using session_ident_type = std::uint_fast64_t;
using request_ident_type = std::uint_fast64_t;
using milliseconds_type  = std::int_fast64_t;
// clang-format on

constexpr file_ident_type get_max_file_ident()
{
    return 0x0'7FFF'FFFF'FFFF'FFFF;
}


struct SaltedFileIdent {
    file_ident_type ident;
    /// History divergence and identity spoofing protection.
    salt_type salt;
};

struct SaltedVersion {
    version_type version;
    /// History divergence protection.
    salt_type salt;
};


/// \brief A client's reference to a position in the server-side history.
///
/// A download cursor refers to a position in the server-side history. If
/// `server_version` is zero, the position is at the beginning of the history,
/// otherwise the position is after the entry whose changeset produced that
/// version. In general, positions are to be understood as places between two
/// adjacent history entries.
///
/// `last_integrated_client_version` is the version produced on the client by
/// the last changeset that was sent to the server and integrated into the
/// server-side Realm state at the time indicated by the history position
/// specified by `server_version`, or zero if no changesets from the client were
/// integrated by the server at that point in time.
struct DownloadCursor {
    version_type server_version;
    version_type last_integrated_client_version;
};

enum class DownloadBatchState {
    MoreToCome,
    LastInBatch,
    SteadyState,
};

/// Checks that `dc.last_integrated_client_version` is zero if
/// `dc.server_version` is zero.
bool is_consistent(DownloadCursor dc) noexcept;

/// Checks that `a.last_integrated_client_version` and
/// `b.last_integrated_client_version` are equal, if `a.server_version` and
/// `b.server_version` are equal. Otherwise checks that
/// `a.last_integrated_client_version` is less than, or equal to
/// `b.last_integrated_client_version`, if `a.server_version` is less than
/// `b.server_version`. Otherwise checks that `a.last_integrated_client_version`
/// is greater than, or equal to `b.last_integrated_client_version`.
bool are_mutually_consistent(DownloadCursor a, DownloadCursor b) noexcept;


/// \brief The server's reference to a position in the client-side history.
///
/// An upload cursor refers to a position in the client-side history. If
/// `client_version` is zero, the position is at the beginning of the history,
/// otherwise the position is after the entry whose changeset produced that
/// version. In general, positions are to be understood as places between two
/// adjacent history entries.
///
/// `last_integrated_server_version` is the version produced on the server by
/// the last changeset that was sent to the client and integrated into the
/// client-side Realm state at the time indicated by the history position
/// specified by `client_version`, or zero if no changesets from the server were
/// integrated by the client at that point in time.
struct UploadCursor {
    version_type client_version;
    version_type last_integrated_server_version;
};

/// Checks that `uc.last_integrated_server_version` is zero if
/// `uc.client_version` is zero.
bool is_consistent(UploadCursor uc) noexcept;

/// Checks that `a.last_integrated_server_version` and
/// `b.last_integrated_server_version` are equal, if `a.client_version` and
/// `b.client_version` are equal. Otherwise checks that
/// `a.last_integrated_server_version` is less than, or equal to
/// `b.last_integrated_server_version`, if `a.client_version` is less than
/// `b.client_version`. Otherwise checks that `a.last_integrated_server_version`
/// is greater than, or equal to `b.last_integrated_server_version`.
bool are_mutually_consistent(UploadCursor a, UploadCursor b) noexcept;


/// A client's record of the current point of progress of the synchronization
/// process. The client must store this persistently in the local Realm file.
struct SyncProgress {
    /// The last server version that the client has heard about.
    SaltedVersion latest_server_version = {0, 0};

    /// The last server version integrated, or about to be integrated by the
    /// client.
    DownloadCursor download = {0, 0};

    /// The last client version integrated by the server.
    UploadCursor upload = {0, 0};
};

struct CompensatingWriteErrorInfo {
    std::string object_name;
    OwnedMixed primary_key;
    std::string reason;
};

struct ResumptionDelayInfo {
    // This is the maximum delay between trying to resume a session/connection.
    std::chrono::milliseconds max_resumption_delay_interval = std::chrono::minutes{5};
    // The initial delay between trying to resume a session/connection.
    std::chrono::milliseconds resumption_delay_interval = std::chrono::seconds{1};
    // After each failure of the same type, the last delay will be multiplied by this value
    // until it is greater-than-or-equal to the max_resumption_delay_interval.
    int resumption_delay_backoff_multiplier = 2;
    // When calculating a new delay interval, a random value betwen zero and the result off
    // dividing the current delay value by the delay_jitter_divisor will be subtracted from the
    // delay interval. The default is to subtract up to 25% of the current delay interval.
    //
    // This is to reduce the likelyhood of a connection storm if the server goes down and
    // all clients attempt to reconnect at once.
    int delay_jitter_divisor = 4;
};

<<<<<<< HEAD
=======
class IsFatalTag {};
using IsFatal = util::TaggedBool<class IsFatalTag>;

struct ProtocolErrorInfo {
    enum class Action {
        NoAction,
        ProtocolViolation,
        ApplicationBug,
        Warning,
        Transient,
        DeleteRealm,
        ClientReset,
        ClientResetNoRecovery,
        MigrateToFLX,
        RevertToPBS,
        // The RefreshUser/RefreshLocation actions are currently generated internally when the
        // sync websocket is closed with specific error codes.
        RefreshUser,
        RefreshLocation,
    };

    ProtocolErrorInfo() = default;
    ProtocolErrorInfo(int error_code, const std::string& msg, IsFatal is_fatal)
        : raw_error_code(error_code)
        , message(msg)
        , is_fatal(is_fatal)
        , client_reset_recovery_is_disabled(false)
        , should_client_reset(util::none)
        , server_requests_action(Action::NoAction)
    {
    }
    int raw_error_code = 0;
    std::string message;
    IsFatal is_fatal = IsFatal{true};
    bool client_reset_recovery_is_disabled = false;
    std::optional<bool> should_client_reset;
    std::optional<std::string> log_url;
    version_type compensating_write_server_version = 0;
    version_type compensating_write_rejected_client_version = 0;
    std::vector<CompensatingWriteErrorInfo> compensating_writes;
    std::optional<ResumptionDelayInfo> resumption_delay_interval;
    Action server_requests_action;
    std::optional<std::string> migration_query_string;
};

>>>>>>> a175488d

/// \brief Protocol errors discovered by the server, and reported to the client
/// by way of ERROR messages.
///
/// These errors will be reported to the client-side application via the error
/// handlers of the affected sessions.
///
/// ATTENTION: Please remember to update is_session_level_error() when
/// adding/removing error codes.
enum class ProtocolError {
    // clang-format off

    // Connection level and protocol errors
    connection_closed            = RLM_SYNC_ERR_CONNECTION_CONNECTION_CLOSED,       // Connection closed (no error)
    other_error                  = RLM_SYNC_ERR_CONNECTION_OTHER_ERROR,             // Other connection level error
    unknown_message              = RLM_SYNC_ERR_CONNECTION_UNKNOWN_MESSAGE,         // Unknown type of input message
    bad_syntax                   = RLM_SYNC_ERR_CONNECTION_BAD_SYNTAX,              // Bad syntax in input message head
    limits_exceeded              = RLM_SYNC_ERR_CONNECTION_LIMITS_EXCEEDED,         // Limits exceeded in input message
    wrong_protocol_version       = RLM_SYNC_ERR_CONNECTION_WRONG_PROTOCOL_VERSION,  // Wrong protocol version (CLIENT) (obsolete)
    bad_session_ident            = RLM_SYNC_ERR_CONNECTION_BAD_SESSION_IDENT,       // Bad session identifier in input message
    reuse_of_session_ident       = RLM_SYNC_ERR_CONNECTION_REUSE_OF_SESSION_IDENT,  // Overlapping reuse of session identifier (BIND)
    bound_in_other_session       = RLM_SYNC_ERR_CONNECTION_BOUND_IN_OTHER_SESSION,  // Client file bound in other session (IDENT)
    bad_message_order            = RLM_SYNC_ERR_CONNECTION_BAD_MESSAGE_ORDER,       // Bad input message order
    bad_decompression            = RLM_SYNC_ERR_CONNECTION_BAD_DECOMPRESSION,       // Error in decompression (UPLOAD)
    bad_changeset_header_syntax  = RLM_SYNC_ERR_CONNECTION_BAD_CHANGESET_HEADER_SYNTAX, // Bad syntax in a changeset header (UPLOAD)
    bad_changeset_size           = RLM_SYNC_ERR_CONNECTION_BAD_CHANGESET_SIZE,      // Bad size specified in changeset header (UPLOAD)
    switch_to_flx_sync           = RLM_SYNC_ERR_CONNECTION_SWITCH_TO_FLX_SYNC,      // Connected with wrong wire protocol - should switch to FLX sync
    switch_to_pbs                = RLM_SYNC_ERR_CONNECTION_SWITCH_TO_PBS,           // Connected with wrong wire protocol - should switch to PBS

    // Session level errors
    session_closed               = RLM_SYNC_ERR_SESSION_SESSION_CLOSED,             // Session closed (no error)
    other_session_error          = RLM_SYNC_ERR_SESSION_OTHER_SESSION_ERROR,        // Other session level error
    token_expired                = RLM_SYNC_ERR_SESSION_TOKEN_EXPIRED,              // Access token expired
    bad_authentication           = RLM_SYNC_ERR_SESSION_BAD_AUTHENTICATION,         // Bad user authentication (BIND)
    illegal_realm_path           = RLM_SYNC_ERR_SESSION_ILLEGAL_REALM_PATH,         // Illegal Realm path (BIND)
    no_such_realm                = RLM_SYNC_ERR_SESSION_NO_SUCH_REALM,              // No such Realm (BIND)
    permission_denied            = RLM_SYNC_ERR_SESSION_PERMISSION_DENIED,          // Permission denied (BIND)
    bad_server_file_ident        = RLM_SYNC_ERR_SESSION_BAD_SERVER_FILE_IDENT,      // Bad server file identifier (IDENT) (obsolete!)
    bad_client_file_ident        = RLM_SYNC_ERR_SESSION_BAD_CLIENT_FILE_IDENT,      // Bad client file identifier (IDENT)
    bad_server_version           = RLM_SYNC_ERR_SESSION_BAD_SERVER_VERSION,         // Bad server version (IDENT, UPLOAD, TRANSACT)
    bad_client_version           = RLM_SYNC_ERR_SESSION_BAD_CLIENT_VERSION,         // Bad client version (IDENT, UPLOAD)
    diverging_histories          = RLM_SYNC_ERR_SESSION_DIVERGING_HISTORIES,        // Diverging histories (IDENT)
    bad_changeset                = RLM_SYNC_ERR_SESSION_BAD_CHANGESET,              // Bad changeset (UPLOAD, ERROR)
    partial_sync_disabled        = RLM_SYNC_ERR_SESSION_PARTIAL_SYNC_DISABLED,      // Partial sync disabled (BIND)
    unsupported_session_feature  = RLM_SYNC_ERR_SESSION_UNSUPPORTED_SESSION_FEATURE, // Unsupported session-level feature
    bad_origin_file_ident        = RLM_SYNC_ERR_SESSION_BAD_ORIGIN_FILE_IDENT,      // Bad origin file identifier (UPLOAD)
    bad_client_file              = RLM_SYNC_ERR_SESSION_BAD_CLIENT_FILE,            // Synchronization no longer possible for client-side file
    server_file_deleted          = RLM_SYNC_ERR_SESSION_SERVER_FILE_DELETED,        // Server file was deleted while session was bound to it
    client_file_blacklisted      = RLM_SYNC_ERR_SESSION_CLIENT_FILE_BLACKLISTED,    // Client file has been blacklisted (IDENT)
    user_blacklisted             = RLM_SYNC_ERR_SESSION_USER_BLACKLISTED,           // User has been blacklisted (BIND)
    transact_before_upload       = RLM_SYNC_ERR_SESSION_TRANSACT_BEFORE_UPLOAD,     // Serialized transaction before upload completion
    client_file_expired          = RLM_SYNC_ERR_SESSION_CLIENT_FILE_EXPIRED,        // Client file has expired
    user_mismatch                = RLM_SYNC_ERR_SESSION_USER_MISMATCH,              // User mismatch for client file identifier (IDENT)
    too_many_sessions            = RLM_SYNC_ERR_SESSION_TOO_MANY_SESSIONS,          // Too many sessions in connection (BIND)
    invalid_schema_change        = RLM_SYNC_ERR_SESSION_INVALID_SCHEMA_CHANGE,      // Invalid schema change (UPLOAD)
    bad_query                    = RLM_SYNC_ERR_SESSION_BAD_QUERY,                  // Client query is invalid/malformed (IDENT, QUERY)
    object_already_exists        = RLM_SYNC_ERR_SESSION_OBJECT_ALREADY_EXISTS,      // Client tried to create an object that already exists outside their view (UPLOAD)
    server_permissions_changed   = RLM_SYNC_ERR_SESSION_SERVER_PERMISSIONS_CHANGED, // Server permissions for this file ident have changed since the last time it was used (IDENT)
    initial_sync_not_completed   = RLM_SYNC_ERR_SESSION_INITIAL_SYNC_NOT_COMPLETED, // Client tried to open a session before initial sync is complete (BIND)
    write_not_allowed            = RLM_SYNC_ERR_SESSION_WRITE_NOT_ALLOWED,          // Client attempted a write that is disallowed by permissions, or modifies an
                                                                                    // object outside the current query - requires client reset (UPLOAD)
    compensating_write           = RLM_SYNC_ERR_SESSION_COMPENSATING_WRITE,         // Client attempted a write that is disallowed by permissions, or modifies an
                                                                                    // object outside the current query, and the server undid the modification
                                                                                    // (UPLOAD)
    migrate_to_flx               = RLM_SYNC_ERR_SESSION_MIGRATE_TO_FLX,             // Server migrated from PBS to FLX - migrate client to FLX (BIND)
    bad_progress                 = RLM_SYNC_ERR_SESSION_BAD_PROGRESS,               // Bad progress information (ERROR)
    revert_to_pbs                = RLM_SYNC_ERR_SESSION_REVERT_TO_PBS,              // Server rolled back to PBS after FLX migration - revert FLX client migration (BIND)

    // clang-format on
};

Status protocol_error_to_status(int raw_error_code, std::string_view msg);

constexpr bool is_session_level_error(ProtocolError);

/// Returns null if the specified protocol error code is not defined by
/// ProtocolError.
const char* get_protocol_error_message(int error_code) noexcept;

Status protocol_error_to_status(ProtocolError error_code, std::string_view msg);

const std::error_category& protocol_error_category() noexcept;

std::error_code make_error_code(ProtocolError) noexcept;

struct ProtocolErrorInfo {
    enum class Action {
        NoAction,
        ProtocolViolation,
        ApplicationBug,
        Warning,
        Transient,
        DeleteRealm,
        ClientReset,
        ClientResetNoRecovery,
        MigrateToFLX,
        RevertToPBS
    };

    ProtocolErrorInfo() = default;
    ProtocolErrorInfo(int error_code, const std::string& msg, bool do_try_again)
        : raw_error_code(error_code)
        , message(msg)
        , try_again(do_try_again)
        , client_reset_recovery_is_disabled(false)
        , should_client_reset(util::none)
        , server_requests_action(Action::NoAction)
    {
    }
    int raw_error_code = 0;
    std::string message;
    bool try_again = false;
    bool client_reset_recovery_is_disabled = false;
    std::optional<bool> should_client_reset;
    std::optional<std::string> log_url;
    version_type compensating_write_server_version = 0;
    version_type compensating_write_rejected_client_version = 0;
    std::vector<CompensatingWriteErrorInfo> compensating_writes;
    std::optional<ResumptionDelayInfo> resumption_delay_interval;
    Action server_requests_action;
    std::optional<std::string> migration_query_string;

    bool is_fatal() const
    {
        return !try_again;
    }

    std::optional<ProtocolError> to_protocol_error() const
    {
        if (get_protocol_error_message(raw_error_code)) {
            return static_cast<ProtocolError>(raw_error_code);
        }
        return std::nullopt;
    }
};


} // namespace sync
} // namespace realm

namespace std {

template <>
struct is_error_code_enum<realm::sync::ProtocolError> {
    static const bool value = true;
};

} // namespace std

namespace realm {
namespace sync {


// Implementation

inline bool is_consistent(DownloadCursor dc) noexcept
{
    return (dc.server_version != 0 || dc.last_integrated_client_version == 0);
}

inline bool are_mutually_consistent(DownloadCursor a, DownloadCursor b) noexcept
{
    if (a.server_version < b.server_version)
        return (a.last_integrated_client_version <= b.last_integrated_client_version);
    if (a.server_version > b.server_version)
        return (a.last_integrated_client_version >= b.last_integrated_client_version);
    return (a.last_integrated_client_version == b.last_integrated_client_version);
}

inline bool is_consistent(UploadCursor uc) noexcept
{
    return (uc.client_version != 0 || uc.last_integrated_server_version == 0);
}

inline bool are_mutually_consistent(UploadCursor a, UploadCursor b) noexcept
{
    if (a.client_version < b.client_version)
        return (a.last_integrated_server_version <= b.last_integrated_server_version);
    if (a.client_version > b.client_version)
        return (a.last_integrated_server_version >= b.last_integrated_server_version);
    return (a.last_integrated_server_version == b.last_integrated_server_version);
}

constexpr bool is_session_level_error(ProtocolError error)
{
    return int(error) >= 200 && int(error) <= 299;
}

inline std::ostream& operator<<(std::ostream& o, ProtocolErrorInfo::Action action)
{
    switch (action) {
        case ProtocolErrorInfo::Action::NoAction:
            return o << "NoAction";
        case ProtocolErrorInfo::Action::ProtocolViolation:
            return o << "ProtocolViolation";
        case ProtocolErrorInfo::Action::ApplicationBug:
            return o << "ApplicationBug";
        case ProtocolErrorInfo::Action::Warning:
            return o << "Warning";
        case ProtocolErrorInfo::Action::Transient:
            return o << "Transient";
        case ProtocolErrorInfo::Action::DeleteRealm:
            return o << "DeleteRealm";
        case ProtocolErrorInfo::Action::ClientReset:
            return o << "ClientReset";
        case ProtocolErrorInfo::Action::ClientResetNoRecovery:
            return o << "ClientResetNoRecovery";
        case ProtocolErrorInfo::Action::MigrateToFLX:
            return o << "MigrateToFLX";
        case ProtocolErrorInfo::Action::RevertToPBS:
            return o << "RevertToPBS";
        case ProtocolErrorInfo::Action::RefreshUser:
            return o << "RefreshUser";
        case ProtocolErrorInfo::Action::RefreshLocation:
            return o << "RefreshLocation";
    }
    return o << "Invalid error action: " << int64_t(action);
}

} // namespace sync
} // namespace realm

#endif // REALM_SYNC_PROTOCOL_HPP<|MERGE_RESOLUTION|>--- conflicted
+++ resolved
@@ -248,8 +248,6 @@
     int delay_jitter_divisor = 4;
 };
 
-<<<<<<< HEAD
-=======
 class IsFatalTag {};
 using IsFatal = util::TaggedBool<class IsFatalTag>;
 
@@ -295,7 +293,6 @@
     std::optional<std::string> migration_query_string;
 };
 
->>>>>>> a175488d
 
 /// \brief Protocol errors discovered by the server, and reported to the client
 /// by way of ERROR messages.
@@ -374,80 +371,9 @@
 /// Returns null if the specified protocol error code is not defined by
 /// ProtocolError.
 const char* get_protocol_error_message(int error_code) noexcept;
+std::ostream& operator<<(std::ostream&, ProtocolError protocol_error);
 
 Status protocol_error_to_status(ProtocolError error_code, std::string_view msg);
-
-const std::error_category& protocol_error_category() noexcept;
-
-std::error_code make_error_code(ProtocolError) noexcept;
-
-struct ProtocolErrorInfo {
-    enum class Action {
-        NoAction,
-        ProtocolViolation,
-        ApplicationBug,
-        Warning,
-        Transient,
-        DeleteRealm,
-        ClientReset,
-        ClientResetNoRecovery,
-        MigrateToFLX,
-        RevertToPBS
-    };
-
-    ProtocolErrorInfo() = default;
-    ProtocolErrorInfo(int error_code, const std::string& msg, bool do_try_again)
-        : raw_error_code(error_code)
-        , message(msg)
-        , try_again(do_try_again)
-        , client_reset_recovery_is_disabled(false)
-        , should_client_reset(util::none)
-        , server_requests_action(Action::NoAction)
-    {
-    }
-    int raw_error_code = 0;
-    std::string message;
-    bool try_again = false;
-    bool client_reset_recovery_is_disabled = false;
-    std::optional<bool> should_client_reset;
-    std::optional<std::string> log_url;
-    version_type compensating_write_server_version = 0;
-    version_type compensating_write_rejected_client_version = 0;
-    std::vector<CompensatingWriteErrorInfo> compensating_writes;
-    std::optional<ResumptionDelayInfo> resumption_delay_interval;
-    Action server_requests_action;
-    std::optional<std::string> migration_query_string;
-
-    bool is_fatal() const
-    {
-        return !try_again;
-    }
-
-    std::optional<ProtocolError> to_protocol_error() const
-    {
-        if (get_protocol_error_message(raw_error_code)) {
-            return static_cast<ProtocolError>(raw_error_code);
-        }
-        return std::nullopt;
-    }
-};
-
-
-} // namespace sync
-} // namespace realm
-
-namespace std {
-
-template <>
-struct is_error_code_enum<realm::sync::ProtocolError> {
-    static const bool value = true;
-};
-
-} // namespace std
-
-namespace realm {
-namespace sync {
-
 
 // Implementation
 
