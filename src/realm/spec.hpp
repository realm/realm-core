--- conflicted
+++ resolved
@@ -133,32 +133,8 @@
     void set_column_attr(size_t column_ndx, ColumnAttrMask attr);
 
     // Migration
-<<<<<<< HEAD
     bool migrate_column_keys();
 
-=======
-    bool convert_column_attributes();
-    bool convert_column_keys(TableKey table_key);
-    void fix_column_keys(TableKey table_key);
-    bool has_subspec()
-    {
-        return m_top.get(3) != 0;
-    }
-    void destroy_subspec()
-    {
-        Array ref_array{m_top.get_alloc()};
-        ref_array.init_from_ref(m_top.get_as_ref(3));
-        ref_array.destroy();
-        m_top.set(3, 0);
-    }
-    TableKey get_opposite_link_table_key(size_t column_ndx) const noexcept;
-    size_t get_origin_column_ndx(size_t backlink_col_ndx) const noexcept;
-    ColKey find_backlink_column(TableKey origin_table_key, size_t spec_ndx) const noexcept;
-
-
-    // Generate a column key only from state in the spec.
-    ColKey update_colkey(ColKey existing_key, size_t spec_ndx, TableKey table_key);
->>>>>>> cc3ae93e
     /// Construct an empty spec and return just the reference to the
     /// underlying memory.
     static MemRef create_empty_spec(Allocator&);
