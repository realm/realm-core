/*************************************************************************
 *
 * Copyright 2016 Realm Inc.
 *
 * Licensed under the Apache License, Version 2.0 (the "License");
 * you may not use this file except in compliance with the License.
 * You may obtain a copy of the License at
 *
 * http://www.apache.org/licenses/LICENSE-2.0
 *
 * Unless required by applicable law or agreed to in writing, software
 * distributed under the License is distributed on an "AS IS" BASIS,
 * WITHOUT WARRANTIES OR CONDITIONS OF ANY KIND, either express or implied.
 * See the License for the specific language governing permissions and
 * limitations under the License.
 *
 **************************************************************************/

/*
A query consists of node objects, one for each query condition. Each node contains pointers to all other nodes:

node1        node2         node3
------       -----         -----
node2*       node1*        node1*
node3*       node3*        node2*

The construction of all this takes part in query.cpp. Each node has two important functions:

    aggregate(start, end)
    aggregate_local(start, end)

The aggregate() function executes the aggregate of a query. You can call the method on any of the nodes
(except children nodes of OrNode and SubtableNode) - it has the same behaviour. The function contains
scheduling that calls aggregate_local(start, end) on different nodes with different start/end ranges,
depending on what it finds is most optimal.

The aggregate_local() function contains a tight loop that tests the condition of its own node, and upon match
it tests all other conditions at that index to report a full match or not. It will remain in the tight loop
after a full match.

So a call stack with 2 and 9 being local matches of a node could look like this:

aggregate(0, 10)
    node1->aggregate_local(0, 3)
        node2->find_first_local(2, 3)
        node3->find_first_local(2, 3)
    node3->aggregate_local(3, 10)
        node1->find_first_local(4, 5)
        node2->find_first_local(4, 5)
        node1->find_first_local(7, 8)
        node2->find_first_local(7, 8)

find_first_local(n, n + 1) is a function that can be used to test a single row of another condition. Note that
this is very simplified. There are other statistical arguments to the methods, and also, find_first_local() can be
called from a callback function called by an integer Array.


Template arguments in methods:
----------------------------------------------------------------------------------------------------

TConditionFunction: Each node has a condition from query_conditions.c such as Equal, GreaterEqual, etc

TConditionValue:    Type of values in condition column. That is, int64_t, float, int, bool, etc

TAction:            What to do with each search result, from the enums act_ReturnFirst, act_Count, act_Sum, etc

TResult:            Type of result of actions - float, double, int64_t, etc. Special notes: For act_Count it's
                    int64_t, for RLM_FIND_ALL it's int64_t which points at destination array.

TSourceColumn:      Type of source column used in actions, or *ignored* if no source column is used (like for
                    act_Count, act_ReturnFirst)


There are two important classes used in queries:
----------------------------------------------------------------------------------------------------
SequentialGetter    Column iterator used to get successive values with leaf caching. Used both for condition columns
                    and aggregate source column

AggregateState      State of the aggregate - contains a state variable that stores intermediate sum, max, min,
                    etc, etc.

*/

#ifndef REALM_QUERY_ENGINE_HPP
#define REALM_QUERY_ENGINE_HPP

#include <algorithm>
#include <functional>
#include <sstream>
#include <string>
#include <array>

#include <realm/array_basic.hpp>
#include <realm/array_key.hpp>
#include <realm/array_string.hpp>
#include <realm/array_binary.hpp>
#include <realm/array_timestamp.hpp>
#include <realm/array_list.hpp>
#include <realm/array_backlink.hpp>
#include <realm/column_type_traits.hpp>
#include <realm/metrics/query_info.hpp>
#include <realm/query_conditions.hpp>
#include <realm/table.hpp>
#include <realm/column_integer.hpp>
#include <realm/unicode.hpp>
#include <realm/util/miscellaneous.hpp>
#include <realm/util/serializer.hpp>
#include <realm/util/shared_ptr.hpp>
#include <realm/util/string_buffer.hpp>
#include <realm/utilities.hpp>
#include <realm/index_string.hpp>

#include <map>
#include <unordered_set>

#if REALM_X86_OR_X64_TRUE && defined(_MSC_FULL_VER) && _MSC_FULL_VER >= 160040219
#include <immintrin.h>
#endif

namespace realm {

// Number of matches to find in best condition loop before breaking out to probe other conditions. Too low value gives
// too many constant time overheads everywhere in the query engine. Too high value makes it adapt less rapidly to
// changes in match frequencies.
const size_t findlocals = 64;

// Average match distance in linear searches where further increase in distance no longer increases query speed
// (because time spent on handling each match becomes insignificant compared to time spent on the search).
const size_t bestdist = 512;

// Minimum number of matches required in a certain condition before it can be used to compute statistics. Too high
// value can spent too much time in a bad node (with high match frequency). Too low value gives inaccurate statistics.
const size_t probe_matches = 4;

const size_t bitwidth_time_unit = 64;

typedef bool (*CallbackDummy)(int64_t);
using Evaluator = std::function<void(ConstObj& obj)>;


class ParentNode {
    typedef ParentNode ThisType;

public:
    ParentNode() = default;
    virtual ~ParentNode() = default;

    virtual bool has_search_index() const
    {
        return false;
    }
    virtual void index_based_aggregate(Evaluator) {}

    void gather_children(std::vector<ParentNode*>& v)
    {
        m_children.clear();
        size_t i = v.size();
        v.push_back(this);

        if (m_child)
            m_child->gather_children(v);

        m_children = v;
        m_children.erase(m_children.begin() + i);
        m_children.insert(m_children.begin(), this);
    }

    double cost() const
    {
        return 8 * bitwidth_time_unit / m_dD +
               m_dT; // dt = 1/64 to 1. Match dist is 8 times more important than bitwidth
    }

    size_t find_first(size_t start, size_t end);

    bool match(ConstObj& obj);

    virtual void init()
    {
        if (m_child)
            m_child->init();

        m_column_action_specializer = nullptr;
    }

    void get_link_dependencies(std::vector<TableKey>& tables) const
    {
        collect_dependencies(tables);
        if (m_child)
            m_child->get_link_dependencies(tables);
    }

    void set_table(ConstTableRef table)
    {
        if (table == m_table)
            return;

        m_table = table;
        if (m_condition_column_key != ColKey()) {
            m_condition_column_name = m_table->get_column_name(m_condition_column_key);
        }
        if (m_child)
            m_child->set_table(table);
        table_changed();
    }

    void set_cluster(const Cluster* cluster)
    {
        m_cluster = cluster;
        if (m_child)
            m_child->set_cluster(cluster);
        cluster_changed();
    }

    virtual void collect_dependencies(std::vector<TableKey>&) const
    {
    }

    virtual size_t find_first_local(size_t start, size_t end) = 0;

    virtual void aggregate_local_prepare(Action TAction, DataType col_id, bool nullable);

    template <Action TAction, class LeafType>
    bool column_action_specialization(QueryStateBase* st, ArrayPayload* source_column, size_t r)
    {
        // TResult: type of query result
        // TSourceValue: type of aggregate source
        using TSourceValue = typename LeafType::value_type;
        using TResult = typename AggregateResultType<TSourceValue, TAction>::result_type;

        // Sum of float column must accumulate in double
        static_assert(!(TAction == act_Sum &&
                        (std::is_same<TSourceValue, float>::value && !std::is_same<TResult, double>::value)),
                      "");

        TSourceValue av{};
        // uses_val test because compiler cannot see that IntegerColumn::get has no side effect and result is
        // discarded
        if (static_cast<QueryState<TResult>*>(st)->template uses_val<TAction>() && source_column != nullptr) {
            REALM_ASSERT_DEBUG(dynamic_cast<LeafType*>(source_column) != nullptr);
            av = static_cast<LeafType*>(source_column)->get(r);
        }
        REALM_ASSERT_DEBUG(dynamic_cast<QueryState<TResult>*>(st) != nullptr);
        bool cont = static_cast<QueryState<TResult>*>(st)->template match<TAction, 0>(r, 0, av);
        return cont;
    }

    virtual size_t aggregate_local(QueryStateBase* st, size_t start, size_t end, size_t local_limit,
                                   ArrayPayload* source_column);


    virtual std::string validate()
    {
        if (error_code != "")
            return error_code;
        if (m_child == nullptr)
            return "";
        else
            return m_child->validate();
    }

    ParentNode(const ParentNode& from)
        : ParentNode(from, nullptr)
    {
    }

    ParentNode(const ParentNode& from, Transaction* tr);

    void add_child(std::unique_ptr<ParentNode> child)
    {
        if (m_child)
            m_child->add_child(std::move(child));
        else
            m_child = std::move(child);
    }

    virtual std::unique_ptr<ParentNode> clone(Transaction* = nullptr) const = 0;

    ColKey get_column_key(StringData column_name) const
    {
        ColKey column_key;
        if (column_name.size() > 0) {
            column_key = m_table.unchecked_ptr()->get_column_key(column_name);
            if (column_key == ColKey()) {
                throw LogicError(LogicError::column_does_not_exist);
            }
        }
        return column_key;
    }

    virtual std::string describe(util::serializer::SerialisationState&) const
    {
        return "";
    }

    virtual std::string describe_condition() const
    {
        return "matches";
    }

    virtual std::string describe_expression(util::serializer::SerialisationState& state) const
    {
        std::string s;
        s = describe(state);
        if (m_child) {
            s = s + " and " + m_child->describe_expression(state);
        }
        return s;
    }

    std::unique_ptr<ParentNode> m_child;
    std::vector<ParentNode*> m_children;
    std::string m_condition_column_name;
    mutable ColKey m_condition_column_key = ColKey(); // Column of search criteria

    double m_dD;       // Average row distance between each local match at current position
    double m_dT = 0.0; // Time overhead of testing index i + 1 if we have just tested index i. > 1 for linear scans, 0
    // for index/tableview

    size_t m_probes = 0;
    size_t m_matches = 0;

protected:
    typedef bool (ParentNode::*Column_action_specialized)(QueryStateBase*, ArrayPayload*, size_t);
    Column_action_specialized m_column_action_specializer = nullptr;
    ConstTableRef m_table = ConstTableRef();
    const Cluster* m_cluster = nullptr;
    QueryStateBase* m_state = nullptr;
    std::string error_code;

    ColumnType get_real_column_type(ColKey key)
    {
        return m_table.unchecked_ptr()->get_real_column_type(key);
    }

private:
    virtual void table_changed()
    {
    }
    virtual void cluster_changed()
    {
        // TODO: Should eventually be pure
    }
};


namespace _impl {

template <class LeafType>
struct CostHeuristic;

template <>
struct CostHeuristic<ArrayInteger> {
    static constexpr double dD()
    {
        return 100.0;
    }
    static constexpr double dT()
    {
        return 1.0 / 4.0;
    }
};

template <>
struct CostHeuristic<ArrayIntNull> {
    static constexpr double dD()
    {
        return 100.0;
    }
    static constexpr double dT()
    {
        return 1.0 / 4.0;
    }
};

// FIXME: Add AdaptiveStringColumn, BasicColumn, etc.
}

class ColumnNodeBase : public ParentNode {
protected:
    ColumnNodeBase(ColKey column_key)
    {
        m_condition_column_key = column_key;
    }

    ColumnNodeBase(const ColumnNodeBase& from, Transaction* tr)
        : ParentNode(from, tr)
        , m_last_local_match(from.m_last_local_match)
        , m_local_matches(from.m_local_matches)
        , m_local_limit(from.m_local_limit)
        , m_fastmode_disabled(from.m_fastmode_disabled)
        , m_action(from.m_action)
        , m_state(from.m_state)
        , m_source_column(from.m_source_column)
    {
    }

    template <Action TAction, class LeafType>
    bool match_callback(int64_t v)
    {
        using TSourceValue = typename LeafType::value_type;
        using ResultType = typename AggregateResultType<TSourceValue, TAction>::result_type;

        size_t i = to_size_t(v);
        m_last_local_match = i;
        m_local_matches++;

        auto state = static_cast<QueryState<ResultType>*>(m_state);
        auto source_column = static_cast<LeafType*>(m_source_column);

        // Test remaining sub conditions of this node. m_children[0] is the node that called match_callback(), so skip
        // it
        for (size_t c = 1; c < m_children.size(); c++) {
            m_children[c]->m_probes++;
            size_t m = m_children[c]->find_first_local(i, i + 1);
            if (m != i)
                return true;
        }

        bool b;
        if (state->template uses_val<TAction>()) { // Compiler cannot see that IntegerColumn::Get has no side effect
            // and result is discarded
            TSourceValue av = source_column->get(i);
            b = state->template match<TAction, false>(i, 0, av);
        }
        else {
            b = state->template match<TAction, false>(i, 0, TSourceValue{});
        }

        return b;
    }

    // Aggregate bookkeeping
    size_t m_last_local_match = npos;
    size_t m_local_matches = 0;
    size_t m_local_limit = 0;
    bool m_fastmode_disabled = false;
    Action m_action;
    QueryStateBase* m_state = nullptr;
    // Column of values used in aggregate (act_FindAll, actReturnFirst, act_Sum, etc)
    ArrayPayload* m_source_column = nullptr;
};

template <class LeafType>
class IntegerNodeBase : public ColumnNodeBase {
    using ThisType = IntegerNodeBase<LeafType>;

public:
    using TConditionValue = typename LeafType::value_type;
    // static const bool nullable = ColType::nullable;

    template <class TConditionFunction, Action TAction, DataType TDataType, bool Nullable>
    bool find_callback_specialization(size_t start_in_leaf, size_t end_in_leaf)
    {
        using AggregateLeafType = typename GetLeafType<TDataType, Nullable>::type;
        auto cb = std::bind(std::mem_fn(&ThisType::template match_callback<TAction, AggregateLeafType>), this,
                            std::placeholders::_1);
        return this->m_leaf_ptr->template find<TConditionFunction, act_CallbackIdx>(m_value, start_in_leaf,
                                                                                    end_in_leaf, 0, nullptr, cb);
    }

protected:
    size_t aggregate_local_impl(QueryStateBase* st, size_t start, size_t end, size_t local_limit,
                                ArrayPayload* source_column, int c)
    {
        m_table.check();
        REALM_ASSERT(m_cluster);
        REALM_ASSERT(m_children.size() > 0);
        m_local_matches = 0;
        m_local_limit = local_limit;
        m_last_local_match = start - 1;
        m_state = st;

        // If there are no other nodes than us (m_children.size() == 1) AND the column used for our condition is
        // the same as the column used for the aggregate action, then the entire query can run within scope of that
        // column only, with no references to other columns:
        bool fastmode = should_run_in_fastmode(source_column);
        if (fastmode) {
            bool cont;
            cont = m_leaf_ptr->find(c, m_action, m_value, start, end, 0, static_cast<QueryState<int64_t>*>(st));
            if (!cont)
                return not_found;
        }
        // Else, for each match in this node, call our IntegerNodeBase::match_callback to test remaining nodes
        // and/or extract
        // aggregate payload from aggregate column:
        else {
            m_source_column = source_column;
            bool cont = (this->*m_find_callback_specialized)(start, end);
            if (!cont)
                return not_found;
        }

        if (m_local_matches == m_local_limit) {
            m_dD = (m_last_local_match + 1 - start) / (m_local_matches + 1.0);
            return m_last_local_match + 1;
        }
        else {
            m_dD = (end - start) / (m_local_matches + 1.0);
            return end;
        }
    }

    IntegerNodeBase(TConditionValue value, ColKey column_key)
        : ColumnNodeBase(column_key)
        , m_value(std::move(value))
    {
    }

    IntegerNodeBase(const ThisType& from, Transaction* tr)
        : ColumnNodeBase(from, tr)
        , m_value(from.m_value)
        , m_find_callback_specialized(from.m_find_callback_specialized)
    {
    }

    void cluster_changed() override
    {
        // Assigning nullptr will cause the Leaf destructor to be called. Must
        // be done before assigning a new one. Otherwise the destructor will be
        // called after the constructor is called and that is unfortunate if
        // the object has the same address. (As in this case)
        m_array_ptr = nullptr;
        // Create new Leaf
        m_array_ptr = LeafPtr(new (&m_leaf_cache_storage) LeafType(m_table.unchecked_ptr()->get_alloc()));
        m_cluster->init_leaf(this->m_condition_column_key, m_array_ptr.get());
        m_leaf_ptr = m_array_ptr.get();
    }

    void init() override
    {
        ColumnNodeBase::init();

        m_dT = _impl::CostHeuristic<LeafType>::dT();
        m_dD = _impl::CostHeuristic<LeafType>::dD();
    }

    bool should_run_in_fastmode(ArrayPayload* source_leaf) const
    {
        if (m_children.size() > 1 || m_fastmode_disabled)
            return false;
        if (source_leaf == nullptr)
            return true;
        // Compare leafs to see if they are the same
        auto leaf = dynamic_cast<LeafType*>(source_leaf);
        return leaf ? leaf->get_ref() == m_leaf_ptr->get_ref() : false;
    }

    // Search value:
    TConditionValue m_value;

    // Leaf cache
    using LeafCacheStorage = typename std::aligned_storage<sizeof(LeafType), alignof(LeafType)>::type;
    using LeafPtr = std::unique_ptr<LeafType, PlacementDelete>;
    LeafCacheStorage m_leaf_cache_storage;
    LeafPtr m_array_ptr;
    const LeafType* m_leaf_ptr = nullptr;

    // Aggregate optimization
    using TFind_callback_specialized = bool (ThisType::*)(size_t, size_t);
    TFind_callback_specialized m_find_callback_specialized = nullptr;

    template <class TConditionFunction>
    static TFind_callback_specialized get_specialized_callback(Action action, DataType col_id, bool is_nullable)
    {
        switch (action) {
            case act_Count:
                return get_specialized_callback_2_int<act_Count, TConditionFunction>(col_id, is_nullable);
            case act_Sum:
                return get_specialized_callback_2<act_Sum, TConditionFunction>(col_id, is_nullable);
            case act_Max:
                return get_specialized_callback_2<act_Max, TConditionFunction>(col_id, is_nullable);
            case act_Min:
                return get_specialized_callback_2<act_Min, TConditionFunction>(col_id, is_nullable);
            case act_FindAll:
                return get_specialized_callback_2_int<act_FindAll, TConditionFunction>(col_id, is_nullable);
            case act_CallbackIdx:
                return get_specialized_callback_2_int<act_CallbackIdx, TConditionFunction>(col_id, is_nullable);
            default:
                break;
        }
        REALM_ASSERT(false); // Invalid aggregate function
        return nullptr;
    }

    template <Action TAction, class TConditionFunction>
    static TFind_callback_specialized get_specialized_callback_2(DataType col_id, bool is_nullable)
    {
        switch (col_id) {
            case type_Int:
                return get_specialized_callback_3<TAction, type_Int, TConditionFunction>(is_nullable);
            case type_Float:
                return get_specialized_callback_3<TAction, type_Float, TConditionFunction>(is_nullable);
            case type_Double:
                return get_specialized_callback_3<TAction, type_Double, TConditionFunction>(is_nullable);
            case type_Timestamp:
                return get_specialized_callback_3<TAction, type_Timestamp, TConditionFunction>(is_nullable);
            default:
                break;
        }
        REALM_ASSERT(false); // Invalid aggregate source column
        return nullptr;
    }

    template <Action TAction, class TConditionFunction>
    static TFind_callback_specialized get_specialized_callback_2_int(DataType col_id, bool is_nullable)
    {
        if (col_id == type_Int) {
            return get_specialized_callback_3<TAction, type_Int, TConditionFunction>(is_nullable);
        }
        REALM_ASSERT(false); // Invalid aggregate source column
        return nullptr;
    }

    template <Action TAction, DataType TDataType, class TConditionFunction>
    static TFind_callback_specialized get_specialized_callback_3(bool is_nullable)
    {
        if (is_nullable) {
            return &IntegerNodeBase<LeafType>::template find_callback_specialization<TConditionFunction, TAction,
                                                                                     TDataType, true>;
        }
        else {
            return &IntegerNodeBase<LeafType>::template find_callback_specialization<TConditionFunction, TAction,
                                                                                     TDataType, false>;
        }
    }
};


template <class LeafType, class TConditionFunction>
class IntegerNode : public IntegerNodeBase<LeafType> {
    using BaseType = IntegerNodeBase<LeafType>;
    using ThisType = IntegerNode<LeafType, TConditionFunction>;

public:
    static const bool special_null_node = false;
    using TConditionValue = typename BaseType::TConditionValue;

    IntegerNode(TConditionValue value, ColKey column_key)
        : BaseType(value, column_key)
    {
    }
    IntegerNode(const IntegerNode& from, Transaction* tr)
        : BaseType(from, tr)
    {
    }

    void aggregate_local_prepare(Action action, DataType col_id, bool is_nullable) override
    {
        this->m_fastmode_disabled = (col_id == type_Float || col_id == type_Double);
        this->m_action = action;
        this->m_find_callback_specialized =
            IntegerNodeBase<LeafType>::template get_specialized_callback<TConditionFunction>(action, col_id,
                                                                                             is_nullable);
    }

    size_t aggregate_local(QueryStateBase* st, size_t start, size_t end, size_t local_limit,
                           ArrayPayload* source_column) override
    {
        constexpr int cond = TConditionFunction::condition;
        return this->aggregate_local_impl(st, start, end, local_limit, source_column, cond);
    }

    size_t find_first_local(size_t start, size_t end) override
    {
        return this->m_leaf_ptr->template find_first<TConditionFunction>(this->m_value, start, end);
    }

    std::string describe(util::serializer::SerialisationState& state) const override
    {
        return state.describe_column(ParentNode::m_table, ColumnNodeBase::m_condition_column_key) + " " +
               describe_condition() + " " + util::serializer::print_value(this->m_value);
    }

    std::string describe_condition() const override
    {
        return TConditionFunction::description();
    }

    std::unique_ptr<ParentNode> clone(Transaction* tr) const override
    {
        return std::unique_ptr<ParentNode>(new ThisType(*this, tr));
    }
};

template <class LeafType>
class IntegerNode<LeafType, Equal> : public IntegerNodeBase<LeafType> {
public:
    using BaseType = IntegerNodeBase<LeafType>;
    using TConditionValue = typename BaseType::TConditionValue;
    using ThisType = IntegerNode<LeafType, Equal>;

    IntegerNode(TConditionValue value, ColKey column_key)
        : BaseType(value, column_key)
    {
    }
    ~IntegerNode()
    {
    }

    void init() override
    {
        BaseType::init();
        m_nb_needles = m_needles.size();

        if (has_search_index()) {
            // _search_index_init();
            m_result.clear();
            auto index = ParentNode::m_table->get_search_index(ParentNode::m_condition_column_key);
            index->find_all(m_result, BaseType::m_value);
            m_result_get = 0;
            m_last_start_key = ObjKey();
            IntegerNodeBase<LeafType>::m_dT = 0;
        }
    }

    void consume_condition(IntegerNode<LeafType, Equal>* other)
    {
        REALM_ASSERT(this->m_condition_column_key == other->m_condition_column_key);
        REALM_ASSERT(other->m_needles.empty());
        if (m_needles.empty()) {
            m_needles.insert(this->m_value);
        }
        m_needles.insert(other->m_value);
    }

    bool has_search_index() const override
    {
        return this->m_table->has_search_index(IntegerNodeBase<LeafType>::m_condition_column_key);
    }

    void index_based_aggregate(Evaluator evaluator) override
    {
        for (size_t t = 0; t < m_result.size(); ++t) {
            auto obj = this->m_table->get_object(m_result[t]);
            evaluator(obj);
        }
    }

    void aggregate_local_prepare(Action action, DataType col_id, bool is_nullable) override
    {
        this->m_fastmode_disabled = (col_id == type_Float || col_id == type_Double);
        this->m_action = action;
        this->m_find_callback_specialized =
            IntegerNodeBase<LeafType>::template get_specialized_callback<Equal>(action, col_id, is_nullable);
    }

    size_t aggregate_local(QueryStateBase* st, size_t start, size_t end, size_t local_limit,
                           ArrayPayload* source_column) override
    {
        constexpr int cond = Equal::condition;
        return this->aggregate_local_impl(st, start, end, local_limit, source_column, cond);
    }
 
    size_t find_first_local(size_t start, size_t end) override
    {
        REALM_ASSERT(this->m_table);
        size_t s = realm::npos;

        if (start < end) {
            if (has_search_index()) {
                ObjKey first_key = BaseType::m_cluster->get_real_key(start);
                if (first_key < m_last_start_key) {
                    // We are not advancing through the clusters. We basically don't know where we are,
                    // so just start over from the beginning.
                    auto it = std::lower_bound(m_result.begin(), m_result.end(), first_key);
                    m_result_get = (it == m_result.end()) ? realm::npos : (it - m_result.begin());
                }
                m_last_start_key = first_key;

                if (m_result_get < m_result.size()) {
                    auto actual_key = m_result[m_result_get];
                    // skip through keys which are in "earlier" leafs than the one selected by start..end:
                    while (first_key > actual_key) {
                        m_result_get++;
                        if (m_result_get == m_result.size())
                            return not_found;
                        actual_key = m_result[m_result_get];
                    }

                    // if actual key is bigger than last key, it is not in this leaf
                    ObjKey last_key = BaseType::m_cluster->get_real_key(end - 1);
                    if (actual_key > last_key)
                        return not_found;

                    // key is known to be in this leaf, so find key whithin leaf keys
                    return BaseType::m_cluster->lower_bound_key(
                        ObjKey(actual_key.value - BaseType::m_cluster->get_offset()));
                }
                return not_found;
            }

            if (m_nb_needles) {
                s = find_first_haystack(start, end);
            }
            else if (end - start == 1) {
                if (this->m_leaf_ptr->get(start) == this->m_value) {
                    s = start;
                }
            }
            else {
                s = this->m_leaf_ptr->template find_first<Equal>(this->m_value, start, end);
            }
        }

        return s;
    }

    std::string describe(util::serializer::SerialisationState& state) const override
    {
        REALM_ASSERT(this->m_condition_column_key);
        std::string col_descr = state.describe_column(this->m_table, this->m_condition_column_key);

        if (m_needles.empty()) {
            return col_descr + " " + Equal::description() + " " +
                   util::serializer::print_value(IntegerNodeBase<LeafType>::m_value);
        }

        // FIXME: once the parser supports it, print something like "column IN {n1, n2, n3}"
        std::string desc = "(";
        bool is_first = true;
        for (auto it : m_needles) {
            if (!is_first)
                desc += " or ";
            desc +=
                col_descr + " " + Equal::description() + " " + util::serializer::print_value(it); // "it" may be null
            is_first = false;
        }
        desc += ")";
        return desc;
    }

    std::unique_ptr<ParentNode> clone(Transaction* tr) const override
    {
        return std::unique_ptr<ParentNode>(new ThisType(*this, tr));
    }

private:
    std::unordered_set<TConditionValue> m_needles;
    std::vector<ObjKey> m_result;
    size_t m_nb_needles = 0;
    size_t m_result_get = 0;
    ObjKey m_last_start_key;

    IntegerNode(const IntegerNode<LeafType, Equal>& from, Transaction* patches)
        : BaseType(from, patches)
        , m_needles(from.m_needles)
    {
    }
    size_t find_first_haystack(size_t start, size_t end)
    {
        const auto not_in_set = m_needles.end();
        // for a small number of conditions, it is faster to do a linear search than to compute the hash
        // the decision threshold was determined experimentally to be 22 conditions
        bool search = m_nb_needles < 22;
        auto cmp_fn = [this, search, not_in_set](const auto& v) {
            if (search) {
                for (auto it = m_needles.begin(); it != not_in_set; ++it) {
                    if (*it == v)
                        return true;
                }
                return false;
            }
            else {
                return (m_needles.find(v) != not_in_set);
            }
        };
        for (size_t i = start; i < end; ++i) {
            auto val = this->m_leaf_ptr->get(i);
            if (cmp_fn(val)) {
                return i;
            }
        }
        return realm::npos;
    }
};


// This node is currently used for floats and doubles only
template <class LeafType, class TConditionFunction>
class FloatDoubleNode : public ParentNode {
public:
    using TConditionValue = typename LeafType::value_type;
    static const bool special_null_node = false;

    FloatDoubleNode(TConditionValue v, ColKey column_key)
        : m_value(v)
    {
        m_condition_column_key = column_key;
        m_dT = 1.0;
    }
    FloatDoubleNode(null, ColKey column_key)
        : m_value(null::get_null_float<TConditionValue>())
    {
        m_condition_column_key = column_key;
        m_dT = 1.0;
    }

    void cluster_changed() override
    {
        // Assigning nullptr will cause the Leaf destructor to be called. Must
        // be done before assigning a new one. Otherwise the destructor will be
        // called after the constructor is called and that is unfortunate if
        // the object has the same address. (As in this case)
        m_array_ptr = nullptr;
        // Create new Leaf
        m_array_ptr = LeafPtr(new (&m_leaf_cache_storage) LeafType(m_table.unchecked_ptr()->get_alloc()));
        m_cluster->init_leaf(this->m_condition_column_key, m_array_ptr.get());
        m_leaf_ptr = m_array_ptr.get();
    }

    void init() override
    {
        ParentNode::init();
        m_dD = 100.0;
    }

    size_t find_first_local(size_t start, size_t end) override
    {
        TConditionFunction cond;

        auto find = [&](bool nullability) {
            bool m_value_nan = nullability ? null::is_null_float(m_value) : false;
            for (size_t s = start; s < end; ++s) {
                TConditionValue v = m_leaf_ptr->get(s);
                REALM_ASSERT(!(null::is_null_float(v) && !nullability));
                if (cond(v, m_value, nullability ? null::is_null_float<TConditionValue>(v) : false, m_value_nan))
                    return s;
            }
            return not_found;
        };

        // This will inline the second case but no the first. Todo, use templated lambda when switching to c++14
        if (m_table->is_nullable(m_condition_column_key))
            return find(true);
        else
            return find(false);
    }

    std::string describe(util::serializer::SerialisationState& state) const override
    {
        REALM_ASSERT(m_condition_column_key);
        return state.describe_column(ParentNode::m_table, m_condition_column_key) + " " + describe_condition() + " " +
               util::serializer::print_value(FloatDoubleNode::m_value);
    }
    std::string describe_condition() const override
    {
        return TConditionFunction::description();
    }

    std::unique_ptr<ParentNode> clone(Transaction* tr) const override
    {
        return std::unique_ptr<ParentNode>(new FloatDoubleNode(*this, tr));
    }

    FloatDoubleNode(const FloatDoubleNode& from, Transaction* tr)
        : ParentNode(from, tr)
        , m_value(from.m_value)
    {
    }

protected:
    TConditionValue m_value;
    // Leaf cache
    using LeafCacheStorage = typename std::aligned_storage<sizeof(LeafType), alignof(LeafType)>::type;
    using LeafPtr = std::unique_ptr<LeafType, PlacementDelete>;
    LeafCacheStorage m_leaf_cache_storage;
    LeafPtr m_array_ptr;
    const LeafType* m_leaf_ptr = nullptr;
};

template <class T, class TConditionFunction>
class SizeNode : public ParentNode {
public:
    SizeNode(int64_t v, ColKey column)
        : m_value(v)
    {
        m_condition_column_key = column;
    }

    void cluster_changed() override
    {
        // Assigning nullptr will cause the Leaf destructor to be called. Must
        // be done before assigning a new one. Otherwise the destructor will be
        // called after the constructor is called and that is unfortunate if
        // the object has the same address. (As in this case)
        m_array_ptr = nullptr;
        m_array_ptr = LeafPtr(new (&m_leaf_cache_storage) LeafType(m_table.unchecked_ptr()->get_alloc()));
        m_cluster->init_leaf(this->m_condition_column_key, m_array_ptr.get());
        m_leaf_ptr = m_array_ptr.get();
    }

    void init() override
    {
        ParentNode::init();
        m_dD = 10.0;
    }

    size_t find_first_local(size_t start, size_t end) override
    {
        for (size_t s = start; s < end; ++s) {
            T v = m_leaf_ptr->get(s);
            if (v) {
                int64_t sz = v.size();
                if (TConditionFunction()(sz, m_value))
                    return s;
            }
        }
        return not_found;
    }

    std::unique_ptr<ParentNode> clone(Transaction* tr) const override
    {
        return std::unique_ptr<ParentNode>(new SizeNode(*this, tr));
    }

    SizeNode(const SizeNode& from, Transaction* tr)
        : ParentNode(from, tr)
        , m_value(from.m_value)
    {
    }

private:
    // Leaf cache
    using LeafType = typename ColumnTypeTraits<T>::cluster_leaf_type;
    using LeafCacheStorage = typename std::aligned_storage<sizeof(LeafType), alignof(LeafType)>::type;
    using LeafPtr = std::unique_ptr<LeafType, PlacementDelete>;
    LeafCacheStorage m_leaf_cache_storage;
    LeafPtr m_array_ptr;
    const LeafType* m_leaf_ptr = nullptr;

    int64_t m_value;
};


template <class T, class TConditionFunction>
class SizeListNode : public ParentNode {
public:
    SizeListNode(int64_t v, ColKey column)
        : m_value(v)
    {
        m_condition_column_key = column;
    }

    void cluster_changed() override
    {
        // Assigning nullptr will cause the Leaf destructor to be called. Must
        // be done before assigning a new one. Otherwise the destructor will be
        // called after the constructor is called and that is unfortunate if
        // the object has the same address. (As in this case)
        m_array_ptr = nullptr;
        m_array_ptr = LeafPtr(new (&m_leaf_cache_storage) ArrayList(m_table.unchecked_ptr()->get_alloc()));
        m_cluster->init_leaf(this->m_condition_column_key, m_array_ptr.get());
        m_leaf_ptr = m_array_ptr.get();
    }

    void init() override
    {
        ParentNode::init();
        m_dD = 50.0;
    }

    size_t find_first_local(size_t start, size_t end) override
    {
        for (size_t s = start; s < end; ++s) {
            ref_type ref = m_leaf_ptr->get(s);
            if (ref) {
                ListType list(m_table.unchecked_ptr()->get_alloc());
                list.init_from_ref(ref);
                int64_t sz = list.size();
                if (TConditionFunction()(sz, m_value))
                    return s;
            }
        }
        return not_found;
    }

    std::unique_ptr<ParentNode> clone(Transaction* tr) const override
    {
        return std::unique_ptr<ParentNode>(new SizeListNode(*this, tr));
    }

    SizeListNode(const SizeListNode& from, Transaction* tr)
        : ParentNode(from, tr)
        , m_value(from.m_value)
    {
    }

private:
    // Leaf cache
    using ListType = BPlusTree<T>;
    using LeafCacheStorage = typename std::aligned_storage<sizeof(ArrayList), alignof(ArrayList)>::type;
    using LeafPtr = std::unique_ptr<ArrayList, PlacementDelete>;
    LeafCacheStorage m_leaf_cache_storage;
    LeafPtr m_array_ptr;
    const ArrayList* m_leaf_ptr = nullptr;

    int64_t m_value;
};


template <class TConditionFunction>
class BinaryNode : public ParentNode {
public:
    using TConditionValue = BinaryData;
    static const bool special_null_node = false;

    BinaryNode(BinaryData v, ColKey column)
        : m_value(v)
    {
        m_dT = 100.0;
        m_condition_column_key = column;
    }

    BinaryNode(null, ColKey column)
        : BinaryNode(BinaryData{}, column)
    {
    }

    void cluster_changed() override
    {
        m_array_ptr = nullptr;
        m_array_ptr = LeafPtr(new (&m_leaf_cache_storage) ArrayBinary(m_table.unchecked_ptr()->get_alloc()));
        m_cluster->init_leaf(this->m_condition_column_key, m_array_ptr.get());
        m_leaf_ptr = m_array_ptr.get();
    }

    void init() override
    {
        ParentNode::init();

        m_dD = 100.0;
    }

    size_t find_first_local(size_t start, size_t end) override
    {
        TConditionFunction condition;
        for (size_t s = start; s < end; ++s) {
            BinaryData value = m_leaf_ptr->get(s);
            if (condition(m_value.get(), value))
                return s;
        }
        return not_found;
    }

    virtual std::string describe(util::serializer::SerialisationState& state) const override
    {
        REALM_ASSERT(m_condition_column_key);
        return state.describe_column(ParentNode::m_table, m_condition_column_key) + " " +
               TConditionFunction::description() + " " + util::serializer::print_value(BinaryNode::m_value.get());
    }

    std::unique_ptr<ParentNode> clone(Transaction* tr) const override
    {
        return std::unique_ptr<ParentNode>(new BinaryNode(*this, tr));
    }

    BinaryNode(const BinaryNode& from, Transaction* tr)
        : ParentNode(from, tr)
        , m_value(from.m_value)
    {
    }

private:
    OwnedBinaryData m_value;
    using LeafCacheStorage = typename std::aligned_storage<sizeof(ArrayBinary), alignof(ArrayBinary)>::type;
    using LeafPtr = std::unique_ptr<ArrayBinary, PlacementDelete>;
    LeafCacheStorage m_leaf_cache_storage;
    LeafPtr m_array_ptr;
    const ArrayBinary* m_leaf_ptr = nullptr;
};

template <class TConditionFunction>
class BoolNode : public ParentNode {
public:
    using TConditionValue = bool;

    BoolNode(util::Optional<bool> v, ColKey column)
        : m_value(v)
    {
        m_condition_column_key = column;
    }

    BoolNode(const BoolNode& from, Transaction* tr)
        : ParentNode(from, tr)
        , m_value(from.m_value)
    {
    }

    void cluster_changed() override
    {
        m_array_ptr = nullptr;
        m_array_ptr = LeafPtr(new (&m_leaf_cache_storage) ArrayBoolNull(m_table.unchecked_ptr()->get_alloc()));
        m_cluster->init_leaf(this->m_condition_column_key, m_array_ptr.get());
        m_leaf_ptr = m_array_ptr.get();
    }

    void init() override
    {
        ParentNode::init();

        m_dD = 100.0;
    }

    size_t find_first_local(size_t start, size_t end) override
    {
        TConditionFunction condition;
        bool m_value_is_null = !m_value;
        for (size_t s = start; s < end; ++s) {
            util::Optional<bool> value = m_leaf_ptr->get(s);
            if (condition(value, m_value, !value, m_value_is_null))
                return s;
        }
        return not_found;
    }

    virtual std::string describe(util::serializer::SerialisationState& state) const override
    {
        return state.describe_column(ParentNode::m_table, m_condition_column_key) + " " +
               TConditionFunction::description() + " " + util::serializer::print_value(m_value);
    }

    std::unique_ptr<ParentNode> clone(Transaction* tr) const override
    {
        return std::unique_ptr<ParentNode>(new BoolNode(*this, tr));
    }

private:
    util::Optional<bool> m_value;
    using LeafCacheStorage = typename std::aligned_storage<sizeof(ArrayBoolNull), alignof(ArrayBoolNull)>::type;
    using LeafPtr = std::unique_ptr<ArrayBoolNull, PlacementDelete>;
    LeafCacheStorage m_leaf_cache_storage;
    LeafPtr m_array_ptr;
    const ArrayBoolNull* m_leaf_ptr = nullptr;
};

class TimestampNodeBase : public ParentNode {
public:
    using TConditionValue = Timestamp;
    static const bool special_null_node = false;

    TimestampNodeBase(Timestamp v, ColKey column)
        : m_value(v)
    {
        m_condition_column_key = column;
    }

    TimestampNodeBase(null, ColKey column)
        : TimestampNodeBase(Timestamp{}, column)
    {
    }

    void cluster_changed() override
    {
        m_array_ptr = nullptr;
        m_array_ptr = LeafPtr(new (&m_leaf_cache_storage) ArrayTimestamp(m_table.unchecked_ptr()->get_alloc()));
        m_cluster->init_leaf(this->m_condition_column_key, m_array_ptr.get());
        m_leaf_ptr = m_array_ptr.get();
    }

    void init() override
    {
        ParentNode::init();

        m_dD = 100.0;
    }

protected:
    TimestampNodeBase(const TimestampNodeBase& from, Transaction* tr)
        : ParentNode(from, tr)
        , m_value(from.m_value)
    {
    }

    Timestamp m_value;
    using LeafCacheStorage = typename std::aligned_storage<sizeof(ArrayTimestamp), alignof(ArrayTimestamp)>::type;
    using LeafPtr = std::unique_ptr<ArrayTimestamp, PlacementDelete>;
    LeafCacheStorage m_leaf_cache_storage;
    LeafPtr m_array_ptr;
    const ArrayTimestamp* m_leaf_ptr = nullptr;
};

template <class TConditionFunction>
class TimestampNode : public TimestampNodeBase {
public:
    using TimestampNodeBase::TimestampNodeBase;

    size_t find_first_local(size_t start, size_t end) override
    {
        return m_leaf_ptr->find_first<TConditionFunction>(m_value, start, end);
    }

    std::string describe(util::serializer::SerialisationState& state) const override
    {
        REALM_ASSERT(m_condition_column_key);
        return state.describe_column(ParentNode::m_table, m_condition_column_key) + " " +
               TConditionFunction::description() + " " + util::serializer::print_value(TimestampNode::m_value);
    }

    std::unique_ptr<ParentNode> clone(Transaction* tr) const override
    {
        return std::unique_ptr<ParentNode>(new TimestampNode(*this, tr));
    }
};

class StringNodeBase : public ParentNode {
public:
    using TConditionValue = StringData;
    static const bool special_null_node = true;

    StringNodeBase(StringData v, ColKey column)
        : m_value(v.is_null() ? util::none : util::make_optional(std::string(v)))
    {
        m_condition_column_key = column;
    }

    void table_changed() override
    {
        m_is_string_enum = m_table.unchecked_ptr()->is_enumerated(m_condition_column_key);
    }

    void cluster_changed() override
    {
        // Assigning nullptr will cause the Leaf destructor to be called. Must
        // be done before assigning a new one. Otherwise the destructor will be
        // called after the constructor is called and that is unfortunate if
        // the object has the same address. (As in this case)
        m_array_ptr = nullptr;
        // Create new Leaf
        m_array_ptr = LeafPtr(new (&m_leaf_cache_storage) ArrayString(m_table.unchecked_ptr()->get_alloc()));
        m_cluster->init_leaf(this->m_condition_column_key, m_array_ptr.get());
        m_leaf_ptr = m_array_ptr.get();
    }

<<<<<<< HEAD
    bool has_search_index() const override
    {
        return m_has_search_index;
    }

=======
>>>>>>> ae8435f5
    void init() override
    {
        ParentNode::init();

        m_dT = 10.0;
        m_probes = 0;
        m_matches = 0;
        m_end_s = 0;
        m_leaf_start = 0;
        m_leaf_end = 0;
    }

    virtual void clear_leaf_state()
    {
        m_array_ptr = nullptr;
    }

    StringNodeBase(const StringNodeBase& from, Transaction* tr)
        : ParentNode(from, tr)
        , m_value(from.m_value)
        , m_is_string_enum(from.m_is_string_enum)
    {
    }

    virtual std::string describe(util::serializer::SerialisationState& state) const override
    {
        REALM_ASSERT(m_condition_column_key);
        StringData sd;
        if (bool(StringNodeBase::m_value)) {
            sd = StringData(StringNodeBase::m_value.value());
        }
        return state.describe_column(ParentNode::m_table, m_condition_column_key) + " " + describe_condition() + " " +
               util::serializer::print_value(sd);
    }

protected:
    util::Optional<std::string> m_value;

    using LeafCacheStorage = typename std::aligned_storage<sizeof(ArrayString), alignof(ArrayString)>::type;
    using LeafPtr = std::unique_ptr<ArrayString, PlacementDelete>;
    LeafCacheStorage m_leaf_cache_storage;
    LeafPtr m_array_ptr;
    const ArrayString* m_leaf_ptr = nullptr;

    bool m_is_string_enum = false;

    size_t m_end_s = 0;
    size_t m_leaf_start = 0;
    size_t m_leaf_end = 0;

    inline StringData get_string(size_t s)
    {
        return m_leaf_ptr->get(s);
    }
};

// Conditions for strings. Note that Equal is specialized later in this file!
template <class TConditionFunction>
class StringNode : public StringNodeBase {
public:
    StringNode(StringData v, ColKey column)
        : StringNodeBase(v, column)
    {
        auto upper = case_map(v, true);
        auto lower = case_map(v, false);
        if (!upper || !lower) {
            error_code = "Malformed UTF-8: " + std::string(v);
        }
        else {
            m_ucase = std::move(*upper);
            m_lcase = std::move(*lower);
        }
    }

    void init() override
    {
        clear_leaf_state();

        m_dD = 100.0;

        StringNodeBase::init();
    }

    size_t find_first_local(size_t start, size_t end) override
    {
        TConditionFunction cond;

        for (size_t s = start; s < end; ++s) {
            StringData t = get_string(s);

            if (cond(StringData(m_value), m_ucase.c_str(), m_lcase.c_str(), t))
                return s;
        }
        return not_found;
    }

    virtual std::string describe_condition() const override
    {
        return TConditionFunction::description();
    }

    std::unique_ptr<ParentNode> clone(Transaction* tr) const override
    {
        return std::unique_ptr<ParentNode>(new StringNode<TConditionFunction>(*this, tr));
    }

    StringNode(const StringNode& from, Transaction* tr)
        : StringNodeBase(from, tr)
        , m_ucase(from.m_ucase)
        , m_lcase(from.m_lcase)
    {
    }

protected:
    std::string m_ucase;
    std::string m_lcase;
};

// Specialization for Contains condition on Strings - we specialize because we can utilize Boyer-Moore
template <>
class StringNode<Contains> : public StringNodeBase {
public:
    StringNode(StringData v, ColKey column)
        : StringNodeBase(v, column)
        , m_charmap()
    {
        if (v.size() == 0)
            return;

        // Build a dictionary of char-to-last distances in the search string
        // (zero indicates that the char is not in needle)
        size_t last_char_pos = v.size() - 1;
        for (size_t i = 0; i < last_char_pos; ++i) {
            // we never jump longer increments than 255 chars, even if needle is longer (to fit in one byte)
            uint8_t jump = last_char_pos - i < 255 ? static_cast<uint8_t>(last_char_pos - i) : 255;

            unsigned char c = v[i];
            m_charmap[c] = jump;
        }
    }

    void init() override
    {
        clear_leaf_state();

        m_dD = 100.0;

        StringNodeBase::init();
    }


    size_t find_first_local(size_t start, size_t end) override
    {
        Contains cond;

        for (size_t s = start; s < end; ++s) {
            StringData t = get_string(s);

            if (cond(StringData(m_value), m_charmap, t))
                return s;
        }
        return not_found;
    }

    virtual std::string describe_condition() const override
    {
        return Contains::description();
    }


    std::unique_ptr<ParentNode> clone(Transaction* tr) const override
    {
        return std::unique_ptr<ParentNode>(new StringNode<Contains>(*this, tr));
    }

    StringNode(const StringNode& from, Transaction* tr)
        : StringNodeBase(from, tr)
        , m_charmap(from.m_charmap)
    {
    }

protected:
    std::array<uint8_t, 256> m_charmap;
};

// Specialization for ContainsIns condition on Strings - we specialize because we can utilize Boyer-Moore
template <>
class StringNode<ContainsIns> : public StringNodeBase {
public:
    StringNode(StringData v, ColKey column)
        : StringNodeBase(v, column)
        , m_charmap()
    {
        auto upper = case_map(v, true);
        auto lower = case_map(v, false);
        if (!upper || !lower) {
            error_code = "Malformed UTF-8: " + std::string(v);
        }
        else {
            m_ucase = std::move(*upper);
            m_lcase = std::move(*lower);
        }

        if (v.size() == 0)
            return;

        // Build a dictionary of char-to-last distances in the search string
        // (zero indicates that the char is not in needle)
        size_t last_char_pos = m_ucase.size() - 1;
        for (size_t i = 0; i < last_char_pos; ++i) {
            // we never jump longer increments than 255 chars, even if needle is longer (to fit in one byte)
            uint8_t jump = last_char_pos - i < 255 ? static_cast<uint8_t>(last_char_pos - i) : 255;

            unsigned char uc = m_ucase[i];
            unsigned char lc = m_lcase[i];
            m_charmap[uc] = jump;
            m_charmap[lc] = jump;
        }
    }

    void init() override
    {
        clear_leaf_state();

        m_dD = 100.0;

        StringNodeBase::init();
    }


    size_t find_first_local(size_t start, size_t end) override
    {
        ContainsIns cond;

        for (size_t s = start; s < end; ++s) {
            StringData t = get_string(s);
            // The current behaviour is to return all results when querying for a null string.
            // See comment above Query_NextGen_StringConditions on why every string including "" contains null.
            if (!bool(m_value)) {
                return s;
            }
            if (cond(StringData(m_value), m_ucase.c_str(), m_lcase.c_str(), m_charmap, t))
                return s;
        }
        return not_found;
    }

    virtual std::string describe_condition() const override
    {
        return ContainsIns::description();
    }

    std::unique_ptr<ParentNode> clone(Transaction* tr) const override
    {
        return std::unique_ptr<ParentNode>(new StringNode<ContainsIns>(*this, tr));
    }

    StringNode(const StringNode& from, Transaction* tr)
        : StringNodeBase(from, tr)
        , m_charmap(from.m_charmap)
        , m_ucase(from.m_ucase)
        , m_lcase(from.m_lcase)
    {
    }

protected:
    std::array<uint8_t, 256> m_charmap;
    std::string m_ucase;
    std::string m_lcase;
};

class StringNodeEqualBase : public StringNodeBase {
public:
    StringNodeEqualBase(StringData v, ColKey column)
        : StringNodeBase(v, column)
    {
    }
    StringNodeEqualBase(const StringNodeEqualBase& from, Transaction* tr)
        : StringNodeBase(from, tr)
        , m_has_search_index(from.m_has_search_index)
    {
    }

    void init() override;

    bool has_search_index() const
    {
        return m_has_search_index;
    }

    void cluster_changed() override
    {
        // If we use searchindex, we do not need further access to clusters
        if (!m_has_search_index) {
            StringNodeBase::cluster_changed();
        }
    }


    size_t find_first_local(size_t start, size_t end) override;

    virtual std::string describe_condition() const override
    {
        return Equal::description();
    }

protected:
    ObjKey m_actual_key;
    ObjKey m_last_start_key;
    size_t m_results_start;
    size_t m_results_ndx;
    size_t m_results_end;
    bool m_has_search_index = false;

    inline BinaryData str_to_bin(const StringData& s) noexcept
    {
        return BinaryData(s.data(), s.size());
    }

    virtual ObjKey get_key(size_t ndx) = 0;
    virtual void _search_index_init() = 0;
    virtual size_t _find_first_local(size_t start, size_t end) = 0;
};

// Specialization for Equal condition on Strings - we specialize because we can utilize indexes (if they exist) for
// Equal. This specialisation also supports combining other StringNode<Equal> conditions into itself in order to
// optimise the non-indexed linear search that can be happen when many conditions are OR'd together in an "IN" query.
// Future optimization: make specialization for greater, notequal, etc
template <>
class StringNode<Equal> : public StringNodeEqualBase {
public:
    using StringNodeEqualBase::StringNodeEqualBase;

    void table_changed() override
    {
        StringNodeBase::table_changed();
        m_has_search_index = m_table.unchecked_ptr()->has_search_index(m_condition_column_key) ||
                             m_table.unchecked_ptr()->get_primary_key_column() == m_condition_column_key;
    }

    void _search_index_init() override;

    void consume_condition(StringNode<Equal>* other);

    std::unique_ptr<ParentNode> clone(Transaction* tr) const override
    {
        return std::unique_ptr<ParentNode>(new StringNode<Equal>(*this, tr));
    }

    std::string describe(util::serializer::SerialisationState& state) const override;

    StringNode<Equal>(const StringNode& from, Transaction* tr)
        : StringNodeEqualBase(from, tr)
    {
        for (auto it = from.m_needles.begin(); it != from.m_needles.end(); ++it) {
            if (it->data() == nullptr && it->size() == 0) {
                m_needles.insert(StringData()); // nulls
            }
            else {
                m_needle_storage.emplace_back(StringBuffer());
                m_needle_storage.back().append(it->data(), it->size());
                m_needles.insert(StringData(m_needle_storage.back().data(), m_needle_storage.back().size()));
            }
        }
    }
    void index_based_aggregate(Evaluator evaluator) override
    {
        if (m_index_matches == nullptr) {
            if (m_results_end) { // 1 result
                auto obj = m_table->get_object(m_actual_key);
                evaluator(obj);
            }
        }
        else { // multiple results
            for (size_t t = m_results_start; t < m_results_end; ++t) {
                auto obj = m_table->get_object(m_index_matches->get(t));
                evaluator(obj);
            }
        }
    }

private:
    std::unique_ptr<IntegerColumn> m_index_matches;

    ObjKey get_key(size_t ndx) override
    {
        if (IntegerColumn* vec = m_index_matches.get()) {
            return ObjKey(vec->get(ndx));
        }
        else if (m_results_end == 1) {
            return m_actual_key;
        }
        return ObjKey();
    }

    size_t _find_first_local(size_t start, size_t end) override;
    std::unordered_set<StringData> m_needles;
    std::vector<StringBuffer> m_needle_storage;
};


// Specialization for EqualIns condition on Strings - we specialize because we can utilize indexes (if they exist) for
// EqualIns.
template <>
class StringNode<EqualIns> : public StringNodeEqualBase {
public:
    StringNode(StringData v, ColKey column)
        : StringNodeEqualBase(v, column)
    {
        auto upper = case_map(v, true);
        auto lower = case_map(v, false);
        if (!upper || !lower) {
            error_code = "Malformed UTF-8: " + std::string(v);
        }
        else {
            m_ucase = std::move(*upper);
            m_lcase = std::move(*lower);
        }
    }

    void clear_leaf_state() override
    {
        StringNodeEqualBase::clear_leaf_state();
        m_index_matches.clear();
    }

    void table_changed() override
    {
        StringNodeBase::table_changed();
        m_has_search_index = m_table.unchecked_ptr()->has_search_index(m_condition_column_key);
    }

    void _search_index_init() override;

    virtual std::string describe_condition() const override
    {
        return EqualIns::description();
    }

    std::unique_ptr<ParentNode> clone(Transaction* tr) const override
    {
        return std::unique_ptr<ParentNode>(new StringNode(*this, tr));
    }

    StringNode(const StringNode& from, Transaction* tr)
        : StringNodeEqualBase(from, tr)
        , m_ucase(from.m_ucase)
        , m_lcase(from.m_lcase)
    {
    }

private:
    // Used for index lookup
    std::vector<ObjKey> m_index_matches;
    std::string m_ucase;
    std::string m_lcase;

    ObjKey get_key(size_t ndx) override
    {
        return m_index_matches[ndx];
    }

    size_t _find_first_local(size_t start, size_t end) override;
};

// OR node contains at least two node pointers: Two or more conditions to OR
// together in m_conditions, and the next AND condition (if any) in m_child.
//
// For 'second.equal(23).begin_group().first.equal(111).Or().first.equal(222).end_group().third().equal(555)', this
// will first set m_conditions[0] = left-hand-side through constructor, and then later, when .first.equal(222) is
// invoked, invocation will set m_conditions[1] = right-hand-side through Query& Query::Or() (see query.cpp).
// In there, m_child is also set to next AND condition (if any exists) following the OR.
class OrNode : public ParentNode {
public:
    OrNode(std::unique_ptr<ParentNode> condition)
    {
        m_dT = 50.0;
        if (condition)
            m_conditions.emplace_back(std::move(condition));
    }

    OrNode(const OrNode& other, Transaction* tr)
        : ParentNode(other, tr)
    {
        for (const auto& condition : other.m_conditions) {
            m_conditions.emplace_back(condition->clone(tr));
        }
    }

    void table_changed() override
    {
        for (auto& condition : m_conditions) {
            condition->set_table(m_table);
        }
    }

    void cluster_changed() override
    {
        for (auto& condition : m_conditions) {
            condition->set_cluster(m_cluster);
        }

        m_start.clear();
        m_start.resize(m_conditions.size(), 0);

        m_last.clear();
        m_last.resize(m_conditions.size(), 0);

        m_was_match.clear();
        m_was_match.resize(m_conditions.size(), false);
    }

    std::string describe(util::serializer::SerialisationState& state) const override
    {
        std::string s;
        for (size_t i = 0; i < m_conditions.size(); ++i) {
            if (m_conditions[i]) {
                s += m_conditions[i]->describe_expression(state);
                if (i != m_conditions.size() - 1) {
                    s += " or ";
                }
            }
        }
        if (m_conditions.size() > 1) {
            s = "(" + s + ")";
        }
        return s;
    }

    void collect_dependencies(std::vector<TableKey>& versions) const override
    {
        for (const auto& cond : m_conditions) {
            cond->collect_dependencies(versions);
        }
    }

    void init() override
    {
        ParentNode::init();

        m_dD = 10.0;

        std::sort(m_conditions.begin(), m_conditions.end(),
                  [](auto& a, auto& b) { return a->m_condition_column_key < b->m_condition_column_key; });

        combine_conditions<StringNode<Equal>>();
        combine_conditions<IntegerNode<ArrayInteger, Equal>>();
        combine_conditions<IntegerNode<ArrayIntNull, Equal>>();

        m_start.clear();
        m_start.resize(m_conditions.size(), 0);

        m_last.clear();
        m_last.resize(m_conditions.size(), 0);

        m_was_match.clear();
        m_was_match.resize(m_conditions.size(), false);

        std::vector<ParentNode*> v;
        for (auto& condition : m_conditions) {
            condition->init();
            v.clear();
            condition->gather_children(v);
        }
    }

    size_t find_first_local(size_t start, size_t end) override
    {
        if (start >= end)
            return not_found;

        size_t index = not_found;

        for (size_t c = 0; c < m_conditions.size(); ++c) {
            // out of order search; have to discard cached results
            if (start < m_start[c]) {
                m_last[c] = 0;
                m_was_match[c] = false;
            }
            // already searched this range and didn't match
            else if (m_last[c] >= end)
                continue;
            // already search this range and *did* match
            else if (m_was_match[c] && m_last[c] >= start) {
                if (index > m_last[c])
                    index = m_last[c];
                continue;
            }

            m_start[c] = start;
            size_t fmax = std::max(m_last[c], start);
            size_t f = m_conditions[c]->find_first(fmax, end);
            m_was_match[c] = f != not_found;
            m_last[c] = f == not_found ? end : f;
            if (f != not_found && index > m_last[c])
                index = m_last[c];
        }

        return index;
    }

    std::string validate() override
    {
        if (error_code != "")
            return error_code;
        if (m_conditions.size() == 0)
            return "Missing left-hand side of OR";
        if (m_conditions.size() == 1)
            return "Missing right-hand side of OR";
        std::string s;
        if (m_child != 0)
            s = m_child->validate();
        if (s != "")
            return s;
        for (size_t i = 0; i < m_conditions.size(); ++i) {
            s = m_conditions[i]->validate();
            if (s != "")
                return s;
        }
        return "";
    }

    std::unique_ptr<ParentNode> clone(Transaction* tr) const override
    {
        return std::unique_ptr<ParentNode>(new OrNode(*this, tr));
    }

    std::vector<std::unique_ptr<ParentNode>> m_conditions;

private:
    template<class QueryNodeType>
    void combine_conditions() {
        QueryNodeType* first_match = nullptr;
        QueryNodeType* advance = nullptr;
        auto it = m_conditions.begin();
        while (it != m_conditions.end()) {
            // Only try to optimize on QueryNodeType conditions without search index
            auto node = it->get();
            if ((first_match = dynamic_cast<QueryNodeType*>(node)) && first_match->m_child == nullptr &&
                !first_match->has_search_index()) {
                auto col_key = first_match->m_condition_column_key;
                auto next = it + 1;
                while (next != m_conditions.end() && (*next)->m_condition_column_key == col_key) {
                    auto next_node = next->get();
                    if ((advance = dynamic_cast<QueryNodeType*>(next_node)) && next_node->m_child == nullptr) {
                        first_match->consume_condition(advance);
                        next = m_conditions.erase(next);
                    }
                    else {
                        ++next;
                    }
                }
                it = next;
            }
            else {
                ++it;
            }
        }
    }

    // start index of the last find for each cond
    std::vector<size_t> m_start;
    // last looked at index of the lasft find for each cond
    // is a matching index if m_was_match is true
    std::vector<size_t> m_last;
    std::vector<bool> m_was_match;
};


class NotNode : public ParentNode {
public:
    NotNode(std::unique_ptr<ParentNode> condition)
        : m_condition(std::move(condition))
    {
        m_dT = 50.0;
    }

    void table_changed() override
    {
        m_condition->set_table(m_table);
    }

    void cluster_changed() override
    {
        m_condition->set_cluster(m_cluster);
        // Heuristics bookkeeping:
        m_known_range_start = 0;
        m_known_range_end = 0;
        m_first_in_known_range = not_found;
    }

    void init() override
    {
        ParentNode::init();

        m_dD = 10.0;

        std::vector<ParentNode*> v;

        m_condition->init();
        v.clear();
        m_condition->gather_children(v);
    }

    size_t find_first_local(size_t start, size_t end) override;

    std::string validate() override
    {
        if (error_code != "")
            return error_code;
        if (m_condition == 0)
            return "Missing argument to Not";
        std::string s;
        if (m_child != 0)
            s = m_child->validate();
        if (s != "")
            return s;
        s = m_condition->validate();
        if (s != "")
            return s;
        return "";
    }

    std::string describe(util::serializer::SerialisationState& state) const override
    {
        if (m_condition) {
            return "!(" + m_condition->describe_expression(state) + ")";
        }
        return "!()";
    }

    void collect_dependencies(std::vector<TableKey>& versions) const override
    {
        if (m_condition) {
            m_condition->collect_dependencies(versions);
        }
    }


    std::unique_ptr<ParentNode> clone(Transaction* tr) const override
    {
        return std::unique_ptr<ParentNode>(new NotNode(*this, tr));
    }

    NotNode(const NotNode& from, Transaction* tr)
        : ParentNode(from, tr)
        , m_condition(from.m_condition ? from.m_condition->clone(tr) : nullptr)
        , m_known_range_start(from.m_known_range_start)
        , m_known_range_end(from.m_known_range_end)
        , m_first_in_known_range(from.m_first_in_known_range)
    {
    }

    std::unique_ptr<ParentNode> m_condition;

private:
    // FIXME This heuristic might as well be reused for all condition nodes.
    size_t m_known_range_start;
    size_t m_known_range_end;
    size_t m_first_in_known_range;

    bool evaluate_at(size_t rowndx);
    void update_known(size_t start, size_t end, size_t first);
    size_t find_first_loop(size_t start, size_t end);
    size_t find_first_covers_known(size_t start, size_t end);
    size_t find_first_covered_by_known(size_t start, size_t end);
    size_t find_first_overlap_lower(size_t start, size_t end);
    size_t find_first_overlap_upper(size_t start, size_t end);
    size_t find_first_no_overlap(size_t start, size_t end);
};


// Compare two columns with eachother row-by-row
template <class LeafType, class TConditionFunction>
class TwoColumnsNode : public ParentNode {
public:
    using TConditionValue = typename LeafType::value_type;

    TwoColumnsNode(ColKey column1, ColKey column2)
    {
        m_dT = 100.0;
        m_condition_column_key1 = column1;
        m_condition_column_key2 = column2;
    }

    ~TwoColumnsNode() noexcept override
    {
    }

    void cluster_changed() override
    {
        m_array_ptr1 = nullptr;
        m_array_ptr1 = LeafPtr(new (&m_leaf_cache_storage1) LeafType(m_table.unchecked_ptr()->get_alloc()));
        this->m_cluster->init_leaf(this->m_condition_column_key1, m_array_ptr1.get());
        m_leaf_ptr1 = m_array_ptr1.get();

        m_array_ptr2 = nullptr;
        m_array_ptr2 = LeafPtr(new (&m_leaf_cache_storage2) LeafType(m_table.unchecked_ptr()->get_alloc()));
        this->m_cluster->init_leaf(this->m_condition_column_key2, m_array_ptr2.get());
        m_leaf_ptr2 = m_array_ptr2.get();
    }

    virtual std::string describe(util::serializer::SerialisationState& state) const override
    {
        REALM_ASSERT(m_condition_column_key1 && m_condition_column_key2);
        return state.describe_column(ParentNode::m_table, m_condition_column_key1) + " " + describe_condition() +
               " " + state.describe_column(ParentNode::m_table, m_condition_column_key2);
    }

    virtual std::string describe_condition() const override
    {
        return TConditionFunction::description();
    }

    void init() override
    {
        ParentNode::init();
        m_dD = 100.0;
    }

    size_t find_first_local(size_t start, size_t end) override
    {
        size_t s = start;

        while (s < end) {
            if (std::is_same<TConditionValue, int64_t>::value) {
                // For int64_t we've created an array intrinsics named compare_leafs which template expands bitwidths
                // of boths arrays to make Get faster.
                QueryState<int64_t> qs(act_ReturnFirst);
                bool resume = m_leaf_ptr1->template compare_leafs<TConditionFunction, act_ReturnFirst>(
                    m_leaf_ptr2, start, end, 0, &qs, CallbackDummy());

                if (resume)
                    s = end;
                else
                    return to_size_t(qs.m_state);
            }
            else {
// This is for float and double.

#if 0 && defined(REALM_COMPILER_AVX)
// AVX has been disabled because of array alignment (see https://app.asana.com/0/search/8836174089724/5763107052506)
//
// For AVX you can call things like if (sseavx<1>()) to test for AVX, and then utilize _mm256_movemask_ps (VC)
// or movemask_cmp_ps (gcc/clang)
//
// See https://github.com/rrrlasse/realm/tree/AVX for an example of utilizing AVX for a two-column search which has
// been benchmarked to: floats: 288 ms vs 552 by using AVX compared to 2-level-unrolled FPU loop. doubles: 415 ms vs
// 475 (more bandwidth bound). Tests against SSE have not been performed; AVX may not pay off. Please benchmark
#endif

                TConditionValue v1 = m_leaf_ptr1->get(s);
                TConditionValue v2 = m_leaf_ptr2->get(s);
                TConditionFunction C;

                if (C(v1, v2))
                    return s;
                else
                    s++;
            }
        }
        return not_found;
    }

    std::unique_ptr<ParentNode> clone(Transaction* tr) const override
    {
        return std::unique_ptr<ParentNode>(new TwoColumnsNode<LeafType, TConditionFunction>(*this, tr));
    }

    TwoColumnsNode(const TwoColumnsNode& from, Transaction* tr)
        : ParentNode(from, tr)
        , m_condition_column_key1(from.m_condition_column_key1)
        , m_condition_column_key2(from.m_condition_column_key2)
    {
    }

private:
    mutable ColKey m_condition_column_key1;
    mutable ColKey m_condition_column_key2;

    using LeafCacheStorage = typename std::aligned_storage<sizeof(LeafType), alignof(LeafType)>::type;
    using LeafPtr = std::unique_ptr<LeafType, PlacementDelete>;

    LeafCacheStorage m_leaf_cache_storage1;
    LeafPtr m_array_ptr1;
    const LeafType* m_leaf_ptr1 = nullptr;
    LeafCacheStorage m_leaf_cache_storage2;
    LeafPtr m_array_ptr2;
    const LeafType* m_leaf_ptr2 = nullptr;
};


// For Next-Generation expressions like col1 / col2 + 123 > col4 * 100.
class ExpressionNode : public ParentNode {
public:
    ExpressionNode(std::unique_ptr<Expression>);

    void init() override;
    size_t find_first_local(size_t start, size_t end) override;

    void table_changed() override;
    void cluster_changed() override;
    void collect_dependencies(std::vector<TableKey>&) const override;

    virtual std::string describe(util::serializer::SerialisationState& state) const override;

    std::unique_ptr<ParentNode> clone(Transaction* tr) const override;

private:
    ExpressionNode(const ExpressionNode& from, Transaction* tr);

    std::unique_ptr<Expression> m_expression;
};


class LinksToNode : public ParentNode {
public:
    LinksToNode(ColKey origin_column_key, ObjKey target_key)
        : m_target_keys(1, target_key)
    {
        m_dD = 10.0;
        m_dT = 50.0;
        m_condition_column_key = origin_column_key;
    }

    LinksToNode(ColKey origin_column_key, const std::vector<ObjKey>& target_keys)
        : m_target_keys(target_keys)
    {
        m_dD = 10.0;
        m_dT = 50.0;
        m_condition_column_key = origin_column_key;
    }

    void table_changed() override
    {
        m_column_type = m_table.unchecked_ptr()->get_column_type(m_condition_column_key);
        REALM_ASSERT(m_column_type == type_Link || m_column_type == type_LinkList);
    }

    void cluster_changed() override
    {
        m_array_ptr = nullptr;
        if (m_column_type == type_Link) {
            m_array_ptr = LeafPtr(new (&m_storage.m_list) ArrayKey(m_table.unchecked_ptr()->get_alloc()));
        }
        else if (m_column_type == type_LinkList) {
            m_array_ptr = LeafPtr(new (&m_storage.m_linklist) ArrayList(m_table.unchecked_ptr()->get_alloc()));
        }
        m_cluster->init_leaf(this->m_condition_column_key, m_array_ptr.get());
        m_leaf_ptr = m_array_ptr.get();
    }

    virtual std::string describe(util::serializer::SerialisationState& state) const override
    {
        REALM_ASSERT(m_condition_column_key);
        if (m_target_keys.size() > 1)
            throw SerialisationError("Serialising a query which links to multiple objects is currently unsupported.");
        return state.describe_column(ParentNode::m_table, m_condition_column_key) + " " + describe_condition() + " " +
               util::serializer::print_value(m_target_keys[0]);
    }

    virtual std::string describe_condition() const override
    {
        return "==";
    }

    size_t find_first_local(size_t start, size_t end) override
    {
        if (m_column_type == type_Link) {
            for (auto& key : m_target_keys) {
                if (key) {
                    // LinkColumn stores link to row N as the integer N + 1
                    auto pos = static_cast<const ArrayKey*>(m_leaf_ptr)->find_first(key, start, end);
                    if (pos != realm::npos) {
                        return pos;
                    }
                }
            }
        }
        else if (m_column_type == type_LinkList) {
            ArrayKeyNonNullable arr(m_table.unchecked_ptr()->get_alloc());
            for (size_t i = start; i < end; i++) {
                if (ref_type ref = static_cast<const ArrayList*>(m_leaf_ptr)->get(i)) {
                    arr.init_from_ref(ref);
                    for (auto& key : m_target_keys) {
                        if (key) {
                            if (arr.find_first(key, 0, arr.size()) != not_found)
                                return i;
                        }
                    }
                }
            }
        }

        return not_found;
    }

    std::unique_ptr<ParentNode> clone(Transaction*) const override
    {
        return std::unique_ptr<ParentNode>(new LinksToNode(*this));
    }

private:
    std::vector<ObjKey> m_target_keys;
    DataType m_column_type = type_Link;
    using LeafPtr = std::unique_ptr<ArrayPayload, PlacementDelete>;
    union Storage {
        typename std::aligned_storage<sizeof(ArrayKey), alignof(ArrayKey)>::type m_list;
        typename std::aligned_storage<sizeof(ArrayList), alignof(ArrayList)>::type m_linklist;
    };
    Storage m_storage;
    LeafPtr m_array_ptr;
    const ArrayPayload* m_leaf_ptr = nullptr;


    LinksToNode(const LinksToNode& source)
        : ParentNode(source, nullptr)
        , m_target_keys(source.m_target_keys)
        , m_column_type(source.m_column_type)
    {
    }
};

} // namespace realm

#endif // REALM_QUERY_ENGINE_HPP<|MERGE_RESOLUTION|>--- conflicted
+++ resolved
@@ -135,7 +135,7 @@
 const size_t bitwidth_time_unit = 64;
 
 typedef bool (*CallbackDummy)(int64_t);
-using Evaluator = std::function<void(ConstObj& obj)>;
+using Evaluator = std::function<bool(ConstObj& obj)>;
 
 
 class ParentNode {
@@ -149,7 +149,7 @@
     {
         return false;
     }
-    virtual void index_based_aggregate(Evaluator) {}
+    virtual void index_based_aggregate(Evaluator, size_t) {}
 
     void gather_children(std::vector<ParentNode*>& v)
     {
@@ -729,11 +729,13 @@
         return this->m_table->has_search_index(IntegerNodeBase<LeafType>::m_condition_column_key);
     }
 
-    void index_based_aggregate(Evaluator evaluator) override
-    {
-        for (size_t t = 0; t < m_result.size(); ++t) {
+    void index_based_aggregate(Evaluator evaluator, size_t limit) override
+    {
+        for (size_t t = 0; t < m_result.size() && limit > 0; ++t) {
             auto obj = this->m_table->get_object(m_result[t]);
-            evaluator(obj);
+            if (evaluator(obj)) {
+                --limit;
+            }
         }
     }
 
@@ -1332,14 +1334,6 @@
         m_leaf_ptr = m_array_ptr.get();
     }
 
-<<<<<<< HEAD
-    bool has_search_index() const override
-    {
-        return m_has_search_index;
-    }
-
-=======
->>>>>>> ae8435f5
     void init() override
     {
         ParentNode::init();
@@ -1625,7 +1619,7 @@
 
     void init() override;
 
-    bool has_search_index() const
+    bool has_search_index() const override
     {
         return m_has_search_index;
     }
@@ -1705,8 +1699,10 @@
             }
         }
     }
-    void index_based_aggregate(Evaluator evaluator) override
-    {
+    void index_based_aggregate(Evaluator evaluator, size_t limit) override
+    {
+        if (limit == 0)
+            return;
         if (m_index_matches == nullptr) {
             if (m_results_end) { // 1 result
                 auto obj = m_table->get_object(m_actual_key);
@@ -1714,9 +1710,11 @@
             }
         }
         else { // multiple results
-            for (size_t t = m_results_start; t < m_results_end; ++t) {
+            for (size_t t = m_results_start; t < m_results_end && limit > 0; ++t) {
                 auto obj = m_table->get_object(m_index_matches->get(t));
-                evaluator(obj);
+                if (evaluator(obj)) {
+                    --limit;
+                }
             }
         }
     }
@@ -1771,7 +1769,6 @@
         StringNodeBase::table_changed();
         m_has_search_index = m_table.unchecked_ptr()->has_search_index(m_condition_column_key);
     }
-
     void _search_index_init() override;
 
     virtual std::string describe_condition() const override
@@ -1789,6 +1786,16 @@
         , m_ucase(from.m_ucase)
         , m_lcase(from.m_lcase)
     {
+    }
+
+    void index_based_aggregate(Evaluator evaluator, size_t limit) override
+    {
+        for (size_t t = 0; t < m_index_matches.size() && limit > 0; ++t) {
+            auto obj = m_table->get_object(m_index_matches[t]);
+            if (evaluator(obj)) {
+                --limit;
+            }
+        }
     }
 
 private:
