/*************************************************************************
 *
 * Copyright 2016 Realm Inc.
 *
 * Licensed under the Apache License, Version 2.0 (the "License");
 * you may not use this file except in compliance with the License.
 * You may obtain a copy of the License at
 *
 * http://www.apache.org/licenses/LICENSE-2.0
 *
 * Unless required by applicable law or agreed to in writing, software
 * distributed under the License is distributed on an "AS IS" BASIS,
 * WITHOUT WARRANTIES OR CONDITIONS OF ANY KIND, either express or implied.
 * See the License for the specific language governing permissions and
 * limitations under the License.
 *
 **************************************************************************/

/*
A query consists of node objects, one for each query condition. Each node contains pointers to all other nodes:

node1        node2         node3
------       -----         -----
node2*       node1*        node1*
node3*       node3*        node2*

The construction of all this takes part in query.cpp. Each node has two important functions:

    aggregate(start, end)
    aggregate_local(start, end)

The aggregate() function executes the aggregate of a query. You can call the method on any of the nodes
(except children nodes of OrNode and SubtableNode) - it has the same behaviour. The function contains
scheduling that calls aggregate_local(start, end) on different nodes with different start/end ranges,
depending on what it finds is most optimal.

The aggregate_local() function contains a tight loop that tests the condition of its own node, and upon match
it tests all other conditions at that index to report a full match or not. It will remain in the tight loop
after a full match.

So a call stack with 2 and 9 being local matches of a node could look like this:

aggregate(0, 10)
    node1->aggregate_local(0, 3)
        node2->find_first_local(2, 3)
        node3->find_first_local(2, 3)
    node3->aggregate_local(3, 10)
        node1->find_first_local(4, 5)
        node2->find_first_local(4, 5)
        node1->find_first_local(7, 8)
        node2->find_first_local(7, 8)

find_first_local(n, n + 1) is a function that can be used to test a single row of another condition. Note that
this is very simplified. There are other statistical arguments to the methods, and also, find_first_local() can be
called from a callback function called by an integer Array.


Template arguments in methods:
----------------------------------------------------------------------------------------------------

TConditionFunction: Each node has a condition from query_conditions.c such as Equal, GreaterEqual, etc

TConditionValue:    Type of values in condition column. That is, int64_t, float, int, bool, etc
*/

#ifndef REALM_QUERY_ENGINE_HPP
#define REALM_QUERY_ENGINE_HPP

#include <algorithm>
#include <array>
#include <functional>
#include <sstream>
#include <string>
#include <typeindex>

#include <realm/array_backlink.hpp>
#include <realm/array_basic.hpp>
#include <realm/array_binary.hpp>
#include <realm/array_bool.hpp>
#include <realm/array_decimal128.hpp>
#include <realm/array_fixed_bytes.hpp>
#include <realm/array_key.hpp>
#include <realm/array_list.hpp>
#include <realm/array_mixed.hpp>
#include <realm/array_string.hpp>
#include <realm/array_timestamp.hpp>
#include <realm/column_integer.hpp>
#include <realm/column_type_traits.hpp>
#include <realm/index_string.hpp>
#include <realm/query_conditions.hpp>
#include <realm/query_expression.hpp>
#include <realm/table.hpp>
#include <realm/unicode.hpp>
#include <realm/util/flat_map.hpp>
#include <realm/util/serializer.hpp>
#include <realm/utilities.hpp>

#include <map>
#include <unordered_set>

#if REALM_X86_OR_X64_TRUE && defined(_MSC_FULL_VER) && _MSC_FULL_VER >= 160040219
#include <immintrin.h>
#endif

namespace realm {

class IndexEvaluator;

class ParentNode {
    typedef ParentNode ThisType;

public:
    ParentNode() = default;
    virtual ~ParentNode() = default;

    virtual bool has_search_index() const
    {
        return false;
    }
    virtual const IndexEvaluator* index_based_keys()
    {
        return nullptr;
    }

    void gather_children(std::vector<ParentNode*>& v)
    {
        m_children.clear();
        size_t i = v.size();
        v.push_back(this);

        if (m_child)
            m_child->gather_children(v);

        m_children = v;
        m_children.erase(m_children.begin() + i);
        m_children.insert(m_children.begin(), this);
    }

    double cost() const
    {
        constexpr size_t bitwidth_time_unit = 64;
        // dt = 1/64 to 1. Match dist is 8 times more important than bitwidth
        return 8 * bitwidth_time_unit / m_dD + m_dT;
    }

    size_t find_first(size_t start, size_t end);

    bool match(const Obj& obj);

    virtual void init(bool will_query_ranges)
    {
        m_dD = 100.0;

        if (m_condition_column_key)
            m_table->check_column(m_condition_column_key);
        if (m_child)
            m_child->init(will_query_ranges);
    }

    void get_link_dependencies(std::vector<TableKey>& tables) const
    {
        collect_dependencies(tables);
        if (m_child)
            m_child->get_link_dependencies(tables);
    }

    void set_table(ConstTableRef table)
    {
        if (table == m_table)
            return;

        m_table = table;
        if (m_child)
            m_child->set_table(table);
        table_changed();
    }

    void set_cluster(const Cluster* cluster)
    {
        m_cluster = cluster;
        if (m_child)
            m_child->set_cluster(cluster);
        cluster_changed();
    }

    virtual void collect_dependencies(std::vector<TableKey>&) const {}

    virtual size_t find_first_local(size_t start, size_t end) = 0;
    virtual size_t find_all_local(size_t start, size_t end);

    virtual size_t aggregate_local(QueryStateBase* st, size_t start, size_t end, size_t local_limit,
                                   ArrayPayload* source_column);

    virtual std::string validate()
    {
        return m_child ? m_child->validate() : "";
    }

    ParentNode(const ParentNode& from);

    void add_child(std::unique_ptr<ParentNode> child)
    {
        if (m_child)
            m_child->add_child(std::move(child));
        else
            m_child = std::move(child);
    }

    virtual std::unique_ptr<ParentNode> clone() const = 0;

    virtual std::string describe(util::serializer::SerialisationState&) const
    {
        return "";
    }

    virtual std::string describe_condition() const
    {
        return "matches";
    }

    virtual std::string describe_expression(util::serializer::SerialisationState& state) const
    {
        std::string s;
        s = describe(state);
        if (m_child) {
            s = s + " and " + m_child->describe_expression(state);
        }
        return s;
    }

    bool consume_condition(ParentNode& other, bool ignore_indexes, std::optional<size_t> num_identical_conditions)
    {
        // We can only combine conditions if they're the same operator on the
        // same column and there's no additional conditions ANDed on
        if (m_condition_column_key != other.m_condition_column_key)
            return false;
        if (m_child || other.m_child)
            return false;
        if (typeid(*this) != typeid(other))
            return false;

        // If a search index is present, don't try to combine conditions since index search is most likely faster.
        // Assuming N elements to search and M conditions to check:
        // 1) search index present:                     O(log(N)*M)
        // 2) no search index, combine conditions:      O(N)
        // 3) no search index, conditions not combined: O(N*M)
        // In practice N is much larger than M, so if we have a search index, choose 1, otherwise if possible
        // choose 2. The exception is if we're inside a Not group or if the query is restricted to a view, as in those
        // cases end will always be start+1 and we'll have O(N*M) runtime even with a search index, so we want to
        // combine even with an index.
        //
        // If the column is not a string type, then as the number of conditions increases, the cost of using the index
        // for each condition rises faster than using a hash set to check if each value in a leaf matches a condition.
        // So if there are _many_ conditions (as defined below), combine conditions even if an index is present.
        if (has_search_index() && !ignore_indexes &&
            (m_condition_column_key.get_type() == col_type_String || !num_identical_conditions ||
             *num_identical_conditions < c_threshold_of_conditions_overwhelming_index))
            return false;
        return do_consume_condition(other);
    }

    constexpr static size_t c_threshold_of_conditions_overwhelming_index = 100;
    bool num_conditions_may_need_combination_counts(size_t num_total_conditions)
    {
        return num_total_conditions >= c_threshold_of_conditions_overwhelming_index;
    }

    std::unique_ptr<ParentNode> m_child;
    std::vector<ParentNode*> m_children;
    mutable ColKey m_condition_column_key = ColKey(); // Column of search criteria

    double m_dD;       // Average row distance between each local match at current position
    double m_dT = 1.0; // Time overhead of testing index i + 1 if we have just tested index i. > 1 for linear scans, 0
    // for index/tableview

    size_t m_probes = 0;
    size_t m_matches = 0;

protected:
    ConstTableRef m_table = ConstTableRef();
    const Cluster* m_cluster = nullptr;
    QueryStateBase* m_state = nullptr;

    ColumnType get_real_column_type(ColKey key)
    {
        return m_table.unchecked_ptr()->get_real_column_type(key);
    }

private:
    virtual void table_changed() {}
    virtual void cluster_changed()
    {
        // TODO: Should eventually be pure
    }
    virtual bool do_consume_condition(ParentNode&)
    {
        return false;
    }
};


class ColumnNodeBase : public ParentNode {
protected:
    ColumnNodeBase(ColKey column_key)
    {
        m_condition_column_key = column_key;
    }

    ColumnNodeBase(const ColumnNodeBase& from)
        : ParentNode(from)
    {
    }
};

class IndexEvaluator {
public:
    void init(SearchIndex* index, Mixed value);
    void init(std::vector<ObjKey>* storage);

    size_t do_search_index(const Cluster* cluster, size_t start, size_t end);

    size_t size() const
    {
        if (m_matching_keys) {
            return m_matching_keys->size();
        }
        return m_results_end - m_results_start;
    }
    ObjKey get(size_t ndx) const
    {
        return get_internal(ndx + m_results_start);
    }

private:
    ObjKey get_internal(size_t ndx) const
    {
        if (m_matching_keys) {
            return m_matching_keys->at(ndx);
        }
        if (m_index_matches) {
            return ObjKey(m_index_matches->get(ndx));
        }
        else if (m_results_end == 1) {
            REALM_ASSERT_EX(ndx == 0, ndx);
            return m_actual_key;
        }
        return ObjKey();
    }

    std::shared_ptr<IntegerColumn> m_index_matches;
    ObjKey m_actual_key;
    ObjKey m_last_start_key;
    size_t m_results_start = 0;
    size_t m_results_ndx = 0;
    size_t m_results_end = 0;

    std::vector<ObjKey>* m_matching_keys = nullptr;
};

template <class LeafType>
class IntegerNodeBase : public ColumnNodeBase {
public:
    using TConditionValue = typename LeafType::value_type;

protected:
    IntegerNodeBase(TConditionValue value, ColKey column_key)
        : ColumnNodeBase(column_key)
        , m_value(std::move(value))
    {
    }

    IntegerNodeBase(const IntegerNodeBase& from)
        : ColumnNodeBase(from)
        , m_value(from.m_value)
    {
    }

    void cluster_changed() override
    {
        m_leaf.emplace(m_table.unchecked_ptr()->get_alloc());
        m_cluster->init_leaf(this->m_condition_column_key, &*m_leaf);
    }

    void init(bool will_query_ranges) override
    {
        ColumnNodeBase::init(will_query_ranges);

        m_dT = .25;
    }

    template <class TConditionFunction>
    size_t find_all_local(size_t start, size_t end)
    {
        m_leaf->template find<TConditionFunction>(m_value, start, end, m_state);
        return end;
    }

    std::string describe(util::serializer::SerialisationState& state) const override
    {
        return state.describe_column(ParentNode::m_table, ColumnNodeBase::m_condition_column_key) + " " +
               describe_condition() + " " + util::serializer::print_value(this->m_value);
    }

    // Search value:
    TConditionValue m_value;

    // Leaf cache
    std::optional<LeafType> m_leaf;
};


template <class LeafType>
class BetweenNode : public ColumnNodeBase {
public:
    using TConditionValue = typename util::RemoveOptional<typename LeafType::value_type>::type;

    BetweenNode(TConditionValue from, TConditionValue to, ColKey column_key)
        : ColumnNodeBase(column_key)
        , m_from(std::move(from))
        , m_to(std::move(to))
    {
        if (is_null(from) || is_null(to))
            throw InvalidArgument("'from' or 'to' must not be null");
    }

    BetweenNode(const BetweenNode& from)
        : ColumnNodeBase(from)
        , m_from(from.m_from)
        , m_to(from.m_to)
    {
    }

    void cluster_changed() override
    {
        m_leaf.emplace(m_table.unchecked_ptr()->get_alloc());
        m_cluster->init_leaf(this->m_condition_column_key, &*m_leaf);
    }

    void init(bool will_query_ranges) override
    {
        ColumnNodeBase::init(will_query_ranges);

        m_dT = .25;
    }

    size_t find_first_local(size_t start, size_t end) override
    {
        return m_leaf->find_first_in_range(m_from, m_to, start, end);
    }

    std::string describe(util::serializer::SerialisationState& state) const override
    {
        return state.describe_column(ParentNode::m_table, ColumnNodeBase::m_condition_column_key) + " between {" +
               util::serializer::print_value(this->m_from) + ", " + util::serializer::print_value(this->m_to) + "}";
    }

    std::unique_ptr<ParentNode> clone() const override
    {
        return std::unique_ptr<ParentNode>(new BetweenNode(*this));
    }

private:
    // Search values:
    TConditionValue m_from;
    TConditionValue m_to;

    // Leaf cache
    std::optional<LeafType> m_leaf;
};


template <class LeafType, class TConditionFunction>
class IntegerNode : public IntegerNodeBase<LeafType> {
    using BaseType = IntegerNodeBase<LeafType>;
    using ThisType = IntegerNode<LeafType, TConditionFunction>;

public:
    using TConditionValue = typename BaseType::TConditionValue;

    IntegerNode(TConditionValue value, ColKey column_key)
        : BaseType(value, column_key)
    {
    }
    IntegerNode(const IntegerNode& from)
        : BaseType(from)
    {
    }

    size_t find_first_local(size_t start, size_t end) override
    {
        return this->m_leaf->template find_first<TConditionFunction>(this->m_value, start, end);
    }

    size_t find_all_local(size_t start, size_t end) override
    {
        return BaseType::template find_all_local<TConditionFunction>(start, end);
    }

    std::string describe_condition() const override
    {
        return TConditionFunction::description();
    }

    std::unique_ptr<ParentNode> clone() const override
    {
        return std::unique_ptr<ParentNode>(new ThisType(*this));
    }
};

template <size_t linear_search_threshold, class LeafType, class NeedleContainer>
static size_t find_first_haystack(LeafType& leaf, NeedleContainer& needles, size_t start, size_t end)
{
    // for a small number of conditions, it is faster to do a linear search than to compute the hash
    // the exact thresholds were found experimentally

    if (needles.size() < linear_search_threshold) {
        for (size_t i = start; i < end; ++i) {
            auto element = leaf.get(i);
            if (std::find(needles.begin(), needles.end(), element) != needles.end())
                return i;
        }
    }
    else {
        for (size_t i = start; i < end; ++i) {
            auto element = leaf.get(i);
            if (needles.count(element))
                return i;
        }
    }
    return realm::npos;
}

template <size_t linear_search_threshold, class LeafType, class NeedleContainer>
static size_t find_all_haystack(LeafType& leaf, NeedleContainer& needles, size_t start, size_t end,
                                QueryStateBase* state)
{
    if (needles.size() < linear_search_threshold) {
        for (size_t i = start; i < end; ++i) {
            auto element = leaf.get(i);
            if (std::find(needles.begin(), needles.end(), element) != needles.end())
                state->match(i);
        }
    }
    else {
        for (size_t i = start; i < end; ++i) {
            auto element = leaf.get(i);
            if (needles.count(element))
                state->match(i);
        }
    }
    return end;
}

template <class LeafType>
class IntegerNode<LeafType, Equal> : public IntegerNodeBase<LeafType> {
public:
    using BaseType = IntegerNodeBase<LeafType>;
    using TConditionValue = typename BaseType::TConditionValue;
    using ThisType = IntegerNode<LeafType, Equal>;

    IntegerNode(TConditionValue value, ColKey column_key)
        : BaseType(value, column_key)
    {
    }
    IntegerNode(ColKey col, const Mixed* begin, const Mixed* end)
        : BaseType(realm::npos, col)
    {
        static_assert(is_any_v<TConditionValue, std::optional<int64_t>, int64_t>, "unexpected type change");
        for (const Mixed* it = begin; it != end; ++it) {
            if constexpr (std::is_same_v<TConditionValue, std::optional<int64_t>>) {
                if (it->is_null()) {
                    m_needles.insert(std::nullopt);
                    continue;
                }
            }
            if (const int64_t* val = it->get_if<int64_t>()) {
                m_needles.insert(*val);
            }
            else if (const double* val = it->get_if<double>()) {
                // JS encodes numbers as double
                // only add this value if it represents an integer
                if (*val == double(int64_t(*val))) {
                    m_needles.insert(int64_t(*val));
                }
            }
        }
    }

    void init(bool will_query_ranges) override
    {
        BaseType::init(will_query_ranges);
        m_nb_needles = m_needles.size();

        if (has_search_index() && m_nb_needles == 0) {
            SearchIndex* index = ParentNode::m_table->get_search_index(ParentNode::m_condition_column_key);
            m_index_evaluator = IndexEvaluator();
            m_index_evaluator->init(index, BaseType::m_value);
            IntegerNodeBase<LeafType>::m_dT = 0;
        }
    }

    bool do_consume_condition(ParentNode& node) override
    {
        auto& other = static_cast<ThisType&>(node);
        REALM_ASSERT(this->m_condition_column_key == other.m_condition_column_key);
        if (m_needles.empty()) {
            m_needles.insert(this->m_value);
        }
        if (other.m_needles.empty()) {
            m_needles.insert(other.m_value);
        }
        else {
            for (const auto& val : other.m_needles) {
                m_needles.insert(val);
            }
        }
        return true;
    }

    bool has_search_index() const override
    {
        return this->m_table->search_index_type(IntegerNodeBase<LeafType>::m_condition_column_key) ==
               IndexType::General;
    }

    const IndexEvaluator* index_based_keys() override
    {
        return m_index_evaluator ? &(*m_index_evaluator) : nullptr;
    }

    size_t find_first_local(size_t start, size_t end) override
    {
        REALM_ASSERT(this->m_table);
        size_t s = realm::npos;

        if (start < end) {
            if (m_nb_needles) {
                s = find_first_haystack<22>(*this->m_leaf, m_needles, start, end);
            }
            else if (m_index_evaluator) {
                return m_index_evaluator->do_search_index(BaseType::m_cluster, start, end);
            }
            else {
                s = this->m_leaf->template find_first<Equal>(this->m_value, start, end);
            }
        }

        return s;
    }

    size_t find_all_local(size_t start, size_t end) override
    {
        if (m_nb_needles) {
            return find_all_haystack<22>(*this->m_leaf, m_needles, start, end, ParentNode::m_state);
        }
        return BaseType::template find_all_local<Equal>(start, end);
    }

    std::string describe(util::serializer::SerialisationState& state) const override
    {
        REALM_ASSERT(this->m_condition_column_key);
        std::string col_descr = state.describe_column(this->m_table, this->m_condition_column_key);

        if (m_needles.empty()) {
            return col_descr + " " + Equal::description() + " " +
                   util::serializer::print_value(IntegerNodeBase<LeafType>::m_value);
        }

        std::string list_contents;
        bool is_first = true;
        for (auto it : m_needles) {
            list_contents +=
                util::format("%1%2", is_first ? "" : ", ", util::serializer::print_value(it)); // "it" may be null
            is_first = false;
        }
        std::string desc = util::format("%1 IN {%2}", col_descr, list_contents);
        return desc;
    }

    std::unique_ptr<ParentNode> clone() const override
    {
        return std::unique_ptr<ParentNode>(new ThisType(*this));
    }

private:
    std::unordered_set<TConditionValue> m_needles;
    size_t m_nb_needles = 0;
    std::optional<IndexEvaluator> m_index_evaluator;

    IntegerNode(const IntegerNode<LeafType, Equal>& from)
        : BaseType(from)
        , m_needles(from.m_needles)
    {
    }
};


// This node is currently used for floats and doubles only
template <class LeafType, class TConditionFunction>
class FloatDoubleNode : public ParentNode {
public:
    using TConditionValue = typename LeafType::value_type;
    static const bool special_null_node = false;

    FloatDoubleNode(TConditionValue v, ColKey column_key)
        : m_value(v)
    {
        m_condition_column_key = column_key;
        m_dT = 1.0;
    }
    FloatDoubleNode(null, ColKey column_key)
        : m_value(null::get_null_float<TConditionValue>())
    {
        m_condition_column_key = column_key;
        m_dT = 1.0;
    }

    void cluster_changed() override
    {
        m_leaf.emplace(m_table.unchecked_ptr()->get_alloc());
        m_cluster->init_leaf(this->m_condition_column_key, &*m_leaf);
    }

    size_t find_first_local(size_t start, size_t end) override
    {
        TConditionFunction cond;

        auto find = [&](bool nullability) {
            bool value_nan = nullability ? null::is_null_float(m_value) : false;
            for (size_t s = start; s < end; ++s) {
                TConditionValue v = m_leaf->get(s);
                REALM_ASSERT(!(null::is_null_float(v) && !nullability));
                if (cond(v, m_value, nullability ? null::is_null_float<TConditionValue>(v) : false, value_nan))
                    return s;
            }
            return not_found;
        };

        // This will inline the second case but no the first. Todo, use templated lambda when switching to c++14
        if (m_table->is_nullable(m_condition_column_key))
            return find(true);
        else
            return find(false);
    }

    std::string describe(util::serializer::SerialisationState& state) const override
    {
        REALM_ASSERT(m_condition_column_key);
        return state.describe_column(ParentNode::m_table, m_condition_column_key) + " " + describe_condition() + " " +
               util::serializer::print_value(FloatDoubleNode::m_value);
    }
    std::string describe_condition() const override
    {
        return TConditionFunction::description();
    }

    std::unique_ptr<ParentNode> clone() const override
    {
        return std::unique_ptr<ParentNode>(new FloatDoubleNode(*this));
    }

    FloatDoubleNode(const FloatDoubleNode& from)
        : ParentNode(from)
        , m_value(from.m_value)
    {
    }

protected:
    TConditionValue m_value;
    std::optional<LeafType> m_leaf;
};

template <class T, class TConditionFunction>
class SizeNode : public ParentNode {
public:
    SizeNode(int64_t v, ColKey column)
        : m_value(v)
    {
        m_condition_column_key = column;
        m_dT = 20.0;
    }

    void cluster_changed() override
    {
        m_leaf.emplace(m_table.unchecked_ptr()->get_alloc());
        m_cluster->init_leaf(m_condition_column_key, &*m_leaf);
    }

    size_t find_first_local(size_t start, size_t end) override
    {
        for (size_t s = start; s < end; ++s) {
            if (T v = m_leaf->get(s)) {
                int64_t sz = v.size();
                if (TConditionFunction()(sz, m_value))
                    return s;
            }
        }
        return not_found;
    }

    std::unique_ptr<ParentNode> clone() const override
    {
        return std::unique_ptr<ParentNode>(new SizeNode(*this));
    }

    SizeNode(const SizeNode& from)
        : ParentNode(from)
        , m_value(from.m_value)
    {
    }

private:
    using LeafType = typename ColumnTypeTraits<T>::cluster_leaf_type;
    std::optional<LeafType> m_leaf;
    int64_t m_value;
};

extern size_t size_of_list_from_ref(ref_type ref, Allocator& alloc, ColumnType col_type, bool nullable);

template <class TConditionFunction>
class SizeListNode : public ParentNode {
public:
    SizeListNode(int64_t v, ColKey column)
        : m_value(v)
    {
        m_condition_column_key = column;
        m_dT = 30.0;
    }

    void reset_cache()
    {
        m_cached_col_type = m_condition_column_key.get_type();
        m_cached_nullable = m_condition_column_key.is_nullable();
        REALM_ASSERT_DEBUG(m_condition_column_key.is_list());
    }

    void cluster_changed() override
    {
        m_leaf.emplace(m_table.unchecked_ptr()->get_alloc());
        m_cluster->init_leaf(m_condition_column_key, &*m_leaf);
        reset_cache();
    }

    void init(bool will_query_ranges) override
    {
        ParentNode::init(will_query_ranges);
        reset_cache();
    }

    size_t find_first_local(size_t start, size_t end) override
    {
        Allocator& alloc = m_table.unchecked_ptr()->get_alloc();
        for (size_t s = start; s < end; ++s) {
            if (ref_type ref = m_leaf->get(s)) {
                int64_t sz = size_of_list_from_ref(ref, alloc, m_cached_col_type, m_cached_nullable);
                if (TConditionFunction()(sz, m_value))
                    return s;
            }
        }
        return not_found;
    }

    std::unique_ptr<ParentNode> clone() const override
    {
        return std::unique_ptr<ParentNode>(new SizeListNode(*this));
    }

    SizeListNode(const SizeListNode& from)
        : ParentNode(from)
        , m_value(from.m_value)
    {
    }

private:
    std::optional<ArrayList> m_leaf;

    int64_t m_value;

    ColumnType m_cached_col_type;
    bool m_cached_nullable;
};


template <class TConditionFunction>
class BinaryNode : public ParentNode {
public:
    using TConditionValue = BinaryData;
    static const bool special_null_node = false;

    BinaryNode(BinaryData v, ColKey column)
        : m_value(v)
    {
        m_condition_column_key = column;
        m_dT = 100.0;
    }

    BinaryNode(null, ColKey column)
        : BinaryNode(BinaryData{}, column)
    {
    }

    void cluster_changed() override
    {
        m_leaf.emplace(m_table.unchecked_ptr()->get_alloc());
        m_cluster->init_leaf(m_condition_column_key, &*m_leaf);
    }

    size_t find_first_local(size_t start, size_t end) override
    {
        TConditionFunction condition;
        for (size_t s = start; s < end; ++s) {
            BinaryData value = m_leaf->get(s);
            if (condition(m_value.get(), value))
                return s;
        }
        return not_found;
    }

    std::string describe(util::serializer::SerialisationState& state) const override
    {
        REALM_ASSERT(m_condition_column_key);
        return state.describe_column(ParentNode::m_table, m_condition_column_key) + " " +
               TConditionFunction::description() + " " + util::serializer::print_value(BinaryNode::m_value.get());
    }

    std::unique_ptr<ParentNode> clone() const override
    {
        return std::unique_ptr<ParentNode>(new BinaryNode(*this));
    }

    BinaryNode(const BinaryNode& from)
        : ParentNode(from)
        , m_value(from.m_value)
    {
    }

private:
    OwnedBinaryData m_value;
    std::optional<ArrayBinary> m_leaf;
};

template <class TConditionFunction>
class BoolNode : public ParentNode {
public:
    using TConditionValue = bool;

    BoolNode(util::Optional<bool> v, ColKey column)
        : m_value(v)
    {
        m_condition_column_key = column;
    }

    BoolNode(const BoolNode& from)
        : ParentNode(from)
        , m_value(from.m_value)
        , m_index_evaluator(from.m_index_evaluator)
    {
    }

    void init(bool will_query_ranges) override
    {
        ParentNode::init(will_query_ranges);

        if constexpr (std::is_same_v<TConditionFunction, Equal>) {
            if (m_index_evaluator) {
                SearchIndex* index = m_table->get_search_index(m_condition_column_key);
                m_index_evaluator->init(index, m_value);
                this->m_dT = 0;
            }
        }
    }

    void table_changed() override
    {
        if constexpr (std::is_same_v<TConditionFunction, Equal>) {
            const bool has_index = m_table->search_index_type(m_condition_column_key) == IndexType::General;
            m_index_evaluator = has_index ? std::make_optional(IndexEvaluator{}) : std::nullopt;
        }
    }

    const IndexEvaluator* index_based_keys() override
    {
        return m_index_evaluator ? &(*m_index_evaluator) : nullptr;
    }

    bool has_search_index() const override
    {
        return bool(m_index_evaluator);
    }

    void cluster_changed() override
    {
        m_leaf.emplace(m_table.unchecked_ptr()->get_alloc());
        m_cluster->init_leaf(m_condition_column_key, &*m_leaf);
    }

    size_t find_first_local(size_t start, size_t end) override
    {
        if constexpr (std::is_same_v<TConditionFunction, Equal>) {
            if (m_index_evaluator) {
                return m_index_evaluator->do_search_index(m_cluster, start, end);
            }
        }

        TConditionFunction condition;
        bool m_value_is_null = !m_value;
        for (size_t s = start; s < end; ++s) {
            auto value = m_leaf->get(s);
            if (condition(value, m_value, !value, m_value_is_null))
                return s;
        }
        return not_found;
    }

    std::string describe(util::serializer::SerialisationState& state) const override
    {
        return state.describe_column(ParentNode::m_table, m_condition_column_key) + " " +
               TConditionFunction::description() + " " + util::serializer::print_value(m_value);
    }

    std::unique_ptr<ParentNode> clone() const override
    {
        return std::unique_ptr<ParentNode>(new BoolNode(*this));
    }

private:
    std::optional<bool> m_value;
    std::optional<ArrayBoolNull> m_leaf;
    std::optional<IndexEvaluator> m_index_evaluator;
};

class TimestampNodeBase : public ParentNode {
public:
    using TConditionValue = Timestamp;
    static const bool special_null_node = false;

    TimestampNodeBase(Timestamp v, ColKey column)
        : m_value(v)
    {
        m_condition_column_key = column;
        m_dT = 2.0;
    }

    TimestampNodeBase(null, ColKey column)
        : TimestampNodeBase(Timestamp{}, column)
    {
    }

    void cluster_changed() override
    {
        m_leaf.emplace(m_table.unchecked_ptr()->get_alloc());
        m_cluster->init_leaf(m_condition_column_key, &*m_leaf);
    }

protected:
    TimestampNodeBase(const TimestampNodeBase& from)
        : ParentNode(from)
        , m_value(from.m_value)
    {
    }

    Timestamp m_value;
    std::optional<ArrayTimestamp> m_leaf;
};

template <class TConditionFunction>
class TimestampNode : public TimestampNodeBase {
public:
    using TimestampNodeBase::TimestampNodeBase;

    void init(bool will_query_ranges) override
    {
        TimestampNodeBase::init(will_query_ranges);

        if constexpr (std::is_same_v<TConditionFunction, Equal>) {
            if (m_index_evaluator) {
                SearchIndex* index =
                    TimestampNodeBase::m_table->get_search_index(TimestampNodeBase::m_condition_column_key);
                m_index_evaluator->init(index, TimestampNodeBase::m_value);
                this->m_dT = 0;
            }
        }
    }

    void table_changed() override
    {
        if constexpr (std::is_same_v<TConditionFunction, Equal>) {
            const bool has_index =
                this->m_table->search_index_type(TimestampNodeBase::m_condition_column_key) == IndexType::General;
            m_index_evaluator = has_index ? std::make_optional(IndexEvaluator{}) : std::nullopt;
        }
    }

    const IndexEvaluator* index_based_keys() override
    {
        return m_index_evaluator ? &*m_index_evaluator : nullptr;
    }

    bool has_search_index() const override
    {
        return bool(m_index_evaluator);
    }

    size_t find_first_local(size_t start, size_t end) override
    {
        if constexpr (std::is_same_v<TConditionFunction, Equal>) {
            if (m_index_evaluator) {
                return m_index_evaluator->do_search_index(this->m_cluster, start, end);
            }
        }
        return m_leaf->find_first<TConditionFunction>(m_value, start, end);
    }

    std::string describe(util::serializer::SerialisationState& state) const override
    {
        REALM_ASSERT(m_condition_column_key);
        return state.describe_column(ParentNode::m_table, m_condition_column_key) + " " +
               TConditionFunction::description() + " " + util::serializer::print_value(TimestampNode::m_value);
    }

    std::unique_ptr<ParentNode> clone() const override
    {
        return std::unique_ptr<ParentNode>(new TimestampNode(*this));
    }

protected:
    std::optional<IndexEvaluator> m_index_evaluator;
};

class DecimalNodeBase : public ParentNode {
public:
    using TConditionValue = Decimal128;
    static const bool special_null_node = false;

    DecimalNodeBase(Decimal128 v, ColKey column)
        : m_value(v)
    {
        m_condition_column_key = column;
    }

    DecimalNodeBase(null, ColKey column)
        : DecimalNodeBase(Decimal128{null()}, column)
    {
    }

    void cluster_changed() override
    {
        m_leaf.emplace(m_table.unchecked_ptr()->get_alloc());
        m_cluster->init_leaf(m_condition_column_key, &*m_leaf);
    }

    void init(bool will_query_ranges) override
    {
        ParentNode::init(will_query_ranges);

        m_dD = 100.0;
    }

protected:
    DecimalNodeBase(const DecimalNodeBase& from)
        : ParentNode(from)
        , m_value(from.m_value)
    {
    }

    Decimal128 m_value;
    std::optional<ArrayDecimal128> m_leaf;
};

template <class TConditionFunction>
class DecimalNode : public DecimalNodeBase {
public:
    using DecimalNodeBase::DecimalNodeBase;

    size_t find_first_local(size_t start, size_t end) override
    {
        TConditionFunction cond;
        bool value_is_null = m_value.is_null();
        for (size_t i = start; i < end; i++) {
            Decimal128 val = m_leaf->get(i);
            if (cond(val, m_value, val.is_null(), value_is_null))
                return i;
        }
        return realm::npos;
    }

    std::string describe(util::serializer::SerialisationState& state) const override
    {
        REALM_ASSERT(m_condition_column_key);
        return state.describe_column(ParentNode::m_table, m_condition_column_key) + " " +
               TConditionFunction::description() + " " + util::serializer::print_value(DecimalNode::m_value);
    }

    std::unique_ptr<ParentNode> clone() const override
    {
        return std::unique_ptr<ParentNode>(new DecimalNode(*this));
    }
};

template <class ObjectType, class ArrayType>
class FixedBytesNodeBase : public ParentNode {
public:
    using TConditionValue = ObjectType;
    static const bool special_null_node = false;

    FixedBytesNodeBase(ObjectType v, ColKey column)
        : m_value(v)
    {
        m_condition_column_key = column;
    }

    FixedBytesNodeBase(null, ColKey column)
        : FixedBytesNodeBase(ObjectType{}, column)
    {
        m_value_is_null = true;
    }

    void cluster_changed() override
    {
        m_leaf.emplace(m_table.unchecked_ptr()->get_alloc());
        m_cluster->init_leaf(m_condition_column_key, &*m_leaf);
    }

    void init(bool will_query_ranges) override
    {
        ParentNode::init(will_query_ranges);

        m_dD = 100.0;
    }

protected:
    FixedBytesNodeBase(const FixedBytesNodeBase& from)
        : ParentNode(from)
        , m_value(from.m_value)
        , m_value_is_null(from.m_value_is_null)
    {
    }

    ObjectType m_value;
    std::optional<ArrayType> m_leaf;
    bool m_value_is_null = false;
};

template <class TConditionFunction, class ObjectType, class ArrayType>
class FixedBytesNode : public FixedBytesNodeBase<ObjectType, ArrayType> {
public:
    using FixedBytesNodeBase<ObjectType, ArrayType>::FixedBytesNodeBase;

    size_t find_first_local(size_t start, size_t end) override
    {
        TConditionFunction cond;
        for (size_t i = start; i < end; i++) {
            util::Optional<ObjectType> val = this->m_leaf->get(i);
            if (val) {
                if (cond(*val, this->m_value, false, this->m_value_is_null))
                    return i;
            }
            else {
                if (cond(ObjectType{}, this->m_value, true, this->m_value_is_null))
                    return i;
            }
        }
        return realm::npos;
    }

    std::string describe(util::serializer::SerialisationState& state) const override
    {
        REALM_ASSERT(this->m_condition_column_key);
        return state.describe_column(ParentNode::m_table, this->m_condition_column_key) + " " +
               TConditionFunction::description() + " " +
               (this->m_value_is_null ? util::serializer::print_value(realm::null())
                                      : util::serializer::print_value(this->m_value));
    }

    std::unique_ptr<ParentNode> clone() const override
    {
        return std::unique_ptr<ParentNode>(new FixedBytesNode(*this));
    }
};

template <class ObjectType, class ArrayType>
class FixedBytesNode<Equal, ObjectType, ArrayType> : public FixedBytesNodeBase<ObjectType, ArrayType> {
public:
    using FixedBytesNodeBase<ObjectType, ArrayType>::FixedBytesNodeBase;
    using BaseType = FixedBytesNodeBase<ObjectType, ArrayType>;
    using ThisType = FixedBytesNode<Equal, ObjectType, ArrayType>;

    FixedBytesNode(ColKey col, const Mixed* begin, const Mixed* end)
        : BaseType(realm::null(), col)
    {
        REALM_ASSERT(begin && end);
        REALM_ASSERT(begin != end);
        for (const Mixed* val = begin; val != end; ++val) {
            if (val->is_null()) {
                m_needles.insert(std::nullopt);
                continue;
            }
            if (const ObjectType* v = val->get_if<ObjectType>()) {
                m_needles.insert({*v});
            }
        }
        if (m_needles.size() == 0) {
            throw InvalidArgument("No arguments to compare to");
        }
    }

    void init(bool will_query_ranges) override
    {
        BaseType::init(will_query_ranges);
        m_nb_needles = m_needles.size();

        if (!this->m_value_is_null) {
            m_optional_value = this->m_value;
        }
        if (m_nb_needles == 0 && has_search_index()) {
            m_index_evaluator = std::make_optional(IndexEvaluator{});
            SearchIndex* index = BaseType::m_table->get_search_index(BaseType::m_condition_column_key);
            m_index_evaluator->init(index, m_optional_value);
            this->m_dT = 0;
        }
    }

    const IndexEvaluator* index_based_keys() override
    {
        return m_index_evaluator ? &(*m_index_evaluator) : nullptr;
    }

    bool has_search_index() const override
    {
        return this->m_table->search_index_type(BaseType::m_condition_column_key) == IndexType::General;
    }

    size_t find_first_local(size_t start, size_t end) override
    {
        REALM_ASSERT(this->m_table);
        size_t s = realm::npos;

        if (start < end) {
            if (m_nb_needles) {
                return find_first_haystack<22>(*this->m_leaf, m_needles, start, end);
            }
            if (m_index_evaluator) {
                return m_index_evaluator->do_search_index(this->m_cluster, start, end);
            }

            if (end - start == 1) {
                if (this->m_leaf->get(start) == m_optional_value) {
                    s = start;
                }
            }
            else {
                s = this->m_leaf->find_first(m_optional_value, start, end);
            }
        }

        return s;
    }

    bool do_consume_condition(ParentNode& node) override
    {
        auto& other = static_cast<ThisType&>(node);
        REALM_ASSERT(this->m_condition_column_key == other.m_condition_column_key);
        if (m_needles.empty()) {
            m_needles.insert(this->m_value_is_null ? std::nullopt : std::make_optional(this->m_value));
        }
        if (other.m_needles.empty()) {
            m_needles.insert(other.m_value_is_null ? std::nullopt : std::make_optional(other.m_value));
        }
        else {
            for (const auto& val : other.m_needles) {
                m_needles.insert(val);
            }
        }
        return true;
    }

    std::string describe(util::serializer::SerialisationState& state) const override
    {
        REALM_ASSERT(this->m_condition_column_key);
        std::string col_descr = state.describe_column(this->m_table, this->m_condition_column_key);
        if (m_needles.empty()) {
            return util::format("%1 %2 %3", col_descr, Equal::description(),
                                (this->m_value_is_null ? util::serializer::print_value(realm::null())
                                                       : util::serializer::print_value(this->m_value)));
        }
        std::string list_contents;
        bool is_first = true;
        for (auto it : m_needles) {
            list_contents +=
                util::format("%1%2", is_first ? "" : ", ", util::serializer::print_value(it)); // "it" may be null
            is_first = false;
        }
        return util::format("%1 IN {%2}", col_descr, list_contents);
    }

    std::unique_ptr<ParentNode> clone() const override
    {
        return std::unique_ptr<ParentNode>(new FixedBytesNode(*this));
    }

protected:
    std::optional<ObjectType> m_optional_value;
    std::optional<IndexEvaluator> m_index_evaluator;
    std::unordered_set<std::optional<ObjectType>> m_needles;
    size_t m_nb_needles = 0;
};


template <typename T>
using ObjectIdNode = FixedBytesNode<T, ObjectId, ArrayObjectIdNull>;
template <typename T>
using UUIDNode = FixedBytesNode<T, UUID, ArrayUUIDNull>;

class MixedNodeBase : public ParentNode {
public:
    using TConditionValue = Mixed;
    static const bool special_null_node = false;

    MixedNodeBase(Mixed v, ColKey column)
        : m_value(v)
        , m_value_is_null(v.is_null())
    {
        REALM_ASSERT(column.get_type() == col_type_Mixed);
        get_ownership();
        m_condition_column_key = column;
    }

    MixedNodeBase(null, ColKey column)
        : MixedNodeBase(Mixed{}, column)
    {
        m_value_is_null = true;
    }

    void cluster_changed() override
    {
        m_leaf.emplace(m_table.unchecked_ptr()->get_alloc());
        m_cluster->init_leaf(m_condition_column_key, &*m_leaf);
    }

    void init(bool will_query_ranges) override
    {
        ParentNode::init(will_query_ranges);

        m_dD = 100.0;
    }

    std::string describe(util::serializer::SerialisationState& state) const override
    {
        REALM_ASSERT(m_condition_column_key);
        std::string value;
        if (m_value.is_type(type_TypedLink)) {
            value = util::serializer::print_value(m_value.get<ObjLink>(), state.group);
        }
        else {
            value = util::serializer::print_value(m_value);
        }
        return state.describe_column(ParentNode::m_table, m_condition_column_key) + " " + this->describe_condition() +
               " " + value;
    }

protected:
    MixedNodeBase(const MixedNodeBase& from)
        : ParentNode(from)
        , m_value(from.m_value)
        , m_value_is_null(from.m_value_is_null)
    {
        get_ownership();
    }

    void get_ownership()
    {
        if (m_value.is_type(type_String, type_Binary)) {
            auto bin = m_value.export_to_type<BinaryData>();
            m_buffer = OwnedBinaryData(bin.data(), bin.size());
            auto tmp = m_buffer.get();
            if (m_value.is_type(type_String)) {
                m_value = Mixed(StringData(tmp.data(), tmp.size()));
            }
            else {
                m_value = Mixed(tmp);
            }
        }
    }

    QueryValue m_value;
    OwnedBinaryData m_buffer;
    std::optional<ArrayMixed> m_leaf;
    bool m_value_is_null = false;
};

template <class TConditionFunction>
class MixedNode : public MixedNodeBase {
public:
    using MixedNodeBase::MixedNodeBase;

    size_t find_first_local(size_t start, size_t end) override
    {
        TConditionFunction cond;
        for (size_t i = start; i < end; i++) {
            QueryValue val(m_leaf->get(i));
            if constexpr (realm::is_any_v<TConditionFunction, BeginsWith, BeginsWithIns, EndsWith, EndsWithIns, Like,
                                          LikeIns, NotEqualIns, Contains, ContainsIns>) {
                // For some strange reason the parameters are swapped for string conditions
                if (cond(m_value, val))
                    return i;
            }
            else {
                if (cond(val, m_value))
                    return i;
            }
        }
        return realm::npos;
    }

    std::string describe_condition() const override
    {
        return TConditionFunction::description();
    }

    std::unique_ptr<ParentNode> clone() const override
    {
        return std::unique_ptr<ParentNode>(new MixedNode(*this));
    }
};

template <>
class MixedNode<Equal> : public MixedNodeBase {
public:
    MixedNode(Mixed v, ColKey column)
        : MixedNodeBase(v, column)
    {
    }
    MixedNode(const MixedNode<Equal>& other)
        : MixedNodeBase(other)
        , m_index_evaluator(other.m_index_evaluator)
    {
    }
    void init(bool will_query_ranges) override;

    void cluster_changed() override
    {
        // If we use searchindex, we do not need further access to clusters
        if (!has_search_index()) {
            MixedNodeBase::cluster_changed();
        }
    }

    void table_changed() override
    {
        const bool has_index =
            m_table.unchecked_ptr()->search_index_type(m_condition_column_key) == IndexType::General;
        m_index_evaluator = has_index ? std::make_optional(IndexEvaluator{}) : std::nullopt;
    }

    bool has_search_index() const override
    {
        return bool(m_index_evaluator);
    }

    size_t find_first_local(size_t start, size_t end) override;

    std::string describe_condition() const override
    {
        return Equal::description();
    }

    std::unique_ptr<ParentNode> clone() const override
    {
        return std::unique_ptr<ParentNode>(new MixedNode<Equal>(*this));
    }

protected:
    std::optional<IndexEvaluator> m_index_evaluator;

    const IndexEvaluator* index_based_keys() override
    {
        return m_index_evaluator ? &(*m_index_evaluator) : nullptr;
    }
};

template <>
class MixedNode<EqualIns> : public MixedNodeBase {
public:
    MixedNode(Mixed v, ColKey column)
        : MixedNodeBase(v, column)
    {
    }
    MixedNode(const MixedNode<EqualIns>& other)
        : MixedNodeBase(other)
        , m_index_evaluator(other.m_index_evaluator)
    {
    }
    void init(bool will_query_ranges) override;

    size_t find_first_local(size_t start, size_t end) override;

    void cluster_changed() override
    {
        // If we use searchindex, we do not need further access to clusters
        if (!has_search_index()) {
            MixedNodeBase::cluster_changed();
        }
    }

    void table_changed() override
    {
        const bool has_index =
            m_table.unchecked_ptr()->search_index_type(m_condition_column_key) == IndexType::General;
        m_index_evaluator = has_index ? std::make_optional(IndexEvaluator{}) : std::nullopt;
    }

    bool has_search_index() const override
    {
        return bool(m_index_evaluator);
    }

    std::string describe_condition() const override
    {
        return EqualIns::description();
    }

    std::unique_ptr<ParentNode> clone() const override
    {
        return std::unique_ptr<ParentNode>(new MixedNode<EqualIns>(*this));
    }

protected:
    std::string m_ucase;
    std::string m_lcase;
    std::optional<IndexEvaluator> m_index_evaluator;
    std::vector<ObjKey> m_index_matches;

    const IndexEvaluator* index_based_keys() override
    {
        return m_index_evaluator ? &(*m_index_evaluator) : nullptr;
    }
};

class StringNodeBase : public ParentNode {
public:
    using TConditionValue = StringData;
    static const bool special_null_node = true;

    StringNodeBase(StringData v, ColKey column)
        : m_value(v.is_null() ? util::none : util::make_optional(std::string(v)))
        , m_string_value(m_value)
    {
        m_condition_column_key = column;
        m_dT = 10.0;
    }

<<<<<<< HEAD
    void table_changed() override
    {
        m_is_string_enum = m_table.unchecked_ptr()->is_enumerated(m_condition_column_key);
        m_string_interner = m_table.unchecked_ptr()->get_string_interner(m_condition_column_key);
    }

=======
>>>>>>> ce6f1964
    void cluster_changed() override
    {
        m_leaf.emplace(m_table.unchecked_ptr()->get_alloc());
        m_cluster->init_leaf(m_condition_column_key, &*m_leaf);
    }

    void init(bool will_query_ranges) override
    {
        ParentNode::init(will_query_ranges);

        m_probes = 0;
        m_matches = 0;
        m_end_s = 0;
        m_leaf_start = 0;
        m_leaf_end = 0;
        m_interned_string_id = m_string_interner->lookup(m_value);
    }

    virtual void clear_leaf_state()
    {
        m_leaf.reset();
    }

    StringNodeBase(const StringNodeBase& from)
        : ParentNode(from)
        , m_value(from.m_value)
        , m_string_value(m_value)
<<<<<<< HEAD
        , m_string_interner(from.m_string_interner)
        , m_interned_string_id(from.m_interned_string_id)
        , m_is_string_enum(from.m_is_string_enum)
=======
>>>>>>> ce6f1964
    {
    }

    std::string describe(util::serializer::SerialisationState& state) const override
    {
        REALM_ASSERT(m_condition_column_key);
        return state.describe_column(ParentNode::m_table, m_condition_column_key) + " " + describe_condition() + " " +
               util::serializer::print_value(m_string_value);
    }

protected:
    std::optional<std::string> m_value;
    std::optional<ArrayString> m_leaf;
    StringData m_string_value;
    StringInterner* m_string_interner = nullptr;
    std::optional<StringID> m_interned_string_id;

    size_t m_end_s = 0;
    size_t m_leaf_start = 0;
    size_t m_leaf_end = 0;

    StringData get_string(size_t s)
    {
        return m_leaf->get(s);
    }
};

// Conditions for strings. Note that Equal is specialized later in this file!
template <class TConditionFunction>
class StringNode : public StringNodeBase {
public:
    constexpr static bool case_sensitive_comparison =
        is_any_v<TConditionFunction, NotEqual, Greater, GreaterEqual, Less, LessEqual>;
    StringNode(StringData v, ColKey column)
        : StringNodeBase(v, column)
    {
        if constexpr (case_sensitive_comparison) {
            return;
        }
        auto upper = case_map(v, true);
        auto lower = case_map(v, false);
        if (!upper || !lower) {
            throw InvalidArgument(util::format("Malformed UTF-8: %1", v));
        }
        else {
            m_ucase = std::move(*upper);
            m_lcase = std::move(*lower);
        }
    }

    void init(bool will_query_ranges) override
    {
        StringNodeBase::init(will_query_ranges);
        clear_leaf_state();
    }

    size_t find_first_local(size_t start, size_t end) override
    {
        TConditionFunction cond;

        for (size_t s = start; s < end; ++s) {
            if constexpr (std::is_same_v<TConditionFunction, NotEqual>) {
                if (m_leaf->is_compressed()) {
                    if (m_interned_string_id) {
                        // The search string has been interned, so there might be a match
                        // We can compare the string IDs directly
                        const auto id = m_leaf->get_string_id(s);
                        if (m_string_interner->compare(*m_interned_string_id, *id) == 0) {
                            // The value matched, so we continue to the next value
                            continue;
                        }
                    }
                    return s;
                }
            }
            StringData t = get_string(s);
            if constexpr (case_sensitive_comparison) {
                // case insensitive not implemented for: >, >=, <, <=
                if (cond(t, m_string_value))
                    return s;
            }
            else {
                if (cond(m_string_value, m_ucase.c_str(), m_lcase.c_str(), t))
                    return s;
            }
        }
        return not_found;
    }

    std::string describe_condition() const override
    {
        return TConditionFunction::description();
    }

    std::unique_ptr<ParentNode> clone() const override
    {
        return std::unique_ptr<ParentNode>(new StringNode<TConditionFunction>(*this));
    }

    StringNode(const StringNode& from)
        : StringNodeBase(from)
        , m_ucase(from.m_ucase)
        , m_lcase(from.m_lcase)
    {
    }

protected:
    std::string m_ucase;
    std::string m_lcase;
};

// Specialization for Contains condition on Strings - we specialize because we can utilize Boyer-Moore
template <>
class StringNode<Contains> : public StringNodeBase {
public:
    StringNode(StringData v, ColKey column)
        : StringNodeBase(v, column)
        , m_charmap()
    {
        if (v.size() == 0)
            return;

        // Build a dictionary of char-to-last distances in the search string
        // (zero indicates that the char is not in needle)
        size_t last_char_pos = v.size() - 1;
        for (size_t i = 0; i < last_char_pos; ++i) {
            // we never jump longer increments than 255 chars, even if needle is longer (to fit in one byte)
            uint8_t jump = last_char_pos - i < 255 ? static_cast<uint8_t>(last_char_pos - i) : 255;

            unsigned char c = v[i];
            m_charmap[c] = jump;
        }
        m_dT = 50.0;
    }

    void init(bool will_query_ranges) override
    {
        StringNodeBase::init(will_query_ranges);
        clear_leaf_state();
    }


    size_t find_first_local(size_t start, size_t end) override
    {
        Contains cond;

        for (size_t s = start; s < end; ++s) {
            StringData t = get_string(s);

            if (cond(m_string_value, m_charmap, t))
                return s;
        }
        return not_found;
    }

    std::string describe_condition() const override
    {
        return Contains::description();
    }


    std::unique_ptr<ParentNode> clone() const override
    {
        return std::unique_ptr<ParentNode>(new StringNode<Contains>(*this));
    }

    StringNode(const StringNode& from)
        : StringNodeBase(from)
        , m_charmap(from.m_charmap)
    {
    }

protected:
    std::array<uint8_t, 256> m_charmap;
};

// Specialization for ContainsIns condition on Strings - we specialize because we can utilize Boyer-Moore
template <>
class StringNode<ContainsIns> : public StringNodeBase {
public:
    StringNode(StringData v, ColKey column)
        : StringNodeBase(v, column)
        , m_charmap()
    {
        auto upper = case_map(v, true);
        auto lower = case_map(v, false);
        if (!upper || !lower) {
            throw query_parser::InvalidQueryError(util::format("Malformed UTF-8: %1", v));
        }
        else {
            m_ucase = std::move(*upper);
            m_lcase = std::move(*lower);
        }

        if (v.size() == 0)
            return;

        // Build a dictionary of char-to-last distances in the search string
        // (zero indicates that the char is not in needle)
        size_t last_char_pos = m_ucase.size() - 1;
        for (size_t i = 0; i < last_char_pos; ++i) {
            // we never jump longer increments than 255 chars, even if needle is longer (to fit in one byte)
            uint8_t jump = last_char_pos - i < 255 ? static_cast<uint8_t>(last_char_pos - i) : 255;

            unsigned char uc = m_ucase[i];
            unsigned char lc = m_lcase[i];
            m_charmap[uc] = jump;
            m_charmap[lc] = jump;
        }
        m_dT = 75.0;
    }

    void init(bool will_query_ranges) override
    {
        StringNodeBase::init(will_query_ranges);
        clear_leaf_state();
    }


    size_t find_first_local(size_t start, size_t end) override
    {
        ContainsIns cond;

        for (size_t s = start; s < end; ++s) {
            StringData t = get_string(s);
            // The current behaviour is to return all results when querying for a null string.
            // See comment above Query_NextGen_StringConditions on why every string including "" contains null.
            if (!bool(m_value)) {
                return s;
            }
            if (cond(m_string_value, m_ucase.c_str(), m_lcase.c_str(), m_charmap, t))
                return s;
        }
        return not_found;
    }

    std::string describe_condition() const override
    {
        return ContainsIns::description();
    }

    std::unique_ptr<ParentNode> clone() const override
    {
        return std::unique_ptr<ParentNode>(new StringNode<ContainsIns>(*this));
    }

    StringNode(const StringNode& from)
        : StringNodeBase(from)
        , m_charmap(from.m_charmap)
        , m_ucase(from.m_ucase)
        , m_lcase(from.m_lcase)
    {
    }

protected:
    std::array<uint8_t, 256> m_charmap;
    std::string m_ucase;
    std::string m_lcase;
};

class StringNodeEqualBase : public StringNodeBase {
public:
    StringNodeEqualBase(StringData v, ColKey column)
        : StringNodeBase(v, column)
    {
    }
    StringNodeEqualBase(const StringNodeEqualBase& from)
        : StringNodeBase(from)
        , m_index_evaluator(from.m_index_evaluator)
    {
    }

    void init(bool) override;

    bool has_search_index() const override
    {
        return bool(m_table.unchecked_ptr()->search_index_type(m_condition_column_key) == IndexType::General);
    }

    void cluster_changed() override
    {
        // If we use searchindex, we do not need further access to clusters
        if (!m_index_evaluator) {
            StringNodeBase::cluster_changed();
        }
    }

    size_t find_first_local(size_t start, size_t end) override;

    std::string describe_condition() const override
    {
        return Equal::description();
    }

    const IndexEvaluator* index_based_keys() override
    {
        return m_index_evaluator ? &(*m_index_evaluator) : nullptr;
    }

protected:
    std::optional<IndexEvaluator> m_index_evaluator;

    inline BinaryData str_to_bin(const StringData& s) noexcept
    {
        return BinaryData(s.data(), s.size());
    }

    virtual void _search_index_init() = 0;
    virtual size_t _find_first_local(size_t start, size_t end) = 0;
};

// Specialization for Equal condition on Strings - we specialize because we can utilize indexes (if they exist) for
// Equal. This specialisation also supports combining other StringNode<Equal> conditions into itself in order to
// optimise the non-indexed linear search that can be happen when many conditions are OR'd together in an "IN" query.
// Future optimization: make specialization for greater, notequal, etc
template <>
class StringNode<Equal> : public StringNodeEqualBase {
public:
    StringNode(StringData v, ColKey column)
        : StringNodeEqualBase(v, column)
    {
    }
    StringNode(ColKey col, const Mixed* begin, const Mixed* end);

    void _search_index_init() override;

    bool do_consume_condition(ParentNode& other) override;

    std::unique_ptr<ParentNode> clone() const override
    {
        return std::unique_ptr<ParentNode>(new StringNode<Equal>(*this));
    }

    std::string describe(util::serializer::SerialisationState& state) const override;

    StringNode(const StringNode& from)
        : StringNodeEqualBase(from)
    {
        for (auto& needle : from.m_needles) {
            if (needle.is_null()) {
                m_needles.emplace();
            }
            else {
                m_needle_storage.push_back(std::make_unique<char[]>(needle.size()));
                std::copy(needle.data(), needle.data() + needle.size(), m_needle_storage.back().get());
                m_needles.insert(StringData(m_needle_storage.back().get(), needle.size()));
            }
        }
    }

private:
    size_t _find_first_local(size_t start, size_t end) override;
    std::unordered_set<StringData> m_needles;
    std::vector<std::unique_ptr<char[]>> m_needle_storage;
};


// Specialization for EqualIns condition on Strings - we specialize because we can utilize indexes (if they exist) for
// EqualIns.
template <>
class StringNode<EqualIns> : public StringNodeEqualBase {
public:
    StringNode(StringData v, ColKey column)
        : StringNodeEqualBase(v, column)
    {
        auto upper = case_map(v, true);
        auto lower = case_map(v, false);
        if (!upper || !lower) {
            throw query_parser::InvalidQueryError(util::format("Malformed UTF-8: %1", v));
        }
        else {
            m_ucase = std::move(*upper);
            m_lcase = std::move(*lower);
        }
    }

    void _search_index_init() override;

    std::string describe_condition() const override
    {
        return EqualIns::description();
    }

    std::unique_ptr<ParentNode> clone() const override
    {
        return std::unique_ptr<ParentNode>(new StringNode(*this));
    }

    StringNode(const StringNode& from)
        : StringNodeEqualBase(from)
        , m_ucase(from.m_ucase)
        , m_lcase(from.m_lcase)
    {
    }

private:
    std::vector<ObjKey> m_index_matches;
    std::string m_ucase;
    std::string m_lcase;
    std::vector<ObjKey> storage;
    size_t _find_first_local(size_t start, size_t end) override;
};

class StringNodeFulltext : public ParentNode {
public:
    StringNodeFulltext(StringData v, ColKey column, std::unique_ptr<LinkMap> lm = {});

    void table_changed() override;

    void init(bool will_query_ranges) override;

    bool has_search_index() const override
    {
        return true; // it's a required precondition for fulltext queries
    }

    const IndexEvaluator* index_based_keys() override
    {
        return &m_index_evaluator;
    }

    std::unique_ptr<ParentNode> clone() const override
    {
        return std::unique_ptr<ParentNode>(new StringNodeFulltext(*this));
    }

    std::string describe_condition() const override
    {
        return "FULLTEXT";
    }

private:
    std::string m_value;
    ColKey m_col;
    std::unique_ptr<LinkMap> m_link_map;
    IndexEvaluator m_index_evaluator;
    std::vector<ObjKey> m_index_matches;
    StringNodeFulltext(const StringNodeFulltext&);

    size_t find_first_local(size_t start, size_t end) override
    {
        return m_index_evaluator.do_search_index(m_cluster, start, end);
    }
};

// OR node contains at least two node pointers: Two or more conditions to OR
// together in m_conditions, and the next AND condition (if any) in m_child.
//
// For 'second.equal(23).begin_group().first.equal(111).Or().first.equal(222).end_group().third().equal(555)', this
// will first set m_conditions[0] = left-hand-side through constructor, and then later, when .first.equal(222) is
// invoked, invocation will set m_conditions[1] = right-hand-side through Query& Query::Or() (see query.cpp).
// In there, m_child is also set to next AND condition (if any exists) following the OR.
class OrNode : public ParentNode {
public:
    OrNode(std::unique_ptr<ParentNode> condition)
    {
        m_dT = 50.0;
        if (condition)
            m_conditions.emplace_back(std::move(condition));
    }

    OrNode(const OrNode& other)
        : ParentNode(other)
    {
        for (const auto& condition : other.m_conditions) {
            m_conditions.emplace_back(condition->clone());
        }
    }

    void table_changed() override
    {
        for (auto& condition : m_conditions) {
            condition->set_table(m_table);
        }
    }

    void cluster_changed() override
    {
        for (auto& condition : m_conditions) {
            condition->set_cluster(m_cluster);
        }

        m_start.clear();
        m_start.resize(m_conditions.size(), 0);

        m_last.clear();
        m_last.resize(m_conditions.size(), 0);

        m_was_match.clear();
        m_was_match.resize(m_conditions.size(), false);
    }

    std::string describe(util::serializer::SerialisationState& state) const override
    {
        std::string s;
        for (size_t i = 0; i < m_conditions.size(); ++i) {
            if (m_conditions[i]) {
                s += m_conditions[i]->describe_expression(state);
                if (i != m_conditions.size() - 1) {
                    s += " or ";
                }
            }
        }
        if (m_conditions.size() > 1) {
            s = "(" + s + ")";
        }
        return s;
    }

    void collect_dependencies(std::vector<TableKey>& versions) const override
    {
        for (const auto& cond : m_conditions) {
            cond->collect_dependencies(versions);
        }
    }

    void init(bool will_query_ranges) override
    {
        ParentNode::init(will_query_ranges);
        combine_conditions(!will_query_ranges);

        m_start.clear();
        m_start.resize(m_conditions.size(), 0);

        m_last.clear();
        m_last.resize(m_conditions.size(), 0);

        m_was_match.clear();
        m_was_match.resize(m_conditions.size(), false);

        std::vector<ParentNode*> v;
        for (auto& condition : m_conditions) {
            condition->init(will_query_ranges);
            v.clear();
            condition->gather_children(v);
        }
    }

    size_t find_first_local(size_t start, size_t end) override
    {
        if (start >= end)
            return not_found;

        size_t index = not_found;

        for (size_t c = 0; c < m_conditions.size(); ++c) {
            // out of order search; have to discard cached results
            if (start < m_start[c]) {
                m_last[c] = 0;
                m_was_match[c] = false;
            }
            // already searched this range and didn't match
            else if (m_last[c] >= end)
                continue;
            // already search this range and *did* match
            else if (m_was_match[c] && m_last[c] >= start) {
                if (index > m_last[c])
                    index = m_last[c];
                continue;
            }

            m_start[c] = start;
            size_t fmax = std::max(m_last[c], start);
            size_t f = m_conditions[c]->find_first(fmax, end);
            m_was_match[c] = f != not_found;
            m_last[c] = f == not_found ? end : f;
            if (f != not_found && index > m_last[c])
                index = m_last[c];
        }

        return index;
    }

    std::string validate() override
    {
        if (m_conditions.size() == 0)
            return "Missing both arguments of OR";
        if (m_conditions.size() == 1)
            return "Missing argument of OR";
        std::string s;
        if (m_child != 0)
            s = m_child->validate();
        if (s != "")
            return s;
        for (size_t i = 0; i < m_conditions.size(); ++i) {
            s = m_conditions[i]->validate();
            if (s != "")
                return s;
        }
        return "";
    }

    std::unique_ptr<ParentNode> clone() const override
    {
        return std::unique_ptr<ParentNode>(new OrNode(*this));
    }

    std::vector<std::unique_ptr<ParentNode>> m_conditions;

private:
    struct ConditionType {
        ConditionType(const ParentNode& node)
            : m_col(node.m_condition_column_key.value)
            , m_type(typeid(node))
        {
        }
        int64_t m_col;
        std::type_index m_type;
        bool operator<(const ConditionType& other) const
        {
            return this->m_col < other.m_col && this->m_type < other.m_type;
        }
        bool operator!=(const ConditionType& other) const
        {
            return this->m_col != other.m_col || this->m_type != other.m_type;
        }
    };

    void combine_conditions(bool ignore_indexes)
    {
        // Although ColKey is not unique per table, it is not important to consider
        // the table when sorting here because ParentNode::m_condition_column_key
        // is only a valid ColKey when the node has a direct condition on a column
        // of the table this query is running on. Any link query nodes use a special
        // LinkChain state to store the column path.
        std::sort(m_conditions.begin(), m_conditions.end(), [](auto& a, auto& b) {
            return ConditionType(*a) < ConditionType(*b);
        });

        bool compute_condition_counts = num_conditions_may_need_combination_counts(m_conditions.size());
        util::FlatMap<ConditionType, size_t> condition_type_counts;
        if (compute_condition_counts) {
            for (auto it = m_conditions.begin(); it != m_conditions.end();) {
                // no need to try to combine anything other than simple nodes that
                // filter directly on a top-level column since the only nodes that
                // support combinations are string/int/uuid/oid <Equal> types
                if (!(*it)->m_condition_column_key) {
                    ++it;
                    continue;
                }
                ConditionType cur_type(*(*it));
                auto next = std::upper_bound(it, m_conditions.end(), cur_type,
                                             [](const ConditionType& a, const std::unique_ptr<ParentNode>& b) {
                                                 return a < ConditionType(*b);
                                             });
                condition_type_counts[cur_type] = next - it;
                it = next;
            }
        }

        ParentNode* prev = m_conditions.begin()->get();
        std::optional<size_t> cur_type_count;
        if (compute_condition_counts) {
            cur_type_count = condition_type_counts[ConditionType{*prev}];
        }
        auto cond = [&](auto& node) {
            if (prev->consume_condition(*node, ignore_indexes, cur_type_count))
                return true;
            prev = &*node;
            if (compute_condition_counts) {
                cur_type_count = condition_type_counts[ConditionType{*prev}];
            }
            return false;
        };
        m_conditions.erase(std::remove_if(m_conditions.begin() + 1, m_conditions.end(), cond), m_conditions.end());
    }

    // start index of the last find for each cond
    std::vector<size_t> m_start;
    // last looked at index of the last find for each cond
    // is a matching index if m_was_match is true
    std::vector<size_t> m_last;
    std::vector<bool> m_was_match;
};


class NotNode : public ParentNode {
public:
    NotNode(std::unique_ptr<ParentNode> condition)
        : m_condition(std::move(condition))
    {
        m_dT = 50.0;
        if (!m_condition) {
            throw query_parser::InvalidQueryError("Missing argument to Not");
        }
    }

    void table_changed() override
    {
        m_condition->set_table(m_table);
    }

    void cluster_changed() override
    {
        m_condition->set_cluster(m_cluster);
        // Heuristics bookkeeping:
        m_known_range_start = 0;
        m_known_range_end = 0;
        m_first_in_known_range = not_found;
    }

    void init(bool will_query_ranges) override
    {
        ParentNode::init(will_query_ranges);
        std::vector<ParentNode*> v;

        m_condition->init(false);
        v.clear();
        m_condition->gather_children(v);
    }

    size_t find_first_local(size_t start, size_t end) override;

    std::string describe(util::serializer::SerialisationState& state) const override
    {
        if (m_condition) {
            return "!(" + m_condition->describe_expression(state) + ")";
        }
        return "!()";
    }

    void collect_dependencies(std::vector<TableKey>& versions) const override
    {
        if (m_condition) {
            m_condition->collect_dependencies(versions);
        }
    }

    std::unique_ptr<ParentNode> clone() const override
    {
        return std::unique_ptr<ParentNode>(new NotNode(*this));
    }

    NotNode(const NotNode& from)
        : ParentNode(from)
        , m_condition(from.m_condition ? from.m_condition->clone() : nullptr)
        , m_known_range_start(from.m_known_range_start)
        , m_known_range_end(from.m_known_range_end)
        , m_first_in_known_range(from.m_first_in_known_range)
    {
    }

    std::unique_ptr<ParentNode> m_condition;

private:
    // FIXME This heuristic might as well be reused for all condition nodes.
    size_t m_known_range_start;
    size_t m_known_range_end;
    size_t m_first_in_known_range;

    bool evaluate_at(size_t rowndx);
    void update_known(size_t start, size_t end, size_t first);
    size_t find_first_loop(size_t start, size_t end);
    size_t find_first_covers_known(size_t start, size_t end);
    size_t find_first_covered_by_known(size_t start, size_t end);
    size_t find_first_overlap_lower(size_t start, size_t end);
    size_t find_first_overlap_upper(size_t start, size_t end);
    size_t find_first_no_overlap(size_t start, size_t end);
};

// Compare two columns with eachother row-by-row
class TwoColumnsNodeBase : public ParentNode {
public:
    TwoColumnsNodeBase(ColKey column1, ColKey column2)
    {
        m_dT = 100.0;
        m_condition_column_key1 = column1;
        m_condition_column_key2 = column2;
        if (m_condition_column_key1.is_collection() || m_condition_column_key2.is_collection()) {
            throw Exception(ErrorCodes::InvalidQuery,
                            util::format("queries comparing two properties are not yet supported for "
                                         "collections (list/set/dictionary) (%1 and %2)",
                                         ParentNode::m_table->get_column_name(m_condition_column_key1),
                                         ParentNode::m_table->get_column_name(m_condition_column_key2)));
        }
    }

    void table_changed() override
    {
        if (m_table) {
            ParentNode::m_table->check_column(m_condition_column_key1);
            ParentNode::m_table->check_column(m_condition_column_key2);
        }
    }

    static std::unique_ptr<ArrayPayload> update_cached_leaf_pointers_for_column(Allocator& alloc,
                                                                                const ColKey& col_key);
    void cluster_changed() override
    {
        if (!m_leaf1) {
            m_leaf1 =
                update_cached_leaf_pointers_for_column(m_table.unchecked_ptr()->get_alloc(), m_condition_column_key1);
        }
        if (!m_leaf2) {
            m_leaf2 =
                update_cached_leaf_pointers_for_column(m_table.unchecked_ptr()->get_alloc(), m_condition_column_key2);
        }
        m_cluster->init_leaf(m_condition_column_key1, m_leaf1.get());
        m_cluster->init_leaf(m_condition_column_key2, m_leaf2.get());
    }

    std::string describe(util::serializer::SerialisationState& state) const override
    {
        REALM_ASSERT(m_condition_column_key1 && m_condition_column_key2);
        return state.describe_column(ParentNode::m_table, m_condition_column_key1) + " " + describe_condition() +
               " " + state.describe_column(ParentNode::m_table, m_condition_column_key2);
    }

    TwoColumnsNodeBase(const TwoColumnsNodeBase& from)
        : ParentNode(from)
        , m_condition_column_key1(from.m_condition_column_key1)
        , m_condition_column_key2(from.m_condition_column_key2)
    {
    }

protected:
    ColKey m_condition_column_key1;
    ColKey m_condition_column_key2;
    std::unique_ptr<ArrayPayload> m_leaf1;
    std::unique_ptr<ArrayPayload> m_leaf2;
};


template <class TConditionFunction>
class TwoColumnsNode : public TwoColumnsNodeBase {
public:
    using TwoColumnsNodeBase::TwoColumnsNodeBase;
    size_t find_first_local(size_t start, size_t end) override
    {
        size_t s = start;
        while (s < end) {
            QueryValue v1(m_leaf1->get_any(s));
            QueryValue v2(m_leaf2->get_any(s));
            if (TConditionFunction()(v1, v2))
                return s;
            else
                s++;
        }
        return not_found;
    }

    std::string describe_condition() const override
    {
        return TConditionFunction::description();
    }

    std::unique_ptr<ParentNode> clone() const override
    {
        return std::unique_ptr<ParentNode>(new TwoColumnsNode<TConditionFunction>(*this));
    }
};


// For Next-Generation expressions like col1 / col2 + 123 > col4 * 100.
class ExpressionNode : public ParentNode {
public:
    ExpressionNode(std::unique_ptr<Expression>);

    void init(bool) override;
    size_t find_first_local(size_t start, size_t end) override;

    void table_changed() override;
    void cluster_changed() override;
    void collect_dependencies(std::vector<TableKey>&) const override;

    std::string describe(util::serializer::SerialisationState& state) const override;

    std::unique_ptr<ParentNode> clone() const override;

private:
    ExpressionNode(const ExpressionNode& from);

    std::unique_ptr<Expression> m_expression;
};


class LinksToNodeBase : public ParentNode {
public:
    LinksToNodeBase(ColKey origin_column_key, ObjKey target_key)
        : LinksToNodeBase(origin_column_key, std::vector<ObjKey>{target_key})
    {
    }

    LinksToNodeBase(ColKey origin_column_key, const std::vector<ObjKey>& target_keys)
        : m_target_keys(target_keys)
    {
        m_dT = 50.0;
        m_condition_column_key = origin_column_key;
        auto column_type = origin_column_key.get_type();
        REALM_ASSERT(column_type == col_type_Link);
        REALM_ASSERT(!m_target_keys.empty());
    }

    void cluster_changed() override
    {
        if (m_condition_column_key.is_collection()) {
            m_linklist.emplace(m_table.unchecked_ptr()->get_alloc());
            m_leaf = &*m_linklist;
        }
        else {
            m_list.emplace(m_table.unchecked_ptr()->get_alloc());
            m_leaf = &*m_list;
        }
        m_cluster->init_leaf(this->m_condition_column_key, m_leaf);
    }

    std::string describe(util::serializer::SerialisationState& state) const override
    {
        REALM_ASSERT(m_condition_column_key);
        std::string links = m_target_keys.size() > 1 ? "{" : "";
        Group* g = m_table->get_parent_group();
        auto target_table_key = m_table->get_opposite_table(m_condition_column_key)->get_key();
        int cnt = 0;
        for (auto key : m_target_keys) {
            if (cnt++) {
                links += ",";
            }
            links += util::serializer::print_value(ObjLink(target_table_key, key), g);
        }
        if (m_target_keys.size() > 1) {
            links += "}";
        }
        return state.describe_column(ParentNode::m_table, m_condition_column_key) + " " + describe_condition() + " " +
               links;
    }

protected:
    std::vector<ObjKey> m_target_keys;
    std::optional<ArrayKey> m_list;
    std::optional<ArrayList> m_linklist;
    ArrayPayload* m_leaf = nullptr;

    LinksToNodeBase(const LinksToNodeBase& source)
        : ParentNode(source)
        , m_target_keys(source.m_target_keys)
    {
    }

    ref_type get_ref(size_t i)
    {
        if (m_list)
            return m_list->get_as_ref(i);
        return m_linklist->get(i);
    }
};

template <class TConditionFunction>
class LinksToNode : public LinksToNodeBase {
public:
    using LinksToNodeBase::LinksToNodeBase;

    std::string describe_condition() const override
    {
        return TConditionFunction::description();
    }

    std::unique_ptr<ParentNode> clone() const override
    {
        return std::unique_ptr<ParentNode>(new LinksToNode<TConditionFunction>(*this));
    }

    size_t find_first_local(size_t start, size_t end) override;
};

} // namespace realm

#endif // REALM_QUERY_ENGINE_HPP<|MERGE_RESOLUTION|>--- conflicted
+++ resolved
@@ -1649,15 +1649,11 @@
         m_dT = 10.0;
     }
 
-<<<<<<< HEAD
     void table_changed() override
     {
-        m_is_string_enum = m_table.unchecked_ptr()->is_enumerated(m_condition_column_key);
         m_string_interner = m_table.unchecked_ptr()->get_string_interner(m_condition_column_key);
     }
 
-=======
->>>>>>> ce6f1964
     void cluster_changed() override
     {
         m_leaf.emplace(m_table.unchecked_ptr()->get_alloc());
@@ -1685,12 +1681,8 @@
         : ParentNode(from)
         , m_value(from.m_value)
         , m_string_value(m_value)
-<<<<<<< HEAD
         , m_string_interner(from.m_string_interner)
         , m_interned_string_id(from.m_interned_string_id)
-        , m_is_string_enum(from.m_is_string_enum)
-=======
->>>>>>> ce6f1964
     {
     }
 
