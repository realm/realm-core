#include <fcntl.h>
#include <errno.h>
#include <algorithm>

#include <tightdb/safe_int_ops.hpp>
#include <tightdb/terminate.hpp>
#include <tightdb/thread.hpp>
#include <tightdb/group_writer.hpp>
#include <tightdb/group_shared.hpp>
#include <tightdb/group_writer.hpp>

#ifndef _WIN32
#include <sys/wait.h>
#include <sys/time.h>
#include <unistd.h>
#else
#define NOMINMAX
#include <windows.h>
#endif

// #define TIGHTDB_ENABLE_LOGFILE

using namespace std;
using namespace tightdb;

// Constants controlling the amount of uncommited writes in flight:
static const uint16_t MAX_WRITE_SLOTS = 100;
static const uint16_t RELAXED_SYNC_THRESHOLD = 50;




struct SharedGroup::ReadCount {
    uint64_t version;
    uint32_t count;
};

struct SharedGroup::SharedInfo {
    Relaxed<uint64_t> current_version;
    Atomic<uint16_t> init_complete; // indicates lock file has valid content
    Atomic<uint16_t> shutdown_started; // indicates that shutdown is in progress
    uint16_t version;
    uint16_t flags;

    Mutex readmutex;
    RobustMutex writemutex;
    RobustMutex balancemutex;
#ifndef _WIN32
    // FIXME: windows pthread support for condvar not ready
    CondVar room_to_write;
    CondVar work_to_do;
#endif
    uint16_t free_write_slots;
    uint64_t filesize;

    uint64_t current_top;

    uint32_t infosize;
    uint32_t capacity_mask; // Must be on the form 2**n - 1
    uint32_t put_pos;
    uint32_t get_pos;

    static const int init_readers_size = 32; // Must be a power of two
    ReadCount readers[init_readers_size];

    SharedInfo(ref_type top_ref, size_t file_size, size_t info_size, DurabilityLevel);
    ~SharedInfo() TIGHTDB_NOEXCEPT {}
};

SharedGroup::SharedInfo::SharedInfo(ref_type top_ref, size_t file_size, size_t info_size,
                                    DurabilityLevel dlevel):
#ifndef _WIN32
    readmutex(Mutex::process_shared_tag()), // Throws
    writemutex(), // Throws
    balancemutex(), // Throws
    room_to_write(CondVar::process_shared_tag()), // Throws
    work_to_do(CondVar::process_shared_tag()) // Throws
#else
    readmutex(Mutex::process_shared_tag()), // Throws
    writemutex(), // Throws
    balancemutex() // Throws
#endif
{
    version  = 0;
    flags    = dlevel; // durability level is fixed from creation
    filesize = file_size;
    infosize = uint32_t(info_size);
    current_top = top_ref;
    current_version.store_relaxed(1);
    capacity_mask = init_readers_size - 1;
    put_pos = 0;
    get_pos = 0;
    shutdown_started.store_release(0);
    free_write_slots = 0;
    init_complete.store_release(1);
}


namespace {

void recover_from_dead_write_transact()
{
    // Nothing needs to be done
}

} // anonymous namespace

#ifndef _WIN32

void spawn_daemon(const string& file)
{
    // determine maximum number of open descriptors
    errno = 0; 
    int m = int(sysconf(_SC_OPEN_MAX));
    if (m < 0) { 
        if (errno) { 
            // int err = errno; // TODO: include err in exception string 
            throw runtime_error("'sysconf(_SC_OPEN_MAX)' failed "); 
        } 
        throw runtime_error("'sysconf(_SC_OPEN_MAX)' failed with no reason");
    }

    int pid = fork();
    if (0 == pid) { // child process:

        // close all descriptors:
        int i;
        for (i=m-1;i>=0;--i) close(i); 
        i=::open("/dev/null",O_RDWR);
#ifdef TIGHTDB_ENABLE_LOGFILE
        // FIXME: Do we want to always open the log file? Should it be configurable?
        i=::open((file+".log").c_str(),O_RDWR | O_CREAT | O_APPEND | O_SYNC, S_IRWXU);
#else
        i = dup(i);
#endif
        i = dup(i); static_cast<void>(i);
#ifdef TIGHTDB_ENABLE_LOGFILE
        cerr << "Detaching" << endl;
#endif
        // detach from current session:
        setsid();

        // start commit daemon executable
        // Note that getenv (which is not thread safe) is called in a 
        // single threaded context. This is ensured by the fork above.
        const char* exe = getenv("TIGHTDBD_PATH");
        if (exe == NULL)
#ifndef TIGTHDB_DEBUG
            exe = "/usr/local/bin/tightdbd";
#else
            exe = "/usr/local/bin/tightdbd-dbg";
#endif
        execl(exe, exe, file.c_str(), (char*) NULL);

        // if we continue here, exec has failed so return error
        // if exec succeeds, we don't come back here.
        _Exit(1);
        // child process ends here

    } else if (pid > 0) { // parent process, fork succeeded:
        
        // use childs exit code to catch and report any errors:
        int status;
        int pid_changed;
        do {
            pid_changed = waitpid(pid, &status, 0);
        } while (pid_changed == -1 && errno == EINTR);
        if (pid_changed != pid)
            throw runtime_error("failed to wait for daemon start");
        if (!WIFEXITED(status))
            throw runtime_error("failed starting async commit (exit)");
        if (WEXITSTATUS(status) == 1) {
            // FIXME: Or `ld` could not find a required shared library
            throw runtime_error("async commit daemon not found");
        }
        if (WEXITSTATUS(status) == 2)
            throw runtime_error("async commit daemon failed");
        if (WEXITSTATUS(status) == 3)
            throw runtime_error("wrong db given to async daemon");

    } else { // Parent process, fork failed!

        throw runtime_error("Failed to spawn async commit");
    }
}
#else
void spawn_daemon(const string& file) {}
#endif


inline void micro_sleep(uint64_t microsec_delay)
{
#ifdef _WIN32
    // FIXME: this is not optimal, but it should work
    // also vs2012 warns : src\tightdb\group_shared.cpp(192): warning C4244: 'argument' : conversion from 'uint64_t' to 'DWORD', possible loss of data
    Sleep(microsec_delay/1000+1);
#else
    usleep(useconds_t(microsec_delay));
#endif
}
// NOTES ON CREATION AND DESTRUCTION OF SHARED MUTEXES:
//
// According to the 'process-sharing example' in the POSIX man page
// for pthread_mutexattr_init() other processes may continue to use a
// process-shared mutex after exit of the process that initialized
// it. Also, the example does not contain any call to
// pthread_mutex_destroy(), so apparently a process-shared mutex need
// not be destroyed at all, nor can it be that a process-shared mutex
// is associated with any resources that are local to the initializing
// process, because that would imply a leak.
//
// While it is not explicitely guaranteed in the man page, we shall
// assume that is is valid to initialize a process-shared mutex twice
// without an intervending call to pthread_mutex_destroy(). We need to
// be able to reinitialize a process-shared mutex if the first
// initializing process crashes and leaves the shared memory in an
// undefined state.

void SharedGroup::open(const string& path, bool no_create_file,
                       DurabilityLevel dlevel, bool is_backend)
{
    TIGHTDB_ASSERT(!is_attached());

    m_file_path = path + ".lock";
    bool must_retry;
    do {
        bool need_init = false;
        size_t info_size = 0;
        must_retry = false;

        // Open shared coordination buffer
        try {

            m_file.open(m_file_path, 
                        File::access_ReadWrite, File::create_Must, 0);
            info_size = sizeof (SharedInfo);
            m_file.prealloc(0, info_size);
            need_init = true;

<<<<<<< HEAD
        } catch (File::Exists& e) {
            
=======
        } catch (runtime_error& e) {

>>>>>>> e2fc32ff
            // if this one throws, just propagate it:
            m_file.open(m_file_path, 
                        File::access_ReadWrite, File::create_Never, 0);
        }

        // file locks are used solely to detect if/when all clients
        // are done accessing the database. We grab them here and hold
        // them until the destructor is called, where we try to promote
        // them to exclusive to detect if we can shutdown.
        m_file.lock_shared();
        File::CloseGuard fcg(m_file);
        int time_left = 100000;
        while (1) {
            time_left--;
            // need to validate the size of the file before trying to map it
            // possibly waiting a little for size to go nonzero, if another
            // process is creating the file in parallel.
            if (int_cast_with_overflow_detect(m_file.get_size(), info_size))
                throw runtime_error("Lock file too large");
            if (time_left <= 0)
                throw runtime_error("Stale lock file");
            // wait for file to at least contain the basic shared info block
            // NB! it might be larger due to expansion of the ring buffer.
            if (info_size < sizeof (SharedInfo))
                micro_sleep(10);
            else
                break;
        }

        // Map to memory
        m_file_map.map(m_file, File::access_ReadWrite, sizeof (SharedInfo), File::map_NoSync);
        File::UnmapGuard fug_1(m_file_map);

        // We need to map the info file once more for the readers part
        // since that part can be resized and as such remapped which
        // could move our mutexes (which we don't want to risk moving while
        // they are locked)
        m_reader_map.map(m_file, File::access_ReadWrite, sizeof (SharedInfo), File::map_NoSync);
        File::UnmapGuard fug_2(m_reader_map);

        SharedInfo* info = m_file_map.get_addr();
        SlabAlloc& alloc = m_group.m_alloc;

        if (need_init) {
            // If we are the first we may have to create the database file
            // but we invalidate the internals right after to avoid conflicting
            // with old state when starting transactions
            bool is_shared = true;
            bool read_only = false;
            bool skip_validate = false;
            ref_type top_ref = alloc.attach_file(path, is_shared, read_only, no_create_file,
                                                 skip_validate); // Throws

            // Call SharedInfo::SharedInfo() (placement new)
            size_t file_size = alloc.get_baseline();
            new (info) SharedInfo(top_ref, file_size, info_size, dlevel); // Throws

            // Set initial version so we can track if other instances
            // change the db
            m_version = info->current_version.load_relaxed();

#ifndef _WIN32
            // In async mode we need a separate process to do the async commits
            // We start it up here during init so that it only get started once
            if (dlevel == durability_Async) {
                spawn_daemon(path);
            }
#endif

        }
        else {
            // wait for init complete:
            int wait_count = 100000;
            while (wait_count && (info->init_complete.load_acquire() == 0)) {
                wait_count--;
                micro_sleep(10);
            }
            if (info->init_complete.load_acquire() == 0)
                throw runtime_error("Lock file initialization incomplete");
            if (info->version != 0)
                throw runtime_error("Unsupported version");
            if (info->shutdown_started.load_acquire()) {
                must_retry = true;
                micro_sleep(100);
                continue;
                // this will unmap and close the lock file. Then we retry
            }

            // Durability level cannot be changed at runtime
            if (info->flags != dlevel)
                throw runtime_error("Inconsistent durability level");

            // Setup the group, but leave it in invalid state
            bool is_shared = true;
            bool read_only = false;
            bool no_create = true;
            bool skip_validate = true; // To avoid race conditions
            alloc.attach_file(path, is_shared, read_only, no_create, skip_validate); // Throws

        }

        fug_2.release(); // Do not unmap
        fug_1.release(); // Do not unmap
        fcg.release(); // Do not close
    } while (must_retry);

#ifdef TIGHTDB_DEBUG
    m_transact_stage = transact_Ready;
#endif
#ifndef _WIN32
    if (dlevel == durability_Async) {
        if (is_backend) {
            do_async_commits();
        }
        else {
            // In async mode we need to wait for the commit process to get ready
            SharedInfo* const info = m_file_map.get_addr();
            int maxwait = 100000;
            while (maxwait--) {
                if (info->init_complete.load_acquire() == 2) {
                    return;
                }
                micro_sleep(10);
            }
            throw runtime_error("Failed to observe async commit starting");
        }
    }
#endif
}


SharedGroup::~SharedGroup() TIGHTDB_NOEXCEPT
{
    if (!is_attached())
        return;

    TIGHTDB_ASSERT(m_transact_stage == transact_Ready);

#ifdef TIGHTDB_ENABLE_REPLICATION
    if (Replication* repl = m_group.get_replication())
        delete repl;
#endif

    SharedInfo* info = m_file_map.get_addr();

#ifndef _WIN32
    if (info->flags == durability_Async) {
        m_file.unlock();
        return;
    }
#endif

    m_file.unlock();
    if (!m_file.try_lock_exclusive())
        return;

    if (info->shutdown_started.load_acquire()) {
        m_file.unlock();
        return;
    }
    info->shutdown_started.store_release(1);
    // If the db file is just backing for a transient data structure,
    // we can delete it when done.
    if (info->flags == durability_MemOnly) {
        try {
            size_t path_len = m_file_path.size()-5; // remove ".lock"
            string db_path = m_file_path.substr(0, path_len); // Throws
            m_group.m_alloc.detach();
            File::remove(db_path.c_str());
        }
        catch(...) {} // ignored on purpose.
    }

    info->~SharedInfo(); // Call destructor

    m_file.close();
    m_file_map.unmap();
    m_reader_map.unmap();
    try {
        File::remove(m_file_path.c_str());
    }
    catch (...) {} // ignored on purpose
}


bool SharedGroup::has_changed() const TIGHTDB_NOEXCEPT
{
    const SharedInfo* info = m_file_map.get_addr();
    // this variable is changed under lock (the readmutex), but
    // inspected here without taking a lock. This is intentional.
    // The variable is only compared for inequality against a value
    // it is known to have had once, let's call it INIT. 
    // Any change to info->current_version, even if it is
    // only a partially communicated one, is indicative of a change
    // in the value away from INIT. info->current_version is only
    // ever incremented, and it is so large (64 bit) that it does
    // not wrap around until hell freezes over. The net result is
    // that even though there is formally a data race on this variable,
    // the code can still be considered correct.
    bool changed = m_version != info->current_version.load_relaxed();
    return changed;
}

#ifndef _WIN32

void SharedGroup::do_async_commits()
{
    bool shutdown = false;
    bool file_already_removed = false;
    SharedInfo* info = m_file_map.get_addr();
    // NO client are allowed to proceed and update current_version
    // until they see the init_complete == 2. 
    // As we haven't set init_complete to 2 yet, it is safe to assert the following:
    TIGHTDB_ASSERT(info->current_version.load_relaxed() == 0 || info->current_version.load_relaxed() == 1);

    // We always want to keep a read lock on the last version
    // that was commited to disk, to protect it against being
    // overwritten by commits being made to memory by others.
    // Note that taking this lock also signals to the other
    // processes that that they can start commiting to the db.
    begin_read();
    uint64_t last_version = m_version;
    info->free_write_slots = MAX_WRITE_SLOTS;
    info->init_complete.store_release(2); // allow waiting clients to proceed
    m_group.detach();

    while(true) {

        if (m_file.is_removed()) { // operator removed the lock file. take a hint!

            file_already_removed = true; // don't remove what is already gone
            info->shutdown_started.store_release(1);
            shutdown = true;
#ifdef TIGHTDB_ENABLE_LOGFILE
            cerr << "Lock file removed, initiating shutdown" << endl;
#endif
        }

        // detect if we're the last "client", and if so mark the
        // lock file invalid. Any client coming along before we
        // finish syncing will see the lock file, but detect that
        // the daemon has abandoned it. It can then wait for the
        // lock file to be removed (with a timeout). 
        if (m_file.try_lock_exclusive()) {
            info->shutdown_started.store_release(1);
            shutdown = true;
        }
        // if try_lock_exclusive fails, we loose our read lock, so
        // reacquire it! At the moment this is not used for anything,
        // because ONLY the daemon ever asks for an exclusive lock
        // when async commits are used.
        else
            m_file.lock_shared();

        if (has_changed()) {

#ifdef TIGHTDB_ENABLE_LOGFILE
            cerr << "Syncing...";
#endif
            // Get a read lock on the (current) version that we want
            // to commit to disk.
#ifdef TIGHTDB_DEBUG
            m_transact_stage = transact_Ready;
#endif
            begin_read();
#ifdef TIGHTDB_ENABLE_LOGFILE
            cerr << "(version " << m_version << " from " 
                 << last_version << "), ringbuf_size = " 
                 << ringbuf_size() << "...";
#endif
            uint64_t current_version = m_version;
            size_t current_top_ref = m_group.m_top.get_ref();

            GroupWriter writer(m_group);
            writer.commit(current_top_ref);

            // Now we can release the version that was previously commited
            // to disk and just keep the lock on the latest version.
            m_version = last_version;
            end_read();
            last_version = current_version;
#ifdef TIGHTDB_ENABLE_LOGFILE
            cerr << "..and Done" << endl;
#endif
        }

        if (shutdown) {
            // Being the backend process, we own the lock file, so we
            // have to clean up when we shut down.
            info->~SharedInfo(); // Call destructor
            m_file_map.unmap();
#ifdef TIGHTDB_ENABLE_LOGFILE
            cerr << "Removing coordination file" << endl;
#endif
            if (!file_already_removed)
                File::remove(m_file_path);
#ifdef TIGHTDB_ENABLE_LOGFILE
            cerr << "Daemon exiting nicely" << endl << endl;
#endif
            return;
        }

        info->balancemutex.lock(&recover_from_dead_write_transact);

        // We have caught up with the writers, let them know that there are
        // now free write slots, wakeup any that has been suspended.
        uint16_t free_write_slots = info->free_write_slots;
        info->free_write_slots = MAX_WRITE_SLOTS;
        if (free_write_slots <= 0) {
            info->room_to_write.notify_all();
        }

        // If we have plenty of write slots available, relax and wait a bit before syncing
        if (free_write_slots > RELAXED_SYNC_THRESHOLD) {
            timespec ts;
            timeval tv;
            // clock_gettime(CLOCK_REALTIME, &ts); <- would like to use this, but not there on mac
            gettimeofday(&tv, NULL);
            ts.tv_sec = tv.tv_sec;
            ts.tv_nsec = tv.tv_usec * 1000;
            ts.tv_nsec += 10000000; // 10 msec
            if (ts.tv_nsec >= 1000000000) { // overflow
                ts.tv_nsec -= 1000000000;
                ts.tv_sec += 1;
            }
            
            // we do a conditional wait instead of a sleep, allowing writers to wake us up
            // immediately if we run low on write slots.
            info->work_to_do.wait(info->balancemutex,
                                  &recover_from_dead_write_transact,
                                  &ts);
        }
        info->balancemutex.unlock();

    }
}
#endif // _WIN32

const Group& SharedGroup::begin_read()
{
    TIGHTDB_ASSERT(m_transact_stage == transact_Ready);

    ref_type new_top_ref = 0;
    size_t new_file_size = 0;

    {
        SharedInfo* info = m_file_map.get_addr();
        Mutex::Lock lock(info->readmutex);

        if (TIGHTDB_UNLIKELY(info->infosize > m_reader_map.get_size()))
            m_reader_map.remap(m_file, File::access_ReadWrite, info->infosize); // Throws

        // Get the current top ref
        new_top_ref   = to_size_t(info->current_top);
        new_file_size = to_size_t(info->filesize);
        m_version     = info->current_version.load_relaxed();

        // Update reader list
        if (ringbuf_is_empty()) {
            ReadCount r2 = { m_version, 1 };
            ringbuf_put(r2); // Throws
        }
        else {
            ReadCount& r = ringbuf_get_last();
            if (r.version == m_version) {
                ++r.count;
            }
            else {
                ReadCount r2 = { m_version, 1 };
                ringbuf_put(r2); // Throws
            }
        }
    }

#ifdef TIGHTDB_DEBUG
    m_transact_stage = transact_Reading;
#endif

    // Make sure the group is up-to-date.
    // A zero ref means that the file has just been created.
    try {
        m_group.update_from_shared(new_top_ref, new_file_size); // Throws
    }
    catch (...) {
        end_read();
        throw;
    }

#ifdef TIGHTDB_DEBUG
    m_group.Verify();
#endif

    return m_group;
}


void SharedGroup::end_read() TIGHTDB_NOEXCEPT
{
    if (!m_group.is_attached())
        return;

    TIGHTDB_ASSERT(m_transact_stage == transact_Reading);
    TIGHTDB_ASSERT(m_version != numeric_limits<size_t>::max());

    {
        SharedInfo* info = m_file_map.get_addr();
        Mutex::Lock lock(info->readmutex);

        if (TIGHTDB_UNLIKELY(info->infosize > m_reader_map.get_size()))
            m_reader_map.remap(m_file, File::access_ReadWrite, info->infosize);

        // Find entry for current version
        size_t ndx = ringbuf_find(m_version);
        TIGHTDB_ASSERT(ndx != not_found);
        ReadCount& r = ringbuf_get(ndx);

        // Decrement count and remove as many entries as possible
        if (r.count == 1 && ringbuf_is_first(ndx)) {
            ringbuf_remove_first();
            while (!ringbuf_is_empty() && ringbuf_get_first().count == 0)
                ringbuf_remove_first();
        }
        else {
            TIGHTDB_ASSERT(r.count > 0);
            --r.count;
        }
    }

    // The read may have allocated some temporary state
    m_group.detach();

#ifdef TIGHTDB_DEBUG
    m_transact_stage = transact_Ready;
#endif
}


Group& SharedGroup::begin_write()
{
    TIGHTDB_ASSERT(m_transact_stage == transact_Ready);

    SharedInfo* info = m_file_map.get_addr();

    // Get write lock
    // Note that this will not get released until we call
    // commit() or rollback()
    info->writemutex.lock(&recover_from_dead_write_transact); // Throws

#ifndef _WIN32
    if (info->flags == durability_Async) {

        info->balancemutex.lock(&recover_from_dead_write_transact); // Throws

        // if we are running low on write slots, kick the sync daemon
        if (info->free_write_slots < RELAXED_SYNC_THRESHOLD)
            info->work_to_do.notify();

        // if we are out of write slots, wait for the sync daemon to catch up
        while (info->free_write_slots <= 0) {
            info->room_to_write.wait(info->balancemutex,
                                     recover_from_dead_write_transact);
        }

        info->free_write_slots--;
        info->balancemutex.unlock();
    }
#endif

    // Get the current top ref
    ref_type new_top_ref = to_size_t(info->current_top);
    size_t new_file_size = to_size_t(info->filesize);

    // Make sure the group is up-to-date
    // zero ref means that the file has just been created
    m_group.update_from_shared(new_top_ref, new_file_size); // Throws

#ifdef TIGHTDB_DEBUG
    m_group.Verify();
    m_transact_stage = transact_Writing;
#endif

#ifdef TIGHTDB_ENABLE_REPLICATION
    if (Replication* repl = m_group.get_replication()) {
        try {
            repl->begin_write_transact(*this); // Throws
        }
        catch (...) {
            rollback();
            throw;
        }
    }
#endif

    return m_group;
}


void SharedGroup::commit()
{
    TIGHTDB_ASSERT(m_transact_stage == transact_Writing);

    SharedInfo* info = m_file_map.get_addr();

    // FIXME: ExceptionSafety: Corruption has happened if
    // low_level_commit() throws, because we have already told the
    // replication manager to commit. It is not yet clear how this
    // conflict should be solved. The solution is probably to catch
    // the exception from low_level_commit() and when caught, mark the
    // local database as not-up-to-date. The exception should not be
    // rethrown, because the commit was effectively successful.

    {
        uint64_t new_version;
#ifdef TIGHTDB_ENABLE_REPLICATION
        // It is essential that if Replicatin::commit_write_transact()
        // fails, then the transaction is not completed. A subsequent call
        // to rollback() must roll it back.
        if (Replication* repl = m_group.get_replication()) {
            new_version = repl->commit_write_transact(*this, info->current_version); // Throws
        }
        else {
            new_version = info->current_version.load_relaxed() + 1; 
        }
#else
        new_version = info->current_version.load_relaxed() + 1; 
#endif
        // Reset version tracking in group if we are
        // starting from a new lock file
        if (new_version == 2) {
            // The reason this is not done in begin_write is that a rollback will
            // leave the versioning unchanged, hence a new begin_write following
            // a rollback would call init_shared again.
            m_group.init_shared();
        }

        low_level_commit(new_version); // Throws
    }

    // Release write lock
    info->writemutex.unlock();

    m_group.detach();

#ifdef TIGHTDB_DEBUG
    m_transact_stage = transact_Ready;
#endif
}


// FIXME: This method must work correctly even if it is called after a
// failed call to commit(). A failed call to commit() is any that
// returns to the caller by throwing an exception. As it is right now,
// rollback() does not handle all cases.
void SharedGroup::rollback() TIGHTDB_NOEXCEPT
{
    if (m_group.is_attached()) {
        TIGHTDB_ASSERT(m_transact_stage == transact_Writing);

#ifdef TIGHTDB_ENABLE_REPLICATION
        if (Replication* repl = m_group.get_replication())
            repl->rollback_write_transact(*this);
#endif

        SharedInfo* info = m_file_map.get_addr();

        // Release write lock
        info->writemutex.unlock();

        // Clear all changes made during transaction
        m_group.detach();

#ifdef TIGHTDB_DEBUG
        m_transact_stage = transact_Ready;
#endif
    }
}


bool SharedGroup::ringbuf_is_empty() const TIGHTDB_NOEXCEPT
{
    return ringbuf_size() == 0;
}


size_t SharedGroup::ringbuf_size() const TIGHTDB_NOEXCEPT
{
    SharedInfo* info = m_reader_map.get_addr();
    return (info->put_pos - info->get_pos) & info->capacity_mask;
}


size_t SharedGroup::ringbuf_capacity() const TIGHTDB_NOEXCEPT
{
    SharedInfo* info = m_reader_map.get_addr();
    return info->capacity_mask;
}


bool SharedGroup::ringbuf_is_first(size_t ndx) const TIGHTDB_NOEXCEPT
{
    SharedInfo* info = m_reader_map.get_addr();
    return ndx == info->get_pos;
}


SharedGroup::ReadCount& SharedGroup::ringbuf_get(size_t ndx) TIGHTDB_NOEXCEPT
{
    SharedInfo* info = m_reader_map.get_addr();
    return info->readers[ndx];
}


SharedGroup::ReadCount& SharedGroup::ringbuf_get_first() TIGHTDB_NOEXCEPT
{
    SharedInfo* info = m_reader_map.get_addr();
    return info->readers[info->get_pos];
}


SharedGroup::ReadCount& SharedGroup::ringbuf_get_last() TIGHTDB_NOEXCEPT
{
    SharedInfo* info = m_reader_map.get_addr();
    uint32_t lastPos = (info->put_pos - 1) & info->capacity_mask;
    return info->readers[lastPos];
}


void SharedGroup::ringbuf_remove_first() TIGHTDB_NOEXCEPT
{
    SharedInfo* info = m_reader_map.get_addr();
    info->get_pos = (info->get_pos + 1) & info->capacity_mask;
}


void SharedGroup::ringbuf_put(const ReadCount& v)
{
    SharedInfo* info = m_reader_map.get_addr();

    // Check if the ringbuf is full
    // (there should always be one empty entry)
    size_t size = ringbuf_size();
    bool is_full = size == info->capacity_mask;

    if (TIGHTDB_UNLIKELY(is_full)) {
        ringbuf_expand(); // Throws
        info = m_reader_map.get_addr();
    }

    info->readers[info->put_pos] = v;
    info->put_pos = (info->put_pos + 1) & info->capacity_mask;
}


void SharedGroup::ringbuf_expand()
{
    SharedInfo* info = m_reader_map.get_addr();
    size_t old_buffer_size = info->capacity_mask + 1; // FIXME: Why size_t and not uint32 as capacity?
    size_t base_file_size = sizeof (SharedInfo) - sizeof (ReadCount[SharedInfo::init_readers_size]);

    // Be sure that the new file size, after doubling the size of the
    // ring buffer, can be stored in a size_t. This also guarantees
    // that there is no arithmetic overflow in the calculation of the
    // new file size. We must always double the size of the ring
    // buffer, such that we can continue to use the capacity as a bit
    // mask. Note that the capacity of the ring buffer is one less
    // than the size of the containing linear buffer.
    //
    // FIXME: It is no good that we convert back and forth between
    // uint32_t and size_t, because that defeats the purpose of this
    // check.
    if (old_buffer_size > (numeric_limits<size_t>::max() -
                           base_file_size) / (2 * sizeof (ReadCount)))
        throw runtime_error("Overflow in size of 'readers' buffer");
    size_t new_buffer_size = 2 * old_buffer_size;
    size_t new_file_size = base_file_size + (sizeof (ReadCount) * new_buffer_size);

    // Extend lock file
    m_file.prealloc(0, new_file_size); // Throws
    m_reader_map.remap(m_file, File::access_ReadWrite, new_file_size); // Throws
    info = m_reader_map.get_addr();

    // If the contents of the ring buffer crosses the end of the
    // containing linear buffer (continuing at the beginning) then the
    // section whose end coincided with the old end of the linear
    // buffer, must be moved forward such that its end becomes
    // coincident with the end of the expanded linear buffer.
    if (info->put_pos < info->get_pos) {
        // Since we always double the size of the linear buffer, there
        // is never any risk of aliasing/clobbering during copying.
        ReadCount* begin = info->readers + info->get_pos;
        ReadCount* end   = info->readers + old_buffer_size;
        ReadCount* new_begin = begin + old_buffer_size;
        copy(begin, end, new_begin);
        info->get_pos += uint32_t(old_buffer_size);
    }

    info->infosize = uint32_t(new_file_size); // notify other processes of expansion
    info->capacity_mask = uint32_t(new_buffer_size) - 1;
}


size_t SharedGroup::ringbuf_find(uint64_t version) const TIGHTDB_NOEXCEPT
{
    const SharedInfo* info = m_reader_map.get_addr();
    uint32_t pos = info->get_pos;
    while (pos != info->put_pos) {
        const ReadCount& r = info->readers[pos];
        if (r.version == version)
            return pos;

        pos = (pos + 1) & info->capacity_mask;
    }

    return not_found;
}


#ifdef TIGHTDB_DEBUG

void SharedGroup::test_ringbuf()
{
    TIGHTDB_ASSERT(ringbuf_is_empty());

    ReadCount rc = { 1, 1 };
    ringbuf_put(rc);
    TIGHTDB_ASSERT(ringbuf_size() == 1);

    ringbuf_remove_first();
    TIGHTDB_ASSERT(ringbuf_is_empty());

    // Fill buffer (within capacity)
    size_t capacity = ringbuf_capacity();
    for (size_t i = 0; i < capacity; ++i) {
        ReadCount r = { 1, uint32_t(i) };
        ringbuf_put(r);
        TIGHTDB_ASSERT(ringbuf_get_last().count == i);
    }
    TIGHTDB_ASSERT(ringbuf_size() == capacity);
    for (size_t i = 0; i < capacity; ++i) {
        const ReadCount& r = ringbuf_get_first();
        TIGHTDB_ASSERT(r.count == i);

        ringbuf_remove_first();
    }
    TIGHTDB_ASSERT(ringbuf_is_empty());

    // Fill buffer and force split
    for (size_t i = 0; i < capacity; ++i) {
        ReadCount r = { 1, uint32_t(i) };
        ringbuf_put(r);
        TIGHTDB_ASSERT(ringbuf_get_last().count == i);
    }
    for (size_t i = 0; i < capacity/2; ++i) {
        const ReadCount& r = ringbuf_get_first();
        TIGHTDB_ASSERT(r.count == i);

        ringbuf_remove_first();
    }
    for (size_t i = 0; i < capacity/2; ++i) {
        ReadCount r = { 1, uint32_t(i) };
        ringbuf_put(r);
    }
    for (size_t i = 0; i < capacity; ++i) {
        ringbuf_remove_first();
    }
    TIGHTDB_ASSERT(ringbuf_is_empty());

    // Fill buffer above capacity (forcing it to expand)
    size_t capacity_plus = ringbuf_capacity() + (1+16);
    for (size_t i = 0; i < capacity_plus; ++i) {
        ReadCount r = { 1, uint32_t(i) };
        ringbuf_put(r);
        TIGHTDB_ASSERT(ringbuf_get_last().count == i);
    }
    for (size_t i = 0; i < capacity_plus; ++i) {
        const ReadCount& r = ringbuf_get_first();
        TIGHTDB_ASSERT(r.count == i);
        ringbuf_remove_first();
    }
    TIGHTDB_ASSERT(ringbuf_is_empty());

    // Fill buffer above capacity again (forcing it to expand with overlap)
    capacity_plus = ringbuf_capacity() + (1+16);
    for (size_t i = 0; i < capacity_plus; ++i) {
        ReadCount r = { 1, uint32_t(i) };
        ringbuf_put(r);
        TIGHTDB_ASSERT(ringbuf_get_last().count == i);
    }
    for (size_t i = 0; i < capacity_plus; ++i) {
        const ReadCount& r = ringbuf_get_first();
        TIGHTDB_ASSERT(r.count == i);

        ringbuf_remove_first();
    }
    TIGHTDB_ASSERT(ringbuf_is_empty());
}


void SharedGroup::zero_free_space()
{
    SharedInfo* info = m_file_map.get_addr();

    // Get version info
    uint64_t current_version;
    size_t readlock_version;
    size_t file_size;

    {
        Mutex::Lock lock(info->readmutex);
        current_version = info->current_version.load_relaxed() + 1;
        file_size = to_size_t(info->filesize);

        if (ringbuf_is_empty()) {
            readlock_version = current_version;//FIXME:vs2012 warning  warning C4244: '=' : conversion from 'uint64_t' to 'size_t', possible loss of data
        }
        else {
            const ReadCount& r = ringbuf_get_first();
            readlock_version = r.version;//FIXME:vs2012 warning C4244: '=' : conversion from 'const uint64_t' to 'size_t', possible loss of data
        }
    }

    m_group.zero_free_space(file_size, readlock_version);
}

#endif // TIGHTDB_DEBUG


uint64_t SharedGroup::get_current_version() TIGHTDB_NOEXCEPT
{
    SharedInfo* info = m_file_map.get_addr();
    return info->current_version.load_relaxed();
}

void SharedGroup::low_level_commit(uint64_t new_version)
{
    SharedInfo* info = m_file_map.get_addr();
    uint64_t readlock_version;
    {
        Mutex::Lock lock(info->readmutex);

        if (TIGHTDB_UNLIKELY(info->infosize > m_reader_map.get_size()))
            m_reader_map.remap(m_file, File::access_ReadWrite, info->infosize); // Throws

        if (ringbuf_is_empty()) {
            readlock_version = new_version;
        }
        else {
            const ReadCount& r = ringbuf_get_first();
            readlock_version = r.version;
        }
    }

    // Do the actual commit
    TIGHTDB_ASSERT(m_group.m_top.is_attached());
    TIGHTDB_ASSERT(readlock_version <= new_version);
    GroupWriter out(m_group); // Throws
    //FIXME: VS2012 warning:  src\tightdb\group_shared.cpp(1087): warning C4244: '=' : conversion from 'uint64_t' to 'size_t', possible loss of data
    m_group.m_readlock_version = readlock_version;
    out.set_versions(new_version, readlock_version);
    // Recursively write all changed arrays to end of file
    ref_type new_top_ref = out.write_group(); // Throws
    // In durability_Full mode, we just use the file as backing for
    // the shared memory. So we never actually flush the data to disk
    // (the OS may do so opportinisticly, or when swapping). So in
    // this mode the file on disk may very likely be in an invalid
    // state.
    if (info->flags == durability_Full)
        out.commit(new_top_ref); // Throws
    size_t new_file_size = out.get_file_size();

    // Update reader info
    {
        Mutex::Lock lock(info->readmutex);
        info->current_top = new_top_ref;
        info->filesize    = new_file_size;
        info->current_version.store_relaxed(new_version);
    }

    // Save last version for has_changed()
    m_version = new_version;
}


void SharedGroup::reserve(size_t size)
{
    TIGHTDB_ASSERT(is_attached());
    // FIXME: There is currently no synchronization between this and
    // concurrent commits in progress. This is so because it is
    // believed that the OS guarantees race free behaviour when
    // File::prealloc_if_supported() (posix_fallocate() on Linux) runs
    // concurrently with modfications via a memory map of the
    // file. This assumption must be verified though.
    m_group.m_alloc.reserve(size);
}<|MERGE_RESOLUTION|>--- conflicted
+++ resolved
@@ -237,13 +237,9 @@
             m_file.prealloc(0, info_size);
             need_init = true;
 
-<<<<<<< HEAD
-        } catch (File::Exists& e) {
-            
-=======
-        } catch (runtime_error& e) {
-
->>>>>>> e2fc32ff
+        } 
+        catch (File::Exists& e) {
+
             // if this one throws, just propagate it:
             m_file.open(m_file_path, 
                         File::access_ReadWrite, File::create_Never, 0);
