--- conflicted
+++ resolved
@@ -654,13 +654,6 @@
                                                  no_create, skip_validate, key, server_sync_mode); // Throws
             size_t file_size = alloc.get_baseline();
 
-<<<<<<< HEAD
-            // determine initial version
-            uint_fast64_t version;
-            if (info->versioning_ready == false) {
-                Array top(alloc);
-                if (top_ref) {
-=======
             // determine version
             uint_fast64_t version;
             if (begin_new_session) {
@@ -669,29 +662,21 @@
 
                     // top_ref is non-zero implying that the database has seen at least one commit,
                     // so we can get the versioning info from the database
->>>>>>> 184c285b
                     top.init_from_ref(top_ref);
                     if (top.size() <= 5) {
                         // the database wasn't written by shared group, so no versioning info
                         version = 1;
-<<<<<<< HEAD
-=======
                         TIGHTDB_ASSERT(! server_sync_mode);
->>>>>>> 184c285b
                     }
                     else {
                         // the database was written by shared group, so it has versioning info
                         TIGHTDB_ASSERT(top.size() == 7);
-<<<<<<< HEAD
-                        version = (top.get(6) - 1) / 2;
-=======
                         version = top.get(6) / 2;
                         // In case this was written by an older version of shared group, it
                         // will have version 0. Version 0 is not a legal initial version, so
                         // it has to be set to 1 instead.
                         if (version == 0)
                             version = 1;
->>>>>>> 184c285b
                     }
                 }
                 else {
@@ -701,14 +686,6 @@
 #ifdef TIGHTDB_ENABLE_REPLICATION
                 // If replication is enabled, we need to inform it of the latest version,
                 // allowing it to discard any surplus log entries
-<<<<<<< HEAD
-                Replication* repl = _impl::GroupFriend::get_replication(m_group);
-                if (repl)
-                    repl->reset_log_management(version);
-#endif
-                info->init_versioning(top_ref, file_size, version);
-                info->versioning_ready = true;
-=======
                 repl = _impl::GroupFriend::get_replication(m_group);
                 if (repl)
                     repl->reset_log_management(version);
@@ -723,7 +700,6 @@
 
                 info->latest_version_number = version;
                 info->init_versioning(top_ref, file_size, version);
->>>>>>> 184c285b
             }
             else { // not the session initiator!
 #ifndef _WIN32
@@ -812,16 +788,10 @@
     TIGHTDB_ASSERT(!is_attached());
     string file = repl.get_database_path();
     bool no_create   = false;
-<<<<<<< HEAD
-    typedef _impl::GroupFriend gf;
-    gf::set_replication(m_group, &repl);
-    open(file, no_create, dlevel); // Throws
-=======
     bool is_backend  = false;
     typedef _impl::GroupFriend gf;
     gf::set_replication(m_group, &repl);
     open(file, no_create, dlevel, is_backend, key); // Throws
->>>>>>> 184c285b
 }
 
 #endif
@@ -861,12 +831,6 @@
                     util::File::remove(db_path.c_str());
                 }
                 catch(...) {} // ignored on purpose.
-#ifdef TIGHTDB_ENABLE_REPLICATION
-                // If replication is enabled, we need to stop log management:
-                Replication* repl = _impl::GroupFriend::get_replication(m_group);
-                if (repl)
-                    repl->stop_logging();
-#endif
             }
 #ifdef TIGHTDB_ENABLE_REPLICATION
             // If replication is enabled, we need to stop log management:
@@ -905,13 +869,6 @@
 {
     bool shutdown = false;
     SharedInfo* info = m_file_map.get_addr();
-<<<<<<< HEAD
-    // NO client are allowed to proceed through open and update current_version
-    // until they see 'daemon_running == true'
-    // As we haven't set daemon_running yet, the following must hold:
-    //    TIGHTDB_ASSERT(get_current_version() == 0 || get_current_version() == 1);
-=======
->>>>>>> 184c285b
 
     // We always want to keep a read lock on the last version
     // that was commited to disk, to protect it against being
