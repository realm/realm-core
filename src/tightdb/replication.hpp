/*************************************************************************
 *
 * TIGHTDB CONFIDENTIAL
 * __________________
 *
 *  [2011] - [2012] TightDB Inc
 *  All Rights Reserved.
 *
 * NOTICE:  All information contained herein is, and remains
 * the property of TightDB Incorporated and its suppliers,
 * if any.  The intellectual and technical concepts contained
 * herein are proprietary to TightDB Incorporated
 * and its suppliers and may be covered by U.S. and Foreign Patents,
 * patents in process, and are protected by trade secret or copyright law.
 * Dissemination of this information or reproduction of this material
 * is strictly forbidden unless prior written permission is obtained
 * from TightDB Incorporated.
 *
 **************************************************************************/
#ifndef TIGHTDB_REPLICATION_HPP
#define TIGHTDB_REPLICATION_HPP

#include <algorithm>
#include <limits>
#include <exception>
#include <string>
#include <ostream>

#include <tightdb/util/assert.hpp>
#include <tightdb/util/tuple.hpp>
#include <tightdb/util/safe_int_ops.hpp>
#include <tightdb/util/unique_ptr.hpp>
#include <tightdb/util/buffer.hpp>
#include <tightdb/util/string_buffer.hpp>
#include <tightdb/util/file.hpp>
#include <tightdb/descriptor.hpp>
#include <tightdb/group.hpp>
#include <tightdb/group_shared.hpp>
#include <tightdb/impl/transact_log.hpp>

#include <iostream>

<<<<<<< HEAD
=======

namespace tightdb {

>>>>>>> 8d9648bd

namespace tightdb {

// FIXME: Be careful about the possibility of one modification functions being called by another where both do transaction logging.

// FIXME: The current table/subtable selection scheme assumes that a TableRef of a subtable is not accessed after any modification of one of its ancestor tables.

// FIXME: Checking on same Table* requires that ~Table checks and nullifies on match. Another option would be to store m_selected_table as a TableRef. Yet another option would be to assign unique identifiers to each Table instance vial Allocator. Yet another option would be to explicitely invalidate subtables recursively when parent is modified.

<<<<<<< HEAD
/// Replication is enabled by passing an instance of an implementation
/// of this class to the SharedGroup constructor.
class Replication:
    public _impl::TransactLogConvenientEncoder,
    protected _impl::TransactLogStream
{
public:
    // Be sure to keep this type aligned with what is actually used in
    // SharedGroup.
    typedef uint_fast64_t version_type;
    typedef _impl::InputStream InputStream;
    typedef _impl::TransactLogParser TransactLogParser;
    class TransactLogApplier;
    class Interrupted; // Exception
    struct CommitLogEntry;
    class SimpleInputStream;

    std::string get_database_path();

    /// Reset transaction logs. This call informs the commitlog subsystem of
    /// the initial version chosen as part of establishing a sharing scheme
    /// (also called a "session").
    /// Following a crash, the commitlog subsystem may hold multiple commitlogs
    /// for versions which are lost during the crash. When SharedGroup establishes
    /// a sharing scheme it will continue from the last version commited to
    /// the database.
=======
/// Replication is enabled by passing an instance of an implementation of this
/// class to the SharedGroup constructor.
class Replication {
public:
    typedef SharedGroup::version_type version_type;

    std::string get_database_path();

    class Interrupted; // Exception

    struct CommitLogEntry;

    /// Reset transaction logs. This call informs the commitlog subsystem of the
    /// initial version chosen as part of establishing a sharing scheme (also
    /// called a "session").  Following a crash, the commitlog subsystem may
    /// hold multiple commitlogs for versions which are lost during the
    /// crash. When SharedGroup establishes a sharing scheme it will continue
    /// from the last version commited to the database.
>>>>>>> 8d9648bd
    ///
    /// The call also indicates that the current thread (and current process)
    /// has exclusive access to the commitlogs, allowing them to reset
    /// synchronization variables. This can be beneficial on systems without
    /// proper support for robust mutexes.
    virtual void reset_log_management(version_type last_version);

    /// Cleanup, remove any log files
    virtual void stop_logging();

    /// The commitlog subsystem can be operated in either of two modes:
    /// server-synchronization mode and normal mode.
    /// When operating in server-synchronization mode.
    /// - the log files are persisted in a crash safe fashion
    /// - when a sharing scheme is established, the logs are assumed to exist already
    ///   (unless we are creating a new database), and an exception is thrown if they
    ///   are missing.
    /// - even after a crash which leaves the log files out of sync wrt to the database,
    ///   the log files can re-synchronized transparently
    /// When operating in normal-mode
    /// - the log files are not updated in a crash safe way
    /// - the log files are removed when the session ends
    /// - the log files are not assumed to be there when a session starts, but are
    ///   created on demand.
    virtual bool is_in_server_synchronization_mode();

    /// Called by SharedGroup during a write transaction, when readlocks are
    /// recycled, to keep the commit log management in sync with what versions
    /// can possibly be interesting in the future.
    virtual void set_last_version_seen_locally(version_type last_seen_version_number)
        TIGHTDB_NOEXCEPT;

    /// Get all transaction logs between the specified versions. The number of
    /// requested logs is exactly `to_version - from_version`. If this number is
    /// greater than zero, the first requested log is the one that brings the
    /// database from `from_version` to `from_version + 1`. References to the
    /// requested logs are stored in successive entries of `logs_buffer`. The
    /// calee retains ownership of the memory referenced by those entries, but
    /// the memory will remain accessible to the caller until they are declared
    /// stale by calls to 'set_last_version_seen_locally' and
    /// 'set_last_version_synced' *on any commitlog instance participating in
    /// the session*, OR until a new call to get_commit_entries(),
    /// apply_foreign_changeset() or commit_write_transact() is made *on the
    /// same commitlog instance*.
    ///
    /// The two variants differ in the type of data returned. Use the version
    /// with CommitLogEntry* if you need the additional data provided by that
    /// type (see below)
    virtual void get_commit_entries(version_type from_version, version_type to_version,
                                    BinaryData* logs_buffer) TIGHTDB_NOEXCEPT;

    virtual void get_commit_entries(version_type from_version, version_type to_version,
                                    Replication::CommitLogEntry* logs_buffer) TIGHTDB_NOEXCEPT;

<<<<<<< HEAD
    /// Set the latest version that is known to be received and accepted by the
    /// server. All later versions are guaranteed to be available to the caller
    /// of get_commit_entries(). This function is guaranteed to have no effect,
    /// if the specified version is earlier than a version, that has already
    /// been set.
    virtual void set_last_version_synced(version_type version) TIGHTDB_NOEXCEPT;

    /// Get the value set by last call to 'set_last_version_synced' If
=======
    /// Persist a struct with information related to server synchronization.
    /// The content is unrelated to the commmitlog management, EXCEPT for the
    /// first field in the struct, which is used to limit commitlog cleanup.
    /// Set the latest version that is known to be received and accepted by the
    /// server. All later versions are guaranteed to be available to the caller
    /// of get_commit_entries(). Asserts if the client_version in the struct
    /// is lower than any previously persisted client_version.
    struct PersistedSyncInfo {
        uint64_t client_version; // this one limits cleanup of log entries
        uint64_t server_version;
        uint64_t client_file_id;
        PersistedSyncInfo() { client_version = server_version = client_file_id = 0; }
    };

    virtual void set_persisted_sync_info(PersistedSyncInfo& info) TIGHTDB_NOEXCEPT;

    /// Get the PersistedSyncInfo store by last call to 'set_persisted_sync_info' If
>>>>>>> 8d9648bd
    /// 'end_version_number' is non null, a limit to version numbering is
    /// returned.  The limit returned is the version number of the latest
    /// commit.  If sync versioning is disabled, the last version seen locally
    /// is returned.
<<<<<<< HEAD
    virtual version_type get_last_version_synced(version_type* end_version_number = 0)
=======
    virtual PersistedSyncInfo get_persisted_sync_info(version_type* end_version_number = 0)
>>>>>>> 8d9648bd
        TIGHTDB_NOEXCEPT;

    /// Apply the specified changeset to the specified group as a single
    /// transaction, but only if that transaction can be based on the specified
    /// version. It is an error to specify a base version that is ahead of the
    /// current version of the group. Doing so will cause an exception to be
    /// thrown. Otherwise, if the current version is ahead of the specified base
    /// version (i.e., a conflict), this function returns 0. Otherwise it
    /// attempts to apply the changeset, and if that succeeds, it returns the
    /// new version produced by the transaction. Note that this will also have
    /// the effect of making the specified changeset available as a transaction
    /// log through this transaction log registry. The caller retains ownership
    /// of the specified changeset buffer.
    ///
    /// The specified shared group must have this replication instance set as
    /// its associated Replication instance. The effect of violating this rule
    /// is unspecified.
    ///
    /// \param server_version Not yet in used.
    ///
    /// FIXME This function, and several others, do not belong in the
    /// Replication class. The Replication interface is supposed to be just a
    /// sink that allows a SharedGroup to submit actions for replication. It is
    /// then up to the implementation of the Repication interface to define what
    /// replication means.
    virtual version_type apply_foreign_changeset(SharedGroup&, version_type base_version,
                                                 BinaryData changeset, uint_fast64_t timestamp,
                                                 uint_fast64_t peer_id, version_type peer_version,
                                                 std::ostream* apply_log = 0);
<<<<<<< HEAD
    virtual version_type get_last_peer_version(uint_fast64_t peer_id) const;
=======
    virtual version_type get_last_peer_version(uint_fast64_t peer_id);
>>>>>>> 8d9648bd

    /// Acquire permision to start a new 'write' transaction. This
    /// function must be called by a client before it requests a
    /// 'write' transaction. This ensures that the local shared
    /// database is up-to-date. During the transaction, all
    /// modifications must be posted to this Replication instance as
    /// calls to set_value() and friends. After the completion of the
    /// transaction, the client must call either
    /// commit_write_transact() or rollback_write_transact().
    ///
    /// \throw Interrupted If this call was interrupted by an
    /// asynchronous call to interrupt().
    void begin_write_transact(SharedGroup&);

    /// Commit the accumulated transaction log. The transaction log
    /// may not be committed if any of the functions that submit data
    /// to it, have failed or been interrupted. This operation will
    /// block until the local coordinator reports that the transaction
    /// log has been dealt with in a manner that makes the transaction
    /// persistent. This operation may be interrupted by an
    /// asynchronous call to interrupt().
    ///
    /// \throw Interrupted If this call was interrupted by an
    /// asynchronous call to interrupt().
    ///
    /// FIXME: In general the transaction will be considered complete
    /// even if this operation is interrupted. Is that ok?
    version_type commit_write_transact(SharedGroup&, version_type orig_version);

    /// Called by a client to discard the accumulated transaction
    /// log. This function must be called if a write transaction was
    /// successfully initiated, but one of the functions that submit
    /// data to the transaction log has failed or has been
    /// interrupted. It must also be called after a failed or
    /// interrupted call to commit_write_transact().
    void rollback_write_transact(SharedGroup&) TIGHTDB_NOEXCEPT;

    /// Interrupt any blocking call to a function in this class. This
    /// function may be called asyncronously from any thread, but it
    /// may not be called from a system signal handler.
    ///
    /// Some of the public function members of this class may block,
    /// but only when it it is explicitely stated in the documention
    /// for those functions.
    ///
    /// FIXME: Currently we do not state blocking behaviour for all
    /// the functions that can block.
    ///
    /// After any function has returned with an interruption
    /// indication, the only functions that may safely be called are
    /// rollback_write_transact() and the destructor. If a client,
    /// after having received an interruption indication, calls
    /// rollback_write_transact() and then clear_interrupt(), it may
    /// resume normal operation through this Replication instance.
    void interrupt() TIGHTDB_NOEXCEPT;

    /// May be called by a client to reset this replication instance
    /// after an interrupted transaction. It is not an error to call
    /// this function in a situation where no interruption has
    /// occured.
    void clear_interrupt() TIGHTDB_NOEXCEPT;

<<<<<<< HEAD
    /// Called by the local coordinator to apply a transaction log
    /// received from another local coordinator.
=======
    void insert_group_level_table(std::size_t table_ndx, std::size_t num_tables, StringData name);
    void erase_group_level_table(std::size_t table_ndx, std::size_t num_tables);
    void rename_group_level_table(std::size_t table_ndx, StringData new_name);
    void insert_column(const Descriptor&, std::size_t col_ndx, DataType type, StringData name,
                       const Table* link_target_table);
    void erase_column(const Descriptor&, std::size_t col_ndx);
    void rename_column(const Descriptor&, std::size_t col_ndx, StringData name);

    void set_int(const Table*, std::size_t col_ndx, std::size_t ndx, int_fast64_t value);
    void set_bool(const Table*, std::size_t col_ndx, std::size_t ndx, bool value);
    void set_float(const Table*, std::size_t col_ndx, std::size_t ndx, float value);
    void set_double(const Table*, std::size_t col_ndx, std::size_t ndx, double value);
    void set_string(const Table*, std::size_t col_ndx, std::size_t ndx, StringData value);
    void set_binary(const Table*, std::size_t col_ndx, std::size_t ndx, BinaryData value);
    void set_date_time(const Table*, std::size_t col_ndx, std::size_t ndx, DateTime value);
    void set_table(const Table*, std::size_t col_ndx, std::size_t ndx);
    void set_mixed(const Table*, std::size_t col_ndx, std::size_t ndx, const Mixed& value);
    void set_link(const Table*, std::size_t col_ndx, std::size_t ndx, std::size_t value);
    void set_link_list(const LinkView&, const Column& values);

    void insert_int(const Table*, std::size_t col_ndx, std::size_t ndx, int_fast64_t value);
    void insert_bool(const Table*, std::size_t col_ndx, std::size_t ndx, bool value);
    void insert_float(const Table*, std::size_t col_ndx, std::size_t ndx, float value);
    void insert_double(const Table*, std::size_t col_ndx, std::size_t ndx, double value);
    void insert_string(const Table*, std::size_t col_ndx, std::size_t ndx, StringData value);
    void insert_binary(const Table*, std::size_t col_ndx, std::size_t ndx, BinaryData value);
    void insert_date_time(const Table*, std::size_t col_ndx, std::size_t ndx, DateTime value);
    void insert_table(const Table*, std::size_t col_ndx, std::size_t ndx);
    void insert_mixed(const Table*, std::size_t col_ndx, std::size_t ndx, const Mixed& value);
    void insert_link(const Table*, std::size_t col_ndx, std::size_t ndx, std::size_t value);
    void insert_link_list(const Table*, std::size_t col_ndx, std::size_t ndx);

    void row_insert_complete(const Table*);
    void insert_empty_rows(const Table*, std::size_t row_ndx, std::size_t num_rows);
    void erase_row(const Table*, std::size_t row_ndx, bool move_last_over);
    void add_int_to_column(const Table*, std::size_t col_ndx, int_fast64_t value);
    void add_search_index(const Table*, std::size_t col_ndx);
    void add_primary_key(const Table*, std::size_t col_ndx);
    void remove_primary_key(const Table*);
    void set_link_type(const Table*, std::size_t col_ndx, LinkType);
    void clear_table(const Table*);
    void optimize_table(const Table*);

    void link_list_set(const LinkView&, std::size_t link_ndx, std::size_t value);
    void link_list_insert(const LinkView&, std::size_t link_ndx, std::size_t value);
    void link_list_move(const LinkView&, std::size_t old_link_ndx, std::size_t new_link_ndx);
    void link_list_erase(const LinkView&, std::size_t link_ndx);
    void link_list_clear(const LinkView&);

    void on_table_destroyed(const Table*) TIGHTDB_NOEXCEPT;
    void on_spec_destroyed(const Spec*) TIGHTDB_NOEXCEPT;
    void on_link_list_destroyed(const LinkView&) TIGHTDB_NOEXCEPT;


    class TransactLogParser;
    class IndexTranslatorBase;
    class SimpleIndexTranslator;

    class InputStream;
    class SimpleInputStream;

    class BadTransactLog; // Exception

    /// Apply a foreign transaction log to the specified target group.
>>>>>>> 8d9648bd
    ///
    /// \param apply_log If specified, and the library was compiled in
    /// debug mode, then a line describing each individual operation
    /// is writted to the specified stream.
    ///
    /// \throw BadTransactLog If the transaction log could not be
    /// successfully parsed, or ended prematurely.
    static void apply_transact_log(InputStream& transact_log, Group& target,
                                   std::ostream* apply_log = 0);
    static void apply_transact_log(InputStream& transact_log, Group& target,
                                   IndexTranslatorBase& translator, std::ostream* apply_log = 0);

    virtual ~Replication() TIGHTDB_NOEXCEPT {}

protected:
    Replication();

    virtual std::string do_get_database_path() = 0;

    /// As part of the initiation of a write transaction, this method
    /// is supposed to update `m_transact_log_free_begin` and
    /// `m_transact_log_free_end` such that they refer to a (possibly
    /// empty) chunk of free space.
    virtual void do_begin_write_transact(SharedGroup&) = 0;

    /// The caller guarantees that `m_transact_log_free_begin` marks
    /// the end of payload data in the transaction log.
    virtual version_type do_commit_write_transact(SharedGroup&, version_type orig_version) = 0;

    virtual void do_rollback_write_transact(SharedGroup&) TIGHTDB_NOEXCEPT = 0;

    virtual void do_interrupt() TIGHTDB_NOEXCEPT = 0;

    virtual void do_clear_interrupt() TIGHTDB_NOEXCEPT = 0;

    /// Must be called only from do_begin_write_transact(),
    /// do_commit_write_transact(), or do_rollback_write_transact().
    static Group& get_group(SharedGroup&) TIGHTDB_NOEXCEPT;

    /// Must be called only from do_begin_write_transact(),
    /// do_commit_write_transact(), or do_rollback_write_transact().
    static version_type get_current_version(SharedGroup&);

    friend class Group::TransactReverser;
};

/// Extended version of a commit log entry. The additional info is required for
/// Sync.
struct Replication::CommitLogEntry {
    /// When did it happen?
    uint64_t timestamp;
<<<<<<< HEAD

    /// Nonzero iff this changeset was submitted via apply_foreign_changeset().
    uint64_t peer_id;

    /// The last remote version that this commit reflects.
    version_type peer_version;

    /// The changeset.
    BinaryData log_data;
=======

    /// Nonzero iff this changeset was submitted via apply_foreign_changeset().
    uint64_t peer_id;

    /// The last remote version that this commit reflects.
    version_type peer_version;

    /// The changeset.
    BinaryData log_data;
};

// re server_version: This field is written by Sync (if enabled) on commits which
// are foreign. It is carried over as part of a commit, allowing other threads involved
// with Sync to observet it. For local commits, the value of server_version is taken
// from any previous forewign commmit.

class Replication::IndexTranslatorBase {
public:
    virtual size_t translate_row_index(TableRef table, size_t row_ndx, bool* overwritten = null_ptr) = 0;
};

class Replication::SimpleIndexTranslator : public Replication::IndexTranslatorBase {
public:
    size_t translate_row_index(TableRef, size_t row_ndx, bool* overwritten) TIGHTDB_OVERRIDE
    {
        if (overwritten)
            *overwritten = false;
        return row_ndx;
    }
};


class Replication::InputStream {
public:
    /// \return the number of accessible bytes.
    /// A value of zero indicates end-of-input.
    /// For non-zero return value, \a begin and \a end are
    /// updated to reflect the start and limit of a
    /// contiguous memory chunk.
    virtual std::size_t next_block(const char*& begin, const char*& end) = 0;

    virtual ~InputStream() {}
>>>>>>> 8d9648bd
};

// re server_version: This field is written by Sync (if enabled) on commits which
// are foreign. It is carried over as part of a commit, allowing other threads involved
// with Sync to observet it. For local commits, the value of server_version is taken
// from any previous forewign commmit.

<<<<<<< HEAD

class Replication::SimpleInputStream: public Replication::InputStream {
=======
class Replication::SimpleInputStream: public InputStream {
public:
    SimpleInputStream(const char* data, std::size_t size):
        m_data(data),
        m_size(size)
    {
    }

    std::size_t next_block(const char*& begin, const char*& end) TIGHTDB_OVERRIDE
    {
        if (m_size == 0)
            return 0;
        std::size_t size = m_size;
        begin = m_data;
        end = m_data + size;
        m_size = 0;
        return size;
    }

private:
    const char* m_data;
    std::size_t m_size;
};


class Replication::Interrupted: public std::exception {
>>>>>>> 8d9648bd
public:
    SimpleInputStream(const char* data, std::size_t size):
        m_data(data),
        m_size(size)
    {
    }

    std::size_t next_block(const char*& begin, const char*& end) TIGHTDB_OVERRIDE
    {
        if (m_size == 0)
            return 0;
        std::size_t size = m_size;
        begin = m_data;
        end = m_data + size;
        m_size = 0;
        return size;
    }

private:
    const char* m_data;
    std::size_t m_size;
};

class Replication::Interrupted: public std::exception {
public:
    const char* what() const TIGHTDB_NOEXCEPT_OR_NOTHROW TIGHTDB_OVERRIDE
    {
        return "Interrupted";
    }
};


class TrivialReplication: public Replication {
public:
    ~TrivialReplication() TIGHTDB_NOEXCEPT {}

protected:
    typedef Replication::version_type version_type;

    TrivialReplication(const std::string& database_file);

    virtual void handle_transact_log(const char* data, std::size_t size,
                                     version_type new_version) = 0;

    static void apply_transact_log(const char* data, std::size_t size, SharedGroup& target,
                                   std::ostream* apply_log = 0);
    void prepare_to_write();

private:
    const std::string m_database_file;
    util::Buffer<char> m_transact_log_buffer;

    std::string do_get_database_path() TIGHTDB_OVERRIDE;
    void do_begin_write_transact(SharedGroup&) TIGHTDB_OVERRIDE;
    version_type do_commit_write_transact(SharedGroup&, version_type orig_version) TIGHTDB_OVERRIDE;
    void do_rollback_write_transact(SharedGroup&) TIGHTDB_NOEXCEPT TIGHTDB_OVERRIDE;
    void do_interrupt() TIGHTDB_NOEXCEPT TIGHTDB_OVERRIDE;
    void do_clear_interrupt() TIGHTDB_NOEXCEPT TIGHTDB_OVERRIDE;
    void transact_log_reserve(std::size_t n, char** new_begin, char** new_end) TIGHTDB_OVERRIDE;
    void transact_log_append(const char* data, std::size_t size, char** new_begin, char** new_end) TIGHTDB_OVERRIDE;
    void internal_transact_log_reserve(std::size_t, char** new_begin, char** new_end);

    std::size_t transact_log_size();

    friend class Group::TransactReverser;
};


// Implementation:

inline Replication::Replication():
    _impl::TransactLogConvenientEncoder(static_cast<_impl::TransactLogStream&>(*this))
{
}


inline std::string Replication::get_database_path()
{
    return do_get_database_path();
}

inline void Replication::reset_log_management(version_type)
{
}

inline bool Replication::is_in_server_synchronization_mode()
{
    return false;
}

inline void Replication::stop_logging()
{
}

inline void Replication::set_last_version_seen_locally(version_type) TIGHTDB_NOEXCEPT
{
}

inline void Replication::set_persisted_sync_info(Replication::PersistedSyncInfo&) TIGHTDB_NOEXCEPT
{
}

<<<<<<< HEAD
inline Replication::version_type Replication::get_last_version_synced(version_type*)
=======
inline Replication::PersistedSyncInfo Replication::get_persisted_sync_info(version_type*)
>>>>>>> 8d9648bd
    TIGHTDB_NOEXCEPT
{
    return PersistedSyncInfo();
}

inline Replication::version_type
Replication::apply_foreign_changeset(SharedGroup&, version_type, BinaryData,
                                     uint_fast64_t, uint_fast64_t, version_type,
                                     std::ostream*)
{
    // Unimplemented!
    TIGHTDB_ASSERT(false);
    return false;
}

inline Replication::version_type
Replication::get_last_peer_version(uint_fast64_t)
{
    // Unimplemented!
    TIGHTDB_ASSERT(false);
    return 0;
}

<<<<<<< HEAD
inline Replication::version_type
Replication::apply_foreign_changeset(SharedGroup&, version_type, BinaryData,
                                     uint_fast64_t, uint_fast64_t, version_type,
                                     std::ostream*)
{
    // Unimplemented!
    TIGHTDB_ASSERT(false);
    return false;
}

inline Replication::version_type
Replication::get_last_peer_version(uint_fast64_t) const
=======
inline void Replication::get_commit_entries(version_type, version_type, Replication::CommitLogEntry*)
    TIGHTDB_NOEXCEPT
>>>>>>> 8d9648bd
{
    // Unimplemented!
    TIGHTDB_ASSERT(false);
    return 0;
}

<<<<<<< HEAD
inline void Replication::get_commit_entries(version_type, version_type, Replication::CommitLogEntry*)
=======

inline void Replication::get_commit_entries(version_type, version_type, BinaryData*)
>>>>>>> 8d9648bd
    TIGHTDB_NOEXCEPT
{
    // Unimplemented!
    TIGHTDB_ASSERT(false);
}

inline void Replication::get_commit_entries(version_type, version_type, BinaryData*)
    TIGHTDB_NOEXCEPT
{
    // Unimplemented!
    TIGHTDB_ASSERT(false);
}

inline void Replication::begin_write_transact(SharedGroup& sg)
{
    do_begin_write_transact(sg);
    reset_selection_caches();
}

inline Replication::version_type
Replication::commit_write_transact(SharedGroup& sg, version_type orig_version)
{
    return do_commit_write_transact(sg, orig_version);
}

inline void Replication::rollback_write_transact(SharedGroup& sg) TIGHTDB_NOEXCEPT
{
    do_rollback_write_transact(sg);
}

inline void Replication::interrupt() TIGHTDB_NOEXCEPT
{
    do_interrupt();
}

inline void Replication::clear_interrupt() TIGHTDB_NOEXCEPT
{
    do_clear_interrupt();
}

inline TrivialReplication::TrivialReplication(const std::string& database_file):
    m_database_file(database_file)
{
}

inline std::size_t TrivialReplication::transact_log_size()
{
    return write_position() - m_transact_log_buffer.data();
}

inline void TrivialReplication::transact_log_reserve(std::size_t n, char** new_begin, char** new_end)
{
    internal_transact_log_reserve(n, new_begin, new_end);
}

inline void TrivialReplication::internal_transact_log_reserve(std::size_t n, char** new_begin, char** new_end)
{
    char* data = m_transact_log_buffer.data();
    std::size_t size = write_position() - data;
    m_transact_log_buffer.reserve_extra(size, n);
    data = m_transact_log_buffer.data(); // May have changed
    *new_begin = data + size;
    *new_end = data + m_transact_log_buffer.size();
}

} // namespace tightdb

#endif // TIGHTDB_REPLICATION_HPP<|MERGE_RESOLUTION|>--- conflicted
+++ resolved
@@ -40,22 +40,15 @@
 
 #include <iostream>
 
-<<<<<<< HEAD
-=======
 
 namespace tightdb {
 
->>>>>>> 8d9648bd
-
-namespace tightdb {
-
 // FIXME: Be careful about the possibility of one modification functions being called by another where both do transaction logging.
 
 // FIXME: The current table/subtable selection scheme assumes that a TableRef of a subtable is not accessed after any modification of one of its ancestor tables.
 
 // FIXME: Checking on same Table* requires that ~Table checks and nullifies on match. Another option would be to store m_selected_table as a TableRef. Yet another option would be to assign unique identifiers to each Table instance vial Allocator. Yet another option would be to explicitely invalidate subtables recursively when parent is modified.
 
-<<<<<<< HEAD
 /// Replication is enabled by passing an instance of an implementation
 /// of this class to the SharedGroup constructor.
 class Replication:
@@ -82,26 +75,6 @@
     /// for versions which are lost during the crash. When SharedGroup establishes
     /// a sharing scheme it will continue from the last version commited to
     /// the database.
-=======
-/// Replication is enabled by passing an instance of an implementation of this
-/// class to the SharedGroup constructor.
-class Replication {
-public:
-    typedef SharedGroup::version_type version_type;
-
-    std::string get_database_path();
-
-    class Interrupted; // Exception
-
-    struct CommitLogEntry;
-
-    /// Reset transaction logs. This call informs the commitlog subsystem of the
-    /// initial version chosen as part of establishing a sharing scheme (also
-    /// called a "session").  Following a crash, the commitlog subsystem may
-    /// hold multiple commitlogs for versions which are lost during the
-    /// crash. When SharedGroup establishes a sharing scheme it will continue
-    /// from the last version commited to the database.
->>>>>>> 8d9648bd
     ///
     /// The call also indicates that the current thread (and current process)
     /// has exclusive access to the commitlogs, allowing them to reset
@@ -156,16 +129,6 @@
     virtual void get_commit_entries(version_type from_version, version_type to_version,
                                     Replication::CommitLogEntry* logs_buffer) TIGHTDB_NOEXCEPT;
 
-<<<<<<< HEAD
-    /// Set the latest version that is known to be received and accepted by the
-    /// server. All later versions are guaranteed to be available to the caller
-    /// of get_commit_entries(). This function is guaranteed to have no effect,
-    /// if the specified version is earlier than a version, that has already
-    /// been set.
-    virtual void set_last_version_synced(version_type version) TIGHTDB_NOEXCEPT;
-
-    /// Get the value set by last call to 'set_last_version_synced' If
-=======
     /// Persist a struct with information related to server synchronization.
     /// The content is unrelated to the commmitlog management, EXCEPT for the
     /// first field in the struct, which is used to limit commitlog cleanup.
@@ -183,16 +146,11 @@
     virtual void set_persisted_sync_info(PersistedSyncInfo& info) TIGHTDB_NOEXCEPT;
 
     /// Get the PersistedSyncInfo store by last call to 'set_persisted_sync_info' If
->>>>>>> 8d9648bd
     /// 'end_version_number' is non null, a limit to version numbering is
     /// returned.  The limit returned is the version number of the latest
     /// commit.  If sync versioning is disabled, the last version seen locally
     /// is returned.
-<<<<<<< HEAD
-    virtual version_type get_last_version_synced(version_type* end_version_number = 0)
-=======
     virtual PersistedSyncInfo get_persisted_sync_info(version_type* end_version_number = 0)
->>>>>>> 8d9648bd
         TIGHTDB_NOEXCEPT;
 
     /// Apply the specified changeset to the specified group as a single
@@ -222,11 +180,7 @@
                                                  BinaryData changeset, uint_fast64_t timestamp,
                                                  uint_fast64_t peer_id, version_type peer_version,
                                                  std::ostream* apply_log = 0);
-<<<<<<< HEAD
-    virtual version_type get_last_peer_version(uint_fast64_t peer_id) const;
-=======
     virtual version_type get_last_peer_version(uint_fast64_t peer_id);
->>>>>>> 8d9648bd
 
     /// Acquire permision to start a new 'write' transaction. This
     /// function must be called by a client before it requests a
@@ -289,75 +243,8 @@
     /// occured.
     void clear_interrupt() TIGHTDB_NOEXCEPT;
 
-<<<<<<< HEAD
     /// Called by the local coordinator to apply a transaction log
     /// received from another local coordinator.
-=======
-    void insert_group_level_table(std::size_t table_ndx, std::size_t num_tables, StringData name);
-    void erase_group_level_table(std::size_t table_ndx, std::size_t num_tables);
-    void rename_group_level_table(std::size_t table_ndx, StringData new_name);
-    void insert_column(const Descriptor&, std::size_t col_ndx, DataType type, StringData name,
-                       const Table* link_target_table);
-    void erase_column(const Descriptor&, std::size_t col_ndx);
-    void rename_column(const Descriptor&, std::size_t col_ndx, StringData name);
-
-    void set_int(const Table*, std::size_t col_ndx, std::size_t ndx, int_fast64_t value);
-    void set_bool(const Table*, std::size_t col_ndx, std::size_t ndx, bool value);
-    void set_float(const Table*, std::size_t col_ndx, std::size_t ndx, float value);
-    void set_double(const Table*, std::size_t col_ndx, std::size_t ndx, double value);
-    void set_string(const Table*, std::size_t col_ndx, std::size_t ndx, StringData value);
-    void set_binary(const Table*, std::size_t col_ndx, std::size_t ndx, BinaryData value);
-    void set_date_time(const Table*, std::size_t col_ndx, std::size_t ndx, DateTime value);
-    void set_table(const Table*, std::size_t col_ndx, std::size_t ndx);
-    void set_mixed(const Table*, std::size_t col_ndx, std::size_t ndx, const Mixed& value);
-    void set_link(const Table*, std::size_t col_ndx, std::size_t ndx, std::size_t value);
-    void set_link_list(const LinkView&, const Column& values);
-
-    void insert_int(const Table*, std::size_t col_ndx, std::size_t ndx, int_fast64_t value);
-    void insert_bool(const Table*, std::size_t col_ndx, std::size_t ndx, bool value);
-    void insert_float(const Table*, std::size_t col_ndx, std::size_t ndx, float value);
-    void insert_double(const Table*, std::size_t col_ndx, std::size_t ndx, double value);
-    void insert_string(const Table*, std::size_t col_ndx, std::size_t ndx, StringData value);
-    void insert_binary(const Table*, std::size_t col_ndx, std::size_t ndx, BinaryData value);
-    void insert_date_time(const Table*, std::size_t col_ndx, std::size_t ndx, DateTime value);
-    void insert_table(const Table*, std::size_t col_ndx, std::size_t ndx);
-    void insert_mixed(const Table*, std::size_t col_ndx, std::size_t ndx, const Mixed& value);
-    void insert_link(const Table*, std::size_t col_ndx, std::size_t ndx, std::size_t value);
-    void insert_link_list(const Table*, std::size_t col_ndx, std::size_t ndx);
-
-    void row_insert_complete(const Table*);
-    void insert_empty_rows(const Table*, std::size_t row_ndx, std::size_t num_rows);
-    void erase_row(const Table*, std::size_t row_ndx, bool move_last_over);
-    void add_int_to_column(const Table*, std::size_t col_ndx, int_fast64_t value);
-    void add_search_index(const Table*, std::size_t col_ndx);
-    void add_primary_key(const Table*, std::size_t col_ndx);
-    void remove_primary_key(const Table*);
-    void set_link_type(const Table*, std::size_t col_ndx, LinkType);
-    void clear_table(const Table*);
-    void optimize_table(const Table*);
-
-    void link_list_set(const LinkView&, std::size_t link_ndx, std::size_t value);
-    void link_list_insert(const LinkView&, std::size_t link_ndx, std::size_t value);
-    void link_list_move(const LinkView&, std::size_t old_link_ndx, std::size_t new_link_ndx);
-    void link_list_erase(const LinkView&, std::size_t link_ndx);
-    void link_list_clear(const LinkView&);
-
-    void on_table_destroyed(const Table*) TIGHTDB_NOEXCEPT;
-    void on_spec_destroyed(const Spec*) TIGHTDB_NOEXCEPT;
-    void on_link_list_destroyed(const LinkView&) TIGHTDB_NOEXCEPT;
-
-
-    class TransactLogParser;
-    class IndexTranslatorBase;
-    class SimpleIndexTranslator;
-
-    class InputStream;
-    class SimpleInputStream;
-
-    class BadTransactLog; // Exception
-
-    /// Apply a foreign transaction log to the specified target group.
->>>>>>> 8d9648bd
     ///
     /// \param apply_log If specified, and the library was compiled in
     /// debug mode, then a line describing each individual operation
@@ -367,8 +254,6 @@
     /// successfully parsed, or ended prematurely.
     static void apply_transact_log(InputStream& transact_log, Group& target,
                                    std::ostream* apply_log = 0);
-    static void apply_transact_log(InputStream& transact_log, Group& target,
-                                   IndexTranslatorBase& translator, std::ostream* apply_log = 0);
 
     virtual ~Replication() TIGHTDB_NOEXCEPT {}
 
@@ -409,17 +294,6 @@
 struct Replication::CommitLogEntry {
     /// When did it happen?
     uint64_t timestamp;
-<<<<<<< HEAD
-
-    /// Nonzero iff this changeset was submitted via apply_foreign_changeset().
-    uint64_t peer_id;
-
-    /// The last remote version that this commit reflects.
-    version_type peer_version;
-
-    /// The changeset.
-    BinaryData log_data;
-=======
 
     /// Nonzero iff this changeset was submitted via apply_foreign_changeset().
     uint64_t peer_id;
@@ -436,45 +310,8 @@
 // with Sync to observet it. For local commits, the value of server_version is taken
 // from any previous forewign commmit.
 
-class Replication::IndexTranslatorBase {
-public:
-    virtual size_t translate_row_index(TableRef table, size_t row_ndx, bool* overwritten = null_ptr) = 0;
-};
-
-class Replication::SimpleIndexTranslator : public Replication::IndexTranslatorBase {
-public:
-    size_t translate_row_index(TableRef, size_t row_ndx, bool* overwritten) TIGHTDB_OVERRIDE
-    {
-        if (overwritten)
-            *overwritten = false;
-        return row_ndx;
-    }
-};
-
-
-class Replication::InputStream {
-public:
-    /// \return the number of accessible bytes.
-    /// A value of zero indicates end-of-input.
-    /// For non-zero return value, \a begin and \a end are
-    /// updated to reflect the start and limit of a
-    /// contiguous memory chunk.
-    virtual std::size_t next_block(const char*& begin, const char*& end) = 0;
-
-    virtual ~InputStream() {}
->>>>>>> 8d9648bd
-};
-
-// re server_version: This field is written by Sync (if enabled) on commits which
-// are foreign. It is carried over as part of a commit, allowing other threads involved
-// with Sync to observet it. For local commits, the value of server_version is taken
-// from any previous forewign commmit.
-
-<<<<<<< HEAD
 
 class Replication::SimpleInputStream: public Replication::InputStream {
-=======
-class Replication::SimpleInputStream: public InputStream {
 public:
     SimpleInputStream(const char* data, std::size_t size):
         m_data(data),
@@ -498,32 +335,6 @@
     std::size_t m_size;
 };
 
-
-class Replication::Interrupted: public std::exception {
->>>>>>> 8d9648bd
-public:
-    SimpleInputStream(const char* data, std::size_t size):
-        m_data(data),
-        m_size(size)
-    {
-    }
-
-    std::size_t next_block(const char*& begin, const char*& end) TIGHTDB_OVERRIDE
-    {
-        if (m_size == 0)
-            return 0;
-        std::size_t size = m_size;
-        begin = m_data;
-        end = m_data + size;
-        m_size = 0;
-        return size;
-    }
-
-private:
-    const char* m_data;
-    std::size_t m_size;
-};
-
 class Replication::Interrupted: public std::exception {
 public:
     const char* what() const TIGHTDB_NOEXCEPT_OR_NOTHROW TIGHTDB_OVERRIDE
@@ -603,11 +414,7 @@
 {
 }
 
-<<<<<<< HEAD
-inline Replication::version_type Replication::get_last_version_synced(version_type*)
-=======
 inline Replication::PersistedSyncInfo Replication::get_persisted_sync_info(version_type*)
->>>>>>> 8d9648bd
     TIGHTDB_NOEXCEPT
 {
     return PersistedSyncInfo();
@@ -631,35 +438,7 @@
     return 0;
 }
 
-<<<<<<< HEAD
-inline Replication::version_type
-Replication::apply_foreign_changeset(SharedGroup&, version_type, BinaryData,
-                                     uint_fast64_t, uint_fast64_t, version_type,
-                                     std::ostream*)
-{
-    // Unimplemented!
-    TIGHTDB_ASSERT(false);
-    return false;
-}
-
-inline Replication::version_type
-Replication::get_last_peer_version(uint_fast64_t) const
-=======
 inline void Replication::get_commit_entries(version_type, version_type, Replication::CommitLogEntry*)
-    TIGHTDB_NOEXCEPT
->>>>>>> 8d9648bd
-{
-    // Unimplemented!
-    TIGHTDB_ASSERT(false);
-    return 0;
-}
-
-<<<<<<< HEAD
-inline void Replication::get_commit_entries(version_type, version_type, Replication::CommitLogEntry*)
-=======
-
-inline void Replication::get_commit_entries(version_type, version_type, BinaryData*)
->>>>>>> 8d9648bd
     TIGHTDB_NOEXCEPT
 {
     // Unimplemented!
