--- conflicted
+++ resolved
@@ -49,26 +49,6 @@
 
 // FIXME: Checking on same Table* requires that ~Table checks and nullifies on match. Another option would be to store m_selected_table as a TableRef. Yet another option would be to assign unique identifiers to each Table instance vial Allocator. Yet another option would be to explicitely invalidate subtables recursively when parent is modified.
 
-<<<<<<< HEAD
-/// Replication is enabled by passing an instance of an implementation of this
-/// class to the SharedGroup constructor.
-class Replication {
-public:
-    typedef SharedGroup::version_type version_type;
-
-    std::string get_database_path();
-
-    class Interrupted; // Exception
-
-    struct CommitLogEntry;
-
-    /// Reset transaction logs. This call informs the commitlog subsystem of the
-    /// initial version chosen as part of establishing a sharing scheme (also
-    /// called a "session").  Following a crash, the commitlog subsystem may
-    /// hold multiple commitlogs for versions which are lost during the
-    /// crash. When SharedGroup establishes a sharing scheme it will continue
-    /// from the last version commited to the database.
-=======
 /// Replication is enabled by passing an instance of an implementation
 /// of this class to the SharedGroup constructor.
 class Replication:
@@ -83,6 +63,10 @@
     typedef _impl::TransactLogParser TransactLogParser;
     class TransactLogApplier;
     class Interrupted; // Exception
+    struct CommitLogEntry;
+    class IndexTranslatorBase;
+    class SimpleIndexTranslator;
+    class SimpleInputStream;
 
     std::string get_database_path();
 
@@ -93,7 +77,6 @@
     /// for versions which are lost during the crash. When SharedGroup establishes
     /// a sharing scheme it will continue from the last version commited to
     /// the database.
->>>>>>> a3abd21d
     ///
     /// The call also indicates that the current thread (and current process)
     /// has exclusive access to the commitlogs, allowing them to reset
@@ -275,75 +258,8 @@
     /// occured.
     void clear_interrupt() TIGHTDB_NOEXCEPT;
 
-<<<<<<< HEAD
-    void insert_group_level_table(std::size_t table_ndx, std::size_t num_tables, StringData name);
-    void erase_group_level_table(std::size_t table_ndx, std::size_t num_tables);
-    void rename_group_level_table(std::size_t table_ndx, StringData new_name);
-    void insert_column(const Descriptor&, std::size_t col_ndx, DataType type, StringData name,
-                       const Table* link_target_table);
-    void erase_column(const Descriptor&, std::size_t col_ndx);
-    void rename_column(const Descriptor&, std::size_t col_ndx, StringData name);
-
-    void set_int(const Table*, std::size_t col_ndx, std::size_t ndx, int_fast64_t value);
-    void set_bool(const Table*, std::size_t col_ndx, std::size_t ndx, bool value);
-    void set_float(const Table*, std::size_t col_ndx, std::size_t ndx, float value);
-    void set_double(const Table*, std::size_t col_ndx, std::size_t ndx, double value);
-    void set_string(const Table*, std::size_t col_ndx, std::size_t ndx, StringData value);
-    void set_binary(const Table*, std::size_t col_ndx, std::size_t ndx, BinaryData value);
-    void set_date_time(const Table*, std::size_t col_ndx, std::size_t ndx, DateTime value);
-    void set_table(const Table*, std::size_t col_ndx, std::size_t ndx);
-    void set_mixed(const Table*, std::size_t col_ndx, std::size_t ndx, const Mixed& value);
-    void set_link(const Table*, std::size_t col_ndx, std::size_t ndx, std::size_t value);
-    void set_link_list(const LinkView&, const Column& values);
-
-    void insert_int(const Table*, std::size_t col_ndx, std::size_t ndx, int_fast64_t value);
-    void insert_bool(const Table*, std::size_t col_ndx, std::size_t ndx, bool value);
-    void insert_float(const Table*, std::size_t col_ndx, std::size_t ndx, float value);
-    void insert_double(const Table*, std::size_t col_ndx, std::size_t ndx, double value);
-    void insert_string(const Table*, std::size_t col_ndx, std::size_t ndx, StringData value);
-    void insert_binary(const Table*, std::size_t col_ndx, std::size_t ndx, BinaryData value);
-    void insert_date_time(const Table*, std::size_t col_ndx, std::size_t ndx, DateTime value);
-    void insert_table(const Table*, std::size_t col_ndx, std::size_t ndx);
-    void insert_mixed(const Table*, std::size_t col_ndx, std::size_t ndx, const Mixed& value);
-    void insert_link(const Table*, std::size_t col_ndx, std::size_t ndx, std::size_t value);
-    void insert_link_list(const Table*, std::size_t col_ndx, std::size_t ndx);
-
-    void row_insert_complete(const Table*);
-    void insert_empty_rows(const Table*, std::size_t row_ndx, std::size_t num_rows);
-    void erase_row(const Table*, std::size_t row_ndx, bool move_last_over);
-    void add_int_to_column(const Table*, std::size_t col_ndx, int_fast64_t value);
-    void add_search_index(const Table*, std::size_t col_ndx);
-    void add_primary_key(const Table*, std::size_t col_ndx);
-    void remove_primary_key(const Table*);
-    void set_link_type(const Table*, std::size_t col_ndx, LinkType);
-    void clear_table(const Table*);
-    void optimize_table(const Table*);
-
-    void link_list_set(const LinkView&, std::size_t link_ndx, std::size_t value);
-    void link_list_insert(const LinkView&, std::size_t link_ndx, std::size_t value);
-    void link_list_move(const LinkView&, std::size_t old_link_ndx, std::size_t new_link_ndx);
-    void link_list_erase(const LinkView&, std::size_t link_ndx);
-    void link_list_clear(const LinkView&);
-
-    void on_table_destroyed(const Table*) TIGHTDB_NOEXCEPT;
-    void on_spec_destroyed(const Spec*) TIGHTDB_NOEXCEPT;
-    void on_link_list_destroyed(const LinkView&) TIGHTDB_NOEXCEPT;
-
-
-    class TransactLogParser;
-    class IndexTranslatorBase;
-    class SimpleIndexTranslator;
-
-    class InputStream;
-    class SimpleInputStream;
-
-    class BadTransactLog; // Exception
-
-    /// Apply a foreign transaction log to the specified target group.
-=======
     /// Called by the local coordinator to apply a transaction log
     /// received from another local coordinator.
->>>>>>> a3abd21d
     ///
     /// \param apply_log If specified, and the library was compiled in
     /// debug mode, then a line describing each individual operation
@@ -427,21 +343,7 @@
 };
 
 
-<<<<<<< HEAD
-class Replication::InputStream {
-public:
-    /// \return the number of accessible bytes.
-    /// A value of zero indicates end-of-input.
-    /// For non-zero return value, \a begin and \a end are
-    /// updated to reflect the start and limit of a
-    /// contiguous memory chunk.
-    virtual std::size_t next_block(const char*& begin, const char*& end) = 0;
-
-    virtual ~InputStream() {}
-};
-
-
-class Replication::SimpleInputStream: public InputStream {
+class Replication::SimpleInputStream: public Replication::InputStream {
 public:
     SimpleInputStream(const char* data, std::size_t size):
         m_data(data),
@@ -466,8 +368,6 @@
 };
 
 
-=======
->>>>>>> a3abd21d
 class Replication::Interrupted: public std::exception {
 public:
     const char* what() const TIGHTDB_NOEXCEPT_OR_NOTHROW TIGHTDB_OVERRIDE
