--- conflicted
+++ resolved
@@ -64,11 +64,6 @@
     class TransactLogApplier;
     class Interrupted; // Exception
     struct CommitLogEntry;
-<<<<<<< HEAD
-=======
-    class IndexTranslatorBase;
-    class SimpleIndexTranslator;
->>>>>>> 2f80b12a
     class SimpleInputStream;
 
     std::string get_database_path();
@@ -194,11 +189,7 @@
     /// sink that allows a SharedGroup to submit actions for replication. It is
     /// then up to the implementation of the Repication interface to define what
     /// replication means.
-<<<<<<< HEAD
     virtual version_type apply_foreign_changeset(SharedGroup&, uint_fast64_t self_peer_id, version_type base_version,
-=======
-    virtual version_type apply_foreign_changeset(SharedGroup&, version_type base_version,
->>>>>>> 2f80b12a
                                                  BinaryData changeset, uint_fast64_t timestamp,
                                                  uint_fast64_t peer_id, version_type peer_version,
                                                  std::ostream* apply_log = 0);
@@ -276,8 +267,6 @@
     /// successfully parsed, or ended prematurely.
     static void apply_transact_log(InputStream& transact_log, Group& target,
                                    std::ostream* apply_log = 0);
-    static void apply_transact_log(InputStream& transact_log, Group& target,
-                                   IndexTranslatorBase& translator, std::ostream* apply_log = 0);
 
     virtual ~Replication() TIGHTDB_NOEXCEPT {}
 
@@ -334,24 +323,6 @@
 // with Sync to observet it. For local commits, the value of server_version is taken
 // from any previous forewign commmit.
 
-<<<<<<< HEAD
-=======
-class Replication::IndexTranslatorBase {
-public:
-    virtual size_t translate_row_index(TableRef table, size_t row_ndx, bool* overwritten = null_ptr) = 0;
-};
-
-class Replication::SimpleIndexTranslator : public Replication::IndexTranslatorBase {
-public:
-    size_t translate_row_index(TableRef, size_t row_ndx, bool* overwritten) TIGHTDB_OVERRIDE
-    {
-        if (overwritten)
-            *overwritten = false;
-        return row_ndx;
-    }
-};
-
->>>>>>> 2f80b12a
 
 class Replication::SimpleInputStream: public Replication::InputStream {
 public:
@@ -376,10 +347,7 @@
     const char* m_data;
     std::size_t m_size;
 };
-<<<<<<< HEAD
-=======
-
->>>>>>> 2f80b12a
+
 
 class Replication::Interrupted: public std::exception {
 public:
@@ -457,7 +425,6 @@
 }
 
 inline void Replication::get_sync_info(uint_fast64_t&, version_type&, version_type&)
-<<<<<<< HEAD
 {
 }
 
@@ -474,24 +441,6 @@
                                      uint_fast64_t, uint_fast64_t, version_type,
                                      std::ostream*)
 {
-=======
-{
-}
-
-inline void Replication::set_client_file_ident(uint_fast64_t)
-{
-}
-
-inline void Replication::set_sync_progress(version_type, version_type)
-{
-}
-
-inline Replication::version_type
-Replication::apply_foreign_changeset(SharedGroup&, version_type, BinaryData,
-                                     uint_fast64_t, uint_fast64_t, version_type,
-                                     std::ostream*)
-{
->>>>>>> 2f80b12a
     // Unimplemented!
     TIGHTDB_ASSERT(false);
     return false;
@@ -512,10 +461,6 @@
     TIGHTDB_ASSERT(false);
 }
 
-<<<<<<< HEAD
-=======
-
->>>>>>> 2f80b12a
 inline void Replication::get_commit_entries(version_type, version_type, BinaryData*)
     TIGHTDB_NOEXCEPT
 {
