/*************************************************************************
 *
 * TIGHTDB CONFIDENTIAL
 * __________________
 *
 *  [2011] - [2012] TightDB Inc
 *  All Rights Reserved.
 *
 * NOTICE:  All information contained herein is, and remains
 * the property of TightDB Incorporated and its suppliers,
 * if any.  The intellectual and technical concepts contained
 * herein are proprietary to TightDB Incorporated
 * and its suppliers and may be covered by U.S. and Foreign Patents,
 * patents in process, and are protected by trade secret or copyright law.
 * Dissemination of this information or reproduction of this material
 * is strictly forbidden unless prior written permission is obtained
 * from TightDB Incorporated.
 *
 **************************************************************************/
#ifndef TIGHTDB_REPLICATION_HPP
#define TIGHTDB_REPLICATION_HPP

#include <algorithm>
#include <limits>
#include <exception>
#include <string>

#include <tightdb/util/assert.hpp>
#include <tightdb/util/tuple.hpp>
#include <tightdb/util/safe_int_ops.hpp>
#include <tightdb/util/unique_ptr.hpp>
#include <tightdb/util/buffer.hpp>
#include <tightdb/util/string_buffer.hpp>
#include <tightdb/util/file.hpp>
#include <tightdb/descriptor.hpp>
#include <tightdb/group.hpp>
#include <tightdb/group_shared.hpp>

namespace tightdb {



// FIXME: Be careful about the possibility of one modification functions being called by another where both do transaction logging.

// FIXME: The current table/subtable selection scheme assumes that a TableRef of a subtable is not accessed after any modification of one of its ancestor tables.

// FIXME: Checking on same Table* requires that ~Table checks and nullifies on match. Another option would be to store m_selected_table as a TableRef. Yet another option would be to assign unique identifiers to each Table instance vial Allocator. Yet another option would be to explicitely invalidate subtables recursively when parent is modified.



/// Replication is enabled by passing an instance of an implementation
/// of this class to the SharedGroup constructor.
class Replication {
public:
    // Be sure to keep this type aligned with what is actually used in
    // SharedGroup.
    typedef uint_fast64_t version_type;

    std::string get_database_path();

    class Interrupted; // Exception

    /// Acquire permision to start a new 'write' transaction. This
    /// function must be called by a client before it requests a
    /// 'write' transaction. This ensures that the local shared
    /// database is up-to-date. During the transaction, all
    /// modifications must be posted to this Replication instance as
    /// calls to set_value() and friends. After the completion of the
    /// transaction, the client must call either
    /// commit_write_transact() or rollback_write_transact().
    ///
    /// \throw Interrupted If this call was interrupted by an
    /// asynchronous call to interrupt().
    void begin_write_transact(SharedGroup&);

    /// Commit the accumulated transaction log. The transaction log
    /// may not be committed if any of the functions that submit data
    /// to it, have failed or been interrupted. This operation will
    /// block until the local coordinator reports that the transaction
    /// log has been dealt with in a manner that makes the transaction
    /// persistent. This operation may be interrupted by an
    /// asynchronous call to interrupt().
    ///
    /// \throw Interrupted If this call was interrupted by an
    /// asynchronous call to interrupt().
    ///
    /// FIXME: In general the transaction will be considered complete
    /// even if this operation is interrupted. Is that ok?
    version_type commit_write_transact(SharedGroup&, version_type orig_version);

    /// Called by a client to discard the accumulated transaction
    /// log. This function must be called if a write transaction was
    /// successfully initiated, but one of the functions that submit
    /// data to the transaction log has failed or has been
    /// interrupted. It must also be called after a failed or
    /// interrupted call to commit_write_transact().
    void rollback_write_transact(SharedGroup&) TIGHTDB_NOEXCEPT;

    /// Interrupt any blocking call to a function in this class. This
    /// function may be called asyncronously from any thread, but it
    /// may not be called from a system signal handler.
    ///
    /// Some of the public function members of this class may block,
    /// but only when it it is explicitely stated in the documention
    /// for those functions.
    ///
    /// FIXME: Currently we do not state blocking behaviour for all
    /// the functions that can block.
    ///
    /// After any function has returned with an interruption
    /// indication, the only functions that may safely be called are
    /// rollback_write_transact() and the destructor. If a client,
    /// after having received an interruption indication, calls
    /// rollback_write_transact() and then clear_interrupt(), it may
    /// resume normal operation through this Replication instance.
    void interrupt() TIGHTDB_NOEXCEPT;

    /// May be called by a client to reset this replication instance
    /// after an interrupted transaction. It is not an error to call
    /// this function in a situation where no interruption has
    /// occured.
    void clear_interrupt() TIGHTDB_NOEXCEPT;

    void new_group_level_table(StringData name);
    void rename_group_level_table(std::size_t table_ndx, StringData new_name);
    void remove_group_level_table(std::size_t table_ndx);
    void insert_column(const Descriptor&, std::size_t col_ndx, DataType type, StringData name,
                       const Table* link_target_table);
    void erase_column(const Descriptor&, std::size_t col_ndx);
    void rename_column(const Descriptor&, std::size_t col_ndx, StringData name);

    void set_int(const Table*, std::size_t col_ndx, std::size_t ndx, int_fast64_t value);
    void set_bool(const Table*, std::size_t col_ndx, std::size_t ndx, bool value);
    void set_float(const Table*, std::size_t col_ndx, std::size_t ndx, float value);
    void set_double(const Table*, std::size_t col_ndx, std::size_t ndx, double value);
    void set_string(const Table*, std::size_t col_ndx, std::size_t ndx, StringData value);
    void set_binary(const Table*, std::size_t col_ndx, std::size_t ndx, BinaryData value);
    void set_date_time(const Table*, std::size_t col_ndx, std::size_t ndx, DateTime value);
    void set_table(const Table*, std::size_t col_ndx, std::size_t ndx);
    void set_mixed(const Table*, std::size_t col_ndx, std::size_t ndx, const Mixed& value);
    void set_link(const Table*, std::size_t col_ndx, std::size_t ndx, std::size_t value);

    void insert_int(const Table*, std::size_t col_ndx, std::size_t ndx, int_fast64_t value);
    void insert_bool(const Table*, std::size_t col_ndx, std::size_t ndx, bool value);
    void insert_float(const Table*, std::size_t col_ndx, std::size_t ndx, float value);
    void insert_double(const Table*, std::size_t col_ndx, std::size_t ndx, double value);
    void insert_string(const Table*, std::size_t col_ndx, std::size_t ndx, StringData value);
    void insert_binary(const Table*, std::size_t col_ndx, std::size_t ndx, BinaryData value);
    void insert_date_time(const Table*, std::size_t col_ndx, std::size_t ndx, DateTime value);
    void insert_table(const Table*, std::size_t col_ndx, std::size_t ndx);
    void insert_mixed(const Table*, std::size_t col_ndx, std::size_t ndx, const Mixed& value);
    void insert_link(const Table*, std::size_t col_ndx, std::size_t ndx, std::size_t value);
    void insert_link_list(const Table*, std::size_t col_ndx, std::size_t ndx);

    void row_insert_complete(const Table*);
    void insert_empty_rows(const Table*, std::size_t row_ndx, std::size_t num_rows);
    void erase_row(const Table*, std::size_t row_ndx);
    void move_last_over(const Table*, std::size_t target_row_ndx, std::size_t last_row_ndx);
    void add_int_to_column(const Table*, std::size_t col_ndx, int_fast64_t value);
    void add_search_index(const Table*, std::size_t col_ndx);
    void clear_table(const Table*);
    void optimize_table(const Table*);

    void link_list_set(const LinkView&, std::size_t link_ndx, std::size_t value);
    void link_list_insert(const LinkView&, std::size_t link_ndx, std::size_t value);
    void link_list_move(const LinkView&, std::size_t old_link_ndx, std::size_t new_link_ndx);
    void link_list_erase(const LinkView&, std::size_t link_ndx);
    void link_list_clear(const LinkView&);

    void on_table_destroyed(const Table*) TIGHTDB_NOEXCEPT;
    void on_spec_destroyed(const Spec*) TIGHTDB_NOEXCEPT;
    void on_link_list_destroyed(const LinkView&) TIGHTDB_NOEXCEPT;


    class TransactLogParser;

    class InputStream;

    class BadTransactLog; // Exception

    /// Called by the local coordinator to apply a transaction log
    /// received from another local coordinator.
    ///
    /// \param apply_log If specified, and the library was compiled in
    /// debug mode, then a line describing each individual operation
    /// is writted to the specified stream.
    ///
    /// \throw BadTransactLog If the transaction log could not be
    /// successfully parsed, or ended prematurely.
    static void apply_transact_log(InputStream& transact_log, Group& target,
                                   std::ostream* apply_log = 0);

    virtual ~Replication() TIGHTDB_NOEXCEPT {}

protected:
    // These two delimit a contiguous region of free space in a
    // transaction log buffer following the last written data. It may
    // be empty.
    char* m_transact_log_free_begin;
    char* m_transact_log_free_end;

    Replication();

    virtual std::string do_get_database_path() = 0;

    /// As part of the initiation of a write transaction, this method
    /// is supposed to update `m_transact_log_free_begin` and
    /// `m_transact_log_free_end` such that they refer to a (possibly
    /// empty) chunk of free space.
    virtual void do_begin_write_transact(SharedGroup&) = 0;

    /// The caller guarantees that `m_transact_log_free_begin` marks
    /// the end of payload data in the transaction log.
    virtual version_type do_commit_write_transact(SharedGroup&, version_type orig_version) = 0;

    virtual void do_rollback_write_transact(SharedGroup&) TIGHTDB_NOEXCEPT = 0;

    virtual void do_interrupt() TIGHTDB_NOEXCEPT = 0;

    virtual void do_clear_interrupt() TIGHTDB_NOEXCEPT = 0;

    /// Ensure contiguous free space in the transaction log
    /// buffer. This method must update `m_transact_log_free_begin`
    /// and `m_transact_log_free_end` such that they refer to a chunk
    /// of free space whose size is at least \a n.
    ///
    /// \param n The required amount of contiguous free space. Must be
    /// small (probably not greater than 1024)
    virtual void do_transact_log_reserve(std::size_t n) = 0;

    /// Copy the specified data into the transaction log buffer. This
    /// function should be called only when the specified data does
    /// not fit inside the chunk of free space currently referred to
    /// by `m_transact_log_free_begin` and `m_transact_log_free_end`.
    ///
    /// This method must update `m_transact_log_free_begin` and
    /// `m_transact_log_free_end` such that, upon return, they still
    /// refer to a (possibly empty) chunk of free space.
    virtual void do_transact_log_append(const char* data, std::size_t size) = 0;

    /// Must be called only from do_begin_write_transact(),
    /// do_commit_write_transact(), or do_rollback_write_transact().
    static Group& get_group(SharedGroup&) TIGHTDB_NOEXCEPT;

    // Part of a temporary ugly hack to avoid generating new
    // transaction logs during application of ones that have olready
    // been created elsewhere. See
    // ReplicationImpl::do_begin_write_transact() in
    // tightdb/replication/simplified/provider.cpp for more on this.
    static void set_replication(Group&, Replication*) TIGHTDB_NOEXCEPT;

    /// Must be called only from do_begin_write_transact(),
    /// do_commit_write_transact(), or do_rollback_write_transact().
    static version_type get_current_version(SharedGroup&);

private:
    class TransactLogApplier;

    /// Transaction log instruction encoding
    enum Instruction {
        instr_NewGroupLevelTable =  1,
        instr_SelectTable        =  2,
        instr_SetInt             =  3,
        instr_SetBool            =  4,
        instr_SetFloat           =  5,
        instr_SetDouble          =  6,
        instr_SetString          =  7,
        instr_SetBinary          =  8,
        instr_SetDateTime        =  9,
        instr_SetTable           = 10,
        instr_SetMixed           = 11,
        instr_SetLink            = 12,
        instr_InsertInt          = 13,
        instr_InsertBool         = 14,
        instr_InsertFloat        = 15,
        instr_InsertDouble       = 16,
        instr_InsertString       = 17,
        instr_InsertBinary       = 18,
        instr_InsertDateTime     = 19,
        instr_InsertTable        = 20,
        instr_InsertMixed        = 21,
        instr_InsertLink         = 22,
        instr_InsertLinkList     = 23,
        instr_RowInsertComplete  = 24,
        instr_InsertEmptyRows    = 25,
        instr_EraseRow           = 26, // Remove a row
        instr_MoveLastOver       = 27, // Remove a row by replacing it with the last row
        instr_AddIntToColumn     = 28, // Add an integer value to all cells in a column
        instr_ClearTable         = 29, // Remove all rows in selected table
        instr_OptimizeTable      = 30,
        instr_SelectDescriptor   = 31, // Select descriptor from currently selected root table
        instr_InsertColumn       = 32, // Insert new column into to selected descriptor
        instr_EraseColumn        = 33, // Remove column from selected descriptor
<<<<<<< HEAD
        instr_RenameColumn       = 34, // Rename column in selected descriptor
        instr_AddIndexToColumn   = 35, // Add a search index to a column
        instr_SelectLinkList     = 36,
        instr_LinkListSet        = 37, // Assign to link list entry
        instr_LinkListInsert     = 38, // Insert entry into link list
        instr_LinkListMove       = 39, // Move an entry within a link list
        instr_LinkListErase      = 40, // Remove an entry from a link list
        instr_LinkListClear      = 41,  // Remove all entries from a link list
        instr_RemoveGroupLevelTable = 42,
        instr_RenameGroupLevelTable = 43
=======
        instr_EraseLinkColumn    = 34, // Remove link-type column from selected descriptor
        instr_RenameColumn       = 35, // Rename column in selected descriptor
        instr_AddSearchIndex     = 36, // Add a search index to a column
        instr_SelectLinkList     = 37,
        instr_LinkListSet        = 38, // Assign to link list entry
        instr_LinkListInsert     = 39, // Insert entry into link list
        instr_LinkListMove       = 40, // Move an entry within a link list
        instr_LinkListErase      = 41, // Remove an entry from a link list
        instr_LinkListClear      = 42  // Ramove all entries from a link list
>>>>>>> 00a9d5e9
    };

    util::Buffer<std::size_t> m_subtab_path_buf;

    const Table*    m_selected_table;
    const Spec*     m_selected_spec;
    const LinkView* m_selected_link_list;

    /// \param n Must be small (probably not greater than 1024)
    void transact_log_reserve(char** buf, int n);

    /// \param ptr Must be in the rangle [m_transact_log_free_begin, m_transact_log_free_end]
    void transact_log_advance(char* ptr) TIGHTDB_NOEXCEPT;

    void transact_log_append(const char* data, std::size_t size);

    void check_table(const Table*);
    void select_table(const Table*); // Deselects a selected spec and selected link list

    void check_desc(const Descriptor&);
    void select_desc(const Descriptor&);

    void check_link_list(const LinkView&);
    void select_link_list(const LinkView&);

    void string_cmd(Instruction, std::size_t col_ndx, std::size_t ndx,
                    const char* data, std::size_t size);

    void mixed_cmd(Instruction, std::size_t col_ndx, std::size_t ndx, const Mixed& value);

    template<class L> void simple_cmd(Instruction, const util::Tuple<L>& numbers);

    template<class T> inline void append_num(T value);

    template<class> struct EncodeNumber;

    template<class T> static char* encode_int(char* ptr, T value);

    static char* encode_float(char* ptr, float value);
    static char* encode_double(char* ptr, double value);

    // Make sure this is in agreement with the actual integer encoding
    // scheme (see encode_int()).
    static const int max_enc_bytes_per_int = 10;
    static const int max_enc_bytes_per_double = sizeof (double);
    static const int max_enc_bytes_per_num = max_enc_bytes_per_int <
        max_enc_bytes_per_double ? max_enc_bytes_per_double : max_enc_bytes_per_int;
};


class Replication::InputStream {
public:
    /// \return The number of extracted bytes. This will always be
    /// less than or equal to \a size. A value of zero indicates
    /// end-of-input unless \a size was zero.
    virtual std::size_t read(char* buffer, std::size_t size) = 0;

    virtual ~InputStream() {}
};


class Replication::Interrupted: public std::exception {
public:
    const char* what() const TIGHTDB_NOEXCEPT_OR_NOTHROW TIGHTDB_OVERRIDE
    {
        return "Interrupted";
    }
};

class Replication::BadTransactLog: public std::exception {
public:
    const char* what() const TIGHTDB_NOEXCEPT_OR_NOTHROW TIGHTDB_OVERRIDE
    {
        return "Bad transaction log";
    }
};


class Replication::TransactLogParser {
public:
    TransactLogParser(InputStream& transact_log);

    ~TransactLogParser() TIGHTDB_NOEXCEPT;

    /// `InstructionHandler` must define the following member
    /// functions:
    ///
    ///     bool new_group_level_table(StringData name)
    ///     bool select_table(std::size_t group_level_ndx, int levels, const std::size_t* path)
    ///     bool insert_empty_rows(std::size_t row_ndx, std::size_t num_rows)
    ///     bool erase_row(std::size_t row_ndx)
    ///     bool move_last_over(std::size_t target_row_ndx, std::size_t last_row_ndx)
    ///     bool clear_table()
    ///     bool insert_int(std::size_t col_ndx, std::size_t row_ndx, int_fast64_t)
    ///     bool insert_bool(std::size_t col_ndx, std::size_t row_ndx, bool)
    ///     bool insert_float(std::size_t col_ndx, std::size_t row_ndx, float)
    ///     bool insert_double(std::size_t col_ndx, std::size_t row_ndx, double)
    ///     bool insert_string(std::size_t col_ndx, std::size_t row_ndx, StringData)
    ///     bool insert_binary(std::size_t col_ndx, std::size_t row_ndx, BinaryData)
    ///     bool insert_date_time(std::size_t col_ndx, std::size_t row_ndx, DateTime)
    ///     bool insert_table(std::size_t col_ndx, std::size_t row_ndx)
    ///     bool insert_mixed(std::size_t col_ndx, std::size_t row_ndx, const Mixed&)
    ///     bool insert_link(std::size_t col_ndx, std::size_t row_ndx, std::size_t)
    ///     bool insert_link_list(std::size_t col_ndx, std::size_t row_ndx)
    ///     bool row_insert_complete()
    ///     bool set_int(std::size_t col_ndx, std::std::size_t row_ndx, int_fast64_t)
    ///     bool set_bool(std::size_t col_ndx, std::size_t row_ndx, bool)
    ///     bool set_float(std::size_t col_ndx, std::size_t row_ndx, float)
    ///     bool set_double(std::size_t col_ndx, std::size_t row_ndx, double)
    ///     bool set_string(std::size_t col_ndx, std::size_t row_ndx, StringData)
    ///     bool set_binary(std::size_t col_ndx, std::size_t row_ndx, BinaryData)
    ///     bool set_date_time(std::size_t col_ndx, std::size_t row_ndx, DateTime)
    ///     bool set_table(std::size_t col_ndx, std::size_t row_ndx)
    ///     bool set_mixed(std::size_t col_ndx, std::size_t row_ndx, const Mixed&)
    ///     bool set_link(std::size_t col_ndx, std::size_t row_ndx, std::size_t)
    ///     bool add_int_to_column(std::size_t col_ndx, int_fast64_t value)
    ///     bool optimize_table()
    ///     bool select_descriptor(int levels, const std::size_t* path)
    ///     bool insert_column(std::size_t col_ndx, DataType, StringData name,
    ///                        std::size_t link_target_table_ndx)
    ///     bool erase_column(std::size_t col_ndx, std::size_t link_target_table_ndx,
    ///                       std::size_t backlink_col_ndx)
    ///     bool rename_column(std::size_t col_ndx, StringData new_name)
    ///     bool add_search_index(std::size_t col_ndx)
    ///     bool select_link_list(std::size_t col_ndx, std::size_t row_ndx)
    ///     bool link_list_set(std::size_t link_ndx, std::size_t value)
    ///     bool link_list_insert(std::size_t link_ndx, std::size_t value)
    ///     bool link_list_move(std::size_t old_link_ndx, std::size_t new_link_ndx)
    ///     bool link_list_erase(std::size_t link_ndx)
    ///     bool link_list_clear()
    ///
    /// parse() promises that the path passed by reference to
    /// InstructionHandler::select_descriptor() will remain valid
    /// during subsequent calls to all descriptor modifying functions.
    template<class InstructionHandler> void parse(InstructionHandler&);

private:
    InputStream& m_input;
    static const std::size_t m_input_buffer_size = 4096; // FIXME: Use smaller number when compiling in debug mode
    util::UniquePtr<char[]> m_input_buffer;
    const char* m_input_begin;
    const char* m_input_end;
    util::StringBuffer m_string_buffer;
    static const int m_max_levels = 1024;
    util::Buffer<std::size_t> m_path;

    template<class InstructionHandler> bool do_parse(InstructionHandler&);

    template<class T> T read_int();

    void read_bytes(char* data, std::size_t size);

    float read_float();
    double read_double();

    void read_string(util::StringBuffer&);
    void read_mixed(Mixed*);

    // Returns false if no more input was available
    bool fill_input_buffer();

    // Returns false if no input was available
    bool read_char(char&);

    bool is_valid_data_type(int type);
};


class TrivialReplication: public Replication {
public:
    ~TrivialReplication() TIGHTDB_NOEXCEPT {}

protected:
    typedef Replication::version_type version_type;

    TrivialReplication(const std::string& database_file);

    virtual void handle_transact_log(const char* data, std::size_t size,
                                     version_type new_version) = 0;

    static void apply_transact_log(const char* data, std::size_t size, SharedGroup& target,
                                   std::ostream* apply_log = 0);

private:
    const std::string m_database_file;
    util::Buffer<char> m_transact_log_buffer;

    std::string do_get_database_path() TIGHTDB_OVERRIDE;
    void do_begin_write_transact(SharedGroup&) TIGHTDB_OVERRIDE;
    version_type do_commit_write_transact(SharedGroup&, version_type orig_version) TIGHTDB_OVERRIDE;
    void do_rollback_write_transact(SharedGroup&) TIGHTDB_NOEXCEPT TIGHTDB_OVERRIDE;
    void do_interrupt() TIGHTDB_NOEXCEPT TIGHTDB_OVERRIDE;
    void do_clear_interrupt() TIGHTDB_NOEXCEPT TIGHTDB_OVERRIDE;
    void do_transact_log_reserve(std::size_t n) TIGHTDB_OVERRIDE;
    void do_transact_log_append(const char* data, std::size_t size) TIGHTDB_OVERRIDE;

    void transact_log_reserve(std::size_t);
};





// Implementation:

inline std::string Replication::get_database_path()
{
    return do_get_database_path();
}


inline void Replication::begin_write_transact(SharedGroup& sg)
{
    do_begin_write_transact(sg);
    m_selected_table = 0;
    m_selected_spec  = 0;
}

inline Replication::version_type
Replication::commit_write_transact(SharedGroup& sg, version_type orig_version)
{
    return do_commit_write_transact(sg, orig_version);
}

inline void Replication::rollback_write_transact(SharedGroup& sg) TIGHTDB_NOEXCEPT
{
    do_rollback_write_transact(sg);
}

inline void Replication::interrupt() TIGHTDB_NOEXCEPT
{
    do_interrupt();
}

inline void Replication::clear_interrupt() TIGHTDB_NOEXCEPT
{
    do_clear_interrupt();
}


inline void Replication::transact_log_reserve(char** buf, int n)
{
    if (std::size_t(m_transact_log_free_end - m_transact_log_free_begin) < std::size_t(n))
        do_transact_log_reserve(n); // Throws
    *buf = m_transact_log_free_begin;
}


inline void Replication::transact_log_advance(char* ptr) TIGHTDB_NOEXCEPT
{
    TIGHTDB_ASSERT(m_transact_log_free_begin <= ptr);
    TIGHTDB_ASSERT(ptr <= m_transact_log_free_end);
    m_transact_log_free_begin = ptr;
}


inline void Replication::transact_log_append(const char* data, std::size_t size)
{
    if (TIGHTDB_UNLIKELY(std::size_t(m_transact_log_free_end -
                                     m_transact_log_free_begin) < size)) {
        do_transact_log_append(data, size); // Throws
        return;
    }
    m_transact_log_free_begin = std::copy(data, data+size, m_transact_log_free_begin);
}


// The integer encoding is platform independent. Also, it does not
// depend on the type of the specified integer. Integers of any type
// can be encoded as long as the specified buffer is large enough (see
// below). The decoding does not have to use the same type. Decoding
// will fail if, and only if the encoded value falls outside the range
// of the requested destination type.
//
// The encoding uses one or more bytes. It never uses more than 8 bits
// per byte. The last byte in the sequence is the first one that has
// its 8th bit set to zero.
//
// Consider a particular non-negative value V. Let W be the number of
// bits needed to encode V using the trivial binary encoding of
// integers. The total number of bytes produced is then
// ceil((W+1)/7). The first byte holds the 7 least significant bits of
// V. The last byte holds at most 6 bits of V including the most
// significant one. The value of the first bit of the last byte is
// always 2**((N-1)*7) where N is the total number of bytes.
//
// A negative value W is encoded by setting the sign bit to one and
// then encoding the positive result of -(W+1) as described above. The
// advantage of this representation is that it converts small negative
// values to small positive values which require a small number of
// bytes. This would not have been true for 2's complements
// representation, for example. The sign bit is always stored as the
// 7th bit of the last byte.
//
//               value bits    value + sign    max bytes
//     --------------------------------------------------
//     int8_t         7              8              2
//     uint8_t        8              9              2
//     int16_t       15             16              3
//     uint16_t      16             17              3
//     int32_t       31             32              5
//     uint32_t      32             33              5
//     int64_t       63             64             10
//     uint64_t      64             65             10
//
template<class T> inline char* Replication::encode_int(char* ptr, T value)
{
    TIGHTDB_STATIC_ASSERT(std::numeric_limits<T>::is_integer, "Integer required");
    bool negative = false;
    if (util::is_negative(value)) {
        negative = true;
        // The following conversion is guaranteed by C++11 to never
        // overflow (contrast this with "-value" which indeed could
        // overflow). See C99+TC3 section 6.2.6.2 paragraph 2.
        value = -(value + 1);
    }
    // At this point 'value' is always a positive number. Also, small
    // negative numbers have been converted to small positive numbers.
    TIGHTDB_ASSERT(!util::is_negative(value));
    // One sign bit plus number of value bits
    const int num_bits = 1 + std::numeric_limits<T>::digits;
    // Only the first 7 bits are available per byte. Had it not been
    // for the fact that maximum guaranteed bit width of a char is 8,
    // this value could have been increased to 15 (one less than the
    // number of value bits in 'unsigned').
    const int bits_per_byte = 7;
    const int max_bytes = (num_bits + (bits_per_byte-1)) / bits_per_byte;
    TIGHTDB_STATIC_ASSERT(max_bytes <= max_enc_bytes_per_int, "Bad max_enc_bytes_per_int");
    // An explicit constant maximum number of iterations is specified
    // in the hope that it will help the optimizer (to do loop
    // unrolling, for example).
    for (int i=0; i<max_bytes; ++i) {
        if (value >> (bits_per_byte-1) == 0)
            break;
        *reinterpret_cast<unsigned char*>(ptr) =
            (1U<<bits_per_byte) | unsigned(value & ((1U<<bits_per_byte)-1));
        ++ptr;
        value >>= bits_per_byte;
    }
    *reinterpret_cast<unsigned char*>(ptr) =
        negative ? (1U<<(bits_per_byte-1)) | unsigned(value) : value;
    return ++ptr;
}


inline char* Replication::encode_float(char* ptr, float value)
{
    TIGHTDB_STATIC_ASSERT(std::numeric_limits<float>::is_iec559 &&
                          sizeof (float) * std::numeric_limits<unsigned char>::digits == 32,
                          "Unsupported 'float' representation");
    const char* val_ptr = reinterpret_cast<char*>(&value);
    return std::copy(val_ptr, val_ptr + sizeof value, ptr);
}


inline char* Replication::encode_double(char* ptr, double value)
{
    TIGHTDB_STATIC_ASSERT(std::numeric_limits<double>::is_iec559 &&
                          sizeof (double) * std::numeric_limits<unsigned char>::digits == 64,
                          "Unsupported 'double' representation");
    const char* val_ptr = reinterpret_cast<char*>(&value);
    return std::copy(val_ptr, val_ptr + sizeof value, ptr);
}


template<class T> struct Replication::EncodeNumber {
    void operator()(T value, char** ptr)
    {
        *ptr = encode_int(*ptr, value);
    }
};
template<> struct Replication::EncodeNumber<float> {
    void operator()(float  value, char** ptr)
    {
        *ptr = encode_float(*ptr, value);
    }
};
template<> struct Replication::EncodeNumber<double> {
    void operator()(double value, char** ptr)
    {
        *ptr = encode_double(*ptr, value);
    }
};


template<class L>
inline void Replication::simple_cmd(Instruction instr, const util::Tuple<L>& numbers)
{
    char* buf;
    transact_log_reserve(&buf, 1 + util::TypeCount<L>::value*max_enc_bytes_per_num); // Throws
    *buf++ = char(instr);
    util::for_each<EncodeNumber>(numbers, &buf);
    transact_log_advance(buf);
}


template<class T> inline void Replication::append_num(T value)
{
    char* buf;
    transact_log_reserve(&buf, max_enc_bytes_per_num); // Throws
    EncodeNumber<T>()(value, &buf);
    transact_log_advance(buf);
}


inline void Replication::check_table(const Table* table)
{
    if (table != m_selected_table)
        select_table(table); // Throws
}


inline void Replication::check_desc(const Descriptor& desc)
{
    typedef _impl::DescriptorFriend df;
    if (&df::get_spec(desc) != m_selected_spec)
        select_desc(desc); // Throws
}


inline void Replication::check_link_list(const LinkView& list)
{
    if (&list != m_selected_link_list)
        select_link_list(list); // Throws
}


inline void Replication::string_cmd(Instruction instr, std::size_t col_ndx,
                                    std::size_t ndx, const char* data, std::size_t size)
{
    simple_cmd(instr, util::tuple(col_ndx, ndx, size)); // Throws
    transact_log_append(data, size); // Throws
}


inline void Replication::mixed_cmd(Instruction instr, std::size_t col_ndx,
                                   std::size_t ndx, const Mixed& value)
{
    DataType type = value.get_type();
    char* buf;
    transact_log_reserve(&buf, 1 + 4*max_enc_bytes_per_num); // Throws
    *buf++ = char(instr);
    buf = encode_int(buf, col_ndx);
    buf = encode_int(buf, ndx);
    buf = encode_int(buf, int(type));
    switch (type) {
        case type_Int:
            buf = encode_int(buf, value.get_int());
            transact_log_advance(buf);
            return;
        case type_Bool:
            buf = encode_int(buf, int(value.get_bool()));
            transact_log_advance(buf);
            return;
        case type_Float:
            buf = encode_float(buf, value.get_float());
            transact_log_advance(buf);
            return;
        case type_Double:
            buf = encode_double(buf, value.get_double());
            transact_log_advance(buf);
            return;
        case type_DateTime:
            buf = encode_int(buf, value.get_datetime().get_datetime());
            transact_log_advance(buf);
            return;
        case type_String: {
            StringData data = value.get_string();
            buf = encode_int(buf, data.size());
            transact_log_advance(buf);
            transact_log_append(data.data(), data.size()); // Throws
            return;
        }
        case type_Binary: {
            BinaryData data = value.get_binary();
            buf = encode_int(buf, data.size());
            transact_log_advance(buf);
            transact_log_append(data.data(), data.size()); // Throws
            return;
        }
        case type_Table:
            transact_log_advance(buf);
            return;
        case type_Mixed:
            break;
        case type_Link:
        case type_LinkList:
            // FIXME: Need to handle new link types here
            TIGHTDB_ASSERT(false);
            break;
    }
    TIGHTDB_ASSERT(false);
}


inline void Replication::new_group_level_table(StringData name)
{
    simple_cmd(instr_NewGroupLevelTable, util::tuple(name.size())); // Throws
    transact_log_append(name.data(), name.size()); // Throws
}

inline void Replication::remove_group_level_table(std::size_t table_ndx)
{
    simple_cmd(instr_RemoveGroupLevelTable, util::tuple(table_ndx)); // Throws
}

inline void Replication::rename_group_level_table(std::size_t table_ndx, StringData new_name)
{
    simple_cmd(instr_RemoveGroupLevelTable, util::tuple(table_ndx, new_name.size())); // Throws
    transact_log_append(new_name.data(), new_name.size()); // Throws
}


inline void Replication::insert_column(const Descriptor& desc, std::size_t col_ndx, DataType type,
                                       StringData name, const Table* link_target_table)
{
    check_desc(desc); // Throws
    simple_cmd(instr_InsertColumn, util::tuple(col_ndx, int(type), name.size())); // Throws
    transact_log_append(name.data(), name.size()); // Throws
    if (link_target_table) {
        std::size_t target_table_ndx = link_target_table->get_index_in_parent();
        append_num(target_table_ndx); // Throws
    }
}

inline void Replication::erase_column(const Descriptor& desc, std::size_t col_ndx)
{
    check_desc(desc); // Throws

    DataType type = desc.get_column_type(col_ndx);
    typedef _impl::TableFriend tf;
    if (!tf::is_link_type(ColumnType(type))) {
        simple_cmd(instr_EraseColumn, util::tuple(col_ndx)); // Throws
        return;
    }

    TIGHTDB_ASSERT(desc.is_root());
    typedef _impl::DescriptorFriend df;
    const Table& origin_table = df::get_root_table(desc);
    TIGHTDB_ASSERT(origin_table.is_group_level());
    const Table& target_table = *tf::get_link_target_table_accessor(origin_table, col_ndx);
    std::size_t target_table_ndx = target_table.get_index_in_parent();
    const Spec& target_spec = tf::get_spec(target_table);
    std::size_t origin_table_ndx = origin_table.get_index_in_parent();
    std::size_t backlink_col_ndx = target_spec.find_backlink_column(origin_table_ndx, col_ndx);
    simple_cmd(instr_EraseLinkColumn, util::tuple(col_ndx, target_table_ndx,
                                                  backlink_col_ndx)); // Throws
}

inline void Replication::rename_column(const Descriptor& desc, std::size_t col_ndx,
                                       StringData name)
{
    check_desc(desc); // Throws
    simple_cmd(instr_RenameColumn, util::tuple(col_ndx, name.size())); // Throws
    transact_log_append(name.data(), name.size()); // Throws
}


inline void Replication::set_int(const Table* t, std::size_t col_ndx,
                                 std::size_t ndx, int_fast64_t value)
{
    check_table(t); // Throws
    simple_cmd(instr_SetInt, util::tuple(col_ndx, ndx, value)); // Throws
}

inline void Replication::set_bool(const Table* t, std::size_t col_ndx,
                                  std::size_t ndx, bool value)
{
    check_table(t); // Throws
    simple_cmd(instr_SetBool, util::tuple(col_ndx, ndx, value)); // Throws
}

inline void Replication::set_float(const Table* t, std::size_t col_ndx,
                                   std::size_t ndx, float value)
{
    check_table(t); // Throws
    simple_cmd(instr_SetFloat, util::tuple(col_ndx, ndx, value)); // Throws
}

inline void Replication::set_double(const Table* t, std::size_t col_ndx,
                                    std::size_t ndx, double value)
{
    check_table(t); // Throws
    simple_cmd(instr_SetDouble, util::tuple(col_ndx, ndx, value)); // Throws
}

inline void Replication::set_string(const Table* t, std::size_t col_ndx,
                                    std::size_t ndx, StringData value)
{
    check_table(t); // Throws
    string_cmd(instr_SetString, col_ndx, ndx, value.data(), value.size()); // Throws
}

inline void Replication::set_binary(const Table* t, std::size_t col_ndx,
                                    std::size_t ndx, BinaryData value)
{
    check_table(t); // Throws
    string_cmd(instr_SetBinary, col_ndx, ndx, value.data(), value.size()); // Throws
}

inline void Replication::set_date_time(const Table* t, std::size_t col_ndx,
                                       std::size_t ndx, DateTime value)
{
    check_table(t); // Throws
    simple_cmd(instr_SetDateTime, util::tuple(col_ndx, ndx, value.get_datetime())); // Throws
}

inline void Replication::set_table(const Table* t, std::size_t col_ndx,
                                   std::size_t ndx)
{
    check_table(t); // Throws
    simple_cmd(instr_SetTable, util::tuple(col_ndx, ndx)); // Throws
}

inline void Replication::set_mixed(const Table* t, std::size_t col_ndx,
                                   std::size_t ndx, const Mixed& value)
{
    check_table(t); // Throws
    mixed_cmd(instr_SetMixed, col_ndx, ndx, value); // Throws
}

inline void Replication::set_link(const Table* t, std::size_t col_ndx,
                                  std::size_t ndx, std::size_t value)
{
    check_table(t); // Throws
    simple_cmd(instr_SetLink, util::tuple(col_ndx, ndx, value)); // Throws
}


inline void Replication::insert_int(const Table* t, std::size_t col_ndx,
                                    std::size_t ndx, int_fast64_t value)
{
    check_table(t); // Throws
    simple_cmd(instr_InsertInt, util::tuple(col_ndx, ndx, value)); // Throws
}

inline void Replication::insert_bool(const Table* t, std::size_t col_ndx,
                                     std::size_t ndx, bool value)
{
    check_table(t); // Throws
    simple_cmd(instr_InsertBool, util::tuple(col_ndx, ndx, value)); // Throws
}

inline void Replication::insert_float(const Table* t, std::size_t col_ndx,
                                      std::size_t ndx, float value)
{
    check_table(t); // Throws
    simple_cmd(instr_InsertFloat, util::tuple(col_ndx, ndx, value)); // Throws
}

inline void Replication::insert_double(const Table* t, std::size_t col_ndx,
                                       std::size_t ndx, double value)
{
    check_table(t); // Throws
    simple_cmd(instr_InsertDouble, util::tuple(col_ndx, ndx, value)); // Throws
}

inline void Replication::insert_string(const Table* t, std::size_t col_ndx,
                                       std::size_t ndx, StringData value)
{
    check_table(t); // Throws
    string_cmd(instr_InsertString, col_ndx, ndx, value.data(), value.size()); // Throws
}

inline void Replication::insert_binary(const Table* t, std::size_t col_ndx,
                                       std::size_t ndx, BinaryData value)
{
    check_table(t); // Throws
    string_cmd(instr_InsertBinary, col_ndx, ndx, value.data(), value.size()); // Throws
}

inline void Replication::insert_date_time(const Table* t, std::size_t col_ndx,
                                          std::size_t ndx, DateTime value)
{
    check_table(t); // Throws
    simple_cmd(instr_InsertDateTime, util::tuple(col_ndx, ndx, value.get_datetime())); // Throws
}

inline void Replication::insert_table(const Table* t, std::size_t col_ndx,
                                      std::size_t ndx)
{
    check_table(t); // Throws
    simple_cmd(instr_InsertTable, util::tuple(col_ndx, ndx)); // Throws
}

inline void Replication::insert_mixed(const Table* t, std::size_t col_ndx,
                                      std::size_t ndx, const Mixed& value)
{
    check_table(t); // Throws
    mixed_cmd(instr_InsertMixed, col_ndx, ndx, value); // Throws
}

inline void Replication::insert_link(const Table* t, std::size_t col_ndx,
                                     std::size_t ndx, std::size_t value)
{
    check_table(t); // Throws
    simple_cmd(instr_InsertLink, util::tuple(col_ndx, ndx, value)); // Throws
}

inline void Replication::insert_link_list(const Table* t, std::size_t col_ndx, std::size_t ndx)
{
    check_table(t); // Throws
    simple_cmd(instr_InsertLinkList, util::tuple(col_ndx, ndx)); // Throws
}


inline void Replication::row_insert_complete(const Table* t)
{
    check_table(t); // Throws
    simple_cmd(instr_RowInsertComplete, util::tuple()); // Throws
}


inline void Replication::insert_empty_rows(const Table* t, std::size_t row_ndx,
                                           std::size_t num_rows)
{
    check_table(t); // Throws
    simple_cmd(instr_InsertEmptyRows, util::tuple(row_ndx, num_rows)); // Throws
}


inline void Replication::erase_row(const Table* t, std::size_t row_ndx)
{
    check_table(t); // Throws
    simple_cmd(instr_EraseRow, util::tuple(row_ndx)); // Throws
}


inline void Replication::move_last_over(const Table* t, std::size_t target_row_ndx,
                                        std::size_t last_row_ndx)
{
    check_table(t); // Throws
    simple_cmd(instr_MoveLastOver, util::tuple(target_row_ndx, last_row_ndx)); // Throws
}


inline void Replication::add_int_to_column(const Table* t, std::size_t col_ndx, int_fast64_t value)
{
    check_table(t); // Throws
    simple_cmd(instr_AddIntToColumn, util::tuple(col_ndx, value)); // Throws
}


inline void Replication::add_search_index(const Table* t, std::size_t col_ndx)
{
    check_table(t); // Throws
    simple_cmd(instr_AddSearchIndex, util::tuple(col_ndx)); // Throws
}


inline void Replication::clear_table(const Table* t)
{
    check_table(t); // Throws
    simple_cmd(instr_ClearTable, util::tuple()); // Throws
}


inline void Replication::optimize_table(const Table* t)
{
    check_table(t); // Throws
    simple_cmd(instr_OptimizeTable, util::tuple()); // Throws
}


inline void Replication::link_list_set(const LinkView& list, std::size_t link_ndx,
                                       std::size_t value)
{
    check_link_list(list); // Throws
    simple_cmd(instr_LinkListSet, util::tuple(link_ndx, value)); // Throws
}


inline void Replication::link_list_insert(const LinkView& list, std::size_t link_ndx,
                                          std::size_t value)
{
    check_link_list(list); // Throws
    simple_cmd(instr_LinkListInsert, util::tuple(link_ndx, value)); // Throws
}


inline void Replication::link_list_move(const LinkView& list, std::size_t old_link_ndx,
                                        std::size_t new_link_ndx)
{
    check_link_list(list); // Throws
    simple_cmd(instr_LinkListMove, util::tuple(old_link_ndx, new_link_ndx)); // Throws
}


inline void Replication::link_list_erase(const LinkView& list, std::size_t link_ndx)
{
    check_link_list(list); // Throws
    simple_cmd(instr_LinkListErase, util::tuple(link_ndx)); // Throws
}


inline void Replication::link_list_clear(const LinkView& list)
{
    check_link_list(list); // Throws
    simple_cmd(instr_LinkListClear, util::tuple()); // Throws
}


inline void Replication::on_table_destroyed(const Table* t) TIGHTDB_NOEXCEPT
{
    if (m_selected_table == t)
        m_selected_table = 0;
}


inline void Replication::on_spec_destroyed(const Spec* s) TIGHTDB_NOEXCEPT
{
    if (m_selected_spec == s)
        m_selected_spec = 0;
}


inline void Replication::on_link_list_destroyed(const LinkView& list) TIGHTDB_NOEXCEPT
{
    if (m_selected_link_list == &list)
        m_selected_link_list = 0;
}


inline Replication::TransactLogParser::TransactLogParser(Replication::InputStream& transact_log):
    m_input(transact_log)
{
}


inline Replication::TransactLogParser::~TransactLogParser() TIGHTDB_NOEXCEPT
{
}


template<class InstructionHandler>
void Replication::TransactLogParser::parse(InstructionHandler& handler)
{
    if (!do_parse(handler))
        throw BadTransactLog();
}

template<class InstructionHandler>
bool Replication::TransactLogParser::do_parse(InstructionHandler& handler)
{
    if (!m_input_buffer)
        m_input_buffer.reset(new char[m_input_buffer_size]); // Throws
    m_input_begin = m_input_end = m_input_buffer.get();

    DescriptorRef desc;
    for (;;) {
        char instr;
        if (!read_char(instr))
            break;
// std::cerr << "["<<util::promote(instr)<<"]";
        switch (Instruction(instr)) {
            case instr_SetInt: {
                std::size_t col_ndx = read_int<std::size_t>(); // Throws
                std::size_t row_ndx = read_int<std::size_t>(); // Throws
                // FIXME: Don't depend on the existence of int64_t,
                // but don't allow values to use more than 64 bits
                // either.
                int_fast64_t value = read_int<int64_t>(); // Throws
                if (!handler.set_int(col_ndx, row_ndx, value)) // Throws
                    return false;
                continue;
            }
            case instr_SetBool: {
                std::size_t col_ndx = read_int<std::size_t>(); // Throws
                std::size_t row_ndx = read_int<std::size_t>(); // Throws
                bool value = read_int<bool>(); // Throws
                if (!handler.set_bool(col_ndx, row_ndx, value)) // Throws
                    return false;
                continue;
            }
            case instr_SetFloat: {
                std::size_t col_ndx = read_int<std::size_t>(); // Throws
                std::size_t row_ndx = read_int<std::size_t>(); // Throws
                float value = read_float(); // Throws
                if (!handler.set_float(col_ndx, row_ndx, value)) // Throws
                    return false;
                continue;
            }
            case instr_SetDouble: {
                std::size_t col_ndx = read_int<std::size_t>(); // Throws
                std::size_t row_ndx = read_int<std::size_t>(); // Throws
                double value = read_double(); // Throws
                if (!handler.set_double(col_ndx, row_ndx, value)) // Throws
                    return false;
                continue;
            }
            case instr_SetString: {
                std::size_t col_ndx = read_int<std::size_t>(); // Throws
                std::size_t row_ndx = read_int<std::size_t>(); // Throws
                read_string(m_string_buffer); // Throws
                StringData value(m_string_buffer.data(), m_string_buffer.size());
                if (!handler.set_string(col_ndx, row_ndx, value)) // Throws
                    return false;
                continue;
            }
            case instr_SetBinary: {
                std::size_t col_ndx = read_int<std::size_t>(); // Throws
                std::size_t row_ndx = read_int<std::size_t>(); // Throws
                read_string(m_string_buffer); // Throws
                BinaryData value(m_string_buffer.data(), m_string_buffer.size());
                if (!handler.set_binary(col_ndx, row_ndx, value)) // Throws
                    return false;
                continue;
            }
            case instr_SetDateTime: {
                std::size_t col_ndx = read_int<std::size_t>(); // Throws
                std::size_t row_ndx = read_int<std::size_t>(); // Throws
                std::time_t value = read_int<std::time_t>(); // Throws
                if (!handler.set_date_time(col_ndx, row_ndx, value)) // Throws
                    return false;
                continue;
            }
            case instr_SetTable: {
                std::size_t col_ndx = read_int<std::size_t>(); // Throws
                std::size_t row_ndx = read_int<std::size_t>(); // Throws
                if (!handler.set_table(col_ndx, row_ndx)) // Throws
                    return false;
                continue;
            }
            case instr_SetMixed: {
                std::size_t col_ndx = read_int<std::size_t>(); // Throws
                std::size_t row_ndx = read_int<std::size_t>(); // Throws
                Mixed value;
                read_mixed(&value); // Throws
                if (!handler.set_mixed(col_ndx, row_ndx, value)) // Throws
                    return false;
                continue;
            }
            case instr_SetLink: {
                std::size_t col_ndx = read_int<std::size_t>(); // Throws
                std::size_t row_ndx = read_int<std::size_t>(); // Throws
                std::size_t value = read_int<std::size_t>(); // Throws
                if (!handler.set_link(col_ndx, row_ndx, value)) // Throws
                    return false;
                continue;
            }
            case instr_InsertInt: {
                std::size_t col_ndx = read_int<std::size_t>(); // Throws
                std::size_t row_ndx = read_int<std::size_t>(); // Throws
                // FIXME: Don't depend on the existence of int64_t,
                // but don't allow values to use more than 64 bits
                // either.
                int_fast64_t value = read_int<int64_t>(); // Throws
                if (!handler.insert_int(col_ndx, row_ndx, value)) // Throws
                    return false;
                continue;
            }
            case instr_InsertBool: {
                std::size_t col_ndx = read_int<std::size_t>(); // Throws
                std::size_t row_ndx = read_int<std::size_t>(); // Throws
                bool value = read_int<bool>(); // Throws
                if (!handler.insert_bool(col_ndx, row_ndx, value)) // Throws
                    return false;
                continue;
            }
            case instr_InsertFloat: {
                std::size_t col_ndx = read_int<std::size_t>(); // Throws
                std::size_t row_ndx = read_int<std::size_t>(); // Throws
                float value = read_float(); // Throws
                if (!handler.insert_float(col_ndx, row_ndx, value)) // Throws
                    return false;
                continue;
            }
            case instr_InsertDouble: {
                std::size_t col_ndx = read_int<std::size_t>(); // Throws
                std::size_t row_ndx = read_int<std::size_t>(); // Throws
                double value = read_double(); // Throws
                if (!handler.insert_double(col_ndx, row_ndx, value)) // Throws
                    return false;
                continue;
            }
            case instr_InsertString: {
                std::size_t col_ndx = read_int<std::size_t>(); // Throws
                std::size_t row_ndx = read_int<std::size_t>(); // Throws
                read_string(m_string_buffer); // Throws
                StringData value(m_string_buffer.data(), m_string_buffer.size());
                if (!handler.insert_string(col_ndx, row_ndx, value)) // Throws
                    return false;
                continue;
            }
            case instr_InsertBinary: {
                std::size_t col_ndx = read_int<std::size_t>(); // Throws
                std::size_t row_ndx = read_int<std::size_t>(); // Throws
                read_string(m_string_buffer); // Throws
                BinaryData value(m_string_buffer.data(), m_string_buffer.size());
                if (!handler.insert_binary(col_ndx, row_ndx, value)) // Throws
                    return false;
                continue;
            }
            case instr_InsertDateTime: {
                std::size_t col_ndx = read_int<std::size_t>(); // Throws
                std::size_t row_ndx = read_int<std::size_t>(); // Throws
                std::time_t value = read_int<std::time_t>(); // Throws
                if (!handler.insert_date_time(col_ndx, row_ndx, value)) // Throws
                    return false;
                continue;
            }
            case instr_InsertTable: {
                std::size_t col_ndx = read_int<std::size_t>(); // Throws
                std::size_t row_ndx = read_int<std::size_t>(); // Throws
                if (!handler.insert_table(col_ndx, row_ndx)) // Throws
                    return false;
                continue;
            }
            case instr_InsertMixed: {
                std::size_t col_ndx = read_int<std::size_t>(); // Throws
                std::size_t row_ndx = read_int<std::size_t>(); // Throws
                Mixed value;
                read_mixed(&value); // Throws
                if (!handler.insert_mixed(col_ndx, row_ndx, value)) // Throws
                    return false;
                continue;
            }
            case instr_InsertLink: {
                std::size_t col_ndx = read_int<std::size_t>(); // Throws
                std::size_t row_ndx = read_int<std::size_t>(); // Throws
                std::size_t value = read_int<std::size_t>(); // Throws
                if (!handler.insert_link(col_ndx, row_ndx, value)) // Throws
                    return false;
                continue;
            }
            case instr_InsertLinkList: {
                std::size_t col_ndx = read_int<std::size_t>(); // Throws
                std::size_t row_ndx = read_int<std::size_t>(); // Throws
                if (!handler.insert_link_list(col_ndx, row_ndx)) // Throws
                    return false;
                continue;
            }
            case instr_RowInsertComplete: {
                if (!handler.row_insert_complete()) // Throws
                    return false;
                continue;
            }
            case instr_InsertEmptyRows: {
                std::size_t row_ndx = read_int<std::size_t>(); // Throws
                std::size_t num_rows = read_int<std::size_t>(); // Throws
                if (!handler.insert_empty_rows(row_ndx, num_rows)) // Throws
                    return false;
                continue;
            }
            case instr_EraseRow: {
                std::size_t row_ndx = read_int<std::size_t>(); // Throws
                if (!handler.erase_row(row_ndx)) // Throws
                    return false;
                continue;
            }
            case instr_MoveLastOver: {
                std::size_t target_row_ndx = read_int<std::size_t>(); // Throws
                std::size_t last_row_ndx = read_int<std::size_t>(); // Throws
                if (!handler.move_last_over(target_row_ndx, last_row_ndx)) // Throws
                    return false;
                continue;
            }
            case instr_AddIntToColumn: {
                std::size_t col_ndx = read_int<std::size_t>(); // Throws
                // FIXME: Don't depend on the existence of int64_t,
                // but don't allow values to use more than 64 bits
                // either.
                int_fast64_t value = read_int<int64_t>(); // Throws
                if (!handler.add_int_to_column(col_ndx, value)) // Throws
                    return false;
                continue;
            }
            case instr_SelectTable: {
                int levels = read_int<int>(); // Throws
                if (levels < 0 || levels > m_max_levels)
                    return false;
                m_path.reserve(0, 2*levels); // Throws
                std::size_t* path = m_path.data();
                std::size_t group_level_ndx = read_int<std::size_t>(); // Throws
                for (int i = 0; i != levels; ++i) {
                    std::size_t col_ndx = read_int<std::size_t>(); // Throws
                    std::size_t row_ndx = read_int<std::size_t>(); // Throws
                    path[2*i + 0] = col_ndx;
                    path[2*i + 1] = row_ndx;
                }
                if (!handler.select_table(group_level_ndx, levels, path)) // Throws
                    return false;
                continue;
            }
            case instr_ClearTable: {
                if (!handler.clear_table()) // Throws
                    return false;
                continue;
            }
            case instr_LinkListSet: {
                std::size_t link_ndx = read_int<std::size_t>(); // Throws
                std::size_t value = read_int<std::size_t>(); // Throws
                if (!handler.link_list_set(link_ndx, value)) // Throws
                    return false;
                continue;
            }
            case instr_LinkListInsert: {
                std::size_t link_ndx = read_int<std::size_t>(); // Throws
                std::size_t value = read_int<std::size_t>(); // Throws
                if (!handler.link_list_insert(link_ndx, value)) // Throws
                    return false;
                continue;
            }
            case instr_LinkListMove: {
                std::size_t old_link_ndx = read_int<std::size_t>(); // Throws
                std::size_t new_link_ndx = read_int<std::size_t>(); // Throws
                if (!handler.link_list_move(old_link_ndx, new_link_ndx)) // Throws
                    return false;
                continue;
            }
            case instr_LinkListErase: {
                std::size_t link_ndx = read_int<std::size_t>(); // Throws
                if (!handler.link_list_erase(link_ndx)) // Throws
                    return false;
                continue;
            }
            case instr_LinkListClear: {
                if (!handler.link_list_clear()) // Throws
                    return false;
                continue;
            }
            case instr_SelectLinkList: {
                std::size_t col_ndx = read_int<std::size_t>(); // Throws
                std::size_t row_ndx = read_int<std::size_t>(); // Throws
                if (!handler.select_link_list(col_ndx, row_ndx)) // Throws
                    return false;
                continue;
            }
            case instr_AddSearchIndex: {
                std::size_t col_ndx = read_int<std::size_t>(); // Throws
                if (!handler.add_search_index(col_ndx)) // Throws
                    return false;
                continue;
            }
            case instr_InsertColumn: {
                std::size_t col_ndx = read_int<std::size_t>(); // Throws
                int type = read_int<int>(); // Throws
                if (!is_valid_data_type(type))
                    return false;
                read_string(m_string_buffer); // Throws
                StringData name(m_string_buffer.data(), m_string_buffer.size());
                std::size_t link_target_table_ndx = tightdb::npos;
                typedef _impl::TableFriend tf;
                if (tf::is_link_type(ColumnType(type)))
                    link_target_table_ndx = read_int<std::size_t>(); // Throws
                if (!handler.insert_column(col_ndx, DataType(type), name,
                                           link_target_table_ndx)) // Throws
                    return false;
                continue;
            }
            case instr_EraseColumn:
            case instr_EraseLinkColumn: {
                std::size_t col_ndx = read_int<std::size_t>(); // Throws
                std::size_t link_target_table_ndx = tightdb::npos;
                std::size_t backlink_col_ndx   = 0;
                if (Instruction(instr) == instr_EraseLinkColumn) {
                    link_target_table_ndx = read_int<std::size_t>(); // Throws
                    backlink_col_ndx      = read_int<std::size_t>(); // Throws
                }
                if (!handler.erase_column(col_ndx, link_target_table_ndx,
                                          backlink_col_ndx)) // Throws
                    return false;
                continue;
            }
            case instr_RenameColumn: {
                std::size_t col_ndx = read_int<std::size_t>(); // Throws
                read_string(m_string_buffer); // Throws
                StringData name(m_string_buffer.data(), m_string_buffer.size());
                if (!handler.rename_column(col_ndx, name)) // Throws
                    return false;
                continue;
            }
            case instr_SelectDescriptor: {
                int levels = read_int<int>(); // Throws
                if (levels < 0 || levels > m_max_levels)
                    return false;
                m_path.reserve(0, levels); // Throws
                std::size_t* path = m_path.data();
                for (int i = 0; i != levels; ++i) {
                    std::size_t col_ndx = read_int<std::size_t>(); // Throws
                    path[i] = col_ndx;
                }
                if (!handler.select_descriptor(levels, path)) // Throws
                    return false;
                continue;
            }
            case instr_NewGroupLevelTable: {
                read_string(m_string_buffer); // Throws
                StringData name(m_string_buffer.data(), m_string_buffer.size());
                if (!handler.new_group_level_table(name)) // Throws
                    return false;
                continue;
            }
            case instr_RemoveGroupLevelTable: {
                std::size_t table_ndx = read_int<std::size_t>();
                if (!handler.remove_group_level_table(table_ndx)) // Throws
                    return false;
                continue;
            }
            case instr_RenameGroupLevelTable: {
                std::size_t table_ndx = read_int<std::size_t>();
                read_string(m_string_buffer); // Throws
                StringData new_name(m_string_buffer.data(), m_string_buffer.size());
                if (!handler.rename_group_level_table(table_ndx, new_name)) // Throws
                    return false;
                continue;
            }
            case instr_OptimizeTable: {
                if (!handler.optimize_table()) // Throws
                    return false;
                continue;
            }
        }

        return false;
    }

    return true;
}


template<class T> T Replication::TransactLogParser::read_int()
{
    T value = 0;
    int part = 0;
    const int max_bytes = (std::numeric_limits<T>::digits+1+6)/7;
    for (int i = 0; i != max_bytes; ++i) {
        char c;
        if (!read_char(c))
            goto bad_transact_log;
        part = static_cast<unsigned char>(c);
        if (0xFF < part)
            goto bad_transact_log; // Only the first 8 bits may be used in each byte
        if ((part & 0x80) == 0) {
            T p = part & 0x3F;
            if (util::int_shift_left_with_overflow_detect(p, i*7))
                goto bad_transact_log;
            value |= p;
            break;
        }
        if (i == max_bytes-1)
            goto bad_transact_log; // Too many bytes
        value |= T(part & 0x7F) << (i*7);
    }
    if (part & 0x40) {
        // The real value is negative. Because 'value' is positive at
        // this point, the following negation is guaranteed by C++11
        // to never overflow. See C99+TC3 section 6.2.6.2 paragraph 2.
        value = -value;
        if (util::int_subtract_with_overflow_detect(value, 1))
            goto bad_transact_log;
    }
    return value;

  bad_transact_log:
    throw BadTransactLog();
}


inline void Replication::TransactLogParser::read_bytes(char* data, std::size_t size)
{
    for (;;) {
        const std::size_t avail = m_input_end - m_input_begin;
        if (size <= avail)
            break;
        const char* to = m_input_begin + avail;
        std::copy(m_input_begin, to, data);
        if (!fill_input_buffer())
            throw BadTransactLog();
        data += avail;
        size -= avail;
    }
    const char* to = m_input_begin + size;
    std::copy(m_input_begin, to, data);
    m_input_begin = to;
}


inline float Replication::TransactLogParser::read_float()
{
    TIGHTDB_STATIC_ASSERT(std::numeric_limits<float>::is_iec559 &&
                          sizeof (float) * std::numeric_limits<unsigned char>::digits == 32,
                          "Unsupported 'float' representation");
    float value;
    read_bytes(reinterpret_cast<char*>(&value), sizeof value); // Throws
    return value;
}


inline double Replication::TransactLogParser::read_double()
{
    TIGHTDB_STATIC_ASSERT(std::numeric_limits<double>::is_iec559 &&
                          sizeof (double) * std::numeric_limits<unsigned char>::digits == 64,
                          "Unsupported 'double' representation");
    double value;
    read_bytes(reinterpret_cast<char*>(&value), sizeof value); // Throws
    return value;
}


inline void Replication::TransactLogParser::read_string(util::StringBuffer& buf)
{
    buf.clear();
    std::size_t size = read_int<std::size_t>(); // Throws
    buf.resize(size); // Throws
    read_bytes(buf.data(), size);
}


inline void Replication::TransactLogParser::read_mixed(Mixed* mixed)
{
    DataType type = DataType(read_int<int>()); // Throws
    switch (type) {
        case type_Int: {
            // FIXME: Don't depend on the existence of
            // int64_t, but don't allow values to use more
            // than 64 bits either.
            int_fast64_t value = read_int<int64_t>(); // Throws
            mixed->set_int(value);
            return;
        }
        case type_Bool: {
            bool value = read_int<bool>(); // Throws
            mixed->set_bool(value);
            return;
        }
        case type_Float: {
            float value = read_float(); // Throws
            mixed->set_float(value);
            return;
        }
        case type_Double: {
            double value = read_double(); // Throws
            mixed->set_double(value);
            return;
        }
        case type_DateTime: {
            std::time_t value = read_int<std::time_t>(); // Throws
            mixed->set_datetime(value);
            return;
        }
        case type_String: {
            read_string(m_string_buffer); // Throws
            StringData value(m_string_buffer.data(), m_string_buffer.size());
            mixed->set_string(value);
            return;
        }
        case type_Binary: {
            read_string(m_string_buffer); // Throws
            BinaryData value(m_string_buffer.data(), m_string_buffer.size());
            mixed->set_binary(value);
            return;
        }
        case type_Table: {
            *mixed = Mixed::subtable_tag();
            return;
        }
        case type_Mixed:
            break;
        case type_Link:
        case type_LinkList:
            // FIXME: Need to handle new link types here
            TIGHTDB_ASSERT(false);
            break;
    }
    TIGHTDB_ASSERT(false);
}


inline bool Replication::TransactLogParser::fill_input_buffer()
{
    const std::size_t n = m_input.read(m_input_buffer.get(), m_input_buffer_size);
    if (n == 0)
        return false;
    m_input_begin = m_input_buffer.get();
    m_input_end   = m_input_begin + n;
    return true;
}


inline bool Replication::TransactLogParser::read_char(char& c)
{
    if (m_input_begin == m_input_end && !fill_input_buffer())
        return false;
    c = *m_input_begin++;
    return true;
}


inline bool Replication::TransactLogParser::is_valid_data_type(int type)
{
    switch (DataType(type)) {
        case type_Int:
        case type_Bool:
        case type_Float:
        case type_Double:
        case type_String:
        case type_Binary:
        case type_DateTime:
        case type_Table:
        case type_Mixed:
        case type_Link:
        case type_LinkList:
            return true;
    }
    return false;
}


inline TrivialReplication::TrivialReplication(const std::string& database_file):
    m_database_file(database_file)
{
}

inline void TrivialReplication::transact_log_reserve(std::size_t n)
{
    char* data = m_transact_log_buffer.data();
    std::size_t size = m_transact_log_free_begin - data;
    m_transact_log_buffer.reserve_extra(size, n);
    data = m_transact_log_buffer.data(); // May have changed
    m_transact_log_free_begin = data + size;
    m_transact_log_free_end = data + m_transact_log_buffer.size();
}


} // namespace tightdb

#endif // TIGHTDB_REPLICATION_HPP<|MERGE_RESOLUTION|>--- conflicted
+++ resolved
@@ -258,61 +258,50 @@
 
     /// Transaction log instruction encoding
     enum Instruction {
-        instr_NewGroupLevelTable =  1,
-        instr_SelectTable        =  2,
-        instr_SetInt             =  3,
-        instr_SetBool            =  4,
-        instr_SetFloat           =  5,
-        instr_SetDouble          =  6,
-        instr_SetString          =  7,
-        instr_SetBinary          =  8,
-        instr_SetDateTime        =  9,
-        instr_SetTable           = 10,
-        instr_SetMixed           = 11,
-        instr_SetLink            = 12,
-        instr_InsertInt          = 13,
-        instr_InsertBool         = 14,
-        instr_InsertFloat        = 15,
-        instr_InsertDouble       = 16,
-        instr_InsertString       = 17,
-        instr_InsertBinary       = 18,
-        instr_InsertDateTime     = 19,
-        instr_InsertTable        = 20,
-        instr_InsertMixed        = 21,
-        instr_InsertLink         = 22,
-        instr_InsertLinkList     = 23,
-        instr_RowInsertComplete  = 24,
-        instr_InsertEmptyRows    = 25,
-        instr_EraseRow           = 26, // Remove a row
-        instr_MoveLastOver       = 27, // Remove a row by replacing it with the last row
-        instr_AddIntToColumn     = 28, // Add an integer value to all cells in a column
-        instr_ClearTable         = 29, // Remove all rows in selected table
-        instr_OptimizeTable      = 30,
-        instr_SelectDescriptor   = 31, // Select descriptor from currently selected root table
-        instr_InsertColumn       = 32, // Insert new column into to selected descriptor
-        instr_EraseColumn        = 33, // Remove column from selected descriptor
-<<<<<<< HEAD
-        instr_RenameColumn       = 34, // Rename column in selected descriptor
-        instr_AddIndexToColumn   = 35, // Add a search index to a column
-        instr_SelectLinkList     = 36,
-        instr_LinkListSet        = 37, // Assign to link list entry
-        instr_LinkListInsert     = 38, // Insert entry into link list
-        instr_LinkListMove       = 39, // Move an entry within a link list
-        instr_LinkListErase      = 40, // Remove an entry from a link list
-        instr_LinkListClear      = 41,  // Remove all entries from a link list
-        instr_RemoveGroupLevelTable = 42,
-        instr_RenameGroupLevelTable = 43
-=======
-        instr_EraseLinkColumn    = 34, // Remove link-type column from selected descriptor
-        instr_RenameColumn       = 35, // Rename column in selected descriptor
-        instr_AddSearchIndex     = 36, // Add a search index to a column
-        instr_SelectLinkList     = 37,
-        instr_LinkListSet        = 38, // Assign to link list entry
-        instr_LinkListInsert     = 39, // Insert entry into link list
-        instr_LinkListMove       = 40, // Move an entry within a link list
-        instr_LinkListErase      = 41, // Remove an entry from a link list
-        instr_LinkListClear      = 42  // Ramove all entries from a link list
->>>>>>> 00a9d5e9
+        instr_NewGroupLevelTable    =  1,
+        instr_RemoveGroupLevelTable =  2,
+        instr_RenameGroupLevelTable =  3,
+        instr_SelectTable           =  4,
+        instr_SetInt                =  5,
+        instr_SetBool               =  6,
+        instr_SetFloat              =  7,
+        instr_SetDouble             =  8,
+        instr_SetString             =  9,
+        instr_SetBinary             = 10,
+        instr_SetDateTime           = 11,
+        instr_SetTable              = 12,
+        instr_SetMixed              = 13,
+        instr_SetLink               = 14,
+        instr_InsertInt             = 15,
+        instr_InsertBool            = 16,
+        instr_InsertFloat           = 17,
+        instr_InsertDouble          = 18,
+        instr_InsertString          = 19,
+        instr_InsertBinary          = 20,
+        instr_InsertDateTime        = 21,
+        instr_InsertTable           = 22,
+        instr_InsertMixed           = 23,
+        instr_InsertLink            = 24,
+        instr_InsertLinkList        = 25,
+        instr_RowInsertComplete     = 26,
+        instr_InsertEmptyRows       = 27,
+        instr_EraseRow              = 28, // Remove a row
+        instr_MoveLastOver          = 29, // Remove a row by replacing it with the last row
+        instr_AddIntToColumn        = 30, // Add an integer value to all cells in a column
+        instr_ClearTable            = 31, // Remove all rows in selected table
+        instr_OptimizeTable         = 32,
+        instr_SelectDescriptor      = 33, // Select descriptor from currently selected root table
+        instr_InsertColumn          = 34, // Insert new column into to selected descriptor
+        instr_EraseColumn           = 35, // Remove column from selected descriptor
+        instr_EraseLinkColumn       = 36, // Remove link-type column from selected descriptor
+        instr_RenameColumn          = 37, // Rename column in selected descriptor
+        instr_AddSearchIndex        = 38, // Add a search index to a column
+        instr_SelectLinkList        = 39,
+        instr_LinkListSet           = 40, // Assign to link list entry
+        instr_LinkListInsert        = 41, // Insert entry into link list
+        instr_LinkListMove          = 42, // Move an entry within a link list
+        instr_LinkListErase         = 43, // Remove an entry from a link list
+        instr_LinkListClear         = 44  // Ramove all entries from a link list
     };
 
     util::Buffer<std::size_t> m_subtab_path_buf;
