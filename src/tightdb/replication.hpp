--- conflicted
+++ resolved
@@ -63,26 +63,12 @@
     class Interrupted; // Exception
 
     /// Reset transaction logs. This call informs the commitlog subsystem of
-<<<<<<< HEAD
-    /// the initial version chosen as part of establishing a sharing scheme.
-    /// Following a crash, the commitlog subsystem may hold multiple commitlogs
-    /// for versions which are lost during the crash. When SharedGroup establishes
-    /// a sharing scheme it will continue from the last version commited to
-    /// the database. The commitlog subsystem will then discard any commitlogs
-    /// for later versions. When run with durability_Full there can be a disparity
-    /// of at most one version, but if run with durability_Async the two subsystems
-    /// can be many versions apart. Note: the commitlogs may hold entries, which
-    /// are not in the database after a crash, but the reverse is not possible.
-    /// Version number '1' is the very first version of any database and indicates
-    /// a full reset of the commitlogs.
-=======
     /// the initial version chosen as part of establishing a sharing scheme
     /// (also called a "session").
     /// Following a crash, the commitlog subsystem may hold multiple commitlogs
     /// for versions which are lost during the crash. When SharedGroup establishes
     /// a sharing scheme it will continue from the last version commited to
     /// the database.
->>>>>>> 184c285b
     ///
     /// The call also indicates that the current thread (and current process) has
     /// exclusive access to the commitlogs, allowing them to reset synchronization
@@ -93,12 +79,6 @@
     /// Cleanup, remove any log files
     virtual void stop_logging();
 
-<<<<<<< HEAD
-    /// Called by SharedGroup during a write transaction, when readlocks are recycled, to
-    /// keep the commit log management in sync with what versions can possibly be interesting
-    /// in the future.
-    virtual void set_last_version_seen_locally(uint_fast64_t last_seen_version_number) TIGHTDB_NOEXCEPT;
-=======
     /// The commitlog subsystem can be operated in either of two modes:
     /// server-synchronization mode and normal mode.
     /// When operating in server-synchronization mode.
@@ -119,7 +99,6 @@
     /// keep the commit log management in sync with what versions can possibly be interesting
     /// in the future.
     virtual void set_last_version_seen_locally(version_type last_seen_version_number) TIGHTDB_NOEXCEPT;
->>>>>>> 184c285b
 
     /// Get all transaction logs between the specified versions. The number
     /// of requested logs is exactly `to_version - from_version`. If this
@@ -130,11 +109,7 @@
     /// referenced by those entries, but the memory will remain accessible
     /// to the caller until they are declared stale by calls to 'set_last_version_seen_locally' 
     /// and 'set_last_version_synced', OR until a new call to get_commit_entries() is made.
-<<<<<<< HEAD
-    virtual void get_commit_entries(uint_fast64_t from_version, uint_fast64_t to_version,
-=======
     virtual void get_commit_entries(version_type from_version, version_type to_version,
->>>>>>> 184c285b
                                     BinaryData* logs_buffer) TIGHTDB_NOEXCEPT;
 
     /// Support for global sync. The commit logs will be retained until
@@ -142,21 +117,13 @@
     /// and 'set_last_version_synced'. Providing a version number of zero disables
     /// the use of sync versioning. Providing a non-zero version number enables the
     /// use of sync versioning.
-<<<<<<< HEAD
-    virtual void set_last_version_synced(uint_fast64_t last_seen_version_number) TIGHTDB_NOEXCEPT;
-=======
     virtual void set_last_version_synced(version_type last_seen_version_number) TIGHTDB_NOEXCEPT;
->>>>>>> 184c285b
 
     /// Get the value set by last call to 'set_last_version_synced'
     /// If 'end_version_number' is non null, a limit to version numbering is returned.
     /// The limit returned is the version number of the latest commit.
     /// If sync versioning is disabled, the last version seen locally is returned.
-<<<<<<< HEAD
-    virtual uint_fast64_t get_last_version_synced(uint_fast64_t* end_version_number = 0) TIGHTDB_NOEXCEPT;
-=======
     virtual version_type get_last_version_synced(version_type* end_version_number = 0) TIGHTDB_NOEXCEPT;
->>>>>>> 184c285b
 
     /// Submit a transact log directly into the system bypassing the normal
     /// collection of replication entries. This is used to add a transactlog
@@ -677,29 +644,15 @@
 {
 }
 
-<<<<<<< HEAD
-=======
 inline bool Replication::is_in_server_synchronization_mode()
 {
     return false;
 }
 
->>>>>>> 184c285b
 inline void Replication::stop_logging()
 {
 }
 
-<<<<<<< HEAD
-inline void Replication::set_last_version_seen_locally(uint_fast64_t) TIGHTDB_NOEXCEPT
-{
-}
-
-inline void Replication::set_last_version_synced(uint_fast64_t) TIGHTDB_NOEXCEPT
-{
-}
-
-inline uint_fast64_t Replication::get_last_version_synced(uint_fast64_t*) TIGHTDB_NOEXCEPT
-=======
 inline void Replication::set_last_version_seen_locally(version_type) TIGHTDB_NOEXCEPT
 {
 }
@@ -709,7 +662,6 @@
 }
 
 inline Replication::version_type Replication::get_last_version_synced(version_type*) TIGHTDB_NOEXCEPT
->>>>>>> 184c285b
 {
     return 0;
 }
@@ -720,11 +672,7 @@
     TIGHTDB_ASSERT(false);
 }
 
-<<<<<<< HEAD
-inline void Replication::get_commit_entries(uint_fast64_t, uint_fast64_t, BinaryData*) TIGHTDB_NOEXCEPT
-=======
 inline void Replication::get_commit_entries(version_type, version_type, BinaryData*) TIGHTDB_NOEXCEPT
->>>>>>> 184c285b
 {
     // Unimplemented!
     TIGHTDB_ASSERT(false);
