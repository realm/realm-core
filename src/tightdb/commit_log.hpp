--- conflicted
+++ resolved
@@ -30,26 +30,19 @@
 
 namespace tightdb {
 
-<<<<<<< HEAD
-=======
 class LogFileError : public std::runtime_error {
 public:
     LogFileError(const std::string file_name) : std::runtime_error(file_name) {}
 };
 
->>>>>>> 184c285b
 // Create a writelog collector and associate it with a filepath. You'll need one writelog
 // collector for each shared group. Commits from writelog collectors for a specific filepath 
 // may later be obtained through other writrlog collectors associated with said filepath.
 // The caller assumes ownership of the writelog collector and must destroy it, but only AFTER
 // destruction of the shared group using it.
-<<<<<<< HEAD
-Replication* makeWriteLogCollector(std::string filepath);
-=======
 Replication* makeWriteLogCollector(std::string filepath,
                                    bool server_synchronization_mode = false,
                                    const char *encryption_key = 0);
->>>>>>> 184c285b
 
 } // namespace tightdb
 
