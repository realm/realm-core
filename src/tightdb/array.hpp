/*************************************************************************
 *
 * TIGHTDB CONFIDENTIAL
 * __________________
 *
 *  [2011] - [2012] TightDB Inc
 *  All Rights Reserved.
 *
 * NOTICE:  All information contained herein is, and remains
 * the property of TightDB Incorporated and its suppliers,
 * if any.  The intellectual and technical concepts contained
 * herein are proprietary to TightDB Incorporated
 * and its suppliers and may be covered by U.S. and Foreign Patents,
 * patents in process, and are protected by trade secret or copyright law.
 * Dissemination of this information or reproduction of this material
 * is strictly forbidden unless prior written permission is obtained
 * from TightDB Incorporated.
 *
 **************************************************************************/

/*
Searching: The main finding function is:
    template<class cond, Action action, size_t bitwidth, class Callback> void find(int64_t value, size_t start, size_t end, size_t baseindex, QueryState *state, Callback callback) const

    cond:       One of Equal, NotEqual, Greater, etc. classes
    Action:     One of act_ReturnFirst, act_FindAll, act_Max, act_CallbackIdx, etc, constants
    Callback:   Optional function to call for each search result. Will be called if action == act_CallbackIdx

    find() will call find_action_pattern() or find_action() that again calls match() for each search result which optionally calls callback():

        find() -> find_action() -------> bool match() -> bool callback()
             |                            ^
             +-> find_action_pattern()----+

    If callback() returns false, find() will exit, otherwise it will keep searching remaining items in array.
*/

#ifndef TIGHTDB_ARRAY_HPP
#define TIGHTDB_ARRAY_HPP

#include <cmath>
#include <cstdlib> // std::size_t
#include <cstring> // memmove
#include <utility>
#include <vector>
#include <ostream>

#include <stdint.h> // unint8_t etc

#include <tightdb/meta.hpp>
#include <tightdb/assert.hpp>
#include <tightdb/alloc.hpp>
#include <tightdb/utilities.hpp>
#include <tightdb/string_data.hpp>
#include <tightdb/query_conditions.hpp>

/*
    MMX: mmintrin.h
    SSE: xmmintrin.h
    SSE2: emmintrin.h
    SSE3: pmmintrin.h
    SSSE3: tmmintrin.h
    SSE4A: ammintrin.h
    SSE4.1: smmintrin.h
    SSE4.2: nmmintrin.h
*/
#ifdef TIGHTDB_COMPILER_SSE
#  include <emmintrin.h> // SSE2
#  include <tightdb/tightdb_nmmintrin.h> // SSE42
#endif

#ifdef TIGHTDB_DEBUG
#  include <stdio.h>
#endif

namespace tightdb {

enum Action {act_ReturnFirst, act_Sum, act_Max, act_Min, act_Count, act_FindAll, act_CallIdx, act_CallbackIdx,
             act_CallbackVal, act_CallbackNone, act_CallbackBoth};

template<class T> inline T no0(T v) { return v == 0 ? 1 : v; }

const std::size_t not_found = std::size_t(-1);

 /* wid == 16/32 likely when accessing offsets in B tree */
#define TIGHTDB_TEMPEX(fun, wid, arg) \
    if (wid == 16) {fun<16> arg;} \
    else if (wid == 32) {fun<32> arg;} \
    else if (wid == 0) {fun<0> arg;} \
    else if (wid == 1) {fun<1> arg;} \
    else if (wid == 2) {fun<2> arg;} \
    else if (wid == 4) {fun<4> arg;} \
    else if (wid == 8) {fun<8> arg;} \
    else if (wid == 64) {fun<64> arg;} \
    else {TIGHTDB_ASSERT(false); fun<0> arg;}

#define TIGHTDB_TEMPEX2(fun, targ, wid, arg) \
    if (wid == 16) {fun<targ, 16> arg;} \
    else if (wid == 32) {fun<targ, 32> arg;} \
    else if (wid == 0) {fun<targ, 0> arg;} \
    else if (wid == 1) {fun<targ, 1> arg;} \
    else if (wid == 2) {fun<targ, 2> arg;} \
    else if (wid == 4) {fun<targ, 4> arg;} \
    else if (wid == 8) {fun<targ, 8> arg;} \
    else if (wid == 64) {fun<targ, 64> arg;} \
    else {TIGHTDB_ASSERT(false); fun<targ, 0> arg;}

#define TIGHTDB_TEMPEX3(fun, targ1, targ2, wid, arg) \
    if (wid == 16) {fun<targ1, targ2, 16> arg;} \
    else if (wid == 32) {fun<targ1, targ2, 32> arg;} \
    else if (wid == 0) {fun<targ1, targ2, 0> arg;} \
    else if (wid == 1) {fun<targ1, targ2, 1> arg;} \
    else if (wid == 2) {fun<targ1, targ2, 2> arg;} \
    else if (wid == 4) {fun<targ1, targ2, 4> arg;} \
    else if (wid == 8) {fun<targ1, targ2, 8> arg;} \
    else if (wid == 64) {fun<targ1, targ2, 64> arg;} \
    else {TIGHTDB_ASSERT(false); fun<targ1, targ2, 0> arg;}

#define TIGHTDB_TEMPEX4(fun, targ1, targ2, wid, targ3, arg) \
    if (wid == 16) {fun<targ1, targ2, 16, targ3> arg;} \
    else if (wid == 32) {fun<targ1, targ2, 32, targ3> arg;} \
    else if (wid == 0) {fun<targ1, targ2, 0, targ3> arg;} \
    else if (wid == 1) {fun<targ1, targ2, 1, targ3> arg;} \
    else if (wid == 2) {fun<targ1, targ2, 2, targ3> arg;} \
    else if (wid == 4) {fun<targ1, targ2, 4, targ3> arg;} \
    else if (wid == 8) {fun<targ1, targ2, 8, targ3> arg;} \
    else if (wid == 64) {fun<targ1, targ2, 64, targ3> arg;} \
    else {TIGHTDB_ASSERT(false); fun<targ1, targ2, 0, targ3> arg;}

#define TIGHTDB_TEMPEX5(fun, targ1, targ2, targ3, targ4, wid, arg) \
    if (wid == 16) {fun<targ1, targ2, targ3, targ4, 16> arg;} \
    else if (wid == 32) {fun<targ1, targ2, targ3, targ4, 32> arg;} \
    else if (wid == 0) {fun<targ1, targ2, targ3, targ4, 0> arg;} \
    else if (wid == 1) {fun<targ1, targ2, targ3, targ4, 1> arg;} \
    else if (wid == 2) {fun<targ1, targ2, targ3, targ4, 2> arg;} \
    else if (wid == 4) {fun<targ1, targ2, targ3, targ4, 4> arg;} \
    else if (wid == 8) {fun<targ1, targ2, targ3, targ4, 8> arg;} \
    else if (wid == 64) {fun<targ1, targ2, targ3, targ4, 64> arg;} \
    else {TIGHTDB_ASSERT(false); fun<targ1, targ2, targ3, targ4, 0> arg;}


// Pre-definitions
class Array;
class AdaptiveStringColumn;
class GroupWriter;
class Column;
template<class T> class QueryState;


#ifdef TIGHTDB_DEBUG
class MemStats {
public:
    MemStats() : allocated(0), used(0), array_count(0) {}
    MemStats(std::size_t allocated, std::size_t used, std::size_t array_count):
        allocated(allocated), used(used), array_count(array_count) {}
    MemStats(const MemStats& m)
    {
        allocated = m.allocated;
        used = m.used;
        array_count = m.array_count;
    }
    void add(const MemStats& m)
    {
        allocated += m.allocated;
        used += m.used;
        array_count += m.array_count;
    }
    std::size_t allocated;
    std::size_t used;
    std::size_t array_count;
};
#endif


class ArrayParent
{
public:
    virtual ~ArrayParent() {}

    // FIXME: Must be protected. Solve problem by having the Array constructor, that creates a new array, call it.
    virtual void update_child_ref(std::size_t child_ndx, ref_type new_ref) = 0;

protected:
    friend class Array;

    virtual ref_type get_child_ref(std::size_t child_ndx) const TIGHTDB_NOEXCEPT = 0;
};


/// An Array can be copied, but it will leave the source in a
/// truncated (and therfore unusable) state.
///
/// \note The parent information in an array ('pointer to parent' and
/// 'index in parent') may be valid even when the array is not valid,
/// that is IsValid() returns false.
///
/// FIXME: Array should be endowed with proper copy and move semantics
/// like TableView is.
class Array: public ArrayParent {
public:

//    void state_init(int action, QueryState *state);
//    bool match(int action, std::size_t index, int64_t value, QueryState *state);

    enum Type {
        type_Normal,
        type_InnerColumnNode, ///< Inner node of B+-tree
        type_HasRefs
    };

    /// Create a new array, and if \a parent and \a ndx_in_parent are
    /// specified, update the parent to point to this new array.
    explicit Array(Type type = type_Normal, ArrayParent* = 0, std::size_t ndx_in_parent = 0,
                   Allocator& = Allocator::get_default());

    /// Initialize an array wrapper from the specified memory
    /// reference.
    Array(MemRef, ArrayParent*, std::size_t ndx_in_parent, Allocator&) TIGHTDB_NOEXCEPT;

    /// Initialize an array wrapper from the specified memory
    /// reference. Note that the version taking a MemRef argument is
    /// slightly faster, because it does not need to map the 'ref' to
    /// a memory pointer.
    explicit Array(ref_type, ArrayParent* = 0, std::size_t ndx_in_parent = 0,
                   Allocator& = Allocator::get_default()) TIGHTDB_NOEXCEPT;

    /// Create an array in the invalid state (a null array).
    explicit Array(Allocator&) TIGHTDB_NOEXCEPT;

    /// FIXME: This is an attempt at a moving constructor - but it violates constness in an unfortunate way.
    Array(const Array&) TIGHTDB_NOEXCEPT;

    /// Create a new array as a copy of the specified array using the
    /// specified allocator.
    Array(const Array&, Allocator&);

    // Fastest way to instantiate an array, if you just want to utilize its methods
    struct no_prealloc_tag {};
    explicit Array(no_prealloc_tag) TIGHTDB_NOEXCEPT;

    virtual ~Array() TIGHTDB_NOEXCEPT {}

    // FIXME: This operator does not compare the arrays, it compares
    // just the data pointers. This is hugely counterintuitive. If
    // this kind of comparison is needed, it should be provided as
    // an ordinary function. Proper (deep) array comparison is
    // probably something that we want too, and that is what we should
    // use operator==() for. For example, proper array comparison
    // would be usefull for checking whether two tables have the same
    // sequence of column types.
    bool operator==(const Array& a) const;

    void set_type(Type type);

    /// Reinitialize this array accessor to point to the specified new
    /// underlying array, and if it has a parent, update the parent to
    /// point to the new array. The updating of the parent only works
    /// if this array was initialized with the correct parent
    /// reference.
    void update_ref(ref_type);

    /// Construct a complete copy of this array (including its
    /// subarrays) using the specified allocator and return just the
    /// ref to the new array.
    ref_type clone(Allocator&) const;

    void move_assign(Array&); // Move semantics for assignment

    /// Construct an empty array of the specified type and return just
    /// the reference to the underlying memory.
    static ref_type create_empty_array(Type, Allocator&);

    // Parent tracking
    bool has_parent() const TIGHTDB_NOEXCEPT { return m_parent != 0; }
    void set_parent(ArrayParent* parent, std::size_t ndx_in_parent) TIGHTDB_NOEXCEPT;
    void UpdateParentNdx(int diff) { m_parentNdx += diff; }
    ArrayParent* get_parent() const TIGHTDB_NOEXCEPT { return m_parent; }
    std::size_t get_ndx_in_parent() const TIGHTDB_NOEXCEPT { return m_parentNdx; }
    bool UpdateFromParent() TIGHTDB_NOEXCEPT;

    bool IsValid() const TIGHTDB_NOEXCEPT { return m_data != 0; }
    void Invalidate() const TIGHTDB_NOEXCEPT { m_data = 0; }

    std::size_t size() const TIGHTDB_NOEXCEPT { return m_len; }
    bool is_empty() const TIGHTDB_NOEXCEPT { return m_len == 0; }

    void insert(std::size_t ndx, int64_t value);
    void add(int64_t value);
    void set(std::size_t ndx, int64_t value);
    template<std::size_t w> void Set(std::size_t ndx, int64_t value);

    int64_t get(std::size_t ndx) const TIGHTDB_NOEXCEPT;
    template<std::size_t w> int64_t Get(std::size_t ndx) const TIGHTDB_NOEXCEPT;

    ref_type get_as_ref(std::size_t ndx) const TIGHTDB_NOEXCEPT;

    int64_t operator[](std::size_t ndx) const TIGHTDB_NOEXCEPT { return get(ndx); }
    int64_t back() const TIGHTDB_NOEXCEPT;
    void erase(std::size_t ndx);
    void clear();

    // Direct access methods
    const Array* GetBlock(std::size_t ndx, Array& arr, std::size_t& off,
                          bool use_retval = false) const TIGHTDB_NOEXCEPT; // FIXME: Constness is not propagated to the sub-array
    std::size_t ColumnFind(int64_t target, ref_type ref, Array& cache) const;

    typedef StringData (*StringGetter)(void*, std::size_t); // Pre-declare getter function from string index
    size_t IndexStringFindFirst(StringData value, void* column, StringGetter get_func) const;
    void   IndexStringFindAll(Array& result, StringData value, void* column, StringGetter get_func) const;
    size_t IndexStringCount(StringData value, void* column, StringGetter get_func) const;
    FindRes IndexStringFindAllNoCopy(StringData value, size_t& res_ref, void* column, StringGetter get_func) const;

    void SetAllToZero();
    void Increment(int64_t value, std::size_t start=0, std::size_t end=std::size_t(-1));
    void IncrementIf(int64_t limit, int64_t value);
    void adjust(std::size_t start, int64_t diff);

    //@{

    /// Find the lower/upper bound in a sorted sequence.
    ///
    /// <pre>
    ///
    ///   3 3 3 4 4 4 5 6 7 9 9 9
    ///   ^     ^     ^     ^     ^
    ///   |     |     |     |     |
    ///   |     |     |     |      -- Lower and upper bound of 15
    ///   |     |     |     |
    ///   |     |     |      -- Lower and upper bound of 8
    ///   |     |     |
    ///   |     |      -- Upper bound of 4
    ///   |     |
    ///   |      -- Lower bound of 4
    ///   |
    ///    -- Lower and upper bound of 1
    ///
    /// </pre>
    ///
    /// These functions are functionally identical to
    /// std::lower_bound() and std::upper_bound().
    ///
    /// We currently use binary search. See for example
    /// http://www.tbray.org/ongoing/When/200x/2003/03/22/Binary.
    ///
    /// It may be worth considering if overall efficiency can be
    /// improved by doing a linear search for short sequences.
    std::size_t lower_bound(int64_t value) const TIGHTDB_NOEXCEPT;
    std::size_t upper_bound(int64_t value) const TIGHTDB_NOEXCEPT;
    //@}

    std::size_t FindPos(int64_t value) const TIGHTDB_NOEXCEPT;
    std::size_t FindPos2(int64_t value) const TIGHTDB_NOEXCEPT;
    bool FindPosSorted(int64_t target, std::size_t& pos) const TIGHTDB_NOEXCEPT;
    std::size_t FindGTE(int64_t target, std::size_t start) const;
    void Preset(int64_t min, int64_t max, std::size_t count);
    void Preset(std::size_t bitwidth, std::size_t count);

    int64_t sum(std::size_t start = 0, std::size_t end = std::size_t(-1)) const;
    std::size_t count(int64_t value) const;
    bool maximum(int64_t& result, std::size_t start = 0, std::size_t end = std::size_t(-1)) const;
    bool minimum(int64_t& result, std::size_t start = 0, std::size_t end = std::size_t(-1)) const;
    void sort();
    void ReferenceSort(Array& ref);
    void resize(std::size_t count);

    /// Returns true if type is not type_InnerColumnNode
    bool is_leaf() const TIGHTDB_NOEXCEPT { return !m_isNode; }

    /// Returns true if type is either type_HasRefs or type_InnerColumnNode
    bool has_refs() const TIGHTDB_NOEXCEPT { return m_hasRefs; }

    bool IsIndexNode() const  TIGHTDB_NOEXCEPT { return get_indexflag_from_header(); }
    void SetIsIndexNode(bool value) { set_header_indexflag(value); }
    Array GetSubArray(std::size_t ndx) const TIGHTDB_NOEXCEPT; // FIXME: Constness is not propagated to the sub-array. This constitutes a real problem, because modifying the returned array may cause the parent to be modified too.
    ref_type get_ref() const TIGHTDB_NOEXCEPT { return m_ref; }
    void destroy();

    Allocator& get_alloc() const TIGHTDB_NOEXCEPT { return m_alloc; }

    // Serialization
    template<class S> std::size_t Write(S& target, bool recurse = true, bool persist = false) const;
    template<class S> void WriteAt(std::size_t pos, S& out) const;
    std::size_t GetByteSize(bool align = false) const;
    std::vector<int64_t> ToVector() const;

    /// Compare two arrays for equality.
    bool Compare(const Array&) const;

    // Main finding function - used for find_first, find_all, sum, max, min, etc.
    bool find(int cond, Action action, int64_t value, size_t start, size_t end, size_t baseindex,
              QueryState<int64_t>* state) const;

    template<class cond, Action action, size_t bitwidth, class Callback>
    bool find(int64_t value, size_t start, size_t end, size_t baseindex, QueryState<int64_t>* state,
              Callback callback) const;

    template<class cond, Action action, size_t bitwidth>
    bool find(int64_t value, size_t start, size_t end, size_t baseindex, QueryState<int64_t>* state) const;

    template<class cond, Action action, class Callback>
    bool find(int64_t value, size_t start, size_t end, size_t baseindex, QueryState<int64_t>* state,
              Callback callback) const;

    // Optimized implementation for release mode
    template<class cond2, Action action, size_t bitwidth, class Callback>
    bool find_optimized(int64_t value, size_t start, size_t end, size_t baseindex, QueryState<int64_t>* state,
                        Callback callback) const;

    // Called for each search result
    template<Action action, class Callback>
    bool find_action(size_t index, int64_t value, QueryState<int64_t>* state, Callback callback) const;

    template<Action action, class Callback>
    bool find_action_pattern(size_t index, uint64_t pattern, QueryState<int64_t>* state,
                             Callback callback) const;

    // Wrappers for backwards compatibility and for simple use without setting up state initialization etc
    template<class cond> std::size_t find_first(int64_t value, std::size_t start = 0,
                                                std::size_t end = std::size_t(-1)) const;
    void find_all(Array& result, int64_t value, std::size_t col_offset = 0, std::size_t start = 0,
                  std::size_t end = std::size_t(-1)) const;
    std::size_t find_first(int64_t value, std::size_t start = 0,
                           std::size_t end = size_t(-1)) const;

    // Non-SSE find for the four functions Equal/NotEqual/Less/Greater
    template<class cond2, Action action, size_t bitwidth, class Callback>
    bool Compare(int64_t value, size_t start, size_t end, size_t baseindex, QueryState<int64_t>* state,
                 Callback callback) const;

    // Non-SSE find for Equal/NotEqual
    template<bool eq, Action action, size_t width, class Callback>
    inline bool CompareEquality(int64_t value, size_t start, size_t end, size_t baseindex,
                                QueryState<int64_t>* state, Callback callback) const;

    // Non-SSE find for Less/Greater
    template<bool gt, Action action, size_t bitwidth, class Callback>
    bool CompareRelation(int64_t value, size_t start, size_t end, size_t baseindex, QueryState<int64_t>* state,
                         Callback callback) const;

    template<class cond, Action action, size_t foreign_width, class Callback, size_t width>
    bool CompareLeafs4(const Array* foreign, size_t start, size_t end, size_t baseindex, QueryState<int64_t>* state,
                       Callback callback) const;

    template<class cond, Action action, class Callback, size_t bitwidth, size_t foreign_bitwidth>
    bool CompareLeafs(const Array* foreign, size_t start, size_t end, size_t baseindex, QueryState<int64_t>* state,
                      Callback callback) const;

    template<class cond, Action action, class Callback>
    bool CompareLeafs(const Array* foreign, size_t start, size_t end, size_t baseindex, QueryState<int64_t>* state,
                      Callback callback) const;

    template<class cond, Action action, size_t width, class Callback>
    bool CompareLeafs(const Array* foreign, size_t start, size_t end, size_t baseindex, QueryState<int64_t>* state,
                      Callback callback) const;

    // SSE find for the four functions Equal/NotEqual/Less/Greater
#ifdef TIGHTDB_COMPILER_SSE
    template<class cond2, Action action, size_t width, class Callback>
    bool FindSSE(int64_t value, __m128i *data, size_t items, QueryState<int64_t>* state, size_t baseindex,
                 Callback callback) const;

    template<class cond2, Action action, size_t width, class Callback>
    TIGHTDB_FORCEINLINE bool FindSSE_intern(__m128i* action_data, __m128i* data, size_t items,
                                            QueryState<int64_t>* state, size_t baseindex, Callback callback) const;

#endif

    template<size_t width> inline bool TestZero(uint64_t value) const;         // Tests value for 0-elements
    template<bool eq, size_t width>size_t FindZero(uint64_t v) const;          // Finds position of 0/non-zero element
    template<size_t width> uint64_t cascade(uint64_t a) const;                 // Sets uppermost bits of non-zero elements
    template<bool gt, size_t width>int64_t FindGTLT_Magic(int64_t v) const;    // Compute magic constant needed for searching for value 'v' using bit hacks
    template<size_t width> inline int64_t LowerBits() const;                   // Return chunk with lower bit set in each element
    std::size_t FirstSetBit(unsigned int v) const;
    std::size_t FirstSetBit64(int64_t v) const;
    template<std::size_t w> int64_t GetUniversal(const char* const data, const std::size_t ndx) const;

    // Find value greater/less in 64-bit chunk - only works for positive values
    template<bool gt, Action action, std::size_t width, class Callback>
    bool FindGTLT_Fast(uint64_t chunk, uint64_t magic, QueryState<int64_t>* state, std::size_t baseindex,
                       Callback callback) const;

    // Find value greater/less in 64-bit chunk - no constraints
    template<bool gt, Action action, std::size_t width, class Callback>
    bool FindGTLT(int64_t v, uint64_t chunk, QueryState<int64_t>* state, std::size_t baseindex,
                  Callback callback) const;

    /// Find the leaf node corresponding to the specified tree-level
    /// index. This array instance must be the root node of a B+-tree,
    /// and that root node must not itself be a leaf. This implies, of
    /// course, that the tree must not be empty.
    ///
    /// Despite the fact that the returned MemRef object appear to
    /// allow modification of the referenced memory, the caller must
    /// consider the memory reference as being const-qualified.
    ///
    /// \return (leaf_header, leaf_ndx) where 'leaf_header' points to
    /// the the header of the located leaf, and 'leaf_ndx' is the
    /// local index within that leaf corresponding to the specified
    /// tree-level index.
    std::pair<MemRef, std::size_t> find_btree_leaf(std::size_t elem_ndx) const TIGHTDB_NOEXCEPT;

    /// Get the specified element without the cost of constructing an
    /// array instance. If an array instance is already available, or
    /// you need to get multiple values, then this method will be
    /// slower.
    static int64_t get(const char* header, std::size_t ndx) TIGHTDB_NOEXCEPT;

    /// The meaning of 'width' depends on the context in which this
    /// array is used.
    std::size_t get_width() const TIGHTDB_NOEXCEPT { return m_width; }

    // FIXME: Should not be mutable
    // FIXME: Should not be public
    mutable char* m_data;

    static bool is_index_node(ref_type, const Allocator&);

    static char* get_data_from_header(char*) TIGHTDB_NOEXCEPT;
    static char* get_header_from_data(char*) TIGHTDB_NOEXCEPT;
    static const char* get_data_from_header(const char*) TIGHTDB_NOEXCEPT;

    enum WidthType {
        wtype_Bits     = 0,
        wtype_Multiply = 1,
        wtype_Ignore   = 2
    };

    static bool get_isleaf_from_header(const char*) TIGHTDB_NOEXCEPT;
    static bool get_hasrefs_from_header(const char*) TIGHTDB_NOEXCEPT;
    static bool get_indexflag_from_header(const char*) TIGHTDB_NOEXCEPT;
    static WidthType get_wtype_from_header(const char*) TIGHTDB_NOEXCEPT;
    static int get_width_from_header(const char*) TIGHTDB_NOEXCEPT;
    static std::size_t get_len_from_header(const char*) TIGHTDB_NOEXCEPT;
    static std::size_t get_capacity_from_header(const char*) TIGHTDB_NOEXCEPT;
    static bool get_isnode_from_header(const char*) TIGHTDB_NOEXCEPT; // DEPRECATED!

    static Type get_type_from_header(const char*) TIGHTDB_NOEXCEPT;

    /// Get the number of bytes currently in use by the specified
    /// array. This includes the array header, but it does not include
    /// allocated bytes corresponding to excess capacity. The result
    /// is guaranteed to be a multiple of 8 (i.e., 64-bit aligned).
    static std::size_t get_byte_size_from_header(const char*) TIGHTDB_NOEXCEPT;

<<<<<<< HEAD
    template<class T> struct ForEachOp {
        virtual void handle_chunk(const T* begin, const T* end) TIGHTDB_NOEXCEPT = 0;
    };

    void foreach(ForEachOp<int64_t>*) const TIGHTDB_NOEXCEPT;
=======
#ifdef TIGHTDB_DEBUG
    void Print() const;
    void Verify() const;
    void to_dot(std::ostream& out, StringData title = StringData()) const;
    void Stats(MemStats& stats) const;
#endif // TIGHTDB_DEBUG
>>>>>>> a4f2aa4f

private:
    typedef bool (*CallbackDummy)(int64_t);

    template<size_t w> bool MinMax(size_t from, size_t to, uint64_t maxdiff,
                                   int64_t* min, int64_t* max);
    Array& operator=(const Array&) {return *this;} // not allowed
    template<size_t w> void QuickSort(size_t lo, size_t hi);
    void QuickSort(size_t lo, size_t hi);
    void ReferenceQuickSort(Array& ref);
    template<size_t w> void ReferenceQuickSort(size_t lo, size_t hi, Array& ref);

    template<size_t w> void sort();
    template<size_t w> void ReferenceSort(Array& ref);

    template<size_t w> int64_t sum(size_t start, size_t end) const;
    template<size_t w> size_t FindPos(int64_t target) const TIGHTDB_NOEXCEPT;

protected:
    friend class GroupWriter;
    friend class AdaptiveStringColumn;

    void init_from_mem(MemRef) TIGHTDB_NOEXCEPT;
    void init_from_ref(ref_type) TIGHTDB_NOEXCEPT;
//    void AddPositiveLocal(int64_t value);

    void CreateFromHeaderDirect(char* header, ref_type = 0) TIGHTDB_NOEXCEPT;
    void update_ref_in_parent();

    virtual std::size_t CalcByteLen(std::size_t count, std::size_t width) const;
    virtual std::size_t CalcItemCount(std::size_t bytes, std::size_t width) const TIGHTDB_NOEXCEPT;
    virtual WidthType GetWidthType() const { return wtype_Bits; }

    bool get_isleaf_from_header() const TIGHTDB_NOEXCEPT;
    bool get_hasrefs_from_header() const TIGHTDB_NOEXCEPT;
    bool get_indexflag_from_header() const TIGHTDB_NOEXCEPT;
    WidthType get_wtype_from_header() const TIGHTDB_NOEXCEPT;
    int get_width_from_header() const TIGHTDB_NOEXCEPT;
    std::size_t get_len_from_header() const TIGHTDB_NOEXCEPT;
    std::size_t get_capacity_from_header() const TIGHTDB_NOEXCEPT;
    bool get_isnode_from_header() const TIGHTDB_NOEXCEPT; // DEPRECATED!

    void set_header_isleaf(bool value) TIGHTDB_NOEXCEPT;
    void set_header_hasrefs(bool value) TIGHTDB_NOEXCEPT;
    void set_header_indexflag(bool value) TIGHTDB_NOEXCEPT;
    void set_header_wtype(WidthType value) TIGHTDB_NOEXCEPT;
    void set_header_width(int value) TIGHTDB_NOEXCEPT;
    void set_header_len(std::size_t value) TIGHTDB_NOEXCEPT;
    void set_header_capacity(std::size_t value) TIGHTDB_NOEXCEPT;
    void set_header_isnode(bool value) TIGHTDB_NOEXCEPT; // DEPRECATED!

    static void set_header_isleaf(bool value, char* header) TIGHTDB_NOEXCEPT;
    static void set_header_hasrefs(bool value, char* header) TIGHTDB_NOEXCEPT;
    static void set_header_indexflag(bool value, char* header) TIGHTDB_NOEXCEPT;
    static void set_header_wtype(WidthType value, char* header) TIGHTDB_NOEXCEPT;
    static void set_header_width(int value, char* header) TIGHTDB_NOEXCEPT;
    static void set_header_len(std::size_t value, char* header) TIGHTDB_NOEXCEPT;
    static void set_header_capacity(std::size_t value, char* header) TIGHTDB_NOEXCEPT;
    static void set_header_isnode(bool value, char* header) TIGHTDB_NOEXCEPT; // DEPRECATED!

    static void init_header(char* header, bool is_node, bool has_refs, WidthType width_type,
                            int width, std::size_t length, std::size_t capacity) TIGHTDB_NOEXCEPT;

    template<std::size_t width> void SetWidth() TIGHTDB_NOEXCEPT;
    void SetWidth(std::size_t) TIGHTDB_NOEXCEPT;
    void alloc(std::size_t count, std::size_t width);
    void CopyOnWrite();

    static std::pair<std::size_t, std::size_t> get_size_pair(const char* header,
                                                             std::size_t ndx) TIGHTDB_NOEXCEPT;

private:
    std::size_t m_ref;
    template<bool max, std::size_t w> bool minmax(int64_t& result, std::size_t start,
                                                  std::size_t end) const;

protected:
    std::size_t m_len;      // items currently stored
    std::size_t m_capacity; // max item capacity
// FIXME: m_width Should be an 'int'
    std::size_t m_width;    // size of an item in bits or bytes depending on
    bool m_isNode;          // is it a Node or Leaf array
    bool m_hasRefs;         //

private:
    ArrayParent *m_parent;
    std::size_t m_parentNdx;

    Allocator& m_alloc;

protected:
    static const std::size_t initial_capacity = 128;
    static ref_type create_empty_array(Type, WidthType, Allocator&);
    static ref_type clone(const char* header, Allocator& alloc, Allocator& clone_alloc);

    void update_child_ref(std::size_t child_ndx, ref_type new_ref) TIGHTDB_OVERRIDE;
    ref_type get_child_ref(std::size_t child_ndx) const TIGHTDB_NOEXCEPT TIGHTDB_OVERRIDE;

// FIXME: below should be moved to a specific ArrayNumber class
protected:
    // Getters and Setters for adaptive-packed arrays
    typedef int64_t (Array::*Getter)(std::size_t) const; // Note: getters must not throw
    typedef void (Array::*Setter)(std::size_t, int64_t);
    typedef bool (Array::*Finder)(int64_t, std::size_t, std::size_t, std::size_t,
                                  QueryState<int64_t>*) const;

    Getter m_getter;
    Setter m_setter;
    Finder m_finder[cond_Count]; // one for each COND_XXX enum

    int64_t m_lbound;       // min number that can be stored with current m_width
    int64_t m_ubound;       // max number that can be stored with current m_width
};





// Implementation:

class QueryStateBase { virtual void dyncast(){} };

template<> class QueryState<int64_t>: public QueryStateBase {
public:
    int64_t m_state;
    size_t m_match_count;
    size_t m_limit;

    template<Action action> bool uses_val()
    {
        if (action == act_Max || action == act_Min || action == act_Sum)
            return true;
        else
            return false;
    }

    void init(Action action, Array* akku, size_t limit)
    {
        m_match_count = 0;
        m_limit = limit;

        if (action == act_Max)
            m_state = -0x7fffffffffffffffLL - 1LL;
        else if (action == act_Min)
            m_state = 0x7fffffffffffffffLL;
        else if (action == act_ReturnFirst)
            m_state = not_found;
        else if (action == act_Sum)
            m_state = 0;
        else if (action == act_Count)
            m_state = 0;
        else if (action == act_FindAll)
            m_state = reinterpret_cast<int64_t>(akku);
        else
            TIGHTDB_ASSERT(false);
    }

    template <Action action, bool pattern, class Callback>
    inline bool match(size_t index, uint64_t indexpattern, int64_t value, Callback callback)
    {
        if (pattern) {
            if (action == act_Count) {
                // If we are close to 'limit' argument in query, we cannot count-up a complete chunk. Count up single
                // elements instead
                if(m_match_count + 64 >= m_limit)
                    return false;

                m_state += fast_popcount64(indexpattern);
                m_match_count = size_t(m_state);
                return true;
            }
            // Other aggregates cannot (yet) use bit pattern for anything. Make Array-finder call with pattern = false instead
            return false;
        }

        ++m_match_count;

        if (action == act_CallbackIdx)
            return callback(index);
        else if (action == act_Max) {
            if (value > m_state)
                m_state = value;
        }
        else if (action == act_Min) {
            if (value < m_state)
                m_state = value;
        }
        else if (action == act_Sum)
            m_state += value;
        else if (action == act_Count) {
            m_state++;
            m_match_count = size_t(m_state);
        }
        else if (action == act_FindAll)
            (reinterpret_cast<Array*>(m_state))->add(index);
        else if (action == act_ReturnFirst) {
            m_state = index;
            return false;
        }
        else
            TIGHTDB_ASSERT(false);

        return (m_limit > m_match_count);
    }
};

// Used only for Basic-types: currently float and double
template<class R> class QueryState : public QueryStateBase {
public:
    R m_state;
    size_t m_match_count;
    size_t m_limit;

    template<Action action> bool uses_val()
    {
        return (action == act_Max || action == act_Min || action == act_Sum);
    }

    void init(Action action, Array*, size_t limit)
    {
        TIGHTDB_STATIC_ASSERT((SameType<R, float>::value || SameType<R, double>::value), "");
        m_match_count = 0;
        m_limit = limit;

        if (action == act_Max)
            m_state = -std::numeric_limits<R>::infinity();
        else if (action == act_Min)
            m_state = std::numeric_limits<R>::infinity();
        else if (action == act_Sum)
            m_state = 0.0;
        else
            TIGHTDB_ASSERT(false);
    }

    template<Action action, bool pattern, class Callback, typename resulttype>
    inline bool match(size_t /*index*/, uint64_t /*indexpattern*/, resulttype value, Callback /*callback*/)
    {
        if (pattern)
            return false;

        TIGHTDB_STATIC_ASSERT(action == act_Sum || action == act_Max || action == act_Min, "");
        ++m_match_count;

        if (action == act_Max) {
            if (value > m_state)
                m_state = value;
        }
        else if (action == act_Min) {
            if (value < m_state)
                m_state = value;
        }
        else if (action == act_Sum)
            m_state += value;
        else
            TIGHTDB_ASSERT(false);

        return (m_limit > m_match_count);
    }
};



inline Array::Array(Type type, ArrayParent* parent, std::size_t pndx, Allocator& alloc):
    m_data(0), m_len(0), m_capacity(0), m_width(0), m_isNode(false), m_hasRefs(false),
    m_parent(parent), m_parentNdx(pndx), m_alloc(alloc), m_lbound(0), m_ubound(0)
{
    ref_type ref = create_empty_array(type, alloc); // Throws
    init_from_ref(ref);
    update_ref_in_parent();
}

inline Array::Array(MemRef mem, ArrayParent* parent, std::size_t ndx_in_parent,
                    Allocator& alloc) TIGHTDB_NOEXCEPT:
    m_data(0), m_len(0), m_capacity(0), m_width(0), m_isNode(false), m_hasRefs(false),
    m_parent(parent), m_parentNdx(ndx_in_parent), m_alloc(alloc), m_lbound(0), m_ubound(0)
{
    init_from_mem(mem);
}

inline Array::Array(ref_type ref, ArrayParent* parent, std::size_t pndx,
                    Allocator& alloc) TIGHTDB_NOEXCEPT:
    m_data(0), m_len(0), m_capacity(0), m_width(0), m_isNode(false), m_hasRefs(false),
    m_parent(parent), m_parentNdx(pndx), m_alloc(alloc), m_lbound(0), m_ubound(0)
{
    init_from_ref(ref);
}

// Creates new array (but invalid, call update_ref() or set_type() to init)
inline Array::Array(Allocator& alloc) TIGHTDB_NOEXCEPT:
    m_data(0), m_ref(0), m_len(0), m_capacity(0), m_width(std::size_t(-1)), m_isNode(false),
    m_parent(0), m_parentNdx(0), m_alloc(alloc) {}

// Copy-constructor
// Note that this array now own the ref. Should only be used when
// the source array goes away right after (like return values from functions)
inline Array::Array(const Array& src) TIGHTDB_NOEXCEPT:
    ArrayParent(), m_parent(src.m_parent), m_parentNdx(src.m_parentNdx), m_alloc(src.m_alloc)
{
    ref_type ref = src.get_ref();
    init_from_ref(ref);
    src.Invalidate();
}

inline Array::Array(const Array& array, Allocator& alloc):
    m_data(0), m_len(0), m_capacity(0), m_width(0), m_isNode(false), m_hasRefs(false),
    m_parent(0), m_parentNdx(0), m_alloc(alloc), m_lbound(0), m_ubound(0)
{
    ref_type ref = array.clone(alloc); // Throws
    init_from_ref(ref);
}

// Fastest way to instantiate an Array. For use with GetDirect() that only fills out m_width, m_data
// and a few other basic things needed for read-only access. Or for use if you just want a way to call
// some methods written in Array.*
inline Array::Array(no_prealloc_tag) TIGHTDB_NOEXCEPT: m_alloc(Allocator::get_default()) {}


inline void Array::update_ref(ref_type ref)
{
    init_from_ref(ref);
    update_ref_in_parent();
}


inline int64_t Array::back() const TIGHTDB_NOEXCEPT
{
    TIGHTDB_ASSERT(m_len);
    return get(m_len-1);
}

inline int64_t Array::get(std::size_t ndx) const TIGHTDB_NOEXCEPT
{
    TIGHTDB_ASSERT(ndx < m_len);
    return (this->*m_getter)(ndx);

// Two ideas that are not efficient but may be worth looking into again:
/*
    // Assume correct width is found early in TIGHTDB_TEMPEX, which is the case for B tree offsets that
    // are probably either 2^16 long. Turns out to be 25% faster if found immediately, but 50-300% slower
    // if found later
    TIGHTDB_TEMPEX(return Get, (ndx));
*/
/*
    // Slightly slower in both of the if-cases. Also needs an matchcount m_len check too, to avoid
    // reading beyond array.
    if (m_width >= 8 && m_len > ndx + 7)
        return Get<64>(ndx >> m_shift) & m_widthmask;
    else
        return (this->*m_getter)(ndx);
*/
}

inline ref_type Array::get_as_ref(std::size_t ndx) const TIGHTDB_NOEXCEPT
{
    TIGHTDB_ASSERT(m_hasRefs);
    int64_t v = get(ndx);
    return to_ref(v);
}

inline Array Array::GetSubArray(std::size_t ndx) const TIGHTDB_NOEXCEPT
{
    ref_type ref = get_as_ref(ndx);
    TIGHTDB_ASSERT(ref);

    // FIXME: Constness is not propagated to the sub-array. This
    // constitutes a real problem, because modifying the returned
    // array genrally causes the parent to be modified too.
    return Array(ref, const_cast<Array*>(this), ndx, m_alloc);
}


inline bool Array::is_index_node(ref_type ref, const Allocator& alloc)
{
    TIGHTDB_ASSERT(ref);
    return get_indexflag_from_header(alloc.translate(ref));
}



//-------------------------------------------------

inline bool Array::get_isleaf_from_header(const char* header) TIGHTDB_NOEXCEPT
{
    const uint8_t* h = reinterpret_cast<const uint8_t*>(header);
    return (h[0] & 0x80) == 0;
}
inline bool Array::get_hasrefs_from_header(const char* header) TIGHTDB_NOEXCEPT
{
    const uint8_t* h = reinterpret_cast<const uint8_t*>(header);
    return (h[0] & 0x40) != 0;
}
inline bool Array::get_indexflag_from_header(const char* header) TIGHTDB_NOEXCEPT
{
    const uint8_t* h = reinterpret_cast<const uint8_t*>(header);
    return (h[0] & 0x20) != 0;
}
inline Array::WidthType Array::get_wtype_from_header(const char* header) TIGHTDB_NOEXCEPT
{
    const uint8_t* h = reinterpret_cast<const uint8_t*>(header);
    return WidthType((h[0] & 0x18) >> 3);
}
inline int Array::get_width_from_header(const char* header) TIGHTDB_NOEXCEPT
{
    const uint8_t* h = reinterpret_cast<const uint8_t*>(header);
    return (1 << (h[0] & 0x07)) >> 1;
}
inline std::size_t Array::get_len_from_header(const char* header) TIGHTDB_NOEXCEPT
{
    const uint8_t* h = reinterpret_cast<const uint8_t*>(header);
    return (std::size_t(h[1]) << 16) + (std::size_t(h[2]) << 8) + h[3];
}
inline std::size_t Array::get_capacity_from_header(const char* header) TIGHTDB_NOEXCEPT
{
    const uint8_t* h = reinterpret_cast<const uint8_t*>(header);
    return (std::size_t(h[4]) << 16) + (std::size_t(h[5]) << 8) + h[6];
}
inline bool Array::get_isnode_from_header(const char* header) TIGHTDB_NOEXCEPT
{
    return !get_isleaf_from_header(header);
}


inline char* Array::get_data_from_header(char* header) TIGHTDB_NOEXCEPT
{
    return header + 8;
}
inline char* Array::get_header_from_data(char* data) TIGHTDB_NOEXCEPT
{
    return data - 8;
}
inline const char* Array::get_data_from_header(const char* header) TIGHTDB_NOEXCEPT
{
    return get_data_from_header(const_cast<char*>(header));
}


inline bool Array::get_isleaf_from_header() const TIGHTDB_NOEXCEPT
{
    return get_isleaf_from_header(get_header_from_data(m_data));
}
inline bool Array::get_hasrefs_from_header() const TIGHTDB_NOEXCEPT
{
    return get_hasrefs_from_header(get_header_from_data(m_data));
}
inline bool Array::get_indexflag_from_header() const TIGHTDB_NOEXCEPT
{
    return get_indexflag_from_header(get_header_from_data(m_data));
}
inline Array::WidthType Array::get_wtype_from_header() const TIGHTDB_NOEXCEPT
{
    return get_wtype_from_header(get_header_from_data(m_data));
}
inline int Array::get_width_from_header() const TIGHTDB_NOEXCEPT
{
    return get_width_from_header(get_header_from_data(m_data));
}
inline std::size_t Array::get_len_from_header() const TIGHTDB_NOEXCEPT
{
    return get_len_from_header(get_header_from_data(m_data));
}
inline std::size_t Array::get_capacity_from_header() const TIGHTDB_NOEXCEPT
{
    return get_capacity_from_header(get_header_from_data(m_data));
}
inline bool Array::get_isnode_from_header() const TIGHTDB_NOEXCEPT
{
    return get_isnode_from_header(get_header_from_data(m_data));
}


inline void Array::set_header_isleaf(bool value, char* header) TIGHTDB_NOEXCEPT
{
    uint8_t* h = reinterpret_cast<uint8_t*>(header);
    h[0] = (h[0] & ~0x80) | uint8_t(!value << 7);
}

inline void Array::set_header_hasrefs(bool value, char* header) TIGHTDB_NOEXCEPT
{
    uint8_t* h = reinterpret_cast<uint8_t*>(header);
    h[0] = (h[0] & ~0x40) | uint8_t(value << 6);
}

inline void Array::set_header_indexflag(bool value, char* header) TIGHTDB_NOEXCEPT
{
    uint8_t* h = reinterpret_cast<uint8_t*>(header);
    h[0] = (h[0] & ~0x20) | uint8_t(value << 5);
}

inline void Array::set_header_wtype(WidthType value, char* header) TIGHTDB_NOEXCEPT
{
    // Indicates how to calculate size in bytes based on width
    // 0: bits      (width/8) * length
    // 1: multiply  width * length
    // 2: ignore    1 * length
    uint8_t* h = reinterpret_cast<uint8_t*>(header);
    h[0] = (h[0] & ~0x18) | uint8_t(value << 3);
}

inline void Array::set_header_width(int value, char* header) TIGHTDB_NOEXCEPT
{
    // Pack width in 3 bits (log2)
    int w = 0;
    while (value) { ++w; value >>= 1; }
    TIGHTDB_ASSERT(w < 8);

    uint8_t* h = reinterpret_cast<uint8_t*>(header);
    h[0] = (h[0] & ~0x7) | uint8_t(w);
}

inline void Array::set_header_len(std::size_t value, char* header) TIGHTDB_NOEXCEPT
{
    TIGHTDB_ASSERT(value <= 0xFFFFFF);
    uint8_t* h = reinterpret_cast<uint8_t*>(header);
    h[1] = (value >> 16) & 0x000000FF;
    h[2] = (value >>  8) & 0x000000FF;
    h[3] =  value        & 0x000000FF;
}

inline void Array::set_header_capacity(std::size_t value, char* header) TIGHTDB_NOEXCEPT
{
    TIGHTDB_ASSERT(value <= 0xFFFFFF);
    uint8_t* h = reinterpret_cast<uint8_t*>(header);
    h[4] = (value >> 16) & 0x000000FF;
    h[5] = (value >>  8) & 0x000000FF;
    h[6] =  value        & 0x000000FF;
}

inline void Array::set_header_isnode(bool value, char* header) TIGHTDB_NOEXCEPT
{
    set_header_isleaf(!value, header);
}



inline void Array::set_header_isleaf(bool value) TIGHTDB_NOEXCEPT
{
    set_header_isleaf(value, get_header_from_data(m_data));
}
inline void Array::set_header_hasrefs(bool value) TIGHTDB_NOEXCEPT
{
    set_header_hasrefs(value, get_header_from_data(m_data));
}
inline void Array::set_header_indexflag(bool value) TIGHTDB_NOEXCEPT
{
    set_header_indexflag(value, get_header_from_data(m_data));
}
inline void Array::set_header_wtype(WidthType value) TIGHTDB_NOEXCEPT
{
    set_header_wtype(value, get_header_from_data(m_data));
}
inline void Array::set_header_width(int value) TIGHTDB_NOEXCEPT
{
    set_header_width(value, get_header_from_data(m_data));
}
inline void Array::set_header_len(std::size_t value) TIGHTDB_NOEXCEPT
{
    set_header_len(value, get_header_from_data(m_data));
}
inline void Array::set_header_capacity(std::size_t value) TIGHTDB_NOEXCEPT
{
    set_header_capacity(value, get_header_from_data(m_data));
}
inline void Array::set_header_isnode(bool value) TIGHTDB_NOEXCEPT
{
    set_header_isnode(value, get_header_from_data(m_data));
}


inline Array::Type Array::get_type_from_header(const char* header) TIGHTDB_NOEXCEPT
{
    if (!get_isleaf_from_header(header))
        return type_InnerColumnNode;
    if (get_hasrefs_from_header(header))
        return type_HasRefs;
    return type_Normal;
}


inline std::size_t Array::get_byte_size_from_header(const char* header) TIGHTDB_NOEXCEPT
{
    // Calculate full length of array in bytes, including padding
    // for 64bit alignment (that may be composed of random bits)
    std::size_t size = get_len_from_header(header);

    // Adjust length to number of bytes
    switch (get_wtype_from_header(header)) {
        case wtype_Bits: {
            int width = get_width_from_header(header);
            std::size_t bits = (size * width);
            size = bits / 8;
            if (bits & 0x7) ++size;
            break;
        }
        case wtype_Multiply: {
            int width = get_width_from_header(header);
            size *= width;
            break;
        }
        case wtype_Ignore:
            break;
    }

    // Add bytes used for padding
    const std::size_t rest = (~size & 0x7) + 1;
    if (rest < 8) size += rest; // 64bit blocks
    size += get_data_from_header(header) - header; // include header in total

    TIGHTDB_ASSERT(size <= get_capacity_from_header(header));

    return size;
}


inline void Array::init_header(char* header, bool is_node, bool has_refs, WidthType width_type,
                               int width, std::size_t length, std::size_t capacity) TIGHTDB_NOEXCEPT
{
    // Note: Since the header layout contains unallocated bit and/or
    // bytes, it is important that we put the entire 8 byte header
    // into a well defined state initially. Note also: The C++11
    // standard does not guarantee that int64_t is available on all
    // platforms.
    *reinterpret_cast<int64_t*>(header) = 0;
    set_header_isnode(is_node, header);
    set_header_hasrefs(has_refs, header);
    set_header_wtype(width_type, header);
    set_header_width(width, header);
    set_header_len(length, header);
    set_header_capacity(capacity, header);
}


//-------------------------------------------------

template<class S> std::size_t Array::Write(S& out, bool recurse, bool persist) const
{
    TIGHTDB_ASSERT(IsValid());

    // Ignore un-changed arrays when persisting
    if (persist && m_alloc.is_read_only(m_ref)) return m_ref;

    if (recurse && m_hasRefs) {
        // Temp array for updated refs
        Array new_refs(m_isNode ? type_InnerColumnNode : type_HasRefs);

        // Make sure that all flags are retained
        if (IsIndexNode())
            new_refs.SetIsIndexNode(true);

        // First write out all sub-arrays
        std::size_t count = size();
        for (size_t i = 0; i < count; ++i) {
            ref_type ref = get_as_ref(i);
            if (ref == 0 || ref & 0x1) {
                // zero-refs and refs that are not 64-aligned do not point to sub-trees
                new_refs.add(ref);
            }
            else if (persist && m_alloc.is_read_only(ref)) {
                // Ignore un-changed arrays when persisting
                new_refs.add(ref);
            }
            else {
                Array sub(ref, 0, 0, get_alloc());
                size_t sub_pos = sub.Write(out, true, persist);
                TIGHTDB_ASSERT((sub_pos & 0x7) == 0); // 64bit alignment
                new_refs.add(sub_pos);
            }
        }

        // Write out the replacement array
        // (but don't write sub-tree as it has alredy been written)
        size_t refs_pos = new_refs.Write(out, false, persist);

        // Clean-up
        new_refs.set_type(type_Normal); // avoid recursive del
        new_refs.destroy();

        return refs_pos; // Return position
    }

    // TODO: replace capacity with checksum

    // Write array
    const char* header = get_header_from_data(m_data);
    std::size_t size = get_byte_size_from_header(header);
    size_t array_pos = out.write(header, size);
    TIGHTDB_ASSERT((array_pos & 0x7) == 0); /// 64bit alignment

    return array_pos; // Return position of this array
}

template<class S> void Array::WriteAt(std::size_t pos, S& out) const
{
    TIGHTDB_ASSERT(IsValid());

    // TODO: replace capacity with checksum

    // Write array
    const char* header = get_header_from_data(m_data);
    std::size_t size = get_byte_size_from_header(header);
    out.WriteAt(pos, header, size);
}

inline ref_type Array::clone(Allocator& clone_alloc) const
{
    const char* header = get_header_from_data(m_data);
    return clone(header, m_alloc, clone_alloc); // Throws
}

inline void Array::move_assign(Array& a)
{
    // FIXME: It will likely be a lot better for the optimizer if we
    // did a member-wise copy, rather than recreating the state from
    // the referenced data. This is important because TableView, for
    // example, relies on long chains of moves to be optimized away
    // completely. This change should be a 'no-brainer'.
    destroy();
    update_ref(a.get_ref());
    a.Invalidate();
}

inline ref_type Array::create_empty_array(Type type, Allocator& alloc)
{
    return create_empty_array(type, wtype_Bits, alloc); // Throws
}

inline void Array::update_ref_in_parent()
{
    if (!m_parent) return;
    m_parent->update_child_ref(m_parentNdx, m_ref);
}


inline void Array::update_child_ref(size_t child_ndx, ref_type new_ref)
{
    set(child_ndx, new_ref);
}

inline ref_type Array::get_child_ref(size_t child_ndx) const TIGHTDB_NOEXCEPT
{
    return get_as_ref(child_ndx);
}



//*************************************************************************************
// Finding code                                                                       *
//*************************************************************************************

template<std::size_t w> int64_t Array::GetUniversal(const char* data, std::size_t ndx) const
{
    if (w == 0) {
        return 0;
    }
    else if (w == 1) {
        std::size_t offset = ndx >> 3;
        return (data[offset] >> (ndx & 7)) & 0x01;
    }
    else if (w == 2) {
        std::size_t offset = ndx >> 2;
        return (data[offset] >> ((ndx & 3) << 1)) & 0x03;
    }
    else if (w == 4) {
        std::size_t offset = ndx >> 1;
        return (data[offset] >> ((ndx & 1) << 2)) & 0x0F;
    }
    else if (w == 8) {
        return *reinterpret_cast<const signed char*>(data + ndx);
    }
    else if (w == 16) {
        std::size_t offset = ndx * 2;
        return *reinterpret_cast<const int16_t*>(data + offset);
    }
    else if (w == 32) {
        std::size_t offset = ndx * 4;
        return *reinterpret_cast<const int32_t*>(data + offset);
    }
    else if (w == 64) {
        std::size_t offset = ndx * 8;
        return *reinterpret_cast<const int64_t*>(data + offset);
    }
    else {
        TIGHTDB_ASSERT(false);
        return int64_t(-1);
    }
}

/*
find() (calls find_optimized()) will call match() for each search result.

If pattern == true:
    'indexpattern' contains a 64-bit chunk of elements, each of 'width' bits in size where each element indicates a match if its lower bit is set, otherwise
    it indicates a non-match. 'index' tells the database row index of the first element. You must return true if you chose to 'consume' the chunk or false
    if not. If not, then Array-finder will afterwards call match() successive times with pattern == false.

If pattern == false:
    'index' tells the row index of a single match and 'value' tells its value. Return false to make Array-finder break its search or return true to let it continue until
    'end' or 'limit'.

Array-finder decides itself if - and when - it wants to pass you an indexpattern. It depends on array bit width, match frequency, and wether the arithemetic and
computations for the given search criteria makes it feasible to construct such a pattern.
*/

// These wrapper functions only exist to enable a possibility to make the compiler see that 'value' and/or 'index' are unused, such that caller's
// computation of these values will not be made. Only works if find_action() and find_action_pattern() rewritten as macros. Note: This problem has been fixed in
// next upcoming array.hpp version
template<Action action, class Callback>
bool Array::find_action(size_t index, int64_t value, QueryState<int64_t>* state, Callback callback) const
{
    return state->match<action, false, Callback>(index, 0, value, callback);
}
template<Action action, class Callback>
bool Array::find_action_pattern(size_t index, uint64_t pattern, QueryState<int64_t>* state, Callback callback) const
{
    return state->match<action, true, Callback>(index, pattern, 0, callback);
}


template<size_t width> uint64_t Array::cascade(uint64_t a) const
{
    // Takes a chunk of values as argument and sets the uppermost bit for each element which is 0. Example:
    // width == 4 and v = 01000000 00001000 10000001 00001000 00000000 10100100 00001100 00111110 01110100 00010000 00000000 00000001 10000000 01111110
    // will return:       00001000 00010000 00010000 00010000 00010001 00000000 00010000 00000000 00000000 00000001 00010001 00010000 00000001 00000000

    // static values needed for fast population count
    const uint64_t m1  = 0x5555555555555555ULL;

    if (width == 1) {
        return ~a;
    }
    else if (width == 2) {
        // Masks to avoid spillover between segments in cascades
        const uint64_t c1 = ~0ULL/0x3 * 0x1;

        a |= (a >> 1) & c1; // cascade ones in non-zeroed segments
        a &= m1;     // isolate single bit in each segment
        a ^= m1;     // reverse isolated bits

        return a;
    }
    else if (width == 4) {
        const uint64_t m  = ~0ULL/0xF * 0x1;

        // Masks to avoid spillover between segments in cascades
        const uint64_t c1 = ~0ULL/0xF * 0x7;
        const uint64_t c2 = ~0ULL/0xF * 0x3;

        a |= (a >> 1) & c1; // cascade ones in non-zeroed segments
        a |= (a >> 2) & c2;
        a &= m;     // isolate single bit in each segment
        a ^= m;     // reverse isolated bits

        return a;
    }
    else if (width == 8) {
        const uint64_t m  = ~0ULL/0xFF * 0x1;

        // Masks to avoid spillover between segments in cascades
        const uint64_t c1 = ~0ULL/0xFF * 0x7F;
        const uint64_t c2 = ~0ULL/0xFF * 0x3F;
        const uint64_t c3 = ~0ULL/0xFF * 0x0F;

        a |= (a >> 1) & c1; // cascade ones in non-zeroed segments
        a |= (a >> 2) & c2;
        a |= (a >> 4) & c3;
        a &= m;     // isolate single bit in each segment
        a ^= m;     // reverse isolated bits

        return a;
    }
    else if (width == 16) {
        const uint64_t m  = ~0ULL/0xFFFF * 0x1;

        // Masks to avoid spillover between segments in cascades
        const uint64_t c1 = ~0ULL/0xFFFF * 0x7FFF;
        const uint64_t c2 = ~0ULL/0xFFFF * 0x3FFF;
        const uint64_t c3 = ~0ULL/0xFFFF * 0x0FFF;
        const uint64_t c4 = ~0ULL/0xFFFF * 0x00FF;

        a |= (a >> 1) & c1; // cascade ones in non-zeroed segments
        a |= (a >> 2) & c2;
        a |= (a >> 4) & c3;
        a |= (a >> 8) & c4;
        a &= m;     // isolate single bit in each segment
        a ^= m;     // reverse isolated bits

        return a;
    }

    else if (width == 32) {
        const uint64_t m  = ~0ULL/0xFFFFFFFF * 0x1;

        // Masks to avoid spillover between segments in cascades
        const uint64_t c1 = ~0ULL/0xFFFFFFFF * 0x7FFFFFFF;
        const uint64_t c2 = ~0ULL/0xFFFFFFFF * 0x3FFFFFFF;
        const uint64_t c3 = ~0ULL/0xFFFFFFFF * 0x0FFFFFFF;
        const uint64_t c4 = ~0ULL/0xFFFFFFFF * 0x00FFFFFF;
        const uint64_t c5 = ~0ULL/0xFFFFFFFF * 0x0000FFFF;

        a |= (a >> 1) & c1; // cascade ones in non-zeroed segments
        a |= (a >> 2) & c2;
        a |= (a >> 4) & c3;
        a |= (a >> 8) & c4;
        a |= (a >> 16) & c5;
        a &= m;     // isolate single bit in each segment
        a ^= m;     // reverse isolated bits

        return a;
    }
    else if (width == 64) {
        return a == 0 ? 1 : 0;
    }
    else {
        TIGHTDB_ASSERT(false);
        return uint64_t(-1);
    }
}

// This is the main finding function for Array. Other finding functions are just wrappers around this one.
// Search for 'value' using condition cond2 (Equal, NotEqual, Less, etc) and call find_action() or find_action_pattern() for each match. Break and return if find_action() returns false or 'end' is reached.
template<class cond2, Action action, size_t bitwidth, class Callback> bool Array::find_optimized(int64_t value, size_t start, size_t end, size_t baseindex, QueryState<int64_t>* state, Callback callback) const
{
    cond2 c;
    TIGHTDB_ASSERT(start <= m_len && (end <= m_len || end == std::size_t(-1)) && start <= end);

    // Test first few items with no initial time overhead
    if (start > 0) {
        if (m_len > start && c(Get<bitwidth>(start), value) && start < end) {
            if (!find_action<action, Callback>(start + baseindex, Get<bitwidth>(start), state, callback)) return false;
        }

        ++start;

        if (m_len > start && c(Get<bitwidth>(start), value) && start < end) {
            if (!find_action<action, Callback>(start + baseindex, Get<bitwidth>(start), state, callback)) return false;
        }

        ++start;

        if (m_len > start && c(Get<bitwidth>(start), value) && start < end) {
            if (!find_action<action, Callback>(start + baseindex, Get<bitwidth>(start), state, callback)) return false;
        }

        ++start;

        if (m_len > start && c(Get<bitwidth>(start), value) && start < end) {
            if (!find_action<action, Callback>(start + baseindex, Get<bitwidth>(start), state, callback)) return false;
        }

        ++start;
    }

    if (!(m_len > start && start < end))
        return true;

    if (end == std::size_t(-1)) end = m_len;

    // Return immediately if no items in array can match (such as if cond2 == Greater and value == 100 and m_ubound == 15).
    if (!c.can_match(value, m_lbound, m_ubound))
        return true;

    // call find_action() on all items in array if all items are guaranteed to match (such as cond2 == NotEqual and
    // value == 100 and m_ubound == 15)
    if (c.will_match(value, m_lbound, m_ubound)) {
        if (action == act_Sum || action == act_Max || action == act_Min) {
            int64_t res;
            if (action == act_Sum)
                res = Array::sum(start, end);
            if (action == act_Max)
                Array::maximum(res, start, end);
            if (action == act_Min)
                Array::minimum(res, start, end);

            find_action<action, Callback>(start + baseindex, res, state, callback);
        }
        else if (action == act_Count) {
            state->m_state += end - start;
        }
        else {
            for (; start < end; start++)
                if (!find_action<action, Callback>(start + baseindex, Get<bitwidth>(start), state, callback))
                    return false;
        }
        return true;
    }

    // finder cannot handle this bitwidth
    TIGHTDB_ASSERT(m_width != 0);

#if defined(TIGHTDB_COMPILER_SSE)
    if ((cpuid_sse<42>() &&                                  (end - start >= sizeof (__m128i) && m_width >= 8))
    ||  (cpuid_sse<30>() && (SameType<cond2, Equal>::value && end - start >= sizeof (__m128i) && m_width >= 8 && m_width < 64))) {

        // FindSSE() must start at 16-byte boundary, so search area before that using CompareEquality()
        __m128i* const a = reinterpret_cast<__m128i*>(round_up(m_data + start * bitwidth / 8, sizeof (__m128i)));
        __m128i* const b = reinterpret_cast<__m128i*>(round_down(m_data + end * bitwidth / 8, sizeof (__m128i)));

        if (!Compare<cond2, action, bitwidth, Callback>(value, start, (reinterpret_cast<char*>(a) - m_data) * 8 / no0(bitwidth), baseindex, state, callback))
            return false;

        // Search aligned area with SSE
        if (b > a) {
            if (cpuid_sse<42>()) {
                if (!FindSSE<cond2, action, bitwidth, Callback>(value, a, b - a, state, baseindex + ((reinterpret_cast<char*>(a) - m_data) * 8 / no0(bitwidth)), callback))
                    return false;
                }
                else if (cpuid_sse<30>()) {

                if (!FindSSE<Equal, action, bitwidth, Callback>(value, a, b - a, state, baseindex + ((reinterpret_cast<char*>(a) - m_data) * 8 / no0(bitwidth)), callback))
                    return false;
                }
        }

        // Search remainder with CompareEquality()
        if (!Compare<cond2, action, bitwidth, Callback>(value, (reinterpret_cast<char*>(b) - m_data) * 8 / no0(bitwidth), end, baseindex, state, callback))
            return false;

        return true;
    }
    else {
        return Compare<cond2, action, bitwidth, Callback>(value, start, end, baseindex, state, callback);
    }
#else
return Compare<cond2, action, bitwidth, Callback>(value, start, end, baseindex, state, callback);
#endif
}

template<size_t width> inline int64_t Array::LowerBits() const
{
    if (width == 1)
        return 0xFFFFFFFFFFFFFFFFULL;
    else if (width == 2)
        return 0x5555555555555555ULL;
    else if (width == 4)
        return 0x1111111111111111ULL;
    else if (width == 8)
        return 0x0101010101010101ULL;
    else if (width == 16)
        return 0x0001000100010001ULL;
    else if (width == 32)
        return 0x0000000100000001ULL;
    else if (width == 64)
        return 0x0000000000000001ULL;
    else {
        TIGHTDB_ASSERT(false);
        return int64_t(-1);
    }
}

// Tests if any chunk in 'value' is 0
template<size_t width> inline bool Array::TestZero(uint64_t value) const
{
    uint64_t hasZeroByte;
    uint64_t lower = LowerBits<width>();
    uint64_t upper = LowerBits<width>() * 1ULL << (width == 0 ? 0 : (width - 1ULL));
    hasZeroByte = (value - lower) & ~value & upper;
    return hasZeroByte != 0;
}

// Finds first zero (if eq == true) or non-zero (if eq == false) element in v and returns its position.
// IMPORTANT: This function assumes that at least 1 item matches (test this with TestZero() or other means first)!
template<bool eq, size_t width>size_t Array::FindZero(uint64_t v) const
{
    size_t start = 0;
    uint64_t hasZeroByte;
    // Warning free way of computing (1ULL << width) - 1
    uint64_t mask = (width == 64 ? ~0ULL : ((1ULL << (width == 64 ? 0 : width)) - 1ULL));

    if (eq == (((v >> (width * start)) & mask) == 0)) {
        return 0;
    }

    // Bisection optimization, speeds up small bitwidths with high match frequency. More partions than 2 do NOT pay
    // off because the work done by TestZero() is wasted for the cases where the value exists in first half, but
    // useful if it exists in last half. Sweet spot turns out to be the widths and partitions below.
    if (width <= 8) {
        hasZeroByte = TestZero<width>(v | 0xffffffff00000000ULL);
        if (eq ? !hasZeroByte : (v & 0x00000000ffffffffULL) == 0) {
            // 00?? -> increasing
            start += 64 / no0(width) / 2;
            if (width <= 4) {
                hasZeroByte = TestZero<width>(v | 0xffff000000000000ULL);
                if (eq ? !hasZeroByte : (v & 0x0000ffffffffffffULL) == 0) {
                    // 000?
                    start += 64 / no0(width) / 4;
                }
            }
        }
        else {
            if (width <= 4) {
                // ??00
                hasZeroByte = TestZero<width>(v | 0xffffffffffff0000ULL);
                if (eq ? !hasZeroByte : (v & 0x000000000000ffffULL) == 0) {
                    // 0?00
                    start += 64 / no0(width) / 4;
                }
            }
        }
    }

    while (eq == (((v >> (width * start)) & mask) != 0)) {
        // You must only call FindZero() if you are sure that at least 1 item matches
        TIGHTDB_ASSERT(start <= 8 * sizeof(v));
        start++;
    }

    return start;
}

// Generate a magic constant used for later bithacks
template<bool gt, size_t width>int64_t Array::FindGTLT_Magic(int64_t v) const
{
    uint64_t mask1 = (width == 64 ? ~0ULL : ((1ULL << (width == 64 ? 0 : width)) - 1ULL)); // Warning free way of computing (1ULL << width) - 1
    uint64_t mask2 = mask1 >> 1;
    uint64_t magic = gt ? (~0ULL / no0(mask1) * (mask2 - v)) : (~0ULL / no0(mask1) * v);
    return magic;
}

template<bool gt, Action action, size_t width, class Callback> bool Array::FindGTLT_Fast(uint64_t chunk, uint64_t magic, QueryState<int64_t>* state, size_t baseindex, Callback callback) const
{
    // Tests if a a chunk of values contains values that are greater (if gt == true) or less (if gt == false) than v.
    // Fast, but limited to work when all values in the chunk are positive.

    uint64_t mask1 = (width == 64 ? ~0ULL : ((1ULL << (width == 64 ? 0 : width)) - 1ULL)); // Warning free way of computing (1ULL << width) - 1
    uint64_t mask2 = mask1 >> 1;
    uint64_t m = gt ? (((chunk + magic) | chunk) & ~0ULL / no0(mask1) * (mask2 + 1)) : ((chunk - magic) & ~chunk&~0ULL/no0(mask1)*(mask2+1));
    size_t p = 0;
    while (m) {
        if (find_action_pattern<action, Callback>(baseindex, m >> (no0(width) - 1), state, callback))
            break; // consumed, so do not call find_action()

        size_t t = FirstSetBit64(m) / no0(width);
        p += t;
        if (!find_action<action, Callback>(p + baseindex, (chunk >> (p * width)) & mask1, state, callback))
            return false;

        if ((t + 1) * width == 64)
            m = 0;
        else
            m >>= (t + 1) * width;
        p++;
    }

    return true;
}


template<bool gt, Action action, size_t width, class Callback> bool Array::FindGTLT(int64_t v, uint64_t chunk, QueryState<int64_t>* state, size_t baseindex, Callback callback) const
{
    // Find items in 'chunk' that are greater (if gt == true) or smaller (if gt == false) than 'v'. Fixme, __forceinline can make it crash in vS2010 - find out why
    if (width == 1) {
        for (size_t t = 0; t < 64; t++) {
            if (gt ? static_cast<int64_t>(chunk & 0x1) > v : static_cast<int64_t>(chunk & 0x1) < v) {if (!find_action<action, Callback>( t + baseindex, static_cast<int64_t>(chunk & 0x1), state, callback)) return false;} chunk >>= 1;
        }
    }
    else if (width == 2) {
        // Alot (50% +) faster than loop/compiler-unrolled loop
        if (gt ? static_cast<int64_t>(chunk & 0x3) > v : static_cast<int64_t>(chunk & 0x3) < v) {if (!find_action<action, Callback>( 0 + baseindex, static_cast<int64_t>(chunk & 0x3), state, callback)) return false;} chunk >>= 2;
        if (gt ? static_cast<int64_t>(chunk & 0x3) > v : static_cast<int64_t>(chunk & 0x3) < v) {if (!find_action<action, Callback>( 1 + baseindex, static_cast<int64_t>(chunk & 0x3), state, callback)) return false;} chunk >>= 2;
        if (gt ? static_cast<int64_t>(chunk & 0x3) > v : static_cast<int64_t>(chunk & 0x3) < v) {if (!find_action<action, Callback>( 2 + baseindex, static_cast<int64_t>(chunk & 0x3), state, callback)) return false;} chunk >>= 2;
        if (gt ? static_cast<int64_t>(chunk & 0x3) > v : static_cast<int64_t>(chunk & 0x3) < v) {if (!find_action<action, Callback>( 3 + baseindex, static_cast<int64_t>(chunk & 0x3), state, callback)) return false;} chunk >>= 2;
        if (gt ? static_cast<int64_t>(chunk & 0x3) > v : static_cast<int64_t>(chunk & 0x3) < v) {if (!find_action<action, Callback>( 4 + baseindex, static_cast<int64_t>(chunk & 0x3), state, callback)) return false;} chunk >>= 2;
        if (gt ? static_cast<int64_t>(chunk & 0x3) > v : static_cast<int64_t>(chunk & 0x3) < v) {if (!find_action<action, Callback>( 5 + baseindex, static_cast<int64_t>(chunk & 0x3), state, callback)) return false;} chunk >>= 2;
        if (gt ? static_cast<int64_t>(chunk & 0x3) > v : static_cast<int64_t>(chunk & 0x3) < v) {if (!find_action<action, Callback>( 6 + baseindex, static_cast<int64_t>(chunk & 0x3), state, callback)) return false;} chunk >>= 2;
        if (gt ? static_cast<int64_t>(chunk & 0x3) > v : static_cast<int64_t>(chunk & 0x3) < v) {if (!find_action<action, Callback>( 7 + baseindex, static_cast<int64_t>(chunk & 0x3), state, callback)) return false;} chunk >>= 2;

        if (gt ? static_cast<int64_t>(chunk & 0x3) > v : static_cast<int64_t>(chunk & 0x3) < v) {if (!find_action<action, Callback>( 8 + baseindex, static_cast<int64_t>(chunk & 0x3), state, callback)) return false;} chunk >>= 2;
        if (gt ? static_cast<int64_t>(chunk & 0x3) > v : static_cast<int64_t>(chunk & 0x3) < v) {if (!find_action<action, Callback>( 9 + baseindex, static_cast<int64_t>(chunk & 0x3), state, callback)) return false;} chunk >>= 2;
        if (gt ? static_cast<int64_t>(chunk & 0x3) > v : static_cast<int64_t>(chunk & 0x3) < v) {if (!find_action<action, Callback>( 10 + baseindex, static_cast<int64_t>(chunk & 0x3), state, callback)) return false;} chunk >>= 2;
        if (gt ? static_cast<int64_t>(chunk & 0x3) > v : static_cast<int64_t>(chunk & 0x3) < v) {if (!find_action<action, Callback>( 11 + baseindex, static_cast<int64_t>(chunk & 0x3), state, callback)) return false;} chunk >>= 2;
        if (gt ? static_cast<int64_t>(chunk & 0x3) > v : static_cast<int64_t>(chunk & 0x3) < v) {if (!find_action<action, Callback>( 12 + baseindex, static_cast<int64_t>(chunk & 0x3), state, callback)) return false;} chunk >>= 2;
        if (gt ? static_cast<int64_t>(chunk & 0x3) > v : static_cast<int64_t>(chunk & 0x3) < v) {if (!find_action<action, Callback>( 13 + baseindex, static_cast<int64_t>(chunk & 0x3), state, callback)) return false;} chunk >>= 2;
        if (gt ? static_cast<int64_t>(chunk & 0x3) > v : static_cast<int64_t>(chunk & 0x3) < v) {if (!find_action<action, Callback>( 14 + baseindex, static_cast<int64_t>(chunk & 0x3), state, callback)) return false;} chunk >>= 2;
        if (gt ? static_cast<int64_t>(chunk & 0x3) > v : static_cast<int64_t>(chunk & 0x3) < v) {if (!find_action<action, Callback>( 15 + baseindex, static_cast<int64_t>(chunk & 0x3), state, callback)) return false;} chunk >>= 2;

        if (gt ? static_cast<int64_t>(chunk & 0x3) > v : static_cast<int64_t>(chunk & 0x3) < v) {if (!find_action<action, Callback>( 16 + baseindex, static_cast<int64_t>(chunk & 0x3), state, callback)) return false;} chunk >>= 2;
        if (gt ? static_cast<int64_t>(chunk & 0x3) > v : static_cast<int64_t>(chunk & 0x3) < v) {if (!find_action<action, Callback>( 17 + baseindex, static_cast<int64_t>(chunk & 0x3), state, callback)) return false;} chunk >>= 2;
        if (gt ? static_cast<int64_t>(chunk & 0x3) > v : static_cast<int64_t>(chunk & 0x3) < v) {if (!find_action<action, Callback>( 18 + baseindex, static_cast<int64_t>(chunk & 0x3), state, callback)) return false;} chunk >>= 2;
        if (gt ? static_cast<int64_t>(chunk & 0x3) > v : static_cast<int64_t>(chunk & 0x3) < v) {if (!find_action<action, Callback>( 19 + baseindex, static_cast<int64_t>(chunk & 0x3), state, callback)) return false;} chunk >>= 2;
        if (gt ? static_cast<int64_t>(chunk & 0x3) > v : static_cast<int64_t>(chunk & 0x3) < v) {if (!find_action<action, Callback>( 20 + baseindex, static_cast<int64_t>(chunk & 0x3), state, callback)) return false;} chunk >>= 2;
        if (gt ? static_cast<int64_t>(chunk & 0x3) > v : static_cast<int64_t>(chunk & 0x3) < v) {if (!find_action<action, Callback>( 21 + baseindex, static_cast<int64_t>(chunk & 0x3), state, callback)) return false;} chunk >>= 2;
        if (gt ? static_cast<int64_t>(chunk & 0x3) > v : static_cast<int64_t>(chunk & 0x3) < v) {if (!find_action<action, Callback>( 22 + baseindex, static_cast<int64_t>(chunk & 0x3), state, callback)) return false;} chunk >>= 2;
        if (gt ? static_cast<int64_t>(chunk & 0x3) > v : static_cast<int64_t>(chunk & 0x3) < v) {if (!find_action<action, Callback>( 23 + baseindex, static_cast<int64_t>(chunk & 0x3), state, callback)) return false;} chunk >>= 2;

        if (gt ? static_cast<int64_t>(chunk & 0x3) > v : static_cast<int64_t>(chunk & 0x3) < v) {if (!find_action<action, Callback>( 24 + baseindex, static_cast<int64_t>(chunk & 0x3), state, callback)) return false;} chunk >>= 2;
        if (gt ? static_cast<int64_t>(chunk & 0x3) > v : static_cast<int64_t>(chunk & 0x3) < v) {if (!find_action<action, Callback>( 25 + baseindex, static_cast<int64_t>(chunk & 0x3), state, callback)) return false;} chunk >>= 2;
        if (gt ? static_cast<int64_t>(chunk & 0x3) > v : static_cast<int64_t>(chunk & 0x3) < v) {if (!find_action<action, Callback>( 26 + baseindex, static_cast<int64_t>(chunk & 0x3), state, callback)) return false;} chunk >>= 2;
        if (gt ? static_cast<int64_t>(chunk & 0x3) > v : static_cast<int64_t>(chunk & 0x3) < v) {if (!find_action<action, Callback>( 27 + baseindex, static_cast<int64_t>(chunk & 0x3), state, callback)) return false;} chunk >>= 2;
        if (gt ? static_cast<int64_t>(chunk & 0x3) > v : static_cast<int64_t>(chunk & 0x3) < v) {if (!find_action<action, Callback>( 28 + baseindex, static_cast<int64_t>(chunk & 0x3), state, callback)) return false;} chunk >>= 2;
        if (gt ? static_cast<int64_t>(chunk & 0x3) > v : static_cast<int64_t>(chunk & 0x3) < v) {if (!find_action<action, Callback>( 29 + baseindex, static_cast<int64_t>(chunk & 0x3), state, callback)) return false;} chunk >>= 2;
        if (gt ? static_cast<int64_t>(chunk & 0x3) > v : static_cast<int64_t>(chunk & 0x3) < v) {if (!find_action<action, Callback>( 30 + baseindex, static_cast<int64_t>(chunk & 0x3), state, callback)) return false;} chunk >>= 2;
        if (gt ? static_cast<int64_t>(chunk & 0x3) > v : static_cast<int64_t>(chunk & 0x3) < v) {if (!find_action<action, Callback>( 31 + baseindex, static_cast<int64_t>(chunk & 0x3), state, callback)) return false;} chunk >>= 2;
    }
    else if (width == 4) {
        // 128 ms:
        if (gt ? static_cast<int64_t>(chunk & 0xf) > v : static_cast<int64_t>(chunk & 0xf) < v) {if (!find_action<action, Callback>( 0 + baseindex, static_cast<int64_t>(chunk & 0xf), state, callback)) return false;} chunk >>= 4;
        if (gt ? static_cast<int64_t>(chunk & 0xf) > v : static_cast<int64_t>(chunk & 0xf) < v) {if (!find_action<action, Callback>( 1 + baseindex, static_cast<int64_t>(chunk & 0xf), state, callback)) return false;} chunk >>= 4;
        if (gt ? static_cast<int64_t>(chunk & 0xf) > v : static_cast<int64_t>(chunk & 0xf) < v) {if (!find_action<action, Callback>( 2 + baseindex, static_cast<int64_t>(chunk & 0xf), state, callback)) return false;} chunk >>= 4;
        if (gt ? static_cast<int64_t>(chunk & 0xf) > v : static_cast<int64_t>(chunk & 0xf) < v) {if (!find_action<action, Callback>( 3 + baseindex, static_cast<int64_t>(chunk & 0xf), state, callback)) return false;} chunk >>= 4;
        if (gt ? static_cast<int64_t>(chunk & 0xf) > v : static_cast<int64_t>(chunk & 0xf) < v) {if (!find_action<action, Callback>( 4 + baseindex, static_cast<int64_t>(chunk & 0xf), state, callback)) return false;} chunk >>= 4;
        if (gt ? static_cast<int64_t>(chunk & 0xf) > v : static_cast<int64_t>(chunk & 0xf) < v) {if (!find_action<action, Callback>( 5 + baseindex, static_cast<int64_t>(chunk & 0xf), state, callback)) return false;} chunk >>= 4;
        if (gt ? static_cast<int64_t>(chunk & 0xf) > v : static_cast<int64_t>(chunk & 0xf) < v) {if (!find_action<action, Callback>( 6 + baseindex, static_cast<int64_t>(chunk & 0xf), state, callback)) return false;} chunk >>= 4;
        if (gt ? static_cast<int64_t>(chunk & 0xf) > v : static_cast<int64_t>(chunk & 0xf) < v) {if (!find_action<action, Callback>( 7 + baseindex, static_cast<int64_t>(chunk & 0xf), state, callback)) return false;} chunk >>= 4;

        if (gt ? static_cast<int64_t>(chunk & 0xf) > v : static_cast<int64_t>(chunk & 0xf) < v) {if (!find_action<action, Callback>( 8 + baseindex, static_cast<int64_t>(chunk & 0xf), state, callback)) return false;} chunk >>= 4;
        if (gt ? static_cast<int64_t>(chunk & 0xf) > v : static_cast<int64_t>(chunk & 0xf) < v) {if (!find_action<action, Callback>( 9 + baseindex, static_cast<int64_t>(chunk & 0xf), state, callback)) return false;} chunk >>= 4;
        if (gt ? static_cast<int64_t>(chunk & 0xf) > v : static_cast<int64_t>(chunk & 0xf) < v) {if (!find_action<action, Callback>( 10 + baseindex, static_cast<int64_t>(chunk & 0xf), state, callback)) return false;} chunk >>= 4;
        if (gt ? static_cast<int64_t>(chunk & 0xf) > v : static_cast<int64_t>(chunk & 0xf) < v) {if (!find_action<action, Callback>( 11 + baseindex, static_cast<int64_t>(chunk & 0xf), state, callback)) return false;} chunk >>= 4;
        if (gt ? static_cast<int64_t>(chunk & 0xf) > v : static_cast<int64_t>(chunk & 0xf) < v) {if (!find_action<action, Callback>( 12 + baseindex, static_cast<int64_t>(chunk & 0xf), state, callback)) return false;} chunk >>= 4;
        if (gt ? static_cast<int64_t>(chunk & 0xf) > v : static_cast<int64_t>(chunk & 0xf) < v) {if (!find_action<action, Callback>( 13 + baseindex, static_cast<int64_t>(chunk & 0xf), state, callback)) return false;} chunk >>= 4;
        if (gt ? static_cast<int64_t>(chunk & 0xf) > v : static_cast<int64_t>(chunk & 0xf) < v) {if (!find_action<action, Callback>( 14 + baseindex, static_cast<int64_t>(chunk & 0xf), state, callback)) return false;} chunk >>= 4;
        if (gt ? static_cast<int64_t>(chunk & 0xf) > v : static_cast<int64_t>(chunk & 0xf) < v) {if (!find_action<action, Callback>( 15 + baseindex, static_cast<int64_t>(chunk & 0xf), state, callback)) return false;} chunk >>= 4;

        // 187 ms:
        // if (gt ? static_cast<int64_t>(chunk >> 0*4) & 0xf > v : static_cast<int64_t>(chunk >> 0*4) & 0xf < v) return 0;
    }
    else if (width == 8) {
        // 88 ms:
        if (gt ? static_cast<char>(chunk) > v : static_cast<char>(chunk) < v) {if (!find_action<action, Callback>( 0 + baseindex, static_cast<char>(chunk), state, callback)) return false;} chunk >>= 8;
        if (gt ? static_cast<char>(chunk) > v : static_cast<char>(chunk) < v) {if (!find_action<action, Callback>( 1 + baseindex, static_cast<char>(chunk), state, callback)) return false;} chunk >>= 8;
        if (gt ? static_cast<char>(chunk) > v : static_cast<char>(chunk) < v) {if (!find_action<action, Callback>( 2 + baseindex, static_cast<char>(chunk), state, callback)) return false;} chunk >>= 8;
        if (gt ? static_cast<char>(chunk) > v : static_cast<char>(chunk) < v) {if (!find_action<action, Callback>( 3 + baseindex, static_cast<char>(chunk), state, callback)) return false;} chunk >>= 8;
        if (gt ? static_cast<char>(chunk) > v : static_cast<char>(chunk) < v) {if (!find_action<action, Callback>( 4 + baseindex, static_cast<char>(chunk), state, callback)) return false;} chunk >>= 8;
        if (gt ? static_cast<char>(chunk) > v : static_cast<char>(chunk) < v) {if (!find_action<action, Callback>( 5 + baseindex, static_cast<char>(chunk), state, callback)) return false;} chunk >>= 8;
        if (gt ? static_cast<char>(chunk) > v : static_cast<char>(chunk) < v) {if (!find_action<action, Callback>( 6 + baseindex, static_cast<char>(chunk), state, callback)) return false;} chunk >>= 8;
        if (gt ? static_cast<char>(chunk) > v : static_cast<char>(chunk) < v) {if (!find_action<action, Callback>( 7 + baseindex, static_cast<char>(chunk), state, callback)) return false;} chunk >>= 8;

        //97 ms ms:
        // if (gt ? static_cast<char>(chunk >> 0*8) > v : static_cast<char>(chunk >> 0*8) < v) return 0;
    }
    else if (width == 16) {

        if (gt ? static_cast<short int>(chunk >> 0*16) > v : static_cast<short int>(chunk >> 0*16) < v) {if (!find_action<action, Callback>( 0 + baseindex, static_cast<short int>(chunk >> 0*16), state, callback)) return false;};
        if (gt ? static_cast<short int>(chunk >> 1*16) > v : static_cast<short int>(chunk >> 1*16) < v) {if (!find_action<action, Callback>( 1 + baseindex, static_cast<short int>(chunk >> 1*16), state, callback)) return false;};
        if (gt ? static_cast<short int>(chunk >> 2*16) > v : static_cast<short int>(chunk >> 2*16) < v) {if (!find_action<action, Callback>( 2 + baseindex, static_cast<short int>(chunk >> 2*16), state, callback)) return false;};
        if (gt ? static_cast<short int>(chunk >> 3*16) > v : static_cast<short int>(chunk >> 3*16) < v) {if (!find_action<action, Callback>( 3 + baseindex, static_cast<short int>(chunk >> 3*16), state, callback)) return false;};

        /*
        // Faster but disabled due to bug in VC2010 compiler (fixed in 2012 toolchain) where last 'if' is errorneously optimized away
        if (gt ? static_cast<short int>chunk > v : static_cast<short int>chunk < v) {if (!state->AddPositiveLocal(0 + baseindex); else return 0;} chunk >>= 16;
        if (gt ? static_cast<short int>chunk > v : static_cast<short int>chunk < v) {if (!state->AddPositiveLocal(1 + baseindex); else return 1;} chunk >>= 16;
        if (gt ? static_cast<short int>chunk > v : static_cast<short int>chunk < v) {if (!state->AddPositiveLocal(2 + baseindex); else return 2;} chunk >>= 16;
        if (gt ? static_cast<short int>chunk > v : static_cast<short int>chunk < v) {if (!state->AddPositiveLocal(3 + baseindex); else return 3;} chunk >>= 16;

        // Following illustrates it:
        #include <stdint.h>
        #include <stdio.h>
        #include <stdlib.h>

        size_t bug(int64_t v, uint64_t chunk)
        {
            bool gt = true;

            if (gt ? static_cast<short int>chunk > v : static_cast<short int>chunk < v) {return 0;} chunk >>= 16;
            if (gt ? static_cast<short int>chunk > v : static_cast<short int>chunk < v) {return 1;} chunk >>= 16;
            if (gt ? static_cast<short int>chunk > v : static_cast<short int>chunk < v) {return 2;} chunk >>= 16;
            if (gt ? static_cast<short int>chunk > v : static_cast<short int>chunk < v) {return 3;} chunk >>= 16;

            return -1;
        }

        int main(int argc, char const *const argv[])
        {
            int64_t v;
            if (rand()*rand() == 3) {
                v = rand()*rand()*rand()*rand()*rand();
                printf("Change '3' to something else and run test again\n");
            }
            else {
                v = 0x2222000000000000ULL;
            }

            size_t idx;

            idx = bug(200, v);
            if (idx != 3)
                printf("Compiler failed: idx == %d (expected idx == 3)\n", idx);

            v = 0x2222000000000000ULL;
            idx = bug(200, v);
            if (idx == 3)
                printf("Touching v made it work\n", idx);
        }
        */
    }
    else if (width == 32) {
        if (gt ? static_cast<int>(chunk) > v : static_cast<int>(chunk) < v) {if (!find_action<action, Callback>( 0 + baseindex, static_cast<int>(chunk), state, callback)) return false;} chunk >>= 32;
        if (gt ? static_cast<int>(chunk) > v : static_cast<int>(chunk) < v) {if (!find_action<action, Callback>( 1 + baseindex, static_cast<int>(chunk), state, callback)) return false;} chunk >>= 32;
    }
    else if (width == 64) {
        if (gt ? static_cast<int64_t>(v) > v : static_cast<int64_t>(v) < v) {if (!find_action<action, Callback>( 0 + baseindex, static_cast<int64_t>(v), state, callback)) return false;};
    }

    return true;
}


template<bool eq, Action action, size_t width, class Callback> inline bool Array::CompareEquality(int64_t value, size_t start, size_t end, size_t baseindex, QueryState<int64_t>* state, Callback callback) const
{
    // Find items in this Array that are equal (eq == true) or different (eq = false) from 'value'

    TIGHTDB_ASSERT(start <= m_len && (end <= m_len || end == std::size_t(-1)) && start <= end);

    size_t ee = round_up(start, 64 / no0(width));
    ee = ee > end ? end : ee;
    for (; start < ee; ++start)
        if (eq ? (Get<width>(start) == value) : (Get<width>(start) != value)) {
            if (!find_action<action, Callback>(start + baseindex, Get<width>(start), state, callback))
                return false;
        }

    if (start >= end)
        return true;

    if (width != 32 && width != 64) {
        const int64_t* p = reinterpret_cast<const int64_t*>(m_data + (start * width / 8));
        const int64_t* const e = reinterpret_cast<int64_t*>(m_data + (end * width / 8)) - 1;
        const uint64_t mask = (width == 64 ? ~0ULL : ((1ULL << (width == 64 ? 0 : width)) - 1ULL)); // Warning free way of computing (1ULL << width) - 1
        const uint64_t valuemask = ~0ULL / no0(mask) * (value & mask); // the "== ? :" is to avoid division by 0 compiler error

        while (p < e) {
            uint64_t chunk = *p;
            uint64_t v2 = chunk ^ valuemask;
            start = (p - reinterpret_cast<int64_t*>(m_data)) * 8 * 8 / no0(width);
            size_t a = 0;

            while (eq ? TestZero<width>(v2) : v2) {

                if (find_action_pattern<action, Callback>(start + baseindex, cascade<width>(eq ? v2 : ~v2), state, callback))
                    break; // consumed

                size_t t = FindZero<eq, width>(v2);
                a += t;

                if (a >= 64 / no0(width))
                    break;

                if (!find_action<action, Callback>(a + start + baseindex, Get<width>(start + t), state, callback))
                    return false;
                v2 >>= (t + 1) * width;
                a += 1;
            }

            ++p;
        }

        // Loop ended because we are near end or end of array. No need to optimize search in remainder in this case because end of array means that
        // lots of search work has taken place prior to ending here. So time spent searching remainder is relatively tiny
        start = (p - reinterpret_cast<int64_t*>(m_data)) * 8 * 8 / no0(width);
    }

    while (start < end) {
        if (eq ? Get<width>(start) == value : Get<width>(start) != value) {
            if (!find_action<action, Callback>( start + baseindex, Get<width>(start), state, callback))
                return false;
        }
        ++start;
    }

        return true;
}

// There exists a couple of find() functions that take more or less template arguments. Always call the one that
// takes as most as possible to get best performance.

template<class cond, Action action, size_t bitwidth>
bool Array::find(int64_t value, size_t start, size_t end, size_t baseindex, QueryState<int64_t>* state) const
{
    return find<cond, action, bitwidth>(value, start, end, baseindex, state, CallbackDummy());
}

template<class cond, Action action, class Callback>
bool Array::find(int64_t value, size_t start, size_t end, size_t baseindex, QueryState<int64_t>* state,
                 Callback callback) const
{
    TIGHTDB_TEMPEX4(return find, cond, action, m_width, Callback, (value, start, end, baseindex, state, callback));
}

template<class cond, Action action, size_t bitwidth, class Callback>
bool Array::find(int64_t value, size_t start, size_t end, size_t baseindex, QueryState<int64_t>* state,
                 Callback callback) const
{
    return find_optimized<cond, action, bitwidth, Callback>(value, start, end, baseindex, state, callback);
}

#ifdef TIGHTDB_COMPILER_SSE
// 'items' is the number of 16-byte SSE chunks. Returns index of packed element relative to first integer of first chunk
template<class cond2, Action action, size_t width, class Callback>
bool Array::FindSSE(int64_t value, __m128i *data, size_t items, QueryState<int64_t>* state, size_t baseindex,
                    Callback callback) const
{
    __m128i search = {0};

    // FIXME: Lasse, should these casts not be to int8_t, int16_t, int32_t respecitvely?
    if (width == 8)
        search = _mm_set1_epi8(static_cast<char>(value)); // FIXME: Lasse, Should this not be a cast to 'signed char'?
    else if (width == 16)
        search = _mm_set1_epi16(static_cast<short int>(value));
    else if (width == 32)
        search = _mm_set1_epi32(static_cast<int>(value));
    else if (width == 64) {
        search = _mm_set_epi64x(value, value);
    }

    return FindSSE_intern<cond2, action, width, Callback>(data, &search, items, state, baseindex, callback);
}

// Compares packed action_data with packed data (equal, less, etc) and performs aggregate action (max, min, sum,
// find_all, etc) on value inside action_data for first match, if any
template<class cond2, Action action, size_t width, class Callback>
TIGHTDB_FORCEINLINE bool Array::FindSSE_intern(__m128i* action_data, __m128i* data, size_t items,
                                               QueryState<int64_t>* state, size_t baseindex, Callback callback) const
{
    cond2 c;
    int cond = c.condition();
    size_t i = 0;
    __m128i compare = {0};
    unsigned int resmask;

    // Search loop. Unrolling it has been tested to NOT increase performance (apparently mem bound)
    for (i = 0; i < items; ++i) {
        // equal / not-equal
        if (cond == cond_Equal || cond == cond_NotEqual) {
            if (width == 8)
                compare = _mm_cmpeq_epi8(action_data[i], *data);
            if (width == 16)
                compare = _mm_cmpeq_epi16(action_data[i], *data);
            if (width == 32)
                compare = _mm_cmpeq_epi32(action_data[i], *data);
            if (width == 64) {
                compare = _mm_cmpeq_epi64(action_data[i], *data); // SSE 4.2 only
            }
        }

        // greater
        else if (cond == cond_Greater) {
            if (width == 8)
                compare = _mm_cmpgt_epi8(action_data[i], *data);
            if (width == 16)
                compare = _mm_cmpgt_epi16(action_data[i], *data);
            if (width == 32)
                compare = _mm_cmpgt_epi32(action_data[i], *data);
            if (width == 64)
                compare = _mm_cmpgt_epi64(action_data[i], *data);
        }
        // less
        else if (cond == cond_Less) {
            if (width == 8)
                compare = _mm_cmplt_epi8(action_data[i], *data);
            if (width == 16)
                compare = _mm_cmplt_epi16(action_data[i], *data);
            if (width == 32)
                compare = _mm_cmplt_epi32(action_data[i], *data);
            if (width == 64){
                // There exists no _mm_cmplt_epi64 instruction, so emulate it. _mm_set1_epi8(0xff) is pre-calculated by compiler.
                compare = _mm_cmpeq_epi64(action_data[i], *data);
                compare = _mm_andnot_si128(compare, _mm_set1_epi32(0xffffffff));
            }
        }

        resmask = _mm_movemask_epi8(compare);

        if (cond == cond_NotEqual)
            resmask = ~resmask & 0x0000ffff;

//        if (resmask != 0)
//            printf("resmask=%d\n", resmask);

        size_t s = i * sizeof (__m128i) * 8 / no0(width);

        while (resmask != 0) {

            uint64_t upper = LowerBits<width / 8>() << (no0(width / 8) - 1);
            uint64_t pattern = resmask & upper; // fixme, bits at wrong offsets. Only OK because we only use them in 'count' aggregate
            if (find_action_pattern<action, Callback>(s + baseindex, pattern, state, callback))
                break;

            size_t idx = FirstSetBit(resmask) * 8 / no0(width);
            s += idx;
            if (!find_action<action, Callback>( s + baseindex, GetUniversal<width>(reinterpret_cast<char*>(data), s), state, callback))
                return false;
            resmask >>= (idx + 1) * no0(width) / 8;
            ++s;
        }
    }

    return true;
}
#endif //TIGHTDB_COMPILER_SSE

template<class cond, Action action, class Callback>
bool Array::CompareLeafs(const Array* foreign, size_t start, size_t end, size_t baseindex, QueryState<int64_t>* state,
                         Callback callback) const
{
    cond c;
    TIGHTDB_ASSERT(start < end);


    int64_t v;

    // We can compare first element without checking for out-of-range
    v = get(start);
    if (c(v, foreign->get(start))) {
        if (!find_action<action, Callback>(start + baseindex, v, state, callback))
            return false;
    }

    start++;

    if (start + 3 < end) {
        v = get(start);
        if (c(v, foreign->get(start)))
            if (!find_action<action, Callback>(start + baseindex, v, state, callback))
                return false;

        v = get(start + 1);
        if (c(v, foreign->get(start + 1)))
            if (!find_action<action, Callback>(start + 1 + baseindex, v, state, callback))
                return false;

        v = get(start + 2);
        if (c(v, foreign->get(start + 2)))
            if (!find_action<action, Callback>(start + 2 + baseindex, v, state, callback))
                return false;

        start += 3;
    }
    else if (start == end) {
        return true;
    }

    bool r;
    TIGHTDB_TEMPEX4(r = CompareLeafs, cond, action, m_width, Callback, (foreign, start, end, baseindex, state, callback))
    return r;
}


template<class cond, Action action, size_t width, class Callback> bool Array::CompareLeafs(const Array* foreign, size_t start, size_t end, size_t baseindex, QueryState<int64_t>* state, Callback callback) const
{
    size_t fw = foreign->m_width;
    bool r;
    TIGHTDB_TEMPEX5(r = CompareLeafs4, cond, action, width, Callback, fw, (foreign, start, end, baseindex, state, callback))
    return r;
}


template<class cond, Action action, size_t width, class Callback, size_t foreign_width>
bool Array::CompareLeafs4(const Array* foreign, size_t start, size_t end, size_t baseindex, QueryState<int64_t>* state,
                          Callback callback) const
{
    cond c;
    char* foreign_m_data = foreign->m_data;

    if (width == 0 && foreign_width == 0) {
        if (c(0, 0)) {
            while (start < end) {
                if (!find_action<action, Callback>(start + baseindex, 0, state, callback))
                    return false;
                start++;
            }
        }
        else {
            return true;
        }
    }


#if defined(TIGHTDB_COMPILER_SSE)
    if (cpuid_sse<42>() && width == foreign_width && (width == 8 || width == 16 || width == 32)) {
        // We can only use SSE if both bitwidths are equal and above 8 bits and all values are signed
        while (start < end && (((reinterpret_cast<size_t>(m_data) & 0xf) * 8 + start * width) % (128) != 0)) {
            int64_t v = GetUniversal<width>(m_data, start);
            int64_t fv = GetUniversal<foreign_width>(foreign_m_data, start);
            if (c(v, fv)) {
                if (!find_action<action, Callback>(start + baseindex, v, state, callback))
                    return false;
            }
            start++;
        }
        if (start == end)
            return true;


        size_t sse_items = (end - start) * width / 128;
        size_t sse_end = start + sse_items * 128 / no0(width);

        while (start < sse_end) {
            __m128i* a = reinterpret_cast<__m128i*>(m_data + start * width / 8);
            __m128i* b = reinterpret_cast<__m128i*>(foreign_m_data + start * width / 8);

            bool continue_search = FindSSE_intern<cond, action, width, Callback>(a, b, 1, state, baseindex + start, callback);

            if (!continue_search)
                return false;

            start += 128 / no0(width);
        }
    }
#endif


#if 0 // this method turned out to be 33% slower than a naive loop. Find out why

    // index from which both arrays are 64-bit aligned
    size_t a = round_up(start, 8 * sizeof (int64_t) / (width < foreign_width ? width : foreign_width));

    while (start < end && start < a) {
        int64_t v = GetUniversal<width>(m_data, start);
        int64_t fv = GetUniversal<foreign_width>(foreign_m_data, start);

        if (v == fv)
            r++;

        start++;
    }

    if (start >= end)
        return r;

    uint64_t chunk;
    uint64_t fchunk;

    size_t unroll_outer = (foreign_width > width ? foreign_width : width) / (foreign_width < width ? foreign_width : width);
    size_t unroll_inner = 64 / (foreign_width > width ? foreign_width : width);

    while (start + unroll_outer * unroll_inner < end) {

        // fetch new most narrow chunk
        if (foreign_width <= width)
            fchunk = *reinterpret_cast<int64_t*>(foreign_m_data + start * foreign_width / 8);
        else
            chunk = *reinterpret_cast<int64_t*>(m_data + start * width / 8);

        for (size_t uo = 0; uo < unroll_outer; uo++) {

            // fetch new widest chunk
            if (foreign_width > width)
                fchunk = *reinterpret_cast<int64_t*>(foreign_m_data + start * foreign_width / 8);
            else
                chunk = *reinterpret_cast<int64_t*>(m_data + start * width / 8);

            size_t newstart = start + unroll_inner;
            while (start < newstart) {

                // Isolate first value from chunk
                int64_t v = (chunk << (64 - width)) >> (64 - width);
                int64_t fv = (fchunk << (64 - foreign_width)) >> (64 - foreign_width);
                chunk >>= width;
                fchunk >>= foreign_width;

                // Sign extend if required
                v = (width <= 4) ? v : (width == 8) ? int8_t(v) : (width == 16) ? int16_t(v) : (width == 32) ? int32_t(v) : int64_t(v);
                fv = (foreign_width <= 4) ? fv : (foreign_width == 8) ? int8_t(fv) : (foreign_width == 16) ? int16_t(fv) : (foreign_width == 32) ? int32_t(fv) : int64_t(fv);

                if (v == fv)
                    r++;

                start++;

            }


        }
    }
#endif



/*
    // Unrolling helped less than 2% (non-frequent matches). Todo, investigate further
    while (start + 1 < end) {
        int64_t v = GetUniversal<width>(m_data, start);
        int64_t v2 = GetUniversal<width>(m_data, start + 1);

        int64_t fv = GetUniversal<foreign_width>(foreign_m_data, start);
        int64_t fv2 = GetUniversal<foreign_width>(foreign_m_data, start + 1);

        if (c(v, fv)) {
            if (!find_action<action, Callback>(start + baseindex, v, state, callback))
                return false;
        }

        if (c(v2, fv2)) {
            if (!find_action<action, Callback>(start + 1 + baseindex, v2, state, callback))
                return false;
        }

        start += 2;
    }
 */

    while (start < end) {
        int64_t v = GetUniversal<width>(m_data, start);
        int64_t fv = GetUniversal<foreign_width>(foreign_m_data, start);

        if (c(v, fv)) {
            if (!find_action<action, Callback>(start + baseindex, v, state, callback))
                return false;
        }

        start++;
    }

    return true;
}


template<class cond2, Action action, size_t bitwidth, class Callback>
bool Array::Compare(int64_t value, size_t start, size_t end, size_t baseindex, QueryState<int64_t>* state,
                    Callback callback) const
{
    cond2 c;
    int cond = c.condition();
    bool ret = false;

    if (cond == cond_Equal)
        ret = CompareEquality<true, action, bitwidth, Callback>(value, start, end, baseindex, state, callback);
    else if (cond == cond_NotEqual)
        ret = CompareEquality<false, action, bitwidth, Callback>(value, start, end, baseindex, state, callback);
    else if (cond == cond_Greater)
        ret = CompareRelation<true, action, bitwidth, Callback>(value, start, end, baseindex, state, callback);
    else if (cond == cond_Less)
        ret = CompareRelation<false, action, bitwidth, Callback>(value, start, end, baseindex, state, callback);
    else
        TIGHTDB_ASSERT(false);

    return ret;
}

template<bool gt, Action action, size_t bitwidth, class Callback>
bool Array::CompareRelation(int64_t value, size_t start, size_t end, size_t baseindex, QueryState<int64_t>* state,
                            Callback callback) const
{
    TIGHTDB_ASSERT(start <= m_len && (end <= m_len || end == std::size_t(-1)) && start <= end);
    uint64_t mask = (bitwidth == 64 ? ~0ULL : ((1ULL << (bitwidth == 64 ? 0 : bitwidth)) - 1ULL)); // Warning free way of computing (1ULL << width) - 1

    size_t ee = round_up(start, 64 / no0(bitwidth));
    ee = ee > end ? end : ee;
    for (; start < ee; start++) {
        if (gt ? (Get<bitwidth>(start) > value) : (Get<bitwidth>(start) < value)) {
            if (!find_action<action, Callback>(start + baseindex, Get<bitwidth>(start), state, callback))
                return false;
        }
    }

    if (start >= end)
        return true; // none found, continue (return true) regardless what find_action() would have returned on match

    const int64_t* p = reinterpret_cast<const int64_t*>(m_data + (start * bitwidth / 8));
    const int64_t* const e = reinterpret_cast<int64_t*>(m_data + (end * bitwidth / 8)) - 1;

    // Matches are rare enough to setup fast linear search for remaining items. We use
    // bit hacks from http://graphics.stanford.edu/~seander/bithacks.html#HasLessInWord

    if (bitwidth == 1 || bitwidth == 2 || bitwidth == 4 || bitwidth == 8 || bitwidth == 16) {
        uint64_t magic = FindGTLT_Magic<gt, bitwidth>(value);

        // Bit hacks only work if searched item <= 127 for 'greater than' and item <= 128 for 'less than'
        if (value != int64_t((magic & mask)) && value >= 0 && bitwidth >= 2 && value <= static_cast<int64_t>((mask >> 1) - (gt ? 1 : 0))) {
            // 15 ms
            while (p < e) {
                uint64_t upper = LowerBits<bitwidth>() << (no0(bitwidth) - 1);

                const int64_t v = *p;
                size_t idx;

                // Bit hacks only works for positive items in chunk, so test their sign bits
                upper = upper & v;

                if ((bitwidth > 4 ? !upper : true)) {
                    // Assert that all values in chunk are positive.
                    TIGHTDB_ASSERT(bitwidth <= 4 || ((LowerBits<bitwidth>() << (no0(bitwidth) - 1)) & value) == 0);
                    idx = FindGTLT_Fast<gt, action, bitwidth, Callback>(v, magic, state, (p - reinterpret_cast<int64_t*>(m_data)) * 8 * 8 / no0(bitwidth) + baseindex, callback);
                }
                else
                    idx = FindGTLT<gt, action, bitwidth, Callback>(value, v, state, (p - reinterpret_cast<int64_t*>(m_data)) * 8 * 8 / no0(bitwidth) + baseindex, callback);

                if (!idx)
                    return false;
                ++p;
            }
        }
        else {
            // 24 ms
            while (p < e) {
                int64_t v = *p;
                if (!FindGTLT<gt, action, bitwidth, Callback>(value, v, state, (p - reinterpret_cast<int64_t*>(m_data)) * 8 * 8 / no0(bitwidth) + baseindex, callback))
                    return false;
                ++p;
            }
        }
        start = (p - reinterpret_cast<int64_t *>(m_data)) * 8 * 8 / no0(bitwidth);
    }

    // matchcount logic in SIMD no longer pays off for 32/64 bit ints because we have just 4/2 elements

    // Test unaligned end and/or values of width > 16 manually
    while (start < end) {
        if (gt ? Get<bitwidth>(start) > value : Get<bitwidth>(start) < value) {
            if (!find_action<action, Callback>( start + baseindex, Get<bitwidth>(start), state, callback))
                return false;
        }
        ++start;
    }
    return true;

}

template<class cond> size_t Array::find_first(int64_t value, size_t start, size_t end) const
{
    cond c;
    TIGHTDB_ASSERT(start <= m_len && (end <= m_len || end == std::size_t(-1)) && start <= end);
    QueryState<int64_t> state;
    state.m_state = not_found;
    Finder finder = m_finder[c.condition()];
    (this->*finder)(value, start, end, 0, &state);

    return static_cast<size_t>(state.m_state);
}

//*************************************************************************************
// Finding code ends                                                                  *
//*************************************************************************************




} // namespace tightdb

#endif // TIGHTDB_ARRAY_HPP<|MERGE_RESOLUTION|>--- conflicted
+++ resolved
@@ -542,20 +542,18 @@
     /// is guaranteed to be a multiple of 8 (i.e., 64-bit aligned).
     static std::size_t get_byte_size_from_header(const char*) TIGHTDB_NOEXCEPT;
 
-<<<<<<< HEAD
     template<class T> struct ForEachOp {
         virtual void handle_chunk(const T* begin, const T* end) TIGHTDB_NOEXCEPT = 0;
     };
 
     void foreach(ForEachOp<int64_t>*) const TIGHTDB_NOEXCEPT;
-=======
+
 #ifdef TIGHTDB_DEBUG
     void Print() const;
     void Verify() const;
-    void to_dot(std::ostream& out, StringData title = StringData()) const;
+    void to_dot(std::ostream&, StringData title = StringData()) const;
     void Stats(MemStats& stats) const;
 #endif // TIGHTDB_DEBUG
->>>>>>> a4f2aa4f
 
 private:
     typedef bool (*CallbackDummy)(int64_t);
