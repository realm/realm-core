--- conflicted
+++ resolved
@@ -85,18 +85,13 @@
     bool   CanPersist() const;
     size_t GetFileLen() const {return m_baseline;}
     void   FreeAll(size_t filesize=(size_t)-1);
-<<<<<<< HEAD
     bool   ReMap(size_t filesize); // Returns false if remapping was not necessary
-=======
-    bool   ReMap(size_t filesize);
-    bool   RefreshMapping();
 
 #ifndef _MSC_VER
     int    GetFileDescriptor() {return m_fd;}
 #else
     void*  GetFileDescriptor() {return m_file;}
 #endif
->>>>>>> 5be9d837
 
 #ifdef TIGHTDB_DEBUG
     void EnableDebug(bool enable) {m_debugOut = enable;}
