--- conflicted
+++ resolved
@@ -61,14 +61,6 @@
 
     ref_type btree_leaf_insert(std::size_t ndx, StringData, TreeInsertBase& state);
 
-<<<<<<< HEAD
-    void foreach(ForEachOp<StringData>*) const TIGHTDB_NOEXCEPT;
-    static void foreach(const Array*, ForEachOp<StringData>*) TIGHTDB_NOEXCEPT;
-
-#ifdef TIGHTDB_DEBUG
-    void StringStats() const;
-    //void to_dot(FILE*) const;
-=======
     /// Create a new empty string array and attach to it. This does
     /// not modify the parent reference information.
     ///
@@ -80,9 +72,11 @@
     /// to the underlying memory.
     static ref_type create_empty_array(Allocator&);
 
+    void foreach(ForEachOp<StringData>*) const TIGHTDB_NOEXCEPT;
+    static void foreach(const Array*, ForEachOp<StringData>*) TIGHTDB_NOEXCEPT;
+
 #ifdef TIGHTDB_DEBUG
     void StringStats() const;
->>>>>>> b501e94b
     void to_dot(std::ostream&, StringData title = StringData()) const;
 #endif
 
