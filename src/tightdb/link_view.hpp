/*************************************************************************
 *
 * TIGHTDB CONFIDENTIAL
 * __________________
 *
 *  [2011] - [2012] TightDB Inc
 *  All Rights Reserved.
 *
 * NOTICE:  All information contained herein is, and remains
 * the property of TightDB Incorporated and its suppliers,
 * if any.  The intellectual and technical concepts contained
 * herein are proprietary to TightDB Incorporated
 * and its suppliers and may be covered by U.S. and Foreign Patents,
 * patents in process, and are protected by trade secret or copyright law.
 * Dissemination of this information or reproduction of this material
 * is strictly forbidden unless prior written permission is obtained
 * from TightDB Incorporated.
 *
 **************************************************************************/
#ifndef TIGHTDB_LINK_VIEW_HPP
#define TIGHTDB_LINK_VIEW_HPP

#include <tightdb/util/bind_ptr.hpp>
#include <tightdb/column.hpp>
#include <tightdb/column_linklist.hpp>
#include <tightdb/link_view_fwd.hpp>
#include <tightdb/table.hpp>
#include <tightdb/table_view.hpp>

namespace tightdb {

class ColumnLinkList;

namespace _impl {
class LinkListFriend;
class TransactLogConvenientEncoder;
}


/// The effect of calling most of the link list functions on a detached accessor
/// is unspecified and may lead to general corruption, or even a crash. The
/// exceptions are is_attached() and the destructor.
///
/// FIXME: Rename this class to `LinkList`.
class LinkView : public RowIndexes {
public:
    ~LinkView() TIGHTDB_NOEXCEPT;
    bool is_attached() const TIGHTDB_NOEXCEPT;

    // Size info
    bool is_empty() const TIGHTDB_NOEXCEPT;
    std::size_t size() const TIGHTDB_NOEXCEPT;

    bool operator==(const LinkView&) const TIGHTDB_NOEXCEPT;
    bool operator!=(const LinkView&) const TIGHTDB_NOEXCEPT;

    // Getting links
    Table::ConstRowExpr operator[](std::size_t link_ndx) const TIGHTDB_NOEXCEPT;
    Table::RowExpr operator[](std::size_t link_ndx) TIGHTDB_NOEXCEPT;
    Table::ConstRowExpr get(std::size_t link_ndx) const TIGHTDB_NOEXCEPT;
    Table::RowExpr get(std::size_t link_ndx) TIGHTDB_NOEXCEPT;

    // Modifiers
    void add(std::size_t target_row_ndx);
    void insert(std::size_t link_ndx, std::size_t target_row_ndx);
    void set(std::size_t link_ndx, std::size_t target_row_ndx);
    void move(std::size_t old_link_ndx, std::size_t new_link_ndx);
    void remove(std::size_t link_ndx);
    void clear();

    void sort(size_t column, bool ascending = true);
    void sort(std::vector<size_t> columns, std::vector<bool> ascending);

    TableView get_sorted_view(std::vector<std::size_t> column_indexes, std::vector<bool> ascending) const;
    TableView get_sorted_view(std::size_t column_index, bool ascending = true) const;

    /// Remove the target row of the specified link from the target table. This
    /// also removes the specified link from this link list, and any other link
    /// pointing to that row. This is merely a shorthand for
    /// `get_target_table.move_last_over(get(link_ndx))`.
    void remove_target_row(std::size_t link_ndx);

    /// Remove all target rows pointed to by links in this link list, and clear
    /// this link list.
    void remove_all_target_rows();

    /// Search this list for a link to the specified target table row (specified
    /// by its index in the target table). If found, the index of the link to
    /// that row within this list is returned, otherwise `tightdb::not_found` is
    /// returned.
    std::size_t find(std::size_t target_row_ndx) const TIGHTDB_NOEXCEPT;

    const ColumnBase& get_column_base(size_t index) const;
    const Table& get_origin_table() const TIGHTDB_NOEXCEPT;
    Table& get_origin_table() TIGHTDB_NOEXCEPT;

    std::size_t get_origin_row_index() const TIGHTDB_NOEXCEPT;

    const Table& get_target_table() const TIGHTDB_NOEXCEPT;
    Table& get_target_table() TIGHTDB_NOEXCEPT;

private:
    TableRef m_origin_table;
    ColumnLinkList& m_origin_column;
    mutable std::size_t m_ref_count;

    // constructor (protected since it can only be used by friends)
    LinkView(Table* origin_table, ColumnLinkList&, std::size_t row_ndx);

    void detach();
    void set_origin_row_index(std::size_t row_ndx);

    std::size_t do_set(std::size_t link_ndx, std::size_t target_row_ndx);
    std::size_t do_remove(std::size_t link_ndx);
    void do_clear(bool broken_reciprocal_backlinks);

    void do_nullify_link(std::size_t old_target_row_ndx);
    void do_update_link(std::size_t old_target_row_ndx, std::size_t new_target_row_ndx);

    void bind_ref() const TIGHTDB_NOEXCEPT;
    void unbind_ref() const TIGHTDB_NOEXCEPT;

    void refresh_accessor_tree(std::size_t new_row_ndx) TIGHTDB_NOEXCEPT;

    void update_from_parent(std::size_t old_baseline) TIGHTDB_NOEXCEPT;

#ifdef TIGHTDB_ENABLE_REPLICATION
    Replication* get_repl() TIGHTDB_NOEXCEPT;
    void repl_unselect() TIGHTDB_NOEXCEPT;
<<<<<<< HEAD
    friend class TransactLogEncoderBase;
=======
    friend class _impl::TransactLogConvenientEncoder;
>>>>>>> b9b0f62c
#endif

#ifdef TIGHTDB_DEBUG
    void Verify(std::size_t row_ndx) const;
#endif

    friend class _impl::LinkListFriend;
    friend class ColumnLinkList;
    friend class util::bind_ptr<LinkView>;
    friend class util::bind_ptr<const LinkView>;
    friend class LangBindHelper;
};


// Implementation

inline LinkView::LinkView(Table* origin_table, ColumnLinkList& column, std::size_t row_ndx):
    RowIndexes(Column::unattached_root_tag(), column.get_alloc()), // Throws
    m_origin_table(origin_table->get_table_ref()),
    m_origin_column(column),
    m_ref_count(0)
{
    Array& root = *m_row_indexes.get_root_array();
    root.set_parent(&column, row_ndx);
    if (ref_type ref = root.get_ref_from_parent())
        root.init_from_ref(ref);
}

inline LinkView::~LinkView() TIGHTDB_NOEXCEPT
{
    if (is_attached()) {
#ifdef TIGHTDB_ENABLE_REPLICATION
        repl_unselect();
#endif
        m_origin_column.unregister_linkview(*this);
    }
}

inline void LinkView::bind_ref() const TIGHTDB_NOEXCEPT
{
    ++m_ref_count;
}

inline void LinkView::unbind_ref() const TIGHTDB_NOEXCEPT
{
    if (--m_ref_count > 0)
        return;

    delete this;
}

inline void LinkView::detach()
{
    TIGHTDB_ASSERT(is_attached());
#ifdef TIGHTDB_ENABLE_REPLICATION
    repl_unselect();
#endif
    m_origin_table.reset();
    m_row_indexes.detach();
}

inline bool LinkView::is_attached() const TIGHTDB_NOEXCEPT
{
    return static_cast<bool>(m_origin_table);
}

inline bool LinkView::is_empty() const TIGHTDB_NOEXCEPT
{
    TIGHTDB_ASSERT(is_attached());

    if (!m_row_indexes.is_attached())
        return true;

    return m_row_indexes.is_empty();
}

inline std::size_t LinkView::size() const TIGHTDB_NOEXCEPT
{
    TIGHTDB_ASSERT(is_attached());

    if (!m_row_indexes.is_attached())
        return 0;

    return m_row_indexes.size();
}

inline bool LinkView::operator==(const LinkView& link_list) const TIGHTDB_NOEXCEPT
{
    Table& target_table_1 = m_origin_column.get_target_table();
    Table& target_table_2 = link_list.m_origin_column.get_target_table();
    if (target_table_1.get_index_in_group() != target_table_2.get_index_in_group())
        return false;
    if (!m_row_indexes.is_attached() || m_row_indexes.is_empty()) {
        return !link_list.m_row_indexes.is_attached() ||
            link_list.m_row_indexes.is_empty();
    }
    return link_list.m_row_indexes.is_attached() &&
        m_row_indexes.compare_int(link_list.m_row_indexes);
}

inline bool LinkView::operator!=(const LinkView& link_list) const TIGHTDB_NOEXCEPT
{
    return !(*this == link_list);
}

inline Table::ConstRowExpr LinkView::get(std::size_t link_ndx) const TIGHTDB_NOEXCEPT
{
    return const_cast<LinkView*>(this)->get(link_ndx);
}

inline Table::RowExpr LinkView::get(std::size_t link_ndx) TIGHTDB_NOEXCEPT
{
    TIGHTDB_ASSERT(is_attached());
    TIGHTDB_ASSERT(m_row_indexes.is_attached());
    TIGHTDB_ASSERT(link_ndx < m_row_indexes.size());

    Table& target_table = m_origin_column.get_target_table();
    std::size_t target_row_ndx = to_size_t(m_row_indexes.get(link_ndx));
    return target_table[target_row_ndx];
}

inline Table::ConstRowExpr LinkView::operator[](std::size_t link_ndx) const TIGHTDB_NOEXCEPT
{
    return get(link_ndx);
}

inline Table::RowExpr LinkView::operator[](std::size_t link_ndx) TIGHTDB_NOEXCEPT
{
    return get(link_ndx);
}

inline void LinkView::add(std::size_t target_row_ndx)
{
    TIGHTDB_ASSERT(is_attached());
    std::size_t ins_pos = (m_row_indexes.is_attached()) ? m_row_indexes.size() : 0;
    insert(ins_pos, target_row_ndx);
}

inline std::size_t LinkView::find(std::size_t target_row_ndx) const TIGHTDB_NOEXCEPT
{
    TIGHTDB_ASSERT(is_attached());
    TIGHTDB_ASSERT(target_row_ndx < m_origin_column.get_target_table().size());

    if (!m_row_indexes.is_attached())
        return not_found;

    return m_row_indexes.find_first(target_row_ndx);
}

inline const ColumnBase& LinkView::get_column_base(size_t index) const
{
    return get_target_table().get_column_base(index);
}

inline const Table& LinkView::get_origin_table() const TIGHTDB_NOEXCEPT
{
    return *m_origin_table;
}

inline Table& LinkView::get_origin_table() TIGHTDB_NOEXCEPT
{
    return *m_origin_table;
}

inline std::size_t LinkView::get_origin_row_index() const TIGHTDB_NOEXCEPT
{
    TIGHTDB_ASSERT(is_attached());
    return m_row_indexes.get_root_array()->get_ndx_in_parent();
}

inline void LinkView::set_origin_row_index(std::size_t row_ndx)
{
    TIGHTDB_ASSERT(is_attached());
    m_row_indexes.get_root_array()->set_ndx_in_parent(row_ndx);
}

inline const Table& LinkView::get_target_table() const TIGHTDB_NOEXCEPT
{
    return m_origin_column.get_target_table();
}

inline Table& LinkView::get_target_table() TIGHTDB_NOEXCEPT
{
    return m_origin_column.get_target_table();
}

inline void LinkView::refresh_accessor_tree(std::size_t new_row_ndx) TIGHTDB_NOEXCEPT
{
    Array& root = *m_row_indexes.get_root_array();
    root.set_ndx_in_parent(new_row_ndx);
    if (ref_type ref = root.get_ref_from_parent()) {
        root.init_from_ref(ref);
    }
    else {
        root.detach();
    }
}

inline void LinkView::update_from_parent(std::size_t old_baseline) TIGHTDB_NOEXCEPT
{
    if (m_row_indexes.is_attached())
        m_row_indexes.update_from_parent(old_baseline);
}

#ifdef TIGHTDB_ENABLE_REPLICATION
inline Replication* LinkView::get_repl() TIGHTDB_NOEXCEPT
{
    typedef _impl::TableFriend tf;
    return tf::get_repl(*m_origin_table);
}
#endif


// The purpose of this class is to give internal access to some, but not all of
// the non-public parts of LinkView.
class _impl::LinkListFriend {
public:
    static void do_set(LinkView& list, std::size_t link_ndx, std::size_t target_row_ndx)
    {
        list.do_set(link_ndx, target_row_ndx);
    }

    static void do_remove(LinkView& list, std::size_t link_ndx)
    {
        list.do_remove(link_ndx);
    }

    static void do_clear(LinkView& list)
    {
        bool broken_reciprocal_backlinks = false;
        list.do_clear(broken_reciprocal_backlinks);
    }
};

} // namespace tightdb

#endif // TIGHTDB_LINK_VIEW_HPP<|MERGE_RESOLUTION|>--- conflicted
+++ resolved
@@ -127,11 +127,7 @@
 #ifdef TIGHTDB_ENABLE_REPLICATION
     Replication* get_repl() TIGHTDB_NOEXCEPT;
     void repl_unselect() TIGHTDB_NOEXCEPT;
-<<<<<<< HEAD
-    friend class TransactLogEncoderBase;
-=======
     friend class _impl::TransactLogConvenientEncoder;
->>>>>>> b9b0f62c
 #endif
 
 #ifdef TIGHTDB_DEBUG
