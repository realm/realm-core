--- conflicted
+++ resolved
@@ -3,40 +3,6 @@
 
 using namespace tightdb;
 
-<<<<<<< HEAD
-
-const char* const LogicError::string_too_big = "String too big";
-
-const char* const LogicError::binary_too_big = "Binary too big";
-
-const char* const LogicError::table_name_too_long = "Table name too long";
-
-const char* const LogicError::column_name_too_long = "Column name too long";
-
-const char* const LogicError::table_index_out_of_range = "Table index out of range";
-
-const char* const LogicError::row_index_out_of_range = "Row index out of range";
-
-const char* const LogicError::column_index_out_of_range = "Column index out of range";
-
-const char* const LogicError::bad_version_number = "Bad version number";
-
-const char* const LogicError::illegal_combination = "Illegal combination";
-
-const char* const LogicError::type_mismatch = "Type mismatch";
-
-const char* const LogicError::wrong_kind_of_table = "Wrong kind of table";
-
-const char* const LogicError::detached_accessor = "Detached accessor";
-
-const char* const LogicError::no_search_index = "Column has no search index";
-
-const char* const LogicError::no_primary_key = "Table has no primary key";
-
-const char* const LogicError::has_primary_key = "Primary key already added";
-
-const char* const LogicError::unique_constraint_violation = "Unique constraint violation";
-=======
 const char* LogicError::what() const TIGHTDB_NOEXCEPT_OR_NOTHROW
 {
     switch (m_kind) {
@@ -54,6 +20,8 @@
             return TIGHTDB_VER_CHUNK " Row index out of range";
         case LogicError::column_index_out_of_range:
             return TIGHTDB_VER_CHUNK " Column index out of range";
+        case LogicError::bad_version_number:
+            return TIGHTDB_VER_CHUNK " Bad version number";
         case LogicError::illegal_combination:
             return TIGHTDB_VER_CHUNK " Illegal combination";
         case LogicError::type_mismatch:
@@ -72,5 +40,4 @@
             return TIGHTDB_VER_CHUNK " Unique constraint violation";
     }
     return TIGHTDB_VER_CHUNK " Unknown error";
-}
->>>>>>> 59d27aae
+}