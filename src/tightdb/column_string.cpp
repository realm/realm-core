#include <cstdlib>
#include <cstring>
#include <cstdio> // debug
#ifdef _MSC_VER
#  include <win32\types.h>
#endif

#include <tightdb/query_conditions.hpp>
#include <tightdb/column_string.hpp>
#include <tightdb/index_string.hpp>

using namespace std;


namespace {

tightdb::Array::Type get_type_from_ref(tightdb::ref_type ref, tightdb::Allocator& alloc)
{
    const char* header = alloc.translate(ref);
    return tightdb::Array::get_type_from_header(header);
}

// Getter function for string index
tightdb::StringData get_string(void* column, size_t ndx)
{
    return static_cast<tightdb::AdaptiveStringColumn*>(column)->get(ndx);
}

} // anonymous namespace


namespace tightdb {

AdaptiveStringColumn::AdaptiveStringColumn(Allocator& alloc): m_index(0)
{
    m_array = new ArrayString(0, 0, alloc);
}

AdaptiveStringColumn::AdaptiveStringColumn(ref_type ref, ArrayParent* parent, size_t pndx,
                                           Allocator& alloc): m_index(0)
{
    Array::Type type = get_type_from_ref(ref, alloc);
    switch (type) {
        case Array::type_InnerColumnNode:
            m_array = new Array(ref, parent, pndx, alloc);
            break;
        case Array::type_HasRefs:
            m_array = new ArrayStringLong(ref, parent, pndx, alloc);
            break;
        case Array::type_Normal:
            m_array = new ArrayString(ref, parent, pndx, alloc);
            break;
    }
}

AdaptiveStringColumn::~AdaptiveStringColumn()
{
    delete m_array;
    if (m_index)
        delete m_index;
}

void AdaptiveStringColumn::destroy()
{
    if (root_is_leaf()) {
        bool long_strings = m_array->has_refs();
        if (long_strings) {
            static_cast<ArrayStringLong*>(m_array)->destroy();
        }
        else {
            static_cast<ArrayString*>(m_array)->destroy();
        }
    }
    else {
        m_array->destroy();
    }

    if (m_index)
        m_index->destroy();
}


void AdaptiveStringColumn::update_ref(ref_type ref)
{
    // Can only be called when creating node
    TIGHTDB_ASSERT(get_type_from_ref(ref, m_array->get_alloc()) == Array::type_InnerColumnNode);

    if (!root_is_leaf())
        m_array->update_ref(ref);
    else {
        ArrayParent* parent = m_array->get_parent();
        size_t pndx = m_array->get_ndx_in_parent();

        // Replace the string array with int array for node
        Array* array = new Array(ref, parent, pndx, m_array->get_alloc());
        delete m_array;
        m_array = array;

        // Update ref in parent
        if (parent)
            parent->update_child_ref(pndx, ref);
    }
}

StringIndex& AdaptiveStringColumn::create_index()
{
    TIGHTDB_ASSERT(!m_index);

    // Create new index
    m_index = new StringIndex(this, &get_string, m_array->get_alloc());

    // Populate the index
    const size_t count = size();
    for (size_t i = 0; i < count; ++i) {
        StringData value = get(i);
        m_index->insert(i, value, true);
    }

    return *m_index;
}

void AdaptiveStringColumn::set_index_ref(ref_type ref, ArrayParent* parent, size_t ndx_in_parent)
{
    TIGHTDB_ASSERT(!m_index);
    m_index = new StringIndex(ref, parent, ndx_in_parent, this, &get_string, m_array->get_alloc());
}

bool AdaptiveStringColumn::is_empty() const TIGHTDB_NOEXCEPT
{
    if (root_is_leaf()) {
        bool long_strings = m_array->has_refs();
        if (long_strings) {
            return static_cast<ArrayStringLong*>(m_array)->is_empty();
        }
        return static_cast<ArrayString*>(m_array)->is_empty();
    }

    Array offsets = NodeGetOffsets();
    return offsets.is_empty();
}

size_t AdaptiveStringColumn::size() const TIGHTDB_NOEXCEPT
{
    if (root_is_leaf()) {
        bool long_strings = m_array->has_refs();
        if (long_strings) {
            return static_cast<ArrayStringLong*>(m_array)->size();
        }
        return static_cast<ArrayString*>(m_array)->size();
    }

    Array offsets = NodeGetOffsets();
    size_t size = offsets.is_empty() ? 0 : size_t(offsets.back());
    return size;
}

void AdaptiveStringColumn::clear()
{
    if (root_is_leaf()) {
        bool long_strings = m_array->has_refs();
        if (long_strings) {
            static_cast<ArrayStringLong*>(m_array)->clear();
        }
        else {
            static_cast<ArrayString*>(m_array)->clear();
        }
    }

    // Revert to string array
    m_array->destroy();
    Array* array = new ArrayString(m_array->get_parent(), m_array->get_ndx_in_parent(), m_array->get_alloc());
    delete m_array;
    m_array = array;

    if (m_index)
        m_index->clear();
}

void AdaptiveStringColumn::resize(size_t ndx)
{
    TIGHTDB_ASSERT(root_is_leaf()); // currently only available on leaf level (used by b-tree code)

    bool long_strings = m_array->has_refs();
    if (long_strings) {
        static_cast<ArrayStringLong*>(m_array)->resize(ndx);
    }
    else {
        static_cast<ArrayString*>(m_array)->resize(ndx);
    }

}

void AdaptiveStringColumn::move_last_over(size_t ndx)
{
    TIGHTDB_ASSERT(ndx+1 < size());

    const size_t ndx_last = size()-1;
    StringData v = get(ndx_last);

    if (m_index) {
        // remove the value to be overwritten from index
        StringData oldVal = get(ndx);
        m_index->erase(ndx, oldVal, true);

        // update index to point to new location
        m_index->update_ref(v, ndx_last, ndx);
    }

    TreeSet<StringData, AdaptiveStringColumn>(ndx, v);

    // If the copy happened within the same array
    // it might have moved the source data when making
    // room for the insert. In that case we wil have to
    // copy again from the new position
    // TODO: manual resize before copy
    StringData v2 = get(ndx_last);
    if (v != v2)
        TreeSet<StringData, AdaptiveStringColumn>(ndx, v2);

    TreeDelete<StringData, AdaptiveStringColumn>(ndx_last);
}

void AdaptiveStringColumn::set(size_t ndx, StringData str)
{
    TIGHTDB_ASSERT(ndx < size());

    // Update index
    // (it is important here that we do it before actually setting
    //  the value, or the index would not be able to find the correct
    //  position to update (as it looks for the old value))
    if (m_index) {
        StringData oldVal = get(ndx);
        m_index->set(ndx, oldVal, str);
    }

    TreeSet<StringData, AdaptiveStringColumn>(ndx, str);
}

void AdaptiveStringColumn::fill(size_t count)
{
    TIGHTDB_ASSERT(is_empty());
    TIGHTDB_ASSERT(!m_index);

    // Fill column with default values
    // TODO: this is a very naive approach
    // we could speedup by creating full nodes directly
    for (size_t i = 0; i < count; ++i) {
        add(StringData());
    }

#ifdef TIGHTDB_DEBUG
    Verify();
#endif
}

void AdaptiveStringColumn::erase(size_t ndx)
{
    TIGHTDB_ASSERT(ndx < size());

    // Update index
    // (it is important here that we do it before actually setting
    //  the value, or the index would not be able to find the correct
    //  position to update (as it looks for the old value))
    if (m_index) {
        StringData oldVal = get(ndx);
        const bool isLast = (ndx == size());
        m_index->erase(ndx, oldVal, isLast);
    }

    TreeDelete<StringData, AdaptiveStringColumn>(ndx);
}

size_t AdaptiveStringColumn::count(StringData target) const
{
    if (m_index) {
        return m_index->count(target);
    }

    size_t count = 0;

    if (root_is_leaf()) {
        bool long_strings = m_array->has_refs();
        if (long_strings)
            count += static_cast<ArrayStringLong*>(m_array)->count(target);
        else
            count += static_cast<ArrayString*>(m_array)->count(target);
    }
    else {
        Array refs = NodeGetRefs();
        size_t n = refs.size();
        for (size_t i = 0; i < n; ++i) {
            ref_type ref = refs.get_as_ref(i);
            AdaptiveStringColumn col(ref, 0, 0, m_array->get_alloc());
            count += col.count(target);
        }
    }

    return count;
}

size_t AdaptiveStringColumn::find_first(StringData value, size_t begin, size_t end) const
{
    if (m_index && begin == 0 && end == size_t(-1)) {
        return m_index->find_first(value);
    }

    return TreeFind<StringData, AdaptiveStringColumn, Equal>(value, begin, end);
}


void AdaptiveStringColumn::find_all(Array &result, StringData value, size_t begin, size_t end) const
{
    if (m_index && begin == 0 && end == size_t(-1)) {
        return m_index->find_all(result, value);
    }

    TreeFindAll<StringData, AdaptiveStringColumn>(result, value, 0, begin, end);
}


FindRes AdaptiveStringColumn::find_all_indexref(StringData value, size_t& dst) const
{
    TIGHTDB_ASSERT(value.data());
    TIGHTDB_ASSERT(m_index);

    return m_index->find_all(value, dst);
}


void AdaptiveStringColumn::LeafSet(size_t ndx, StringData value)
{
    // Easy to set if the strings fit
    bool long_strings = m_array->has_refs();
    if (long_strings) {
        static_cast<ArrayStringLong*>(m_array)->set(ndx, value);
        return;
    }
    if (value.size() < 16) {
        static_cast<ArrayString*>(m_array)->set(ndx, value);
        return;
    }

    // Replace string array with long string array
    ArrayStringLong* const new_array =
        new ArrayStringLong(static_cast<Array*>(0), 0, m_array->get_alloc());

    // Copy strings to new array
    ArrayString* const oldarray = static_cast<ArrayString*>(m_array);
    for (size_t i = 0; i < oldarray->size(); ++i) {
        new_array->add(oldarray->get(i));
    }
    new_array->set(ndx, value);

    // Update parent to point to new array
    ArrayParent* parent = oldarray->get_parent();
    if (parent) {
        size_t pndx = oldarray->get_ndx_in_parent();
        parent->update_child_ref(pndx, new_array->get_ref());
        new_array->set_parent(parent, pndx);
    }

    // Replace string array with long string array
    m_array = new_array;
    oldarray->destroy();
    delete oldarray;
}

template<class> size_t AdaptiveStringColumn::LeafFind(StringData value, size_t begin, size_t end) const
{
    bool long_strings = m_array->has_refs();
    if (long_strings) {
        return static_cast<ArrayStringLong*>(m_array)->find_first(value, begin, end);
    }
    return static_cast<ArrayString*>(m_array)->find_first(value, begin, end);
}

void AdaptiveStringColumn::LeafFindAll(Array &result, StringData value, size_t add_offset, size_t begin, size_t end) const
{
    bool long_strings = m_array->has_refs();
    if (long_strings) {
        return static_cast<ArrayStringLong*>(m_array)->find_all(result, value, add_offset, begin, end);
    }
    return static_cast<ArrayString*>(m_array)->find_all(result, value, add_offset, begin, end);
}


void AdaptiveStringColumn::LeafDelete(size_t ndx)
{
    bool long_strings = m_array->has_refs();
    if (long_strings) {
        static_cast<ArrayStringLong*>(m_array)->erase(ndx);
    }
    else {
        static_cast<ArrayString*>(m_array)->erase(ndx);
    }
}

bool AdaptiveStringColumn::auto_enumerate(ref_type& keys_ref, ref_type& values_ref) const
{
    AdaptiveStringColumn keys(m_array->get_alloc());

    // Generate list of unique values (keys)
    size_t n = size();
    for (size_t i=0; i<n; ++i) {
        StringData v = get(i);

        // Insert keys in sorted order, ignoring duplicates
        size_t pos = keys.lower_bound(v);
        if (pos != keys.size() && keys.get(pos) == v)
            continue;

        // Don't bother auto enumerating if there are too few duplicates
        if (n/2 < keys.size()) {
            keys.destroy(); // cleanup
            return false;
        }

        keys.insert(pos, v);
    }

    // Generate enumerated list of entries
    Column values(m_array->get_alloc());
    for (size_t i=0; i<n; ++i) {
        StringData v = get(i);
        size_t pos = keys.lower_bound(v);
        TIGHTDB_ASSERT(pos != keys.size());
        values.add(pos);
    }

    keys_ref   = keys.get_ref();
    values_ref = values.get_ref();
    return true;
}

bool AdaptiveStringColumn::compare(const AdaptiveStringColumn& c) const
{
    const size_t n = size();
    if (c.size() != n)
        return false;
    for (size_t i=0; i<n; ++i) {
        if (get(i) != c.get(i))
            return false;
    }
    return true;
}


<<<<<<< HEAD
void AdaptiveStringColumn::foreach(const Array* parent, Array::ForEachOp<StringData>* op)
    TIGHTDB_NOEXCEPT
{
    Allocator& alloc = parent->get_alloc();
    Array children(parent->get_as_ref(1), 0, 0, alloc);
    const size_t n = children.size();
    for (size_t i=0; i<n; ++i) {
        const size_t ref = children.get_as_ref(i);
        Array child(ref, 0, 0, alloc);
        if (TIGHTDB_LIKELY(child.is_leaf())) {
            if (child.has_refs()) {
                ArrayStringLong::foreach(&child, op);
            }
            else {
                ArrayString::foreach(&child, op);
            }
        }
        else {
            foreach(&child, op);
        }
    }
=======
void AdaptiveStringColumn::do_insert(size_t ndx, StringData value)
{
    TIGHTDB_ASSERT(ndx == npos || ndx < size());
    ref_type new_sibling_ref;
    Array::TreeInsert<AdaptiveStringColumn> state;
    if (root_is_leaf()) {
        TIGHTDB_ASSERT(ndx == npos || ndx < TIGHTDB_MAX_LIST_SIZE);
        bool long_strings = m_array->has_refs();
        if (!long_strings && short_string_max_size < value.size()) {
            // Upgrade root leaf from short to long strings
            ArrayString* leaf = static_cast<ArrayString*>(m_array);
            ArrayParent* parent = leaf->get_parent();
            std::size_t ndx_in_parent = leaf->get_ndx_in_parent();
            Allocator& alloc = leaf->get_alloc();
            UniquePtr<ArrayStringLong> new_leaf(new ArrayStringLong(parent, ndx_in_parent, alloc));
            copy_leaf(*leaf, *new_leaf);
            leaf->destroy();
            delete leaf;
            m_array = new_leaf.release();
            long_strings = true;
        }
        if (long_strings) {
            ArrayStringLong* leaf = static_cast<ArrayStringLong*>(m_array);
            new_sibling_ref = leaf->btree_leaf_insert(ndx, value, state);
        }
        else {
            ArrayString* leaf = static_cast<ArrayString*>(m_array);
            new_sibling_ref = leaf->btree_leaf_insert(ndx, value, state);
        }
    }
    else {
        state.m_value = value;
        new_sibling_ref = m_array->btree_insert(ndx, state);
    }

    if (TIGHTDB_UNLIKELY(new_sibling_ref))
        introduce_new_root(new_sibling_ref, state);

    // Update index
    if (m_index) {
        bool is_last = ndx == npos;
        size_t real_ndx = is_last ? size()-1 : ndx;
        m_index->insert(real_ndx, value, is_last);
    }

#ifdef TIGHTDB_DEBUG
    Verify();
#endif
}


ref_type AdaptiveStringColumn::leaf_insert(MemRef leaf_mem, ArrayParent& parent,
                                           size_t ndx_in_parent, Allocator& alloc,
                                           size_t insert_ndx,
                                           Array::TreeInsert<AdaptiveStringColumn>& state)
{
    const char* leaf_header = leaf_mem.m_addr;
    bool long_strings = Array::get_hasrefs_from_header(leaf_header);
    if (!long_strings) {
        ArrayString leaf(leaf_mem, &parent, ndx_in_parent, alloc);
        if (state.m_value.size() <= short_string_max_size) {
            return leaf.btree_leaf_insert(insert_ndx, state.m_value, state);
        }
        // Upgrade leaf from short to long strings
        ArrayStringLong new_leaf(&parent, ndx_in_parent, alloc);
        copy_leaf(leaf, new_leaf);
        leaf.destroy();
        return new_leaf.btree_leaf_insert(insert_ndx, state.m_value, state);
    }
    ArrayStringLong leaf(leaf_mem, &parent, ndx_in_parent, alloc);
    return leaf.btree_leaf_insert(insert_ndx, state.m_value, state);
}


void AdaptiveStringColumn::copy_leaf(const ArrayString& from, ArrayStringLong& to)
{
    size_t n = from.size();
    for (size_t i=0; i<n; ++i) {
        to.add(from.get(i));
    }
>>>>>>> 5c153b8f
}


#ifdef TIGHTDB_DEBUG

void AdaptiveStringColumn::Verify() const
{
    if (m_index) {
        m_index->verify_entries(*this);
    }
}

void AdaptiveStringColumn::leaf_to_dot(ostream& out, const Array& array) const
{
    bool long_strings = array.has_refs(); // has_refs() indicates long string array

    if (long_strings) {
        // ArrayStringLong has more members than Array, so we have to
        // really instantiate it (it is not enough with a cast)
        ref_type ref = array.get_ref();
        ArrayStringLong str_array(ref, 0, 0, array.get_alloc());
        str_array.to_dot(out);
    }
    else {
        static_cast<const ArrayString&>(array).to_dot(out);
    }
}

#endif // TIGHTDB_DEBUG

} // namespace tightdb<|MERGE_RESOLUTION|>--- conflicted
+++ resolved
@@ -445,29 +445,6 @@
 }
 
 
-<<<<<<< HEAD
-void AdaptiveStringColumn::foreach(const Array* parent, Array::ForEachOp<StringData>* op)
-    TIGHTDB_NOEXCEPT
-{
-    Allocator& alloc = parent->get_alloc();
-    Array children(parent->get_as_ref(1), 0, 0, alloc);
-    const size_t n = children.size();
-    for (size_t i=0; i<n; ++i) {
-        const size_t ref = children.get_as_ref(i);
-        Array child(ref, 0, 0, alloc);
-        if (TIGHTDB_LIKELY(child.is_leaf())) {
-            if (child.has_refs()) {
-                ArrayStringLong::foreach(&child, op);
-            }
-            else {
-                ArrayString::foreach(&child, op);
-            }
-        }
-        else {
-            foreach(&child, op);
-        }
-    }
-=======
 void AdaptiveStringColumn::do_insert(size_t ndx, StringData value)
 {
     TIGHTDB_ASSERT(ndx == npos || ndx < size());
@@ -548,7 +525,30 @@
     for (size_t i=0; i<n; ++i) {
         to.add(from.get(i));
     }
->>>>>>> 5c153b8f
+}
+
+
+void AdaptiveStringColumn::foreach(const Array* parent, Array::ForEachOp<StringData>* op)
+    TIGHTDB_NOEXCEPT
+{
+    Allocator& alloc = parent->get_alloc();
+    Array children(parent->get_as_ref(1), 0, 0, alloc);
+    const size_t n = children.size();
+    for (size_t i=0; i<n; ++i) {
+        const size_t ref = children.get_as_ref(i);
+        Array child(ref, 0, 0, alloc);
+        if (TIGHTDB_LIKELY(child.is_leaf())) {
+            if (child.has_refs()) {
+                ArrayStringLong::foreach(&child, op);
+            }
+            else {
+                ArrayString::foreach(&child, op);
+            }
+        }
+        else {
+            foreach(&child, op);
+        }
+    }
 }
 
 
