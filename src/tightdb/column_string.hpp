--- conflicted
+++ resolved
@@ -87,58 +87,16 @@
     /// Compare two string columns for equality.
     bool compare_string(const AdaptiveStringColumn&) const;
 
-<<<<<<< HEAD
-    bool GetBlock(std::size_t ndx, ArrayParent** ap, std::size_t& off) const
-    {
-        Allocator& alloc = m_array->get_alloc();
-        if (root_is_leaf()) {
-            off = 0;
-            bool long_strings = m_array->has_refs();
-            if (long_strings) {
-                ArrayStringLong* asl2 = new ArrayStringLong(m_array->get_ref(), 0, 0, alloc);
-                *ap = asl2;
-                return true;
-            }
-            ArrayString* as2 = new ArrayString(m_array->get_ref(), 0, 0, alloc);
-            *ap = as2;
-            return false;
-        }
-
-        std::pair<MemRef, std::size_t> p = m_array->find_btree_leaf(ndx);
-        bool long_strings = Array::get_hasrefs_from_header(p.first.m_addr);
-        if (long_strings) {
-            ArrayStringLong* asl2 = new ArrayStringLong(p.first, 0, 0, alloc);
-            *ap = asl2;
-        }
-        else {
-            ArrayString* as2 = new ArrayString(p.first, 0, 0, alloc);
-            *ap = as2;
-        }
-        off = ndx - p.second;
-        return long_strings;
-    }
-
-    void foreach(Array::ForEachOp<StringData>*) const TIGHTDB_NOEXCEPT;
-
-#ifdef TIGHTDB_DEBUG
-    void Verify() const TIGHTDB_OVERRIDE; // Must be upper case to avoid conflict with macro in ObjC
-#endif
-
-protected:
-    void LeafSet(size_t ndx, StringData value);
-    template<class F> size_t LeafFind(StringData value, size_t begin, size_t end) const;
-    void LeafFindAll(Array& result, StringData value, size_t add_offset = 0,
-                     size_t begin = 0, size_t end = -1) const;
-=======
     enum LeafType {
         leaf_type_Small,  ///< ArrayString
         leaf_type_Medium, ///< ArrayStringLong
         leaf_type_Big     ///< ArrayBigBlobs
     };
->>>>>>> 06b16390
 
     LeafType GetBlock(std::size_t ndx, ArrayParent**, std::size_t& off,
                       bool use_retval = false) const;
+
+    void foreach(Array::ForEachOp<StringData>*) const TIGHTDB_NOEXCEPT;
 
 #ifdef TIGHTDB_DEBUG
     void Verify() const TIGHTDB_OVERRIDE;
@@ -219,37 +177,6 @@
     do_insert(ndx, value);
 }
 
-<<<<<<< HEAD
-
-inline std::size_t AdaptiveStringColumn::lower_bound_string(StringData value) const TIGHTDB_NOEXCEPT
-{
-    if (root_is_leaf()) {
-        bool long_strings = m_array->has_refs();
-        if (long_strings) {
-            const ArrayStringLong* leaf = static_cast<const ArrayStringLong*>(m_array);
-            return ColumnBase::lower_bound(*leaf, value);
-        }
-        const ArrayString* leaf = static_cast<const ArrayString*>(m_array);
-        return ColumnBase::lower_bound(*leaf, value);
-    }
-    return ColumnBase::lower_bound(*this, value);
-}
-
-inline std::size_t AdaptiveStringColumn::upper_bound_string(StringData value) const TIGHTDB_NOEXCEPT
-{
-    if (root_is_leaf()) {
-        bool long_strings = m_array->has_refs();
-        if (long_strings) {
-            const ArrayStringLong* leaf = static_cast<const ArrayStringLong*>(m_array);
-            return ColumnBase::upper_bound(*leaf, value);
-        }
-        const ArrayString* leaf = static_cast<const ArrayString*>(m_array);
-        return ColumnBase::upper_bound(*leaf, value);
-    }
-    return ColumnBase::upper_bound(*this, value);
-}
-
-
 inline void AdaptiveStringColumn::foreach(Array::ForEachOp<StringData>* op) const TIGHTDB_NOEXCEPT
 {
     if (TIGHTDB_LIKELY(m_array->is_leaf())) {
@@ -266,8 +193,6 @@
 }
 
 
-=======
->>>>>>> 06b16390
 } // namespace tightdb
 
 #endif // TIGHTDB_COLUMN_STRING_HPP