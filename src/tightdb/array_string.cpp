#include <cstdlib>
#include <cstdio> // debug
#include <algorithm>
#include <iostream>

#include <tightdb/utilities.hpp>
#include <tightdb/column.hpp>
#include <tightdb/array_string.hpp>

using namespace std;

namespace {

const int max_width = 64;

// When len = 0 returns 0
// When len = 1 returns 4
// When 2 <= len < 256, returns 2**ceil(log2(len+1)).
// Thus, 0 < len < 256 implies that len < round_up(len).
size_t round_up(size_t len)
{
    if (len < 2) return len << 2;
    len |= len >> 1;
    len |= len >> 2;
    len |= len >> 4;
    ++len;
    return len;
}

} // anonymous namespace


namespace tightdb {


void ArrayString::set(size_t ndx, StringData value)
{
    TIGHTDB_ASSERT(ndx < m_len);
    TIGHTDB_ASSERT(value.size() < size_t(max_width)); // otherwise we have to use another column type

    // Check if we need to copy before modifying
    CopyOnWrite(); // Throws

    // Make room for the new value plus a zero-termination
    if (m_width <= value.size()) {
        if (value.size() == 0 && m_width == 0)
            return;

        TIGHTDB_ASSERT(0 < value.size());

        // Calc min column width
        size_t new_width = ::round_up(value.size());

        TIGHTDB_ASSERT(value.size() < new_width);

        // FIXME: Should we try to avoid double copying when realloc fails to preserve the address?
        alloc(m_len, new_width); // Throws

        char* base = m_data;
        char* new_end = base + m_len*new_width;

        // Expand the old values in reverse order
        if (0 < m_width) {
            const char* old_end = base + m_len*m_width;
            while (new_end != base) {
// FIXME: The following line is temporarily commented out, but will
// soon be reinstated. See https://github.com/Tightdb/tightdb/pull/84
//                *--new_end = char(*--old_end + (new_width-m_width));
                {
                    char* new_begin = new_end - (new_width-m_width);
                    fill(new_begin, new_end, 0); // Extend zero padding
                    new_end = new_begin;
                }
                {
// FIXME: The following line is a temporary fix, and will soon be
// replaced by the commented line that follows it. See
// https://github.com/Tightdb/tightdb/pull/84
                    const char* old_begin = old_end - m_width;
//                    const char* old_begin = old_end - (m_width-1);
                    new_end = copy_backward(old_begin, old_end, new_end);
                    old_end = old_begin;
                }
            }
        }
        else {
            while (new_end != base) {
// FIXME: The following line is temporarily commented out, but will
// soon be reinstated. See https://github.com/Tightdb/tightdb/pull/84
//                *--new_end = char(new_width-1);
                {
// FIXME: The following line is a temporary fix, and will soon be
// replaced by the commented line that follows it. See
// https://github.com/Tightdb/tightdb/pull/84
                    char* new_begin = new_end - new_width;
//                    char* new_begin = new_end - (new_width-1);
                    fill(new_begin, new_end, 0); // Fill with zero bytes
                    new_end = new_begin;
                }
            }
        }

        m_width = new_width;
    }

    TIGHTDB_ASSERT(0 < m_width);

    // Set the value
    char* begin = m_data + (ndx * m_width);
// FIXME: The following line is a temporary fix, and will soon be
// replaced by the commented line that follows it. See
// https://github.com/Tightdb/tightdb/pull/84
    char* end   = begin + m_width;
//    char* end   = begin + (m_width-1);
    begin = copy(value.data(), value.data()+value.size(), begin);
    fill(begin, end, 0); // Pad with zero bytes
// FIXME: The following four lines are temporarily commented out, but
// will soon be reinstated. See
// https://github.com/Tightdb/tightdb/pull/84
//    TIGHTDB_STATIC_ASSERT(max_width <= 128, "Padding size must fit in 7-bits");
//    TIGHTDB_ASSERT(end - begin < max_width);
//    int pad_size = int(end - begin);
//    *end = char(pad_size);
}


void ArrayString::insert(size_t ndx, StringData value)
{
    TIGHTDB_ASSERT(ndx <= m_len);
    TIGHTDB_ASSERT(value.size() < size_t(max_width)); // otherwise we have to use another column type

    // Check if we need to copy before modifying
    CopyOnWrite(); // Throws

    // Calc min column width (incl trailing zero-byte)
    size_t new_width = max(m_width, ::round_up(value.size()));

    // Make room for the new value
    alloc(m_len+1, new_width); // Throws

    if (0 < value.size() || 0 < m_width) {
        char* base = m_data;
        const char* old_end = base + m_len*m_width;
        char*       new_end = base + m_len*new_width + new_width;

        // Move values after insertion point (may expand)
        if (ndx != m_len) {
            if (TIGHTDB_UNLIKELY(m_width < new_width)) {
                char* const new_begin = base + ndx*new_width + new_width;
                if (0 < m_width) {
                    // Expand the old values
                    do {
// FIXME: The following line is temporarily commented out, but will
// soon be reinstated. See https://github.com/Tightdb/tightdb/pull/84
//                        *--new_end = char(*--old_end + (new_width-m_width));
                        {
                            char* new_begin2 = new_end - (new_width-m_width);
                            fill(new_begin2, new_end, 0); // Extend zero padding
                            new_end = new_begin2;
                        }
                        {
// FIXME: The following line is a temporary fix, and will soon be
// replaced by the commented line that follows it. See
// https://github.com/Tightdb/tightdb/pull/84
                            const char* old_begin = old_end - m_width;
//                            const char* old_begin = old_end - (m_width-1);
                            new_end = copy_backward(old_begin, old_end, new_end);
                            old_end = old_begin;
                        }
                    }
                    while (new_end != new_begin);
                }
                else {
                    do {
// FIXME: The following line is temporarily commented out, but will
// soon be reinstated. See https://github.com/Tightdb/tightdb/pull/84
//                        *--new_end = char(new_width-1);
                        {
// FIXME: The following line is a temporary fix, and will soon be
// replaced by the commented line that follows it. See
// https://github.com/Tightdb/tightdb/pull/84
                            char* new_begin2 = new_end - new_width;
//                            char* new_begin2 = new_end - (new_width-1);
                            fill(new_begin2, new_end, 0); // Fill with zero bytes
                            new_end = new_begin2;
                        }
                    }
                    while (new_end != new_begin);
                }
            }
            else {
                // when no expansion just move the following entries forward
                const char* old_begin = base + ndx*m_width;
                new_end = copy_backward(old_begin, old_end, new_end);
                old_end = old_begin;
            }
        }

        // Set the value
        {
            char* new_begin = new_end - new_width;
            char* pad_begin = copy(value.data(), value.data()+value.size(), new_begin);
// FIXME: The following line is temporarily commented out, but will
// soon be reinstated. See https://github.com/Tightdb/tightdb/pull/84
//            --new_end;
            fill(pad_begin, new_end, 0); // Pad with zero bytes
// FIXME: The following four lines are temporarily commented out, but
// will soon be reinstated. See
// https://github.com/Tightdb/tightdb/pull/84
//            TIGHTDB_STATIC_ASSERT(max_width <= 128, "Padding size must fit in 7-bits");
//            TIGHTDB_ASSERT(new_end - pad_begin < max_width);
//            int pad_size = int(new_end - pad_begin);
//            *new_end = char(pad_size);
            new_end = new_begin;
        }

        // Expand values before insertion point
        if (TIGHTDB_UNLIKELY(m_width < new_width)) {
            if (0 < m_width) {
                while (new_end != base) {
// FIXME: The following line is temporarily commented out, but will
// soon be reinstated. See https://github.com/Tightdb/tightdb/pull/84
//                    *--new_end = char(*--old_end + (new_width-m_width));
                    {
                        char* new_begin = new_end - (new_width-m_width);
                        fill(new_begin, new_end, 0); // Extend zero padding
                        new_end = new_begin;
                    }
                    {
// FIXME: The following line is a temporary fix, and will soon be
// replaced by the commented line that follows it. See
// https://github.com/Tightdb/tightdb/pull/84
                        const char* old_begin = old_end - m_width;
//                        const char* old_begin = old_end - (m_width-1);
                        new_end = copy_backward(old_begin, old_end, new_end);
                        old_end = old_begin;
                    }
                }
            }
            else {
                while (new_end != base) {
// FIXME: The following line is temporarily commented out, but will
// soon be reinstated. See https://github.com/Tightdb/tightdb/pull/84
//                    *--new_end = char(new_width-1);
                    {
// FIXME: The following line is a temporary fix, and will soon be
// replaced by the commented line that follows it. See
// https://github.com/Tightdb/tightdb/pull/84
                        char* new_begin = new_end - new_width;
//                        char* new_begin = new_end - (new_width-1);
                        fill(new_begin, new_end, 0); // Fill with zero bytes
                        new_end = new_begin;
                    }
                }
            }
            m_width = new_width;
        }
    }

    ++m_len;
}

void ArrayString::erase(size_t ndx)
{
    TIGHTDB_ASSERT(ndx < m_len);

    // Check if we need to copy before modifying
    CopyOnWrite(); // Throws

    // move data backwards after deletion
    if (ndx < m_len-1) {
        char* new_begin = m_data + ndx*m_width;
        char* old_begin = new_begin + m_width;
        char* old_end   = m_data + m_len*m_width;
        copy(old_begin, old_end, new_begin);
    }

    --m_len;

    // Update length in header
    set_header_len(m_len);
}

size_t ArrayString::CalcByteLen(size_t count, size_t width) const
{
    // FIXME: This arithemtic could overflow. Consider using one of
    // the functions in <tightdb/safe_int_ops.hpp>
    return 8 + (count * width);
}

size_t ArrayString::CalcItemCount(size_t bytes, size_t width) const TIGHTDB_NOEXCEPT
{
    if (width == 0) return size_t(-1); // zero-width gives infinite space

    size_t bytes_without_header = bytes - 8;
    return bytes_without_header / width;
}

size_t ArrayString::count(StringData value, size_t begin, size_t end) const
{
    size_t count = 0;

    size_t lastmatch = begin - 1;
    for (;;) {
        lastmatch = find_first(value, lastmatch+1, end);
        if (lastmatch != not_found)
            ++count;
        else break;
    }

    return count;
}

size_t ArrayString::find_first(StringData value, size_t begin, size_t end) const
{
    if (end == size_t(-1))
        end = m_len;
    TIGHTDB_ASSERT(begin <= m_len && end <= m_len && begin <= end);

    if (m_width == 0)
        return value.size() == 0 && begin < end ? begin : size_t(-1);

    // A string can never be wider than the column width
    if (m_width <= value.size())
        return size_t(-1);

    if (value.size() == 0) {
// FIXME: The following four lines are a temporary fix, and will soon
// be replaced by the commented block that follows them. See
// https://github.com/Tightdb/tightdb/pull/84
        const char* data = m_data;
        for (size_t i = begin; i != end; ++i) {
            if (TIGHTDB_UNLIKELY(data[i * m_width] == 0)) return i;
        }
//        const char* data = m_data + (m_width-1);
//        for (size_t i = begin; i != end; ++i) {
//            size_t size = (m_width-1) - data[i * m_width];
//            if (TIGHTDB_UNLIKELY(size == 0)) return i;
//        }
    }
    else {
        for (size_t i = begin; i != end; ++i) {
            const char* data = m_data + (i * m_width);
            size_t j = 0;
            for (;;) {
                if (TIGHTDB_LIKELY(data[j] != value[j])) break;
                ++j;
                if (TIGHTDB_UNLIKELY(j == value.size())) {
// FIXME: The following line is a temporary fix, and will soon be
// replaced by the commented block that follows it. See
// https://github.com/Tightdb/tightdb/pull/84
                    if (TIGHTDB_LIKELY(data[j] == 0)) return i;
//                    size_t size = (m_width-1) - data[m_width-1];
//                    if (TIGHTDB_LIKELY(size == value.size())) return i;
                    break;
                }
            }
        }
    }

    return size_t(-1); // not found
}

void ArrayString::find_all(Array& result, StringData value, size_t add_offset,
                           size_t begin, size_t end)
{
    size_t first = begin - 1;
    for (;;) {
        first = find_first(value, first + 1, end);
        if (first != size_t(-1))
            result.add(first + add_offset);
        else break;
    }
}

bool ArrayString::Compare(const ArrayString& c) const
{
    if (c.size() != size()) return false;

    for (size_t i = 0; i < size(); ++i) {
        if (get(i) != c.get(i)) return false;
    }

    return true;
}

<<<<<<< HEAD
void ArrayString::foreach(const Array* a, ForEachOp<StringData>* op) TIGHTDB_NOEXCEPT
{
    const char* data = reinterpret_cast<char*>(a->m_data);
    const int buf_size = 16;
    StringData buf[buf_size];
    const size_t stride = a->get_width();
    size_t n = a->size();
    while (size_t(buf_size) < n) {
        for (int i=0; i<buf_size; ++i) {
            size_t size = (stride-1) - data[stride-1];
            buf[i] = StringData(data, size);
            data += stride;
        }
        op->handle_chunk(buf, buf + buf_size);
        n -= buf_size;
    }
    for (int i=0; i<int(n); ++i) {
        size_t size = (stride-1) - data[stride-1];
        buf[i] = StringData(data, size);
        data += stride;
    }
    op->handle_chunk(buf, buf + n);
=======
ref_type ArrayString::btree_leaf_insert(size_t ndx, StringData value, TreeInsertBase& state)
{
    size_t leaf_size = size();
    TIGHTDB_ASSERT(leaf_size <= TIGHTDB_MAX_LIST_SIZE);
    if (leaf_size < ndx) ndx = leaf_size;
    if (TIGHTDB_LIKELY(leaf_size < TIGHTDB_MAX_LIST_SIZE)) {
        insert(ndx, value);
        return 0; // Leaf was not split
    }

    // Split leaf node
    ArrayString new_leaf(0, 0, get_alloc());
    if (ndx == leaf_size) {
        new_leaf.add(value);
        state.m_split_offset = ndx;
    }
    else {
        for (size_t i = ndx; i != leaf_size; ++i) {
            new_leaf.add(get(i));
        }
        resize(ndx);
        add(value);
        state.m_split_offset = ndx + 1;
    }
    state.m_split_size = leaf_size + 1;
    return new_leaf.get_ref();
>>>>>>> 5c153b8f
}


#ifdef TIGHTDB_DEBUG

void ArrayString::StringStats() const
{
    size_t total = 0;
    size_t longest = 0;

    for (size_t i = 0; i < m_len; ++i) {
        StringData str = get(i);
        size_t len = str.size() + 1;
        total += len;
        if (len > longest) longest = len;
    }

    size_t size = m_len * m_width;
    size_t zeroes = size - total;
    size_t zavg = zeroes / (m_len ? m_len : 1); // avoid possible div by zero

    cout << "Count: " << m_len << "\n";
    cout << "Width: " << m_width << "\n";
    cout << "Total: " << size << "\n";
    cout << "Capacity: " << m_capacity << "\n\n";
    cout << "Bytes string: " << total << "\n";
    cout << "     longest: " << longest << "\n";
    cout << "Bytes zeroes: " << zeroes << "\n";
    cout << "         avg: " << zavg << "\n";
}

/*
void ArrayString::to_dot(FILE* f) const
{
    const size_t ref = getRef();

    fprintf(f, "n%zx [label=\"", ref);

    for (size_t i = 0; i < m_len; ++i) {
        if (i > 0) fprintf(f, " | ");

        fprintf(f, "%s", get_c_str(i));
    }

    fprintf(f, "\"];\n");
}
*/

void ArrayString::to_dot(ostream& out, StringData title) const
{
    ref_type ref = get_ref();

    if (title.size() > 0) {
        out << "subgraph cluster_" << ref << " {" << endl;
        out << " label = \"" << title << "\";" << endl;
        out << " color = white;" << endl;
    }

    out << "n" << hex << ref << dec << "[shape=none,label=<";
    out << "<TABLE BORDER=\"0\" CELLBORDER=\"1\" CELLSPACING=\"0\" CELLPADDING=\"4\"><TR>" << endl;

    // Header
    out << "<TD BGCOLOR=\"lightgrey\"><FONT POINT-SIZE=\"7\">";
    out << "0x" << hex << ref << dec << "</FONT></TD>" << endl;

    for (size_t i = 0; i < m_len; ++i) {
        out << "<TD>\"" << get(i) << "\"</TD>" << endl;
    }

    out << "</TR></TABLE>>];" << endl;
    if (title.size() > 0)
        out << "}" << endl;
}

#endif // TIGHTDB_DEBUG

}<|MERGE_RESOLUTION|>--- conflicted
+++ resolved
@@ -383,7 +383,34 @@
     return true;
 }
 
-<<<<<<< HEAD
+ref_type ArrayString::btree_leaf_insert(size_t ndx, StringData value, TreeInsertBase& state)
+{
+    size_t leaf_size = size();
+    TIGHTDB_ASSERT(leaf_size <= TIGHTDB_MAX_LIST_SIZE);
+    if (leaf_size < ndx) ndx = leaf_size;
+    if (TIGHTDB_LIKELY(leaf_size < TIGHTDB_MAX_LIST_SIZE)) {
+        insert(ndx, value);
+        return 0; // Leaf was not split
+    }
+
+    // Split leaf node
+    ArrayString new_leaf(0, 0, get_alloc());
+    if (ndx == leaf_size) {
+        new_leaf.add(value);
+        state.m_split_offset = ndx;
+    }
+    else {
+        for (size_t i = ndx; i != leaf_size; ++i) {
+            new_leaf.add(get(i));
+        }
+        resize(ndx);
+        add(value);
+        state.m_split_offset = ndx + 1;
+    }
+    state.m_split_size = leaf_size + 1;
+    return new_leaf.get_ref();
+}
+
 void ArrayString::foreach(const Array* a, ForEachOp<StringData>* op) TIGHTDB_NOEXCEPT
 {
     const char* data = reinterpret_cast<char*>(a->m_data);
@@ -406,34 +433,6 @@
         data += stride;
     }
     op->handle_chunk(buf, buf + n);
-=======
-ref_type ArrayString::btree_leaf_insert(size_t ndx, StringData value, TreeInsertBase& state)
-{
-    size_t leaf_size = size();
-    TIGHTDB_ASSERT(leaf_size <= TIGHTDB_MAX_LIST_SIZE);
-    if (leaf_size < ndx) ndx = leaf_size;
-    if (TIGHTDB_LIKELY(leaf_size < TIGHTDB_MAX_LIST_SIZE)) {
-        insert(ndx, value);
-        return 0; // Leaf was not split
-    }
-
-    // Split leaf node
-    ArrayString new_leaf(0, 0, get_alloc());
-    if (ndx == leaf_size) {
-        new_leaf.add(value);
-        state.m_split_offset = ndx;
-    }
-    else {
-        for (size_t i = ndx; i != leaf_size; ++i) {
-            new_leaf.add(get(i));
-        }
-        resize(ndx);
-        add(value);
-        state.m_split_offset = ndx + 1;
-    }
-    state.m_split_size = leaf_size + 1;
-    return new_leaf.get_ref();
->>>>>>> 5c153b8f
 }
 
 
