--- conflicted
+++ resolved
@@ -2,76 +2,6 @@
 REPLICATION_CPP = $(if $(TIGHTDB_ENABLE_REPLICATION),replication.cpp)
 
 nobase_subinclude_HEADERS = \
-<<<<<<< HEAD
-	$(REPLICATION_HPP) \
-	alloc.hpp \
-	alloc_slab.hpp \
-	array.hpp \
-	array_string.hpp \
-	binary_data.hpp \
-	column_fwd.hpp \
-	column_type.hpp \
-	commit_log.hpp \
-	data_type.hpp \
-	datetime.hpp \
-	descriptor.hpp \
-	descriptor_fwd.hpp \
-	exceptions.hpp \
-	group.hpp \
-	group_shared.hpp \
-	impl/destroy_guard.hpp \
-	impl/input_stream.hpp \
-	impl/output_stream.hpp \
-	impl/merge_index_map.hpp \
-	impl/transact_log.hpp \
-	importer.hpp \
-	lang_bind_helper.hpp \
-	link_view.hpp \
-	link_view_fwd.hpp \
-	mixed.hpp \
-	query.hpp \
-	query_conditions.hpp \
-	row.hpp \
-	spec.hpp \
-	string_data.hpp \
-	table.hpp \
-	table_accessors.hpp \
-	table_basic.hpp \
-	table_basic_fwd.hpp \
-	table_macros.hpp \
-	table_ref.hpp \
-	table_view.hpp \
-	table_view_basic.hpp \
-	tightdb_nmmintrin.h \
-	unicode.hpp \
-	util/assert.hpp \
-	util/basic_system_errors.hpp \
-	util/bind.hpp \
-	util/bind_ptr.hpp \
-	util/buffer.hpp \
-	util/error_code.hpp \
-	util/features.h \
-	util/file.hpp \
-	util/logger.hpp \
-	util/network.hpp \
-	util/memory_stream.hpp \
-	util/meta.hpp \
-	util/platform_specific_condvar.hpp \
-	util/safe_int_ops.hpp \
-	util/shared_ptr.hpp \
-	util/string_buffer.hpp \
-	util/system_error.hpp \
-	util/terminate.hpp \
-	util/thread.hpp \
-	util/tuple.hpp \
-	util/type_list.hpp \
-	util/type_traits.hpp \
-	util/unique_ptr.hpp \
-	util/utf8.hpp \
-	utilities.hpp \
-	version.hpp \
-	views.hpp \
-=======
 util/features.h \
 util/meta.hpp \
 util/assert.hpp \
@@ -106,7 +36,9 @@
 datetime.hpp \
 string_data.hpp \
 impl/input_stream.hpp \
+impl/output_stream.hpp \
 impl/transact_log.hpp \
+impl/merge_index_map.hpp \
 binary_data.hpp \
 mixed.hpp \
 table.hpp \
@@ -135,7 +67,7 @@
 link_view.hpp \
 views.hpp \
 util/platform_specific_condvar.hpp
->>>>>>> 698388d1
+
 
 nobase_subinclude_HEADERS_EXTRA_UNINSTALL = *.h *.hpp util/*.h util/*.hpp impl/*.h impl/*.hpp
 
@@ -143,33 +75,6 @@
 # Lasses new "query expressions" implementation. None of these should
 # really be installed.
 nobase_subinclude_HEADERS += \
-<<<<<<< HEAD
-	array_basic.hpp \
-	array_basic_tpl.hpp \
-	array_binary.hpp \
-	array_blob.hpp \
-	array_blobs_big.hpp \
-	array_string_long.hpp \
-	column.hpp \
-	column_backlink.hpp \
-	column_basic.hpp \
-	column_basic_tpl.hpp \
-	column_binary.hpp \
-	column_link.hpp \
-	column_linkbase.hpp \
-	column_linklist.hpp \
-	column_mixed.hpp \
-	column_mixed_tpl.hpp \
-	column_string.hpp \
-	column_string_enum.hpp \
-	column_table.hpp \
-	column_tpl.hpp \
-	group_writer.hpp \
-	index_string.hpp \
-	query_engine.hpp \
-	query_expression.hpp \
-
-=======
 array_basic.hpp \
 array_basic_tpl.hpp \
 array_binary.hpp \
@@ -194,7 +99,6 @@
 index_string.hpp \
 query_engine.hpp \
 query_expression.hpp
->>>>>>> 698388d1
 
 lib_LIBRARIES    = libtightdb.a
 libexec_PROGRAMS = tightdbd
@@ -202,61 +106,6 @@
 DEV_PROGRAMS     = tightdb-config
 
 libtightdb_a_SOURCES = \
-<<<<<<< HEAD
-	$(REPLICATION_CPP) \
-	alloc.cpp \
-	alloc_slab.cpp \
-	array.cpp \
-	array_binary.cpp \
-	array_blob.cpp \
-	array_blobs_big.cpp \
-	array_string.cpp \
-	array_string_long.cpp \
-	column.cpp \
-	column_backlink.cpp \
-	column_binary.cpp \
-	column_link.cpp \
-	column_link_base.cpp \
-	column_linklist.cpp \
-	column_mixed.cpp \
-	column_string.cpp \
-	column_string_enum.cpp \
-	column_table.cpp \
-	commit_log.cpp \
-	descriptor.cpp \
-	exceptions.cpp \
-	group.cpp \
-	group_shared.cpp \
-	group_writer.cpp \
-	impl/output_stream.cpp \
-	impl/transact_log.cpp \
-	importer.cpp \
-	index_string.cpp \
-	lang_bind_helper.cpp \
-	link_view.cpp \
-	query.cpp \
-	query_engine.cpp \
-	row.cpp \
-	spec.cpp \
-	table.cpp \
-	table_view.cpp \
-	unicode.cpp \
-	util/basic_system_errors.cpp \
-	util/encrypted_file_mapping.cpp \
-	util/error_code.cpp \
-	util/file.cpp \
-	util/file_mapper.cpp \
-	util/memory_stream.cpp \
-	util/network.cpp \
-	util/platform_specific_condvar.cpp \
-	util/string_buffer.cpp \
-	util/terminate.cpp \
-	util/thread.cpp \
-	utilities.cpp \
-	version.cpp \
-	views.cpp \
-
-=======
 util/encrypted_file_mapping.cpp \
 util/error_code.cpp \
 util/basic_system_errors.cpp \
@@ -309,7 +158,6 @@
 version.cpp \
 views.cpp \
 util/platform_specific_condvar.cpp
->>>>>>> 698388d1
 
 # Format: CURRENT[:REVISION[:AGE]]
 #
