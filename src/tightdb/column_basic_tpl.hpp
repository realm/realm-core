--- conflicted
+++ resolved
@@ -208,40 +208,6 @@
 
 
 template<class T>
-<<<<<<< HEAD
-inline void BasicColumn<T>::foreach(Array::ForEachOp<T>* op) const TIGHTDB_NOEXCEPT
-{
-    if (TIGHTDB_LIKELY(m_array->is_leaf())) {
-        static_cast<const BasicArray<T>*>(m_array)->foreach(op);
-        return;
-    }
-
-    foreach(m_array, op);
-}
-
-
-template<class T>
-inline void BasicColumn<T>::foreach(const Array* parent, Array::ForEachOp<T>* op) TIGHTDB_NOEXCEPT
-{
-    Allocator& alloc = parent->get_alloc();
-    Array children(parent->get_as_ref(1), 0, 0, alloc);
-    std::size_t n = children.size();
-    for (std::size_t i=0; i<n; ++i) {
-        std::size_t ref = children.get_as_ref(i);
-        Array child(ref, 0, 0, alloc);
-        if (TIGHTDB_LIKELY(child.is_leaf())) {
-            BasicArray<T>::foreach(&child, op);
-        }
-        else {
-            foreach(&child, op);
-        }
-    }
-}
-
-
-template<class T>
-void BasicColumn<T>::erase(std::size_t ndx)
-=======
 class BasicColumn<T>::EraseLeafElem: public ColumnBase::EraseHandlerBase {
 public:
     EraseLeafElem(BasicColumn<T>& column) TIGHTDB_NOEXCEPT:
@@ -285,7 +251,6 @@
 
 template<class T>
 void BasicColumn<T>::erase(std::size_t ndx, bool is_last)
->>>>>>> 06b16390
 {
     TIGHTDB_ASSERT(ndx < size());
     TIGHTDB_ASSERT(is_last == (ndx == size()-1));
@@ -298,6 +263,37 @@
     size_t ndx_2 = is_last ? npos : ndx;
     EraseLeafElem erase_leaf_elem(*this);
     Array::erase_bptree_elem(m_array, ndx_2, erase_leaf_elem); // Throws
+}
+
+
+template<class T>
+inline void BasicColumn<T>::foreach(Array::ForEachOp<T>* op) const TIGHTDB_NOEXCEPT
+{
+    if (TIGHTDB_LIKELY(m_array->is_leaf())) {
+        static_cast<const BasicArray<T>*>(m_array)->foreach(op);
+        return;
+    }
+
+    foreach(m_array, op);
+}
+
+
+template<class T>
+inline void BasicColumn<T>::foreach(const Array* parent, Array::ForEachOp<T>* op) TIGHTDB_NOEXCEPT
+{
+    Allocator& alloc = parent->get_alloc();
+    Array children(parent->get_as_ref(1), 0, 0, alloc);
+    std::size_t n = children.size();
+    for (std::size_t i=0; i<n; ++i) {
+        std::size_t ref = children.get_as_ref(i);
+        Array child(ref, 0, 0, alloc);
+        if (TIGHTDB_LIKELY(child.is_leaf())) {
+            BasicArray<T>::foreach(&child, op);
+        }
+        else {
+            foreach(&child, op);
+        }
+    }
 }
 
 
