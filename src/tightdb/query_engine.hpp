/*************************************************************************
 *
 * TIGHTDB CONFIDENTIAL
 * __________________
 *
 *  [2011] - [2012] TightDB Inc
 *  All Rights Reserved.
 *
 * NOTICE:  All information contained herein is, and remains
 * the property of TightDB Incorporated and its suppliers,
 * if any.  The intellectual and technical concepts contained
 * herein are proprietary to TightDB Incorporated
 * and its suppliers and may be covered by U.S. and Foreign Patents,
 * patents in process, and are protected by trade secret or copyright law.
 * Dissemination of this information or reproduction of this material
 * is strictly forbidden unless prior written permission is obtained
 * from TightDB Incorporated.
 *
 **************************************************************************/

/*
A query consists of node objects, one for each query condition. Each node contains pointers to all other nodes:

node1        node2         node3
------       -----         -----
node2*       node1*        node1*
node3*       node3*        node2*

The construction of all this takes part in query.cpp. Each node has two important functions:

    aggregate(start, end)
    aggregate_local(start, end)

The aggregate() function executes the aggregate of a query. You can call the method on any of the nodes
(except children nodes of OrNode and SubtableNode) - it has the same behaviour. The function contains
scheduling that calls aggregate_local(start, end) on different nodes with different start/end ranges,
depending on what it finds is most optimal.

The aggregate_local() function contains a tight loop that tests the condition of its own node, and upon match
it tests all other conditions at that index to report a full match or not. It will remain in the tight loop
after a full match.

So a call stack with 2 and 9 being local matches of a node could look like this:

aggregate(0, 10)
    node1->aggregate_local(0, 3)
        node2->find_first_local(2, 3)
        node3->find_first_local(2, 3)
    node3->aggregate_local(3, 10)
        node1->find_first_local(4, 5)
        node2->find_first_local(4, 5)
        node1->find_first_local(7, 8)
        node2->find_first_local(7, 8)

find_first_local(n, n + 1) is a function that can be used to test a single row of another condition. Note that
this is very simplified. There are other statistical arguments to the methods, and also, find_first_local() can be
called from a callback function called by an integer Array.


Template arguments in methods:
----------------------------------------------------------------------------------------------------

TConditionFunction: Each node has a condition from query_conditions.c such as Equal, GreaterEqual, etc

TConditionValue:    Type of values in condition column. That is, int64_t, float, int, bool, etc

TAction:            What to do with each search result, from the enums act_ReturnFirst, act_Count, act_Sum, etc

TResult:            Type of result of actions - float, double, int64_t, etc. Special notes: For act_Count it's
                    int64_t, for TDB_FIND_ALL it's int64_t which points at destination array.

TSourceColumn:      Type of source column used in actions, or *ignored* if no source column is used (like for
                    act_Count, act_ReturnFirst)


There are two important classes used in queries:
----------------------------------------------------------------------------------------------------
SequentialGetter    Column iterator used to get successive values with leaf caching. Used both for condition columns
                    and aggregate source column

AggregateState      State of the aggregate - contains a state variable that stores intermediate sum, max, min,
                    etc, etc.

*/

#ifndef TIGHTDB_QUERY_ENGINE_HPP
#define TIGHTDB_QUERY_ENGINE_HPP

#include <string>
#include <functional>
#include <algorithm>

#include <tightdb/util/meta.hpp>
#include <tightdb/util/utf8.hpp>
#include <tightdb/utilities.hpp>
#include <tightdb/table.hpp>
#include <tightdb/table_view.hpp>
#include <tightdb/column_fwd.hpp>
#include <tightdb/column_string.hpp>
#include <tightdb/column_string_enum.hpp>
#include <tightdb/column_binary.hpp>
#include <tightdb/column_basic.hpp>
#include <tightdb/query_conditions.hpp>
#include <tightdb/array_basic.hpp>
#include <tightdb/array_string.hpp>

#if _MSC_FULL_VER >= 160040219
#  include <immintrin.h>
#endif

/*

typedef float __m256 __attribute__ ((__vector_size__ (32),
                     __may_alias__));
typedef long long __m256i __attribute__ ((__vector_size__ (32),
                      __may_alias__));
typedef double __m256d __attribute__ ((__vector_size__ (32),
                       __may_alias__));

*/

namespace tightdb {

// Number of matches to find in best condition loop before breaking out to probe other conditions. Too low value gives too many
// constant time overheads everywhere in the query engine. Too high value makes it adapt less rapidly to changes in match
// frequencies.
const size_t findlocals = 64;

// Average match distance in linear searches where further increase in distance no longer increases query speed (because time
// spent on handling each match becomes insignificant compared to time spent on the search).
const size_t bestdist = 512;

// Minimum number of matches required in a certain condition before it can be used to compute statistics. Too high value can spent
// too much time in a bad node (with high match frequency). Too low value gives inaccurate statistics.
const size_t probe_matches = 4;

const size_t bitwidth_time_unit = 64;

typedef bool (*CallbackDummy)(int64_t);

template<class T> struct ColumnTypeTraits;

template<> struct ColumnTypeTraits<int64_t> {
    typedef Column column_type;
    typedef Array array_type;
    typedef int64_t sum_type;
    static const DataType id = type_Int;
};
template<> struct ColumnTypeTraits<bool> {
    typedef Column column_type;
    typedef Array array_type;
    typedef int64_t sum_type;
    static const DataType id = type_Bool;
};
template<> struct ColumnTypeTraits<float> {
    typedef ColumnFloat column_type;
    typedef ArrayFloat array_type;
    typedef double sum_type;
    static const DataType id = type_Float;
};
template<> struct ColumnTypeTraits<double> {
    typedef ColumnDouble column_type;
    typedef ArrayDouble array_type;
    typedef double sum_type;
    static const DataType id = type_Double;
};
template<> struct ColumnTypeTraits<DateTime> {
    typedef Column column_type;
    typedef Array array_type;
    typedef int64_t sum_type;
    static const DataType id = type_DateTime;
};

template<> struct ColumnTypeTraits<StringData> {
    typedef Column column_type;
    typedef Array array_type;
    typedef int64_t sum_type;
    static const DataType id = type_String;
};

// Only purpose is to return 'double' if and only if source column (T) is float and you're doing a sum (A)
template<class T, Action A> struct ColumnTypeTraitsSum {
    typedef T sum_type;
};

template<> struct ColumnTypeTraitsSum<float, act_Sum> {
    typedef double sum_type;
};


class SequentialGetterBase {
public:
    virtual ~SequentialGetterBase() TIGHTDB_NOEXCEPT {}
};

template<class T>class SequentialGetter : public SequentialGetterBase {
public:
    typedef typename ColumnTypeTraits<T>::column_type ColType;
    typedef typename ColumnTypeTraits<T>::array_type ArrayType;

    SequentialGetter(): m_array((Array::no_prealloc_tag())) {}

    SequentialGetter(const Table& table, size_t column_ndx): m_array((Array::no_prealloc_tag()))
    {
        if (column_ndx != not_found)
            m_column = static_cast<const ColType*>(&table.get_column_base(column_ndx));
        m_leaf_end = 0;
    }

    SequentialGetter(const ColType* column): m_array((Array::no_prealloc_tag()))
    {
        init(column);
    }

    ~SequentialGetter() TIGHTDB_NOEXCEPT TIGHTDB_OVERRIDE {}

    void init(const ColType* column)
    {
        m_column = column;
        m_leaf_end = 0;
    }

    TIGHTDB_FORCEINLINE bool cache_next(size_t index)
    {
        // Return wether or not leaf array has changed (could be useful to know for caller)
        if (index >= m_leaf_end || index < m_leaf_start) {
            // GetBlock() does following: If m_column contains only a leaf, then just return pointer to that leaf and
            // leave m_array untouched. Else call init_from_header() on m_array (more time consuming) and return pointer to m_array.
            m_array_ptr = static_cast<const ArrayType*>(m_column->GetBlock(index, m_array, m_leaf_start, true));
            const size_t leaf_size = m_array_ptr->size();
            m_leaf_end = m_leaf_start + leaf_size;
            return true;
        }
        return false;
    }


    TIGHTDB_FORCEINLINE T get_next(size_t index)
    {
#ifdef _MSC_VER
#pragma warning(push)
#pragma warning(disable:4800)   // Disable the Microsoft warning about bool performance issue.
#endif

        cache_next(index);
        T av = m_array_ptr->get(index - m_leaf_start);
        return av;

#ifdef _MSC_VER
#pragma warning(pop)
#endif
    }

    size_t local_end(size_t global_end)
    {
        if (global_end > m_leaf_end)
            return m_leaf_end - m_leaf_start;
        else
            return global_end - m_leaf_start;
    }

    size_t m_leaf_start;
    size_t m_leaf_end;
    const ColType* m_column;

    // See reason for having both a pointer and instance above
    const ArrayType* m_array_ptr;
private:
    // Never access through m_array because it's uninitialized if column is just a leaf
    ArrayType m_array;
};


class ParentNode {
    typedef ParentNode ThisType;
public:

    ParentNode(): m_table(0) {}

    void gather_children(std::vector<ParentNode*>& v)
    {
        m_children.clear();
        ParentNode* p = this;
        size_t i = v.size();
        v.push_back(this);
        p = p->child_criteria();

        if (p)
            p->gather_children(v);

        m_children = v;
        m_children.erase(m_children.begin() + i);
        m_children.insert(m_children.begin(), this);

        m_conds = m_children.size();
    }

    struct score_compare {
        bool operator ()(const ParentNode* a, const ParentNode* b) const { return a->cost() < b->cost(); }
    };

    double cost() const
    {
        return 8 * bitwidth_time_unit / m_dD + m_dT; // dt = 1/64 to 1. Match dist is 8 times more important than bitwidth
    }

    size_t find_first(size_t start, size_t end)
    {
        size_t m = start;
        size_t next_cond = 0;
        size_t first_cond = 0;

        while (start < end) {
            m = m_children[next_cond]->find_first_local(start, end);

            next_cond++;
            if (next_cond == m_conds)
                next_cond = 0;

            if (m == start) {
                if (next_cond == first_cond)
                    return m;
            }
            else {
                first_cond = next_cond;
                start = m;
            }
        }
        return not_found;
    }


    virtual ~ParentNode() TIGHTDB_NOEXCEPT {}

    virtual void init(const Table& table)
    {
        m_table = &table;
        if (m_child)
            m_child->init(table);
        m_column_action_specializer = NULL;
    }

    virtual bool is_initialized() const
    {
        return m_table != null_ptr;
    }

    virtual size_t find_first_local(size_t start, size_t end) = 0;

    virtual ParentNode* child_criteria()
    {
        return m_child;
    }

    virtual void aggregate_local_prepare(Action TAction, DataType col_id)
    {
        if (TAction == act_ReturnFirst)
            m_column_action_specializer = & ThisType::column_action_specialization<act_ReturnFirst, int64_t>;
        
        else if (TAction == act_Count)
            m_column_action_specializer = & ThisType::column_action_specialization<act_Count, int64_t>;

        else if (TAction == act_Sum && col_id == type_Int)
            m_column_action_specializer = & ThisType::column_action_specialization<act_Sum, int64_t>;

        else if (TAction == act_Sum && col_id == type_Float)
            m_column_action_specializer = & ThisType::column_action_specialization<act_Sum, float>;
        else if (TAction == act_Sum && col_id == type_Double)
            m_column_action_specializer = & ThisType::column_action_specialization<act_Sum, double>;

        else if (TAction == act_Max && col_id == type_Int)
            m_column_action_specializer = & ThisType::column_action_specialization<act_Max, int64_t>;
        else if (TAction == act_Max && col_id == type_Float)
            m_column_action_specializer = & ThisType::column_action_specialization<act_Max, float>;
        else if (TAction == act_Max && col_id == type_Double)
            m_column_action_specializer = & ThisType::column_action_specialization<act_Max, double>;

        else if (TAction == act_Min && col_id == type_Int)
            m_column_action_specializer = & ThisType::column_action_specialization<act_Min, int64_t>;
        else if (TAction == act_Min && col_id == type_Float)
            m_column_action_specializer = & ThisType::column_action_specialization<act_Min, float>;
        else if (TAction == act_Min && col_id == type_Double)
            m_column_action_specializer = & ThisType::column_action_specialization<act_Min, double>;

        else if (TAction == act_FindAll)
            m_column_action_specializer = & ThisType::column_action_specialization<act_FindAll, int64_t>;

        else if (TAction == act_CallbackIdx)
            m_column_action_specializer = & ThisType::column_action_specialization<act_CallbackIdx, int64_t>;

        else {
            TIGHTDB_ASSERT(false);
        }
    }

    template<Action TAction, class TSourceColumn>
    bool column_action_specialization(QueryStateBase* st, SequentialGetterBase* source_column, size_t r)
    {
        // Sum of float column must accumulate in double
        typedef typename ColumnTypeTraitsSum<TSourceColumn, TAction>::sum_type TResult;
        TIGHTDB_STATIC_ASSERT( !(TAction == act_Sum && (util::SameType<TSourceColumn, float>::value && 
                                                        !util::SameType<TResult, double>::value)), "");
        
        // TResult: type of query result
        // TSourceColumn: type of aggregate source
        TSourceColumn av = (TSourceColumn)0; 
        // uses_val test becuase compiler cannot see that Column::Get has no side effect and result is discarded
        if (static_cast<QueryState<TResult>*>(st)->template uses_val<TAction>() && source_column != null_ptr) {
            TIGHTDB_ASSERT(dynamic_cast<SequentialGetter<TSourceColumn>*>(source_column) != null_ptr);
            av = static_cast<SequentialGetter<TSourceColumn>*>(source_column)->get_next(r);
        }
        TIGHTDB_ASSERT(dynamic_cast<QueryState<TResult>*>(st) != null_ptr);
        bool cont = static_cast<QueryState<TResult>*>(st)->template match<TAction, 0>(r, 0, TResult(av));
        return cont;
    }

    virtual size_t aggregate_local(QueryStateBase* st, size_t start, size_t end, size_t local_limit,
                                   SequentialGetterBase* source_column)
    {
        // aggregate called on non-integer column type. Speed of this function is not as critical as speed of the
        // integer version, because find_first_local() is relatively slower here (because it's non-integers).
        //
        // Todo: Two speedups are possible. Simple: Initially test if there are no sub criterias and run find_first_local()
        // in a tight loop if so (instead of testing if there are sub criterias after each match). Harder: Specialize
        // data type array to make array call match() directly on each match, like for integers.

        size_t local_matches = 0;

        size_t r = start - 1;
        for (;;) {
            if (local_matches == local_limit) {
                m_dD = double(r - start) / (local_matches + 1.1);
                return r + 1;
            }

            // Find first match in this condition node
            r = find_first_local(r + 1, end);
            if (r == not_found) {
                m_dD = double(r - start) / (local_matches + 1.1);
                return end;
            }

            local_matches++;

            // Find first match in remaining condition nodes
            size_t m = r;

            for (size_t c = 1; c < m_conds; c++) {
                m = m_children[c]->find_first_local(r, r + 1);
                if (m != r) {
                    break;
                }
            }

            // If index of first match in this node equals index of first match in all remaining nodes, we have a final match
            if (m == r) {
                bool cont = (this->* m_column_action_specializer)(st, source_column, r);
                if (!cont) {
                    return static_cast<size_t>(-1);
                }
            }
        }
    }


    virtual std::string validate()
    {
        if (error_code != "")
            return error_code;
        if (m_child == 0)
            return "";
        else
            return m_child->validate();
    }

    ParentNode* m_child;
    std::vector<ParentNode*>m_children;
    size_t m_condition_column_idx; // Column of search criteria

    size_t m_conds;
    double m_dD; // Average row distance between each local match at current position
    double m_dT; // Time overhead of testing index i + 1 if we have just tested index i. > 1 for linear scans, 0 for index/tableview

    size_t m_probes;
    size_t m_matches;


protected:
    typedef bool (ParentNode::* TColumn_action_specialized)(QueryStateBase*, SequentialGetterBase*, size_t);
    TColumn_action_specialized m_column_action_specializer;
    const Table* m_table;
    std::string error_code;

    const ColumnBase& get_column_base(const Table& table, std::size_t ndx)
    {
        return table.get_column_base(ndx);
    }

    ColumnType get_real_column_type(const Table& table, std::size_t ndx)
    {
        return table.get_real_column_type(ndx);
    }
};

// Used for performing queries on a Tableview. This is done by simply passing the TableView to this query condition
// actually it's the Array of the TableView which is passed). TableView must be sorted for Array::FindGTE to work
// correctly.
class ListviewNode: public ParentNode {
public:
    ListviewNode(const Array& arr) : m_arr(arr), m_max(0), m_next(0), m_size(arr.size()) {m_child = 0; m_dT = 0.0;}
    ~ListviewNode() TIGHTDB_NOEXCEPT TIGHTDB_OVERRIDE {}

    void init(const Table& table) TIGHTDB_OVERRIDE
    {
        m_table = &table;

        m_dD =  m_table->size() / (m_arr.size() + 1.0);
        m_probes = 0;
        m_matches = 0;

        m_next = 0;
        if (m_size > 0)
            m_max = to_size_t(m_arr.get(m_size-1));
        if (m_child) m_child->init(table);
    }

    size_t find_first_local(size_t start, size_t end)  TIGHTDB_OVERRIDE
    {
        // Simply return next TableView item which is >= start
        size_t r = m_arr.FindGTE(start, m_next);
        if (r >= end)
            return not_found;

        m_next = r;
        return to_size_t(m_arr.get(r));
    }

protected:
    const Array& m_arr;
    size_t m_max;
    size_t m_next;
    size_t m_size;
};

// For conditions on a subtable (encapsulated in subtable()...end_subtable()). These return the parent row as match if and
// only if one or more subtable rows match the condition.
class SubtableNode: public ParentNode {
public:
    SubtableNode(size_t column): m_column(column) {m_child = 0; m_child2 = 0; m_dT = 100.0;}
    SubtableNode() {};
    ~SubtableNode() TIGHTDB_NOEXCEPT TIGHTDB_OVERRIDE {}

    void init(const Table& table) TIGHTDB_OVERRIDE
    {
        m_dD = 10.0;
        m_probes = 0;
        m_matches = 0;

        m_table = &table;

        if (m_child) {
            m_child->init(table);
            std::vector<ParentNode*> v;
            m_child->gather_children(v);
        }

        if (m_child2)
            m_child2->init(table);
    }

    size_t find_first_local(size_t start, size_t end) TIGHTDB_OVERRIDE
    {
        TIGHTDB_ASSERT(m_table);
        TIGHTDB_ASSERT(m_child);

        for (size_t s = start; s < end; ++s) {
            const TableRef subtable = ((Table*)m_table)->get_subtable(m_column, s);

            m_child->init(*subtable);
            const size_t subsize = subtable->size();
            const size_t sub = m_child->find_first(0, subsize);

            if (sub != not_found)
                return s;
        }
        return not_found;
    }

    ParentNode* child_criteria()
    {
        return m_child2;
    }

    ParentNode* m_child2;
    size_t m_column;
};


class IntegerNodeBase : public ParentNode
{
public:
    // This function is called from Array::find() for each search result if TAction == act_CallbackIdx
    // in the IntegerNode::aggregate_local() call. Used if aggregate source column is different from search criteria column
    // Return value: false means that the query-state (which consumes matches) has signalled to stop searching, perhaps
    template <Action TAction, class TSourceColumn> bool match_callback(int64_t v)
    {
        size_t i = to_size_t(v);
        m_last_local_match = i;
        m_local_matches++;

        typedef typename ColumnTypeTraitsSum<TSourceColumn, TAction>::sum_type QueryStateType;
        QueryState<QueryStateType>* state = static_cast<QueryState<QueryStateType>*>(m_state);
        SequentialGetter<TSourceColumn>* source_column = static_cast<SequentialGetter<TSourceColumn>*>(m_source_column);

        // Test remaining sub conditions of this node. m_children[0] is the node that called match_callback(), so skip it
        for (size_t c = 1; c < m_conds; c++) {
            m_children[c]->m_probes++;
            size_t m = m_children[c]->find_first_local(i, i + 1);
            if (m != i)
                return true;
        }

        bool b;
        if (state->template uses_val<TAction>())    { // Compiler cannot see that Column::Get has no side effect and result is discarded
            TSourceColumn av = source_column->get_next(i);
            b = state->template match<TAction, false>(i, 0, av);
        }
        else {
            b = state->template match<TAction, false>(i, 0, TSourceColumn(0));
        }

        return b;
    }

    IntegerNodeBase() :  m_array(Array::no_prealloc_tag()) 
    {
        m_child = 0;
        m_conds = 0;
        m_dT = 1.0 / 4.0;
        m_probes = 0;
        m_matches = 0;
    }

    size_t m_last_local_match;
    Array m_array;
    size_t m_leaf_start;
    size_t m_leaf_end;
    size_t m_local_end;

    size_t m_local_matches;
    size_t m_local_limit;
    bool m_fastmode_disabled;
    Action m_TAction;

    QueryStateBase* m_state;
    SequentialGetterBase* m_source_column; // Column of values used in aggregate (act_FindAll, act_ReturnFirst, act_Sum, etc)

};

// IntegerNode is for conditions for types stored as integers in a tightdb::Array (int, date, bool).
//
// We don't yet have any integer indexes (only for strings), but when we get one, we should specialize it
// like: template <class TConditionValue, class Equal> class IntegerNode: public ParentNode
template <class TConditionValue, class TConditionFunction> class IntegerNode: public IntegerNodeBase {
    typedef IntegerNode<TConditionValue, TConditionFunction> ThisType;
public:
    typedef typename ColumnTypeTraits<TConditionValue>::column_type ColType;

    // NOTE: Be careful to call Array(no_prealloc_tag) constructors on m_array in the initializer list, otherwise
    // their default constructors are called which are slow
    IntegerNode(TConditionValue v, size_t column) : m_value(v), m_find_callback_specialized(NULL)
    {
        m_condition_column_idx = column;
    }
    ~IntegerNode() TIGHTDB_NOEXCEPT TIGHTDB_OVERRIDE {}

    void init(const Table& table) TIGHTDB_OVERRIDE
    {
        m_dD = 100.0;
        m_condition_column = static_cast<const ColType*>(&get_column_base(table, m_condition_column_idx));
        m_table = &table;
        m_leaf_end = 0;
        if (m_child)
            m_child->init(table);
    }

    void aggregate_local_prepare(Action TAction, DataType col_id) TIGHTDB_OVERRIDE
    {
        m_fastmode_disabled = (col_id == type_Float || col_id == type_Double);
        m_TAction = TAction;

        if (TAction == act_ReturnFirst)
            m_find_callback_specialized = & ThisType::find_callback_specialization<act_ReturnFirst, int64_t>;

        else if (TAction == act_Count)
            m_find_callback_specialized = & ThisType::find_callback_specialization<act_Count, int64_t>;

        else if (TAction == act_Sum && col_id == type_Int)
            m_find_callback_specialized = & ThisType::find_callback_specialization<act_Sum, int64_t>;
        else if (TAction == act_Sum && col_id == type_Float)
            m_find_callback_specialized = & ThisType::find_callback_specialization<act_Sum, float>;
        else if (TAction == act_Sum && col_id == type_Double)
            m_find_callback_specialized = & ThisType::find_callback_specialization<act_Sum, double>;

        else if (TAction == act_Max && col_id == type_Int)
            m_find_callback_specialized = & ThisType::find_callback_specialization<act_Max, int64_t>;
        else if (TAction == act_Max && col_id == type_Float)
            m_find_callback_specialized = & ThisType::find_callback_specialization<act_Max, float>;
        else if (TAction == act_Max && col_id == type_Double)
            m_find_callback_specialized = & ThisType::find_callback_specialization<act_Max, double>;

        else if (TAction == act_Min && col_id == type_Int)
            m_find_callback_specialized = & ThisType::find_callback_specialization<act_Min, int64_t>;
        else if (TAction == act_Min && col_id == type_Float)
            m_find_callback_specialized = & ThisType::find_callback_specialization<act_Min, float>;
        else if (TAction == act_Min && col_id == type_Double)
            m_find_callback_specialized = & ThisType::find_callback_specialization<act_Min, double>;

        else if (TAction == act_FindAll)
            m_find_callback_specialized = & ThisType::find_callback_specialization<act_FindAll, int64_t>;

        else if (TAction == act_CallbackIdx)
            m_find_callback_specialized = & ThisType::find_callback_specialization<act_CallbackIdx, int64_t>;

        else {
            TIGHTDB_ASSERT(false);
        }
    }

    template <Action TAction, class TSourceColumn>
    bool find_callback_specialization(size_t s, size_t end2)
    {
        bool cont = m_array.find<TConditionFunction, act_CallbackIdx>
            (m_value, s - m_leaf_start, end2, m_leaf_start, null_ptr,
             std::bind1st(std::mem_fun(&IntegerNodeBase::template match_callback<TAction, TSourceColumn>), this));
        return cont;
    }

    // FIXME: should be possible to move this up to IntegerNodeBase...
    size_t aggregate_local(QueryStateBase* st, size_t start, size_t end, size_t local_limit,
                           SequentialGetterBase* source_column) TIGHTDB_OVERRIDE
    {
        TIGHTDB_ASSERT(m_conds > 0);
        int c = TConditionFunction::condition;
        m_local_matches = 0;
        m_local_limit = local_limit;
        m_last_local_match = start - 1;
        m_state = st;

        // If there are no other nodes than us (m_conds == 1) AND the column used for our condition is
        // the same as the column used for the aggregate action, then the entire query can run within scope of that 
        // column only, with no references to other columns:
        bool fastmode = (m_conds == 1 && 
                         (source_column == null_ptr ||
                          (!m_fastmode_disabled
                           && static_cast<SequentialGetter<int64_t>*>(source_column)->m_column == m_condition_column)));
        for (size_t s = start; s < end; ) {
            // Cache internal leaves
            if (s >= m_leaf_end) {
                m_condition_column->GetBlock(s, m_array, m_leaf_start);
                m_leaf_end = m_leaf_start + m_array.size();
                size_t w = m_array.get_width();
                m_dT = (w == 0 ? 1.0 / TIGHTDB_MAX_LIST_SIZE : w / float(bitwidth_time_unit));
            }

            size_t end2;
            if (end > m_leaf_end)
                end2 = m_leaf_end - m_leaf_start;
            else
                end2 = end - m_leaf_start;

            if (fastmode) {
                bool cont = m_array.find(c, m_TAction, m_value, s - m_leaf_start, end2, m_leaf_start, (QueryState<int64_t>*)st);
                if (!cont)
                    return not_found;
            }
            // Else, for each match in this node, call our IntegerNode::match_callback to test remaining nodes and/or extract
            // aggregate payload from aggregate column:
            else {
                m_source_column = source_column;
                bool cont = (this->* m_find_callback_specialized)(s, end2);
                if (!cont)
                    return not_found;
            }

            if (m_local_matches == m_local_limit)
                break;

            s = end2 + m_leaf_start;
        }

        if (m_local_matches == m_local_limit) {
            m_dD = (m_last_local_match + 1 - start) / (m_local_matches + 1.0);
            return m_last_local_match + 1;
        }
        else {
            m_dD = (end - start) / (m_local_matches + 1.0);
            return end;
        }
    }

    size_t find_first_local(size_t start, size_t end) TIGHTDB_OVERRIDE
    {
        TConditionFunction condition;
        TIGHTDB_ASSERT(m_table);

        while (start < end) {

            // Cache internal leaves
            if (start >= m_leaf_end) {
                m_condition_column->GetBlock(start, m_array, m_leaf_start);
                m_leaf_end = m_leaf_start + m_array.size();
            }

            // Do search directly on cached leaf array
            if (start + 1 == end) {
                if (condition(m_array.get(start - m_leaf_start), m_value))
                    return start;
                else
                    return not_found;
            }

            size_t end2;
            if (end > m_leaf_end)
                end2 = m_leaf_end - m_leaf_start;
            else
                end2 = end - m_leaf_start;

            size_t s = m_array.find_first<TConditionFunction>(m_value, start - m_leaf_start, end2);

            if (s == not_found) {
                start = m_leaf_end;
                continue;
            }
            else
                return s + m_leaf_start;
        }

        return not_found;
    }

    TConditionValue m_value;

protected:
    typedef bool (ThisType::* TFind_callback_specialised)(size_t, size_t);

    const ColType* m_condition_column;                // Column on which search criteria is applied
    TFind_callback_specialised m_find_callback_specialized;
};




// This node is currently used for floats and doubles only
template <class TConditionValue, class TConditionFunction> class FloatDoubleNode: public ParentNode {
public:
    typedef typename ColumnTypeTraits<TConditionValue>::column_type ColType;

    FloatDoubleNode(TConditionValue v, size_t column_ndx) : m_value(v)
    {
        m_condition_column_idx = column_ndx;
        m_child = 0;
        m_dT = 1.0;
    }
    ~FloatDoubleNode() TIGHTDB_NOEXCEPT TIGHTDB_OVERRIDE {}

    void init(const Table& table) TIGHTDB_OVERRIDE
    {
        m_dD = 100.0;
        m_table = &table;
        m_condition_column.m_column = static_cast<const ColType*>(&get_column_base(table, m_condition_column_idx));
        m_condition_column.m_leaf_end = 0;

        if (m_child)
            m_child->init(table);
    }

    size_t find_first_local(size_t start, size_t end) TIGHTDB_OVERRIDE
    {
        TConditionFunction cond;

        for (size_t s = start; s < end; ++s) {
            TConditionValue v = m_condition_column.get_next(s);
            if (cond(v, m_value))
                return s;
        }
        return not_found;
    }

protected:
    TConditionValue m_value;
    SequentialGetter<TConditionValue> m_condition_column;
};


template <class TConditionFunction> class BinaryNode: public ParentNode {
public:
    template <Action TAction> int64_t find_all(Array* /*res*/, size_t /*start*/, size_t /*end*/, size_t /*limit*/, size_t /*source_column*/) {TIGHTDB_ASSERT(false); return 0;}

    BinaryNode(BinaryData v, size_t column)
    {
        m_dT = 100.0;
        m_condition_column_idx = column;
        m_child = 0;

        // FIXME: Store this in std::string instead.
        char* data = new char[v.size()];
        memcpy(data, v.data(), v.size());
        m_value = BinaryData(data, v.size());
    }

    ~BinaryNode() TIGHTDB_NOEXCEPT TIGHTDB_OVERRIDE
    {
        delete[] m_value.data();
    }

    void init(const Table& table) TIGHTDB_OVERRIDE
    {
        m_dD = 100.0;
        m_table = &table;
        m_condition_column = static_cast<const ColumnBinary*>(&get_column_base(table, m_condition_column_idx));
        m_column_type = get_real_column_type(table, m_condition_column_idx);

        if (m_child)
            m_child->init(table);
    }

    size_t find_first_local(size_t start, size_t end) TIGHTDB_OVERRIDE
    {
        TConditionFunction condition;
        for (size_t s = start; s < end; ++s) {
            BinaryData value = m_condition_column->get(s);
            if (condition(m_value, value))
                return s;
        }
        return not_found;
    }

protected:
private:
    BinaryData m_value;
protected:
    const ColumnBinary* m_condition_column;
    ColumnType m_column_type;
};



// Conditions for strings. Note that Equal is specialized later in this file!
template <class TConditionFunction> class StringNode: public ParentNode {
public:
    template <Action TAction>
    int64_t find_all(Array*, size_t, size_t, size_t, size_t)
    {
        TIGHTDB_ASSERT(false);
        return 0;
    }

    StringNode(StringData v, size_t column)
    {
        m_condition_column_idx = column;
        m_child = 0;
        m_dT = 10.0;
        m_leaf = null_ptr;

        // FIXME: Store these in std::string instead.
        // '*6' because case converted strings can take up more space. Todo, investigate
        char* data = new char[6 * v.size()]; // FIXME: Arithmetic is prone to overflow
        memcpy(data, v.data(), v.size());
        m_value = StringData(data, v.size());
        char* upper = new char[6 * v.size()];
        char* lower = new char[6 * v.size()];

        bool b1 = util::case_map(v, lower, false);
        bool b2 = util::case_map(v, upper, true);
        if (!b1 || !b2)
            error_code = "Malformed UTF-8: " + std::string(v);

        m_ucase = upper;
        m_lcase = lower;
    }

    ~StringNode() TIGHTDB_NOEXCEPT TIGHTDB_OVERRIDE
    {
        delete[] m_value.data();
        delete[] m_ucase;
        delete[] m_lcase;

        clear_leaf_state();
    }

    void init(const Table& table) TIGHTDB_OVERRIDE
    {
        clear_leaf_state();

        m_dD = 100.0;
        m_probes = 0;
        m_matches = 0;
        m_end_s = 0;
        m_table = &table;
        m_condition_column = &get_column_base(table, m_condition_column_idx);
        m_column_type = get_real_column_type(table, m_condition_column_idx);

        if (m_child)
            m_child->init(table);
    }

    void clear_leaf_state()
    {
        if (!m_leaf)
            return;

        switch (m_leaf_type) {
            case AdaptiveStringColumn::leaf_type_Small:
                delete static_cast<ArrayString*>(m_leaf);
                goto delete_done;
            case AdaptiveStringColumn::leaf_type_Medium:
                delete static_cast<ArrayStringLong*>(m_leaf);
                goto delete_done;
            case AdaptiveStringColumn::leaf_type_Big:
                delete static_cast<ArrayBigBlobs*>(m_leaf);
                goto delete_done;
        }
        TIGHTDB_ASSERT(false);

      delete_done:
        m_leaf = 0;
    }

    size_t find_first_local(size_t start, size_t end) TIGHTDB_OVERRIDE
    {
        TConditionFunction cond;

        for (size_t s = start; s < end; ++s) {
            StringData t;

            if (m_column_type == col_type_StringEnum) {
                // enum
                t = static_cast<const ColumnStringEnum*>(m_condition_column)->get(s);
            }
            else {
                // short or long
                const AdaptiveStringColumn* asc = static_cast<const AdaptiveStringColumn*>(m_condition_column);
                if (s >= m_end_s) {
                    // we exceeded current leaf's range
                    clear_leaf_state();

                    m_leaf_type = asc->GetBlock(s, &m_leaf, m_leaf_start);
                    if (m_leaf_type == AdaptiveStringColumn::leaf_type_Small)
                        m_end_s = m_leaf_start + static_cast<ArrayString*>(m_leaf)->size();
                    else if (m_leaf_type ==  AdaptiveStringColumn::leaf_type_Medium)
                        m_end_s = m_leaf_start + static_cast<ArrayStringLong*>(m_leaf)->size();
                    else
                        m_end_s = m_leaf_start + static_cast<ArrayBigBlobs*>(m_leaf)->size();
                }

                if (m_leaf_type == AdaptiveStringColumn::leaf_type_Small)
                    t = static_cast<ArrayString*>(m_leaf)->get(s - m_leaf_start);
                else if (m_leaf_type ==  AdaptiveStringColumn::leaf_type_Medium)
                    t = static_cast<ArrayStringLong*>(m_leaf)->get(s - m_leaf_start);
                else
                    t = static_cast<ArrayBigBlobs*>(m_leaf)->get_string(s - m_leaf_start);
            }
            if (cond(m_value, m_ucase, m_lcase, t))
                return s;
        }
        return not_found;
    }

private:
    StringData m_value;
    const char* m_lcase;
    const char* m_ucase;

protected:
    const ColumnBase* m_condition_column;
    ColumnType m_column_type;

    ArrayParent *m_leaf;

    AdaptiveStringColumn::LeafType m_leaf_type;
    size_t m_end_s;
//    size_t m_first_s;
    size_t m_leaf_start;
};



// Specialization for Equal condition on Strings - we specialize because we can utilize indexes (if they exist) for Equal.
// Future optimization: make specialization for greater, notequal, etc
template<> class StringNode<Equal>: public ParentNode {
public:
    template <Action TAction>
    int64_t find_all(Array*, size_t, size_t, size_t, size_t)
    {
        TIGHTDB_ASSERT(false);
        return 0;
    }

    StringNode(StringData v, size_t column): m_key_ndx(size_t(-1))
    {
        m_condition_column_idx = column;
        m_child = 0;
        // FIXME: Store this in std::string instead.
        // FIXME: Why are the sizes 6 times the required size?
        char* data = new char[6 * v.size()]; // FIXME: Arithmetic is prone to overflow
        memcpy(data, v.data(), v.size());
        m_value = StringData(data, v.size());
        m_leaf = null_ptr;
        m_index_getter = 0;
        m_index_matches = 0;
        m_index_matches_destroy = false;
    }
    ~StringNode() TIGHTDB_NOEXCEPT TIGHTDB_OVERRIDE
    {
        deallocate();
        delete[] m_value.data();
        clear_leaf_state();
        m_index.destroy();
    }

    void clear_leaf_state()
    {
        if (!m_leaf)
            return;

        switch (m_leaf_type) {
            case AdaptiveStringColumn::leaf_type_Small:
                delete static_cast<ArrayString*>(m_leaf);
                goto delete_done;
            case AdaptiveStringColumn::leaf_type_Medium:
                delete static_cast<ArrayStringLong*>(m_leaf);
                goto delete_done;
            case AdaptiveStringColumn::leaf_type_Big:
                delete static_cast<ArrayBigBlobs*>(m_leaf);
                goto delete_done;
        }
        TIGHTDB_ASSERT(false);

      delete_done:
        m_leaf = 0;
    }

    void deallocate() TIGHTDB_NOEXCEPT
    {
        // Must be called after each query execution too free temporary resources used by the execution. Run in
        // destructor, but also in Init because a user could define a query once and execute it multiple times.
        clear_leaf_state();

        if (m_index_matches_destroy)
            m_index_matches->destroy();

        m_index_matches_destroy = false;

        delete m_index_matches;
        m_index_matches = null_ptr;

        delete m_index_getter;
        m_index_getter = null_ptr;
    }

    void init(const Table& table) TIGHTDB_OVERRIDE
    {
        deallocate();
        m_dD = 10.0;
        m_leaf_end = 0;
        m_table = &table;
        m_condition_column = &get_column_base(table, m_condition_column_idx);
        m_column_type = get_real_column_type(table, m_condition_column_idx);

        if (m_column_type == col_type_StringEnum) {
            m_dT = 1.0;
            m_key_ndx = ((const ColumnStringEnum*)m_condition_column)->GetKeyNdx(m_value);
        }
        else if (m_condition_column->has_index()) {
            m_dT = 0.0;
        }
        else {
            m_dT = 10.0;
        }

        if (m_condition_column->has_index()) {
            m_index.clear();

            FindRes fr;
            size_t index_ref;

            if (m_column_type == col_type_StringEnum) {
                fr = static_cast<const ColumnStringEnum*>(m_condition_column)->find_all_indexref(m_value, index_ref);
            }
            else {
                fr = static_cast<const AdaptiveStringColumn*>(m_condition_column)->find_all_indexref(m_value, index_ref);
            }

            m_index_matches_destroy = false;
            if (fr == FindRes_single) {
                m_index_matches = new Column();
                m_index_matches->add(index_ref);
                m_index_matches_destroy = true;        // we own m_index_matches, so we must destroy it
            }
            else if (fr == FindRes_column) {
                // todo: Apparently we can't use m_index.get_alloc() because it uses default allocator which simply makes
                // translate(x) = x. Shouldn't it inherit owner column's allocator?!
                if (m_column_type == col_type_StringEnum) {
                    m_index_matches = new Column(index_ref, 0, 0, static_cast<const ColumnStringEnum*>(m_condition_column)->get_alloc());
                }
                else {
                    m_index_matches = new Column(index_ref, 0, 0, static_cast<const AdaptiveStringColumn*>(m_condition_column)->get_alloc());
                }
            }
            else if (fr == FindRes_not_found) {
                m_index_matches = new Column;
                m_index_matches_destroy = true;        // we own m_index_matches, so we must destroy it
            }

            last_indexed = 0;

            m_index_getter = new SequentialGetter<int64_t>(m_index_matches);
            m_index_size = m_index_getter->m_column->size();

        }
        else if (m_column_type != col_type_String) {
            m_cse.m_column = static_cast<const ColumnStringEnum*>(m_condition_column);
            m_cse.m_leaf_end = 0;
            m_cse.m_leaf_start = 0;
        }

        if (m_child)
            m_child->init(table);
    }

    size_t find_first_local(size_t start, size_t end) TIGHTDB_OVERRIDE
    {
        TIGHTDB_ASSERT(m_table);

        for (size_t s = start; s < end; ++s) {
            if (m_condition_column->has_index()) {

                // Indexed string column
                size_t f = not_found;

                while (f == not_found && last_indexed < m_index_size) {
                    m_index_getter->cache_next(last_indexed);
                    f = m_index_getter->m_array_ptr->FindGTE(s, last_indexed - m_index_getter->m_leaf_start);

                    if (f >= end || f == not_found) {
                        last_indexed = m_index_getter->m_leaf_end;
                    }
                    else {
                        s = to_size_t(m_index_getter->m_array_ptr->get(f));
                        if (s >= end)
                            return not_found;
                        else {
                            last_indexed = f + m_index_getter->m_leaf_start;
                            return s;
                        }
                    }
                }
                return not_found;
            }
            else {
                if (m_column_type != col_type_String) {

                    // Enum string column
                    if (m_key_ndx == not_found)
                        s = end; // not in key set
                    else {
                        m_cse.cache_next(s);
                        s = m_cse.m_array_ptr->find_first(m_key_ndx, s - m_cse.m_leaf_start, m_cse.local_end(end));
                        if (s == not_found)
                            s = m_cse.m_leaf_end - 1;
                        else
                            return s + m_cse.m_leaf_start;
                    }
                }
                else {

                    // Normal string column, with long or short leaf
                    AdaptiveStringColumn* asc = (AdaptiveStringColumn*)m_condition_column;
                    if (s >= m_leaf_end) {
                        clear_leaf_state();
                        m_leaf_type = asc->GetBlock(s, &m_leaf, m_leaf_start);
                        if (m_leaf_type == AdaptiveStringColumn::leaf_type_Small)
                            m_leaf_end = m_leaf_start + static_cast<ArrayString*>(m_leaf)->size();
                        else if (m_leaf_type ==  AdaptiveStringColumn::leaf_type_Medium)
                            m_leaf_end = m_leaf_start + static_cast<ArrayStringLong*>(m_leaf)->size();
                        else
                            m_leaf_end = m_leaf_start + static_cast<ArrayBigBlobs*>(m_leaf)->size();
                    }
                    size_t end2 = (end > m_leaf_end ? m_leaf_end - m_leaf_start : end - m_leaf_start);

                    if (m_leaf_type == AdaptiveStringColumn::leaf_type_Small)
                        s = static_cast<ArrayString*>(m_leaf)->find_first(m_value, s - m_leaf_start, end2);
                    else if (m_leaf_type ==  AdaptiveStringColumn::leaf_type_Medium)
                        s = static_cast<ArrayStringLong*>(m_leaf)->find_first(m_value, s - m_leaf_start, end2);
                    else
                        s = static_cast<ArrayBigBlobs*>(m_leaf)->find_first(str_to_bin(m_value), true, s - m_leaf_start, end2);

                    if (s == not_found)
                        s = m_leaf_end - 1;
                    else
                        return s + m_leaf_start;
                }
            }
        }
        return not_found;
    }

private:
    inline BinaryData str_to_bin(const StringData& s) TIGHTDB_NOEXCEPT
    {
        return BinaryData(s.data(), s.size());
    }

    StringData m_value;
    const ColumnBase* m_condition_column;
    ColumnType m_column_type;
    size_t m_key_ndx;
    Array m_index;
    size_t last_indexed;

    // Used for linear scan through enum-string
    SequentialGetter<int64_t> m_cse;

    // Used for linear scan through short/long-string
    ArrayParent* m_leaf;
    AdaptiveStringColumn::LeafType m_leaf_type;
    size_t m_leaf_end;
//    size_t m_first_s;
    size_t m_leaf_start;

    // Used for index lookup
    Column* m_index_matches;
    bool m_index_matches_destroy;
    SequentialGetter<int64_t>* m_index_getter;
    size_t m_index_size;
};

// OR node contains 3 Node pointers; m_cond[0], m_cond[1] and m_child
//
// For 'second.equal(23).begin_group().first.equal(111).Or().first.equal(222).end_group().third().equal(555)', this
// will first set m_cond[0] = left-hand-side through constructor, and then later, when .first.equal(222) is invoked,
// invocation will set m_cond[1] = right-hand-side through Query& Query::Or() (see query.cpp). In there, m_child is
// also set to next AND condition (if any exists) following the OR. So we have following pointers:
//
//                        Equal(23)
//                           |
//                           |
// OR node: m_cond[0]     m_child     m_cond[1]
//             |             |           |
//      Equal(111) node      |    Equal(222) node
//                           |
//                       Equal(555)
//
class OrNode: public ParentNode {
public:
    template <Action TAction> int64_t find_all(Array*, size_t, size_t, size_t, size_t)
    {
        TIGHTDB_ASSERT(false);
        return 0;
    }

    OrNode(ParentNode* p1) {m_child = null_ptr; m_cond[0] = p1; m_cond[1] = null_ptr; m_dT = 50.0;}
    ~OrNode() TIGHTDB_NOEXCEPT TIGHTDB_OVERRIDE {}

    void init(const Table& table) TIGHTDB_OVERRIDE
    {
        m_dD = 10.0;

        std::vector<ParentNode*> v;

        for (size_t c = 0; c < 2; ++c) {
            m_cond[c]->init(table);
            v.clear();
            m_cond[c]->gather_children(v);
            m_last[c] = 0;
            m_was_match[c] = false;
        }

        if (m_child)
            m_child->init(table);

        m_table = &table;
    }

    size_t find_first_local(size_t start, size_t end) TIGHTDB_OVERRIDE
    {
        for (size_t s = start; s < end; ++s) {
            size_t f[2];

            for (size_t c = 0; c < 2; ++c) {
                if (m_last[c] >= end)
                    f[c] = end;
                else if (m_was_match[c] && m_last[c] >= s)
                    f[c] = m_last[c];
                else {
                    size_t fmax = m_last[c] > s ? m_last[c] : s;
                    f[c] = m_cond[c]->find_first(fmax, end);
                    m_was_match[c] = (f[c] != not_found);
                    m_last[c] = f[c] == not_found ? end : f[c];
                }
            }

            s = f[0] < f[1] ? f[0] : f[1];
            s = s >= end ? not_found : s;

            return s;
        }
        return not_found;
    }

    std::string validate() TIGHTDB_OVERRIDE
    {
        if (error_code != "")
            return error_code;
        if (m_cond[0] == 0)
            return "Missing left-hand side of OR";
        if (m_cond[1] == 0)
            return "Missing right-hand side of OR";
        std::string s;
        if (m_child != 0)
            s = m_child->validate();
        if (s != "")
            return s;
        s = m_cond[0]->validate();
        if (s != "")
            return s;
        s = m_cond[1]->validate();
        if (s != "")
            return s;
        return "";
    }

    ParentNode* m_cond[2];
private:
    size_t m_last[2];
    bool m_was_match[2];
};



<<<<<<< HEAD
=======




>>>>>>> 4cfa8677
class NotNode: public ParentNode {
public:
    template <Action TAction> int64_t find_all(Array*, size_t, size_t, size_t, size_t)
    {
        TIGHTDB_ASSERT(false);
        return 0;
    }

<<<<<<< HEAD
    NotNode() {m_child = null_ptr; m_cond = null_ptr; m_dT = 50.0;}
=======
    NotNode(ParentNode* p1) {m_child = null_ptr; m_cond[0] = p1; m_cond[1] = null_ptr; m_dT = 50.0;}
>>>>>>> 4cfa8677
    ~NotNode() TIGHTDB_NOEXCEPT TIGHTDB_OVERRIDE {}

    void init(const Table& table) TIGHTDB_OVERRIDE
    {
        m_dD = 10.0;

        std::vector<ParentNode*> v;

<<<<<<< HEAD
        m_cond->init(table);
        v.clear();
        m_cond->gather_children(v);
        m_last = 0;
        m_was_match = false;
=======
        for (size_t c = 0; c < 2; ++c) {
            m_cond[c]->init(table);
            v.clear();
            m_cond[c]->gather_children(v);
            m_last[c] = 0;
            m_was_match[c] = false;
        }
>>>>>>> 4cfa8677

        if (m_child)
            m_child->init(table);

        m_table = &table;
    }

    size_t find_first_local(size_t start, size_t end) TIGHTDB_OVERRIDE
    {
        for (size_t s = start; s < end; ++s) {
<<<<<<< HEAD
            size_t f;

            if (m_last >= end)
                f = end;
            else if (m_was_match && m_last >= s)
                f = m_last;
            else {
                size_t fmax = m_last > s ? m_last : s;
                for (f = fmax; f < end; f++) {
                    if (m_cond->find_first(f,f+1)==not_found) {
                        m_was_match = true;
                        m_last = f;
                        return f;
                    }
                }
                // ID: f = m_cond->find_first(fmax, end);
                m_was_match = false;
                m_last = end;
                f = end;
            }

            s = f;
=======
            size_t f[2];

            for (size_t c = 0; c < 2; ++c) {
                if (m_last[c] >= end)
                    f[c] = end;
                else if (m_was_match[c] && m_last[c] >= s)
                    f[c] = m_last[c];
                else {
                    size_t fmax = m_last[c] > s ? m_last[c] : s;
                    f[c] = m_cond[c]->find_first(fmax, end);
                    m_was_match[c] = (f[c] != not_found);
                    m_last[c] = f[c] == not_found ? end : f[c];
                }
            }

            s = f[0] < f[1] ? f[0] : f[1];
>>>>>>> 4cfa8677
            s = s >= end ? not_found : s;

            return s;
        }
        return not_found;
    }

    std::string validate() TIGHTDB_OVERRIDE
    {
        if (error_code != "")
            return error_code;
<<<<<<< HEAD
        if (m_cond == 0)
            return "Missing argument to Not";
=======
        if (m_cond[0] == 0)
            return "Missing left-hand side of OR";
        if (m_cond[1] == 0)
            return "Missing right-hand side of OR";
>>>>>>> 4cfa8677
        std::string s;
        if (m_child != 0)
            s = m_child->validate();
        if (s != "")
            return s;
<<<<<<< HEAD
        s = m_cond->validate();
=======
        s = m_cond[0]->validate();
        if (s != "")
            return s;
        s = m_cond[1]->validate();
>>>>>>> 4cfa8677
        if (s != "")
            return s;
        return "";
    }

<<<<<<< HEAD
    ParentNode* m_cond;
private:
    size_t m_last;
    bool m_was_match;
=======
    ParentNode* m_cond[2];
private:
    size_t m_last[2];
    bool m_was_match[2];
>>>>>>> 4cfa8677
};


// Compare two columns with eachother row-by-row
template <class TConditionValue, class TConditionFunction> class TwoColumnsNode: public ParentNode {
public:
    template <Action TAction> int64_t find_all(Array* /*res*/, size_t /*start*/, size_t /*end*/, size_t /*limit*/, size_t /*source_column*/) {TIGHTDB_ASSERT(false); return 0;}

    TwoColumnsNode(size_t column1, size_t column2)
    {
        m_dT = 100.0;
        m_condition_column_idx1 = column1;
        m_condition_column_idx2 = column2;
        m_child = 0;
    }

    ~TwoColumnsNode() TIGHTDB_NOEXCEPT TIGHTDB_OVERRIDE
    {
        delete[] m_value.data();
    }

    void init(const Table& table) TIGHTDB_OVERRIDE
    {
        typedef typename ColumnTypeTraits<TConditionValue>::column_type ColType;
        m_dD = 100.0;
        m_table = &table;

        const ColType* c = static_cast<const ColType*>(&get_column_base(table, m_condition_column_idx1));
        m_getter1.init(c);

        c = static_cast<const ColType*>(&get_column_base(table, m_condition_column_idx2));
        m_getter2.init(c);

        if (m_child)
            m_child->init(table);
    }

    size_t find_first_local(size_t start, size_t end) TIGHTDB_OVERRIDE
    {
        size_t s = start;

        while (s < end) {
            if (util::SameType<TConditionValue, int64_t>::value) {
                // For int64_t we've created an array intrinsics named CompareLeafs which template expands bitwidths
                // of boths arrays to make Get faster.
                m_getter1.cache_next(s);
                m_getter2.cache_next(s);

                QueryState<int64_t> qs;
                bool resume = m_getter1.m_array_ptr->template CompareLeafs<TConditionFunction, act_ReturnFirst>(m_getter2.m_array_ptr, s - m_getter1.m_leaf_start, m_getter1.local_end(end), 0, &qs, CallbackDummy());

                if (resume)
                    s = m_getter1.m_leaf_end;
                else
                    return to_size_t(qs.m_state) + m_getter1.m_leaf_start;
            }
            else {
                // This is for float and double.

#if 0 && defined(TIGHTDB_COMPILER_AVX)
// AVX has been disabled because of array alignment (see https://app.asana.com/0/search/8836174089724/5763107052506)
//
// For AVX you can call things like if (sseavx<1>()) to test for AVX, and then utilize _mm256_movemask_ps (VC)
// or movemask_cmp_ps (gcc/clang)
//
// See https://github.com/rrrlasse/tightdb/tree/AVX for an example of utilizing AVX for a two-column search which has
// been benchmarked to: floats: 288 ms vs 552 by using AVX compared to 2-level-unrolled FPU loop. doubles: 415 ms vs
// 475 (more bandwidth bound). Tests against SSE have not been performed; AVX may not pay off. Please benchmark
#endif

                TConditionValue v1 = m_getter1.get_next(s);
                TConditionValue v2 = m_getter2.get_next(s);
                TConditionFunction C;

                if (C(v1, v2))
                    return s;
                else
                    s++;
            }
        }
        return not_found;
    }

protected:
    BinaryData m_value;
    const ColumnBinary* m_condition_column;
    ColumnType m_column_type;

    size_t m_condition_column_idx1;
    size_t m_condition_column_idx2;

    SequentialGetter<TConditionValue> m_getter1;
    SequentialGetter<TConditionValue> m_getter2;
};

// todo, fixme: move this up! There are just some annoying compiler errors that need to be resolved when doing this
#include "query_expression.hpp"


// For Nexgt-Generation expressions like col1 / col2 + 123 > col4 * 100
class ExpressionNode: public ParentNode {

public:
    ~ExpressionNode() TIGHTDB_NOEXCEPT
    {
        if (m_auto_delete)
            delete m_compare, m_compare = null_ptr;
    }

    ExpressionNode(Expression* compare, bool auto_delete)
    {
        m_auto_delete = auto_delete;
        m_child = 0;
        m_compare = compare;
        m_dD = 10.0;
        m_dT = 50.0;
    }

    void init(const Table& table)  TIGHTDB_OVERRIDE
    {
        m_compare->set_table(&table);
        if (m_child)
            m_child->init(table);
    }

    size_t find_first_local(size_t start, size_t end) TIGHTDB_OVERRIDE
    {
        size_t res = m_compare->find_first(start, end);
        return res;
    }

    bool m_auto_delete;
    Expression* m_compare;
};

} // namespace tightdb

#endif // TIGHTDB_QUERY_ENGINE_HPP<|MERGE_RESOLUTION|>--- conflicted
+++ resolved
@@ -1439,13 +1439,6 @@
 
 
 
-<<<<<<< HEAD
-=======
-
-
-
-
->>>>>>> 4cfa8677
 class NotNode: public ParentNode {
 public:
     template <Action TAction> int64_t find_all(Array*, size_t, size_t, size_t, size_t)
@@ -1454,11 +1447,7 @@
         return 0;
     }
 
-<<<<<<< HEAD
     NotNode() {m_child = null_ptr; m_cond = null_ptr; m_dT = 50.0;}
-=======
-    NotNode(ParentNode* p1) {m_child = null_ptr; m_cond[0] = p1; m_cond[1] = null_ptr; m_dT = 50.0;}
->>>>>>> 4cfa8677
     ~NotNode() TIGHTDB_NOEXCEPT TIGHTDB_OVERRIDE {}
 
     void init(const Table& table) TIGHTDB_OVERRIDE
@@ -1467,21 +1456,11 @@
 
         std::vector<ParentNode*> v;
 
-<<<<<<< HEAD
         m_cond->init(table);
         v.clear();
         m_cond->gather_children(v);
         m_last = 0;
         m_was_match = false;
-=======
-        for (size_t c = 0; c < 2; ++c) {
-            m_cond[c]->init(table);
-            v.clear();
-            m_cond[c]->gather_children(v);
-            m_last[c] = 0;
-            m_was_match[c] = false;
-        }
->>>>>>> 4cfa8677
 
         if (m_child)
             m_child->init(table);
@@ -1492,7 +1471,7 @@
     size_t find_first_local(size_t start, size_t end) TIGHTDB_OVERRIDE
     {
         for (size_t s = start; s < end; ++s) {
-<<<<<<< HEAD
+
             size_t f;
 
             if (m_last >= end)
@@ -1515,24 +1494,6 @@
             }
 
             s = f;
-=======
-            size_t f[2];
-
-            for (size_t c = 0; c < 2; ++c) {
-                if (m_last[c] >= end)
-                    f[c] = end;
-                else if (m_was_match[c] && m_last[c] >= s)
-                    f[c] = m_last[c];
-                else {
-                    size_t fmax = m_last[c] > s ? m_last[c] : s;
-                    f[c] = m_cond[c]->find_first(fmax, end);
-                    m_was_match[c] = (f[c] != not_found);
-                    m_last[c] = f[c] == not_found ? end : f[c];
-                }
-            }
-
-            s = f[0] < f[1] ? f[0] : f[1];
->>>>>>> 4cfa8677
             s = s >= end ? not_found : s;
 
             return s;
@@ -1544,44 +1505,23 @@
     {
         if (error_code != "")
             return error_code;
-<<<<<<< HEAD
         if (m_cond == 0)
             return "Missing argument to Not";
-=======
-        if (m_cond[0] == 0)
-            return "Missing left-hand side of OR";
-        if (m_cond[1] == 0)
-            return "Missing right-hand side of OR";
->>>>>>> 4cfa8677
         std::string s;
         if (m_child != 0)
             s = m_child->validate();
         if (s != "")
             return s;
-<<<<<<< HEAD
         s = m_cond->validate();
-=======
-        s = m_cond[0]->validate();
-        if (s != "")
-            return s;
-        s = m_cond[1]->validate();
->>>>>>> 4cfa8677
         if (s != "")
             return s;
         return "";
     }
 
-<<<<<<< HEAD
     ParentNode* m_cond;
 private:
     size_t m_last;
     bool m_was_match;
-=======
-    ParentNode* m_cond[2];
-private:
-    size_t m_last[2];
-    bool m_was_match[2];
->>>>>>> 4cfa8677
 };
 
 
