--- conflicted
+++ resolved
@@ -660,7 +660,27 @@
 }
 
 
-<<<<<<< HEAD
+class Column::CreateHandler: public ColumnBase::CreateHandler {
+public:
+    CreateHandler(Array::Type leaf_type, int_fast64_t value, Allocator& alloc):
+        m_leaf_type(leaf_type), m_value(value), m_alloc(alloc) {}
+    ref_type create_leaf(size_t size) TIGHTDB_OVERRIDE
+    {
+        return Array::create_array(m_leaf_type, size, m_value, m_alloc);
+    }
+private:
+    const Array::Type m_leaf_type;
+    const int_fast64_t m_value;
+    Allocator& m_alloc;
+};
+
+ref_type Column::create(Array::Type leaf_type, size_t size, int_fast64_t value, Allocator& alloc)
+{
+    CreateHandler handler(leaf_type, value, alloc);
+    return ColumnBase::create(size, alloc, handler);
+}
+
+
 void Column::foreach(const Array* parent, Array::ForEachOp<int64_t>* op) TIGHTDB_NOEXCEPT
 {
     Allocator& alloc = parent->get_alloc();
@@ -676,26 +696,6 @@
             foreach(&child, op);
         }
     }
-=======
-class Column::CreateHandler: public ColumnBase::CreateHandler {
-public:
-    CreateHandler(Array::Type leaf_type, int_fast64_t value, Allocator& alloc):
-        m_leaf_type(leaf_type), m_value(value), m_alloc(alloc) {}
-    ref_type create_leaf(size_t size) TIGHTDB_OVERRIDE
-    {
-        return Array::create_array(m_leaf_type, size, m_value, m_alloc);
-    }
-private:
-    const Array::Type m_leaf_type;
-    const int_fast64_t m_value;
-    Allocator& m_alloc;
-};
-
-ref_type Column::create(Array::Type leaf_type, size_t size, int_fast64_t value, Allocator& alloc)
-{
-    CreateHandler handler(leaf_type, value, alloc);
-    return ColumnBase::create(size, alloc, handler);
->>>>>>> 2c682c93
 }
 
 
