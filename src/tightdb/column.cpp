--- conflicted
+++ resolved
@@ -783,7 +783,6 @@
 }
 
 
-<<<<<<< HEAD
 void Column::foreach(const Array* parent, Array::ForEachOp<int64_t>* op) TIGHTDB_NOEXCEPT
 {
     Allocator& alloc = parent->get_alloc();
@@ -800,8 +799,6 @@
         }
     }
 }
-=======
->>>>>>> 56dfd346
 
 
 #ifdef TIGHTDB_DEBUG
