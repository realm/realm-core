--- conflicted
+++ resolved
@@ -317,11 +317,11 @@
     throw InvalidDatabase();
 }
 
-<<<<<<< HEAD
-=======
-#else // Windows version
-
-    TIGHTDB_ASSERT(read_only); // write persistence is not properly implemented for windows yet
+
+void SlabAlloc::attach_buffer(char* data, size_t size, bool take_ownership)
+{
+    // Verify the data structures
+    if (!validate_buffer(data, size)) throw InvalidDatabase();
 
     // Open file
     DWORD error_copy;
@@ -378,16 +378,13 @@
 
   map_view_error:
     throw runtime_error("MapViewOfFile() failed");
->>>>>>> 5be9d837
-
-void SlabAlloc::attach_buffer(char* data, size_t size, bool take_ownership)
-{
-    // Verify the data structures
-    if (!validate_buffer(data, size)) throw InvalidDatabase();
-
-    m_data      = data;
-    m_baseline  = size;
-    m_free_mode = take_ownership ? free_Unalloc : free_Noop;
+
+  get_size_error:
+    throw runtime_error("GetFileSizeEx() failed");
+
+  invalid_database:
+    throw InvalidDatabase();
+#endif
 }
 
 
