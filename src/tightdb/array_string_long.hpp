--- conflicted
+++ resolved
@@ -148,15 +148,11 @@
 
 inline StringData ArrayStringLong::get(std::size_t ndx) const TIGHTDB_NOEXCEPT
 {
-<<<<<<< HEAD
-    TIGHTDB_ASSERT(ndx < m_offsets.size());
+    TIGHTDB_ASSERT_3(ndx, <, m_offsets.size());
 
     if (m_nullable && m_nulls.get(ndx) == 0)
         return tightdb::null();
 
-=======
-    TIGHTDB_ASSERT_3(ndx, <, m_offsets.size());
->>>>>>> 3a7fd1fa
     std::size_t begin, end;
     if (0 < ndx) {
         // FIXME: Consider how much of a performance problem it is,
