/*************************************************************************
 *
 * TIGHTDB CONFIDENTIAL
 * __________________
 *
 *  [2011] - [2012] TightDB Inc
 *  All Rights Reserved.
 *
 * NOTICE:  All information contained herein is, and remains
 * the property of TightDB Incorporated and its suppliers,
 * if any.  The intellectual and technical concepts contained
 * herein are proprietary to TightDB Incorporated
 * and its suppliers and may be covered by U.S. and Foreign Patents,
 * patents in process, and are protected by trade secret or copyright law.
 * Dissemination of this information or reproduction of this material
 * is strictly forbidden unless prior written permission is obtained
 * from TightDB Incorporated.
 *
 **************************************************************************/
#ifndef TIGHTDB_ARRAY_BASIC_HPP
#define TIGHTDB_ARRAY_BASIC_HPP

#include <tightdb/array.hpp>

namespace tightdb {

/// A BasicArray can currently only be used for simple unstructured
/// types like float, double.
template<class T> class BasicArray: public Array {
public:
    explicit BasicArray(ArrayParent* = 0, std::size_t ndx_in_parent = 0,
                        Allocator& = Allocator::get_default());
    BasicArray(MemRef, ArrayParent*, std::size_t ndx_in_parent,
               Allocator&) TIGHTDB_NOEXCEPT;
    BasicArray(ref_type, ArrayParent*, std::size_t ndx_in_parent,
               Allocator& = Allocator::get_default()) TIGHTDB_NOEXCEPT;
    explicit BasicArray(no_prealloc_tag) TIGHTDB_NOEXCEPT;

    T get(std::size_t ndx) const TIGHTDB_NOEXCEPT;
    void add(T value);
    void set(std::size_t ndx, T value);
    void insert(std::size_t ndx, T value);
    void erase(std::size_t ndx);
    void clear();

    size_t Find(T target, size_t start, size_t end) const;
    size_t find_first(T value, size_t start=0 , size_t end=-1) const;
    void find_all(Array& result, T value, size_t add_offset = 0, size_t start = 0, size_t end = -1);

    size_t count(T value, size_t start=0, size_t end=-1) const;
    // Unused: double sum(size_t start=0, size_t end=-1) const;
    bool maximum(T& result, size_t start=0, size_t end=-1) const;
    bool minimum(T& result, size_t start=0, size_t end=-1) const;

    /// Compare two arrays for equality.
    bool Compare(const BasicArray<T>&) const;

    /// Get the specified element without the cost of constructing an
    /// array instance. If an array instance is already available, or
    /// you need to get multiple values, then this method will be
    /// slower.
    static T get(const char* header, std::size_t ndx) TIGHTDB_NOEXCEPT;

<<<<<<< HEAD
    void foreach(ForEachOp<T>*) const TIGHTDB_NOEXCEPT;
    static void foreach(const Array*, ForEachOp<T>*) TIGHTDB_NOEXCEPT;
=======
    ref_type btree_leaf_insert(std::size_t ndx, T, TreeInsertBase& state);
>>>>>>> 5c153b8f

private:
    virtual std::size_t CalcByteLen(std::size_t count, std::size_t width) const;
    virtual std::size_t CalcItemCount(std::size_t bytes, std::size_t width) const TIGHTDB_NOEXCEPT;
    virtual WidthType GetWidthType() const { return wtype_Multiply; }

    template<bool find_max> bool minmax(T& result, size_t start, size_t end) const;
    static ref_type create_empty_basic_array(Allocator&);
};


// Class typedefs for BasicArray's: ArrayFloat and ArrayDouble
typedef BasicArray<float> ArrayFloat;
typedef BasicArray<double> ArrayDouble;

} // namespace tightdb

#include <tightdb/array_basic_tpl.hpp>

#endif // TIGHTDB_ARRAY_BASIC_HPP<|MERGE_RESOLUTION|>--- conflicted
+++ resolved
@@ -61,12 +61,10 @@
     /// slower.
     static T get(const char* header, std::size_t ndx) TIGHTDB_NOEXCEPT;
 
-<<<<<<< HEAD
+    ref_type btree_leaf_insert(std::size_t ndx, T, TreeInsertBase& state);
+
     void foreach(ForEachOp<T>*) const TIGHTDB_NOEXCEPT;
     static void foreach(const Array*, ForEachOp<T>*) TIGHTDB_NOEXCEPT;
-=======
-    ref_type btree_leaf_insert(std::size_t ndx, T, TreeInsertBase& state);
->>>>>>> 5c153b8f
 
 private:
     virtual std::size_t CalcByteLen(std::size_t count, std::size_t width) const;
