/*************************************************************************
 *
 * TIGHTDB CONFIDENTIAL
 * __________________
 *
 *  [2011] - [2012] TightDB Inc
 *  All Rights Reserved.
 *
 * NOTICE:  All information contained herein is, and remains
 * the property of TightDB Incorporated and its suppliers,
 * if any.  The intellectual and technical concepts contained
 * herein are proprietary to TightDB Incorporated
 * and its suppliers and may be covered by U.S. and Foreign Patents,
 * patents in process, and are protected by trade secret or copyright law.
 * Dissemination of this information or reproduction of this material
 * is strictly forbidden unless prior written permission is obtained
 * from TightDB Incorporated.
 *
 **************************************************************************/
#ifndef TIGHTDB_COLUMN_HPP
#define TIGHTDB_COLUMN_HPP

#include <stdint.h> // unint8_t etc
#include <cstdlib> // std::size_t
#include <vector>

#include <tightdb/util/unique_ptr.hpp>
#include <tightdb/array_integer.hpp>
#include <tightdb/column_type.hpp>
#include <tightdb/column_fwd.hpp>
#include <tightdb/spec.hpp>
#include <tightdb/impl/output_stream.hpp>
#include <tightdb/query_conditions.hpp>

namespace tightdb {


// Pre-definitions
class Column;
class StringIndex;

struct ColumnTemplateBase
{
    virtual int compare_values(size_t row1, size_t row2) const = 0;
};

template <class T> struct ColumnTemplate : public ColumnTemplateBase
{
    // Overridden in column_string.* because == operator of StringData isn't yet locale aware; todo
    virtual int compare_values(size_t row1, size_t row2) const
    {
        T a = get_val(row1);
        T b = get_val(row2);
        return a == b ? 0 : a < b ? 1 : -1;
    }

    // We cannot use already-existing get() methods because ColumnStringEnum and LinkList inherit from
    // Column and overload get() with different return type than int64_t. Todo, find a way to simplify
    virtual T get_val(size_t row) const = 0;
};

/// Base class for all column types.
class ColumnBase {
public:
    /// Get the number of entries in this column. This operation is relatively
    /// slow.
    std::size_t size() const TIGHTDB_NOEXCEPT;

    /// \throw LogicError Thrown if this column is not string valued.
    virtual void set_string(std::size_t row_ndx, StringData value);

    /// Insert the specified number of default values into this column starting
    /// at the specified row index. Set `is_append` to true if, and only if
    /// `row_ndx` is equal to the size of the column (before insertion).
    virtual void insert(std::size_t row_ndx, std::size_t num_rows, bool is_append) = 0;

    /// Remove all elements from this column.
    ///
    /// \param num_rows The total number of rows in this column.
    ///
    /// \param broken_reciprocal_backlinks If true, link columns must assume
    /// that reciprocal backlinks have already been removed. Non-link columns,
    /// and backlink columns should ignore this argument.
    virtual void clear(std::size_t num_rows, bool broken_reciprocal_backlinks) = 0;

    /// Remove the specified entry from this column. Set \a is_last to
    /// true when deleting the last element. This is important to
    /// avoid conversion to to general form of inner nodes of the
    /// B+-tree.
    virtual void erase(std::size_t row_ndx, bool is_last) = 0;

    /// Remove the specified row by moving the last row over it. This reduces the
    /// number of elements by one. The specified last row index must always be
    /// one less than the number of rows in the column.
    ///
    /// \param broken_reciprocal_backlinks If true, link columns must assume
    /// that reciprocal backlinks have already been removed for the specified
    /// row. Non-link columns, and backlink columns should ignore this argument.
    virtual void move_last_over(std::size_t row_ndx, std::size_t last_row_ndx,
                                bool broken_reciprocal_backlinks) = 0;

    virtual bool IsIntColumn() const TIGHTDB_NOEXCEPT { return false; }

    // Returns true if, and only if this column is an AdaptiveStringColumn.
    virtual bool is_string_col() const TIGHTDB_NOEXCEPT;

    virtual void destroy() TIGHTDB_NOEXCEPT;

    virtual ~ColumnBase() TIGHTDB_NOEXCEPT {};

    // Search index
    virtual bool has_search_index() const TIGHTDB_NOEXCEPT;
    virtual StringIndex* create_search_index();
    virtual void destroy_search_index() TIGHTDB_NOEXCEPT;
    virtual const StringIndex* get_search_index() const TIGHTDB_NOEXCEPT;
    virtual StringIndex* get_search_index() TIGHTDB_NOEXCEPT;
    virtual void set_search_index_ref(ref_type, ArrayParent*, std::size_t ndx_in_parent,
                                      bool allow_duplicate_values);
    virtual void set_search_index_allow_duplicate_values(bool) TIGHTDB_NOEXCEPT;

    Allocator& get_alloc() const TIGHTDB_NOEXCEPT { return m_array->get_alloc(); }

    /// Returns the 'ref' of the root array.
    ref_type get_ref() const TIGHTDB_NOEXCEPT { return m_array->get_ref(); }

    //@{
    /// Returns the array node at the root of this column, but note
    /// that there is no guarantee that this node is an inner B+-tree
    /// node or a leaf. This is the case for a MixedColumn in
    /// particular.
    Array* get_root_array() TIGHTDB_NOEXCEPT { return m_array; }
    const Array* get_root_array() const TIGHTDB_NOEXCEPT { return m_array; }
    //@}

    /// Provides access to the leaf that contains the element at the
    /// specified index. Upon return \a ndx_in_leaf will be set to the
    /// corresponding index relative to the beginning of the leaf.
    ///
    /// When the root is a leaf, this function returns a pointer to
    /// the array accessor cached inside this column
    /// accessor. Otherwise this function attaches the specified
    /// fallback accessor to the identified leaf, and returns a
    /// pointer to the fallback accessor.
    ///
    /// This function cannot be used for modifying operations as it
    /// does not ensure the presence of an unbroken chain of parent
    /// accessors. For this reason, the identified leaf should always
    /// be accessed through the returned const-qualified reference,
    /// and never directly through the specfied fallback accessor.
    const Array& get_leaf(std::size_t ndx, std::size_t& ndx_in_leaf,
                          Array& fallback) const TIGHTDB_NOEXCEPT;

    // FIXME: Is almost identical to get_leaf(), but uses ill-defined
    // aspects of the Array API. Should be eliminated.
    const Array* GetBlock(std::size_t ndx, Array& arr, std::size_t& off,
                          bool use_retval = false) const TIGHTDB_NOEXCEPT;

    inline void detach(void);
    inline bool is_attached(void) const TIGHTDB_NOEXCEPT;

    static std::size_t get_size_from_type_and_ref(ColumnType, ref_type, Allocator&) TIGHTDB_NOEXCEPT;

    // These assume that the right column compile-time type has been
    // figured out.
    static std::size_t get_size_from_ref(ref_type root_ref, Allocator&);
    static std::size_t get_size_from_ref(ref_type spec_ref, ref_type columns_ref, Allocator&);

    /// Write a slice of this column to the specified output stream.
    virtual ref_type write(std::size_t slice_offset, std::size_t slice_size,
                           std::size_t table_size, _impl::OutputStream&) const = 0;

    void set_parent(ArrayParent*, std::size_t ndx_in_parent) TIGHTDB_NOEXCEPT;

    /// Called in the context of Group::commit() and
    /// SharedGroup::commit_and_continue_as_read()() to ensure that attached
    /// table and link list accessors stay valid across a commit.
    virtual void update_from_parent(std::size_t old_baseline) TIGHTDB_NOEXCEPT;

    //@{

    /// cascade_break_backlinks_to() is called iteratively for each column by
    /// Table::cascade_break_backlinks_to() with the same arguments as are
    /// passed to Table::cascade_break_backlinks_to(). Link columns must
    /// override it. The same is true for cascade_break_backlinks_to_all_rows(),
    /// except that it is called from
    /// Table::cascade_break_backlinks_to_all_rows(), and that it expects
    /// Table::cascade_break_backlinks_to_all_rows() to pass the number of rows
    /// in the table as \a num_rows.

    struct CascadeState;
    virtual void cascade_break_backlinks_to(std::size_t row_ndx, CascadeState&);
    virtual void cascade_break_backlinks_to_all_rows(std::size_t num_rows, CascadeState&);

    //@}

    void discard_child_accessors() TIGHTDB_NOEXCEPT;

    /// For columns that are able to contain subtables, this function returns
    /// the pointer to the subtable accessor at the specified row index if it
    /// exists, otherwise it returns null. For other column types, this function
    /// returns null.
    virtual Table* get_subtable_accessor(std::size_t row_ndx) const TIGHTDB_NOEXCEPT;

    /// Detach and remove the subtable accessor at the specified row if it
    /// exists. For column types that are unable to contain subtable, this
    /// function does nothing.
    virtual void discard_subtable_accessor(std::size_t row_ndx) TIGHTDB_NOEXCEPT;

    virtual void adj_acc_insert_rows(std::size_t row_ndx, std::size_t num_rows) TIGHTDB_NOEXCEPT;
    virtual void adj_acc_erase_row(std::size_t row_ndx) TIGHTDB_NOEXCEPT;
    /// See Table::adj_acc_move_over()
    virtual void adj_acc_move_over(std::size_t from_row_ndx,
                                   std::size_t to_row_ndx) TIGHTDB_NOEXCEPT;
    virtual void adj_acc_clear_root_table() TIGHTDB_NOEXCEPT;

    enum {
        mark_Recursive   = 0x01,
        mark_LinkTargets = 0x02,
        mark_LinkOrigins = 0x04
    };

    virtual void mark(int type) TIGHTDB_NOEXCEPT;

    virtual void bump_link_origin_table_version() TIGHTDB_NOEXCEPT;

    /// Refresh the dirty part of the accessor subtree rooted at this column
    /// accessor.
    ///
    /// The following conditions are necessary and sufficient for the proper
    /// operation of this function:
    ///
    ///  - The parent table accessor (excluding its column accessors) is in a
    ///    valid state (already refreshed).
    ///
    ///  - Every subtable accessor in the subtree is marked dirty if it needs to
    ///    be refreshed, or if it has a descendant accessor that needs to be
    ///    refreshed.
    ///
    ///  - This column accessor, as well as all its descendant accessors, are in
    ///    structural correspondence with the underlying node hierarchy whose
    ///    root ref is stored in the parent (`Table::m_columns`) (see
    ///    AccessorConsistencyLevels).
    ///
    ///  - The 'index in parent' property of the cached root array
    ///    (`m_array->m_ndx_in_parent`) is valid.
    virtual void refresh_accessor_tree(std::size_t new_col_ndx, const Spec&) = 0;

#ifdef TIGHTDB_DEBUG
    // Must be upper case to avoid conflict with macro in Objective-C
    virtual void Verify() const = 0;
    virtual void Verify(const Table&, std::size_t col_ndx) const;
    virtual void to_dot(std::ostream&, StringData title = StringData()) const = 0;
    void dump_node_structure() const; // To std::cerr (for GDB)
    virtual void do_dump_node_structure(std::ostream&, int level) const = 0;
#endif

protected:
    // FIXME: This should not be mutable, the problem is again the
    // const-violating moving copy constructor.
    mutable Array* m_array;

    ColumnBase(Array* root = 0) TIGHTDB_NOEXCEPT;

    virtual std::size_t do_get_size() const TIGHTDB_NOEXCEPT = 0;

    // Must not assume more than minimal consistency (see
    // AccessorConsistencyLevels).
    virtual void do_discard_child_accessors() TIGHTDB_NOEXCEPT {}

    //@{
    /// \tparam L Any type with an appropriate `value_type`, %size(),
    /// and %get() members.
    template<class L, class T>
    std::size_t lower_bound(const L& list, T value) const TIGHTDB_NOEXCEPT;
    template<class L, class T>
    std::size_t upper_bound(const L& list, T value) const TIGHTDB_NOEXCEPT;
    //@}

    // Node functions
    bool root_is_leaf() const TIGHTDB_NOEXCEPT { return !m_array->is_inner_bptree_node(); }

    template <class T, class R, Action action, class condition>
    R aggregate(T target, std::size_t start, std::size_t end, size_t limit = size_t(-1),
                size_t* return_ndx = null_ptr) const;

    /// Introduce a new root node which increments the height of the
    /// tree by one.
    void introduce_new_root(ref_type new_sibling_ref, Array::TreeInsertBase& state,
                            bool is_append);

    class EraseHandlerBase;

    class CreateHandler {
    public:
        virtual ref_type create_leaf(std::size_t size) = 0;
        ~CreateHandler() TIGHTDB_NOEXCEPT {}
    };

    static ref_type create(Allocator&, std::size_t size, CreateHandler&);

    class SliceHandler {
    public:
        virtual MemRef slice_leaf(MemRef leaf_mem, std::size_t offset, std::size_t size,
                                  Allocator& target_alloc) = 0;
        ~SliceHandler() TIGHTDB_NOEXCEPT {}
    };

    static ref_type write(const Array* root, std::size_t slice_offset, std::size_t slice_size,
                          std::size_t table_size, SliceHandler&, _impl::OutputStream&);

#ifdef TIGHTDB_DEBUG
    class LeafToDot;
    virtual void leaf_to_dot(MemRef, ArrayParent*, std::size_t ndx_in_parent,
                             std::ostream&) const = 0;
    void tree_to_dot(std::ostream&) const;
#endif

private:
    class WriteSliceHandler;

    static ref_type build(std::size_t* rest_size_ptr, std::size_t fixed_height,
                          Allocator&, CreateHandler&);

    friend class StringIndex;
};


struct ColumnBase::CascadeState {
    struct row {
        std::size_t table_ndx; ///< Index within group of a group-level table.
        std::size_t row_ndx;

        bool operator==(const row&) const TIGHTDB_NOEXCEPT;
        bool operator!=(const row&) const TIGHTDB_NOEXCEPT;

        /// Trivial lexicographic order
        bool operator<(const row&) const TIGHTDB_NOEXCEPT;
    };

    typedef std::vector<row> row_set;

    /// A sorted list of rows. The order is defined by row::operator<(), and
    /// insertions must respect this order.
    row_set rows;

    /// If non-null, then no recursion will be performed for rows of that
    /// table. The effect is then exactly as if all the rows of that table were
    /// added to \a state.rows initially, and then removed again after the
    /// explicit invocations of Table::cascade_break_backlinks_to() (one for
    /// each initiating row). This is used by Table::clear() to avoid
    /// reentrance.
    ///
    /// Must never be set concurrently with stop_on_link_list_column.
    Table* stop_on_table;

    /// If non-null, then Table::cascade_break_backlinks_to() will skip the
    /// removal of reciprocal backlinks for the link list at
    /// stop_on_link_list_row_ndx in this column, and no recursion will happen
    /// on its behalf. This is used by LinkView::clear() to avoid reentrance.
    ///
    /// Must never be set concurrently with stop_on_table.
    ColumnLinkList* stop_on_link_list_column;

    /// Is ignored if stop_on_link_list_column is null.
    std::size_t stop_on_link_list_row_ndx;

    CascadeState();
};


class ColumnBase::EraseHandlerBase: public Array::EraseHandler {
protected:
    EraseHandlerBase(ColumnBase& column) TIGHTDB_NOEXCEPT: m_column(column) {}
    ~EraseHandlerBase() TIGHTDB_NOEXCEPT TIGHTDB_OVERRIDE {}
    Allocator& get_alloc() TIGHTDB_NOEXCEPT;
    void replace_root(Array* leaf); // Ownership passed
private:
    ColumnBase& m_column;
};



/// An integer column (Column) is a single B+-tree, and the root of
/// the column is the root of the B+-tree. All leaf nodes are single
/// arrays of type Array.
///
/// FIXME: Rename Column to IntegerColumn.
class Column: public ColumnBase, public ColumnTemplate<int64_t> {
public:
    typedef int64_t value_type;

    int64_t get_val(size_t row) const { return get(row); }

    Column(Allocator&, ref_type);
    inline bool has_search_index() const TIGHTDB_NOEXCEPT;
    struct unattached_root_tag {};
    Column(unattached_root_tag, Allocator&);

    struct move_tag {};
    Column(move_tag, Column&) TIGHTDB_NOEXCEPT;

    ~Column() TIGHTDB_NOEXCEPT TIGHTDB_OVERRIDE;
    void destroy() TIGHTDB_NOEXCEPT;
    void move_assign(Column&);
    bool IsIntColumn() const TIGHTDB_NOEXCEPT { return true; }

    std::size_t size() const TIGHTDB_NOEXCEPT;
    bool is_empty() const TIGHTDB_NOEXCEPT { return size() == 0; }

    // Getting and setting values
    int_fast64_t get(std::size_t ndx) const TIGHTDB_NOEXCEPT;
    ref_type get_as_ref(std::size_t ndx) const TIGHTDB_NOEXCEPT;
    int_fast64_t back() const TIGHTDB_NOEXCEPT { return get(size()-1); }
    void set(std::size_t ndx, int_fast64_t value);
    void set_uint(std::size_t ndx, uint64_t value);
    void set_as_ref(std::size_t ndx, ref_type ref);
    uint64_t get_uint(std::size_t ndx) const TIGHTDB_NOEXCEPT;
    void adjust(std::size_t ndx, int_fast64_t diff);
    void add(int_fast64_t value = 0);
    void insert(std::size_t ndx, int_fast64_t value = 0);
    void erase(std::size_t row_ndx);
    void move_last_over(std::size_t row_ndx);
    void clear();

    std::size_t count(int64_t target) const;
    int64_t sum(std::size_t start = 0, std::size_t end = -1, size_t limit = size_t(-1),
                size_t* return_ndx = null_ptr) const;

    int64_t maximum(std::size_t start = 0, std::size_t end = -1, size_t limit = size_t(-1),
                    size_t* return_ndx = null_ptr) const;

    int64_t minimum(std::size_t start = 0, std::size_t end = -1, size_t limit = size_t(-1),
                    size_t* return_ndx = null_ptr) const;

    double  average(std::size_t start = 0, std::size_t end = -1, size_t limit = size_t(-1),
                    size_t* return_ndx = null_ptr) const;

    void destroy_subtree(size_t ndx, bool clear_value);

    void adjust(int_fast64_t diff);
    void adjust_ge(int_fast64_t limit, int_fast64_t diff);

    size_t find_first(int64_t value, std::size_t begin = 0, std::size_t end = npos) const;
    void find_all(Column& result, int64_t value,
                  std::size_t begin = 0, std::size_t end = npos) const;

    void set_search_index_ref(ref_type ref, ArrayParent* parent, size_t ndx_in_parent, bool allow_duplicate_valaues);
    StringIndex* create_search_index();
    StringIndex* get_search_index() TIGHTDB_NOEXCEPT;
    const StringIndex* get_search_index() const TIGHTDB_NOEXCEPT;
<<<<<<< HEAD
    void populate_search_index();
=======
    void destroy_search_index() TIGHTDB_NOEXCEPT TIGHTDB_OVERRIDE;
>>>>>>> 9685c5fb

    //@{
    /// Find the lower/upper bound for the specified value assuming
    /// that the elements are already sorted in ascending order
    /// according to ordinary integer comparison.
    std::size_t lower_bound_int(int64_t value) const TIGHTDB_NOEXCEPT;
    std::size_t upper_bound_int(int64_t value) const TIGHTDB_NOEXCEPT;
    //@}

    // return first element E for which E >= target or return -1 if none. Array must be sorted
    size_t find_gte(int64_t target, size_t start) const;

    /// Compare two columns for equality.
    bool compare_int(const Column&) const TIGHTDB_NOEXCEPT;

    static ref_type create(Allocator&, Array::Type leaf_type = Array::type_Normal,
                           std::size_t size = 0, int_fast64_t value = 0);

    // Overrriding method in ColumnBase
    ref_type write(std::size_t, std::size_t, std::size_t,
                   _impl::OutputStream&) const TIGHTDB_OVERRIDE;

    void insert(std::size_t, std::size_t, bool) TIGHTDB_OVERRIDE;
    void erase(std::size_t, bool) TIGHTDB_OVERRIDE;
    void move_last_over(std::size_t, std::size_t, bool) TIGHTDB_OVERRIDE;
    void clear(std::size_t, bool) TIGHTDB_OVERRIDE;
    void refresh_accessor_tree(std::size_t, const Spec&) TIGHTDB_OVERRIDE;
    void update_from_parent(size_t old_baseline) TIGHTDB_NOEXCEPT;

    /// \param row_ndx Must be `tightdb::npos` if appending.
    void do_insert(std::size_t row_ndx, int_fast64_t value, std::size_t num_rows);

#ifdef TIGHTDB_DEBUG
    void Verify() const TIGHTDB_OVERRIDE;
    using ColumnBase::Verify;
    void to_dot(std::ostream&, StringData title) const TIGHTDB_OVERRIDE;
    MemStats stats() const;
    void do_dump_node_structure(std::ostream&, int) const TIGHTDB_OVERRIDE;
#endif

protected:
    Column(ArrayInteger* root = 0) TIGHTDB_NOEXCEPT;

    ArrayInteger* array() { return static_cast<ArrayInteger*>(m_array); }
    const ArrayInteger* array() const { return static_cast<const ArrayInteger*>(m_array); }

    std::size_t do_get_size() const TIGHTDB_NOEXCEPT TIGHTDB_OVERRIDE { return size(); }

    void do_erase(std::size_t row_ndx, bool is_last);

    void do_move_last_over(std::size_t row_ndx, std::size_t last_row_ndx);

    /// If any element points to an array node, this function recursively
    /// destroys that array node. Note that the same is **not** true for
    /// Column::do_erase() and Column::do_move_last_over().
    ///
    /// FIXME: Be careful, do_clear() currently forgets if the leaf type is
    /// Array::type_HasRefs.
    void do_clear();

#ifdef TIGHTDB_DEBUG
    void leaf_to_dot(MemRef, ArrayParent*, std::size_t ndx_in_parent,
                     std::ostream&) const TIGHTDB_OVERRIDE;
    static void dump_node_structure(const Array& root, std::ostream&, int level);
#endif

private:
    Column(const Column&); // not allowed
    Column &operator=(const Column&); // not allowed

    // Called by Array::bptree_insert().
    static ref_type leaf_insert(MemRef leaf_mem, ArrayParent&, std::size_t ndx_in_parent,
                                Allocator&, std::size_t insert_ndx, Array::TreeInsert<Column>&);

    class EraseLeafElem;
    class CreateHandler;
    class SliceHandler;

    friend class Array;
    friend class ColumnBase;

    StringIndex* m_search_index;
};




// Implementation:

inline std::size_t ColumnBase::size() const TIGHTDB_NOEXCEPT
{
    return do_get_size();
}

inline ColumnBase::ColumnBase(Array* root) TIGHTDB_NOEXCEPT:
    m_array(root)
{
}

inline void ColumnBase::detach()
{
    m_array->detach();
}

inline bool ColumnBase::is_attached() const TIGHTDB_NOEXCEPT
{
    return m_array->is_attached();
}

inline bool ColumnBase::is_string_col() const TIGHTDB_NOEXCEPT
{
    return false;
}

inline void ColumnBase::destroy() TIGHTDB_NOEXCEPT
{
    if (m_array)
        m_array->destroy_deep();
}

inline bool ColumnBase::has_search_index() const TIGHTDB_NOEXCEPT
{
    return get_search_index() != null_ptr;
}

inline StringIndex* ColumnBase::create_search_index()
{
    return null_ptr;
}

inline void ColumnBase::destroy_search_index() TIGHTDB_NOEXCEPT
{
}

inline const StringIndex* ColumnBase::get_search_index() const TIGHTDB_NOEXCEPT
{
    return null_ptr;
}

inline StringIndex* ColumnBase::get_search_index() TIGHTDB_NOEXCEPT
{
    return null_ptr;
}

inline void ColumnBase::set_search_index_ref(ref_type, ArrayParent*, std::size_t, bool)
{
}

inline void ColumnBase::set_search_index_allow_duplicate_values(bool) TIGHTDB_NOEXCEPT
{
}

inline bool ColumnBase::CascadeState::row::operator==(const row& r) const TIGHTDB_NOEXCEPT
{
    return table_ndx == r.table_ndx && row_ndx == r.row_ndx;
}

inline bool ColumnBase::CascadeState::row::operator!=(const row& r) const TIGHTDB_NOEXCEPT
{
    return !(*this == r);
}

inline bool ColumnBase::CascadeState::row::operator<(const row& r) const TIGHTDB_NOEXCEPT
{
    return table_ndx < r.table_ndx || (table_ndx == r.table_ndx && row_ndx < r.row_ndx);
}

inline ColumnBase::CascadeState::CascadeState():
    stop_on_table(0),
    stop_on_link_list_column(0),
    stop_on_link_list_row_ndx(0)
{
}

inline void ColumnBase::discard_child_accessors() TIGHTDB_NOEXCEPT
{
    do_discard_child_accessors();
}

inline Table* ColumnBase::get_subtable_accessor(std::size_t) const TIGHTDB_NOEXCEPT
{
    return 0;
}

inline void ColumnBase::discard_subtable_accessor(std::size_t) TIGHTDB_NOEXCEPT
{
    // Noop
}

inline void ColumnBase::adj_acc_insert_rows(std::size_t, std::size_t) TIGHTDB_NOEXCEPT
{
    // Noop
}

inline void ColumnBase::adj_acc_erase_row(std::size_t) TIGHTDB_NOEXCEPT
{
    // Noop
}

inline void ColumnBase::adj_acc_move_over(std::size_t, std::size_t) TIGHTDB_NOEXCEPT
{
    // Noop
}

inline void ColumnBase::adj_acc_clear_root_table() TIGHTDB_NOEXCEPT
{
    // Noop
}

inline void ColumnBase::mark(int) TIGHTDB_NOEXCEPT
{
    // Noop
}

inline void ColumnBase::bump_link_origin_table_version() TIGHTDB_NOEXCEPT
{
    // Noop
}

inline void ColumnBase::set_parent(ArrayParent* parent, std::size_t ndx_in_parent) TIGHTDB_NOEXCEPT
{
    m_array->set_parent(parent, ndx_in_parent);
}

inline const Array& ColumnBase::get_leaf(std::size_t ndx, std::size_t& ndx_in_leaf,
                                         Array& fallback) const TIGHTDB_NOEXCEPT
{
    if (!m_array->is_inner_bptree_node()) {
        ndx_in_leaf = ndx;
        return *m_array;
    }
    std::pair<MemRef, std::size_t> p = m_array->get_bptree_leaf(ndx);
    fallback.init_from_mem(p.first);
    ndx_in_leaf = p.second;
    return fallback;
}

inline const Array* ColumnBase::GetBlock(std::size_t ndx, Array& arr, std::size_t& off,
                                         bool use_retval) const TIGHTDB_NOEXCEPT
{
    return m_array->GetBlock(ndx, arr, off, use_retval);
}

inline std::size_t ColumnBase::get_size_from_ref(ref_type root_ref, Allocator& alloc)
{
    const char* root_header = alloc.translate(root_ref);
    bool root_is_leaf = !Array::get_is_inner_bptree_node_from_header(root_header);
    if (root_is_leaf)
        return Array::get_size_from_header(root_header);
    return Array::get_bptree_size_from_header(root_header);
}

template<class L, class T>
std::size_t ColumnBase::lower_bound(const L& list, T value) const TIGHTDB_NOEXCEPT
{
    std::size_t i = 0;
    std::size_t size = list.size();
    while (0 < size) {
        std::size_t half = size / 2;
        std::size_t mid = i + half;
        typename L::value_type probe = list.get(mid);
        if (probe < value) {
            i = mid + 1;
            size -= half + 1;
        }
        else {
            size = half;
        }
    }
    return i;
}

template<class L, class T>
std::size_t ColumnBase::upper_bound(const L& list, T value) const TIGHTDB_NOEXCEPT
{
    size_t i = 0;
    size_t size = list.size();
    while (0 < size) {
        size_t half = size / 2;
        size_t mid = i + half;
        typename L::value_type probe = list.get(mid);
        if (!(value < probe)) {
            i = mid + 1;
            size -= half + 1;
        }
        else {
            size = half;
        }
    }
    return i;
}


inline Allocator& ColumnBase::EraseHandlerBase::get_alloc() TIGHTDB_NOEXCEPT
{
    return m_column.m_array->get_alloc();
}

inline void ColumnBase::EraseHandlerBase::replace_root(Array* leaf)
{
    util::UniquePtr<Array> leaf_2(leaf);
    ArrayParent* parent = m_column.m_array->get_parent();
    std::size_t ndx_in_parent = m_column.m_array->get_ndx_in_parent();
    leaf_2->set_parent(parent, ndx_in_parent);
    leaf_2->update_parent(); // Throws
    delete m_column.m_array;
    m_column.m_array = leaf_2.release();
}

inline ref_type ColumnBase::create(Allocator& alloc, std::size_t size, CreateHandler& handler)
{
    std::size_t rest_size = size;
    std::size_t fixed_height = 0; // Not fixed
    return build(&rest_size, fixed_height, alloc, handler);
}

inline bool Column::has_search_index() const TIGHTDB_NOEXCEPT
{
    return m_search_index;
}

// fixme, must m_search_index be copied here?
inline Column::Column(Allocator& alloc, ref_type ref) : m_search_index(null_ptr)
{
    m_array = new Array(alloc); // Throws
    m_array->init_from_ref(ref);
}

inline Column::Column(unattached_root_tag, Allocator& alloc) : m_search_index(null_ptr)
{
    m_array = new Array(alloc); // Throws

}

inline Column::Column(move_tag, Column& col) TIGHTDB_NOEXCEPT
{
    m_array = col.m_array;
    col.m_array = 0;
    m_search_index = col.m_search_index;
    col.m_search_index = 0;
}

inline Column::Column(ArrayInteger* root) TIGHTDB_NOEXCEPT:
    ColumnBase(root), m_search_index(null_ptr)
{
}

inline std::size_t Column::size() const TIGHTDB_NOEXCEPT
{
    if (root_is_leaf())
        return m_array->size();
    return m_array->get_bptree_size();
}

inline int_fast64_t Column::get(std::size_t ndx) const TIGHTDB_NOEXCEPT
{
    TIGHTDB_ASSERT_DEBUG(ndx < size());
    if (!m_array->is_inner_bptree_node())
        return array()->get(ndx);

    std::pair<MemRef, std::size_t> p = m_array->get_bptree_leaf(ndx);
    const char* leaf_header = p.first.m_addr;
    std::size_t ndx_in_leaf = p.second;
    return ArrayInteger::get(leaf_header, ndx_in_leaf);
}

inline ref_type Column::get_as_ref(std::size_t ndx) const TIGHTDB_NOEXCEPT
{
    return to_ref(get(ndx));
}

inline uint64_t Column::get_uint(std::size_t ndx) const TIGHTDB_NOEXCEPT
{
    return static_cast<uint64_t>(get(ndx));
}

inline void Column::add(int_fast64_t value)
{
    std::size_t row_ndx = tightdb::npos;
    std::size_t num_rows = 1;
    do_insert(row_ndx, value, num_rows); // Throws
}

inline void Column::insert(std::size_t row_ndx, int_fast64_t value)
{
    std::size_t size = this->size(); // Slow
    TIGHTDB_ASSERT_3(row_ndx, <=, size);
    std::size_t row_ndx_2 = row_ndx == size ? tightdb::npos : row_ndx;
    std::size_t num_rows = 1;
    do_insert(row_ndx_2, value, num_rows); // Throws
}

inline void Column::erase(std::size_t row_ndx)
{
    std::size_t last_row_ndx = size() - 1; // Note that size() is slow
    bool is_last = row_ndx == last_row_ndx;
    do_erase(row_ndx, is_last); // Throws
}

inline void Column::move_last_over(std::size_t row_ndx)
{
    std::size_t last_row_ndx = size() - 1; // Note that size() is slow
    do_move_last_over(row_ndx, last_row_ndx); // Throws
}

inline void Column::clear()
{
    do_clear(); // Throws
}

// Implementing pure virtual method of ColumnBase.
inline void Column::insert(std::size_t row_ndx, std::size_t num_rows, bool is_append)
{
    std::size_t row_ndx_2 = is_append ? tightdb::npos : row_ndx;
    int_fast64_t value = 0;
    do_insert(row_ndx_2, value, num_rows); // Throws
}

// Implementing pure virtual method of ColumnBase.
inline void Column::erase(std::size_t row_ndx, bool is_last)
{
    do_erase(row_ndx, is_last); // Throws
}

// Implementing pure virtual method of ColumnBase.
inline void Column::move_last_over(std::size_t row_ndx, std::size_t last_row_ndx, bool)
{
    do_move_last_over(row_ndx, last_row_ndx); // Throws
}

// Implementing pure virtual method of ColumnBase.
inline void Column::clear(std::size_t, bool)
{
    do_clear(); // Throws
}

TIGHTDB_FORCEINLINE
ref_type Column::leaf_insert(MemRef leaf_mem, ArrayParent& parent, std::size_t ndx_in_parent,
                             Allocator& alloc, std::size_t insert_ndx,
                             Array::TreeInsert<Column>& state)
{
    Array leaf(alloc);
    leaf.init_from_mem(leaf_mem);
    leaf.set_parent(&parent, ndx_in_parent);
    return leaf.bptree_leaf_insert(insert_ndx, state.m_value, state); // Throws
}


inline std::size_t Column::lower_bound_int(int64_t value) const TIGHTDB_NOEXCEPT
{
    if (root_is_leaf()) {
        return array()->lower_bound(value);
    }
    return ColumnBase::lower_bound(*this, value);
}

inline std::size_t Column::upper_bound_int(int64_t value) const TIGHTDB_NOEXCEPT
{
    if (root_is_leaf()) {
        return array()->upper_bound(value);
    }
    return ColumnBase::upper_bound(*this, value);
}

// For a *sorted* Column, return first element E for which E >= target or return -1 if none
inline size_t Column::find_gte(int64_t target, size_t start) const
{
    // fixme: slow reference implementation. See Array::FindGTE for faster version
    size_t ref = 0;
    size_t idx;
    for (idx = start; idx < size(); ++idx) {
        if (get(idx) >= target) {
            ref = idx;
            break;
        }
    }
    if (idx == size())
        ref = not_found;

    return ref;
}

} // namespace tightdb

// Templates
#include <tightdb/column_tpl.hpp>

#endif // TIGHTDB_COLUMN_HPP<|MERGE_RESOLUTION|>--- conflicted
+++ resolved
@@ -448,11 +448,9 @@
     StringIndex* create_search_index();
     StringIndex* get_search_index() TIGHTDB_NOEXCEPT;
     const StringIndex* get_search_index() const TIGHTDB_NOEXCEPT;
-<<<<<<< HEAD
     void populate_search_index();
-=======
+
     void destroy_search_index() TIGHTDB_NOEXCEPT TIGHTDB_OVERRIDE;
->>>>>>> 9685c5fb
 
     //@{
     /// Find the lower/upper bound for the specified value assuming
