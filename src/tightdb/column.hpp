/*************************************************************************
 *
 * TIGHTDB CONFIDENTIAL
 * __________________
 *
 *  [2011] - [2012] TightDB Inc
 *  All Rights Reserved.
 *
 * NOTICE:  All information contained herein is, and remains
 * the property of TightDB Incorporated and its suppliers,
 * if any.  The intellectual and technical concepts contained
 * herein are proprietary to TightDB Incorporated
 * and its suppliers and may be covered by U.S. and Foreign Patents,
 * patents in process, and are protected by trade secret or copyright law.
 * Dissemination of this information or reproduction of this material
 * is strictly forbidden unless prior written permission is obtained
 * from TightDB Incorporated.
 *
 **************************************************************************/
#ifndef TIGHTDB_COLUMN_HPP
#define TIGHTDB_COLUMN_HPP

#include <stdint.h> // unint8_t etc
#include <cstdlib> // std::size_t

#include <tightdb/util/unique_ptr.hpp>
#include <tightdb/array.hpp>
#include <tightdb/query_conditions.hpp>

namespace tightdb {


// Pre-definitions
class Column;

class ColumnBase {
public:
    /// Get the number of entries in this column.
    std::size_t size() const TIGHTDB_NOEXCEPT { return do_get_size(); }

    /// True if size is zero.
    bool is_empty() const TIGHTDB_NOEXCEPT { return size() == 0; }

    /// Add an entry to this column using the columns default value.
    virtual void add() = 0;

    /// Insert an entry into this column using the columns default
    /// value.
    virtual void insert(std::size_t ndx) = 0;

    /// Remove all entries from this column.
    virtual void clear() = 0;

    /// Remove the specified entry from this column. Set \a is_last to
    /// true when deleting the last element. This is important to
    /// avoid conversion to to general form of inner nodes of the
    /// B+-tree.
    virtual void erase(std::size_t ndx, bool is_last) = 0;

    /// Move the last element to the specified index. This reduces the
    /// number of elements by one.
    virtual void move_last_over(std::size_t ndx) = 0;

    virtual bool IsIntColumn() const TIGHTDB_NOEXCEPT { return false; }

    virtual void destroy() TIGHTDB_NOEXCEPT;

    virtual ~ColumnBase() TIGHTDB_NOEXCEPT {};

    // Indexing
    virtual bool has_index() const TIGHTDB_NOEXCEPT { return false; }
    virtual void set_index_ref(ref_type, ArrayParent*, std::size_t) {}

    virtual void adjust_ndx_in_parent(int diff) TIGHTDB_NOEXCEPT;

    /// Called in the context of Group::commit() to ensure that
    /// attached table accessors stay valid across a commit. Please
    /// note that this works only for non-transactional commits. Table
    /// accessors obtained during a transaction are always detached
    /// when the transaction ends.
    virtual void update_from_parent(std::size_t old_baseline) TIGHTDB_NOEXCEPT;

    void detach_subtable_accessors() TIGHTDB_NOEXCEPT;

    Allocator& get_alloc() const TIGHTDB_NOEXCEPT { return m_array->get_alloc(); }

    ref_type get_ref() const TIGHTDB_NOEXCEPT { return m_array->get_ref(); }

    void set_parent(ArrayParent*, std::size_t ndx_in_parent) TIGHTDB_NOEXCEPT;

    const Array* get_root_array() const TIGHTDB_NOEXCEPT { return m_array; }

    /// Provides access to the leaf that contains the element at the
    /// specified index. Upon return \a ndx_in_leaf will be set to the
    /// corresponding index relative to the beginning of the leaf.
    ///
    /// When the root is a leaf, this function returns a pointer to
    /// the array accessor cached inside this column
    /// accessor. Otherwise this function attaches the specified
    /// fallback accessor to the identified leaf, and returns a
    /// pointer to the fallback accessor.
    ///
    /// This function cannot be used for modifying operations as it
    /// does not ensure the presence of an unbroken chain of parent
    /// accessors. For this reason, the identified leaf should always
    /// be accessed through the returned const-qualified reference,
    /// and never directly through the specfied fallback accessor.
    const Array& get_leaf(std::size_t ndx, std::size_t& ndx_in_leaf,
                          Array& fallback) const TIGHTDB_NOEXCEPT;

    // FIXME: Is almost identical to get_leaf(), but uses ill-defined
    // aspects of the Array API. Should be eliminated.
    const Array* GetBlock(std::size_t ndx, Array& arr, std::size_t& off,
                          bool use_retval = false) const TIGHTDB_NOEXCEPT;

#ifdef TIGHTDB_DEBUG
    // Must be upper case to avoid conflict with macro in Objective-C
    virtual void Verify() const = 0;
    virtual void to_dot(std::ostream&, StringData title = StringData()) const = 0;
    void dump_node_structure() const; // To std::cerr (for GDB)
    virtual void dump_node_structure(std::ostream&, int level) const = 0;
#endif

protected:
    // FIXME: This should not be mutable, the problem is again the
    // const-violating moving copy constructor.
    mutable Array* m_array;

    ColumnBase() TIGHTDB_NOEXCEPT {}
    ColumnBase(Array* root) TIGHTDB_NOEXCEPT: m_array(root) {}

    virtual std::size_t do_get_size() const TIGHTDB_NOEXCEPT = 0;

    virtual void do_detach_subtable_accessors() TIGHTDB_NOEXCEPT {}

    // Tree functions
    template<class T, class C, class S> std::size_t TreeWrite(S& out, size_t& pos) const;

    //@{
    /// \tparam L Any type with an appropriate `value_type`, %size(),
    /// and %get() members.
    template<class L, class T>
    std::size_t lower_bound(const L& list, T value) const TIGHTDB_NOEXCEPT;
    template<class L, class T>
    std::size_t upper_bound(const L& list, T value) const TIGHTDB_NOEXCEPT;
    //@}

    // Node functions
    bool root_is_leaf() const TIGHTDB_NOEXCEPT { return !m_array->is_inner_bptree_node(); }

    static std::size_t get_size_from_ref(ref_type, Allocator&) TIGHTDB_NOEXCEPT;
    static bool root_is_leaf_from_ref(ref_type, Allocator&) TIGHTDB_NOEXCEPT;

    template <class T, class R, Action action, class condition>
    R aggregate(T target, std::size_t start, std::size_t end, size_t limit = size_t(-1)) const;

    /// Introduce a new root node which increments the height of the
    /// tree by one.
    void introduce_new_root(ref_type new_sibling_ref, Array::TreeInsertBase& state,
                            bool is_append);

    class EraseHandlerBase;

    class CreateHandler {
    public:
        virtual ref_type create_leaf(std::size_t size) = 0;
    };

    static ref_type create(std::size_t size, Allocator&, CreateHandler&);

#ifdef TIGHTDB_DEBUG
    class LeafToDot;
    virtual void leaf_to_dot(MemRef, ArrayParent*, std::size_t ndx_in_parent,
                             std::ostream&) const = 0;
    void tree_to_dot(std::ostream&) const;
#endif

private:
    static ref_type build(std::size_t* rest_size_ptr, std::size_t fixed_height,
                          Allocator&, CreateHandler&);

    friend class StringIndex;
};


class ColumnBase::EraseHandlerBase: public Array::EraseHandler {
protected:
    EraseHandlerBase(ColumnBase& column) TIGHTDB_NOEXCEPT: m_column(column) {}
    ~EraseHandlerBase() TIGHTDB_NOEXCEPT TIGHTDB_OVERRIDE {}
    Allocator& get_alloc() TIGHTDB_NOEXCEPT;
    void replace_root(util::UniquePtr<Array>& leaf);
private:
    ColumnBase& m_column;
};



class Column: public ColumnBase {
public:
    typedef int64_t value_type;

    explicit Column(Allocator&);
    Column(Array::Type, Allocator&);
    explicit Column(Array::Type = Array::type_Normal, ArrayParent* = 0,
                    std::size_t ndx_in_parent = 0, Allocator& = Allocator::get_default());
    explicit Column(ref_type, ArrayParent* = 0, std::size_t ndx_in_parent = 0,
                    Allocator& = Allocator::get_default()); // Throws
    Column(const Column&); // FIXME: Constness violation
    ~Column() TIGHTDB_NOEXCEPT TIGHTDB_OVERRIDE;

    bool IsIntColumn() const TIGHTDB_NOEXCEPT { return true; }

    std::size_t size() const TIGHTDB_NOEXCEPT;
    bool is_empty() const TIGHTDB_NOEXCEPT { return size() == 0; }

    // Getting and setting values
    int64_t get(std::size_t ndx) const TIGHTDB_NOEXCEPT;
    ref_type get_as_ref(std::size_t ndx) const TIGHTDB_NOEXCEPT;
    int64_t back() const TIGHTDB_NOEXCEPT { return get(size()-1); }
    void set(std::size_t ndx, int64_t value);
    void insert(std::size_t ndx) TIGHTDB_OVERRIDE { insert(ndx, 0); }
    void insert(std::size_t ndx, int64_t value);
    void add() TIGHTDB_OVERRIDE { add(0); }
    void add(int64_t value);

    std::size_t count(int64_t target) const;
    int64_t sum(std::size_t start = 0, std::size_t end = -1, size_t limit = size_t(-1)) const;
    int64_t maximum(std::size_t start = 0, std::size_t end = -1, size_t limit = size_t(-1)) const;
    int64_t minimum(std::size_t start = 0, std::size_t end = -1, size_t limit = size_t(-1)) const;
    double  average(std::size_t start = 0, std::size_t end = -1, size_t limit = size_t(-1)) const;

    // FIXME: Be careful, clear() currently forgets if the leaf type
    // is Array::type_HasRefs.
    void clear() TIGHTDB_OVERRIDE;

    void erase(std::size_t ndx, bool is_last) TIGHTDB_OVERRIDE;
    void move_last_over(std::size_t ndx) TIGHTDB_OVERRIDE;

    void adjust(int_fast64_t diff);
    void adjust_ge(int_fast64_t limit, int_fast64_t diff);

    size_t find_first(int64_t value, std::size_t begin = 0, std::size_t end = npos) const;
    void find_all(Array& result, int64_t value,
                  std::size_t begin = 0, std::size_t end = npos) const;

    //@{
    /// Find the lower/upper bound for the specified value assuming
    /// that the elements are already sorted in ascending order
    /// according to ordinary integer comparison.
    std::size_t lower_bound_int(int64_t value) const TIGHTDB_NOEXCEPT;
    std::size_t upper_bound_int(int64_t value) const TIGHTDB_NOEXCEPT;
    //@}

    /// Compare two columns for equality.
    bool compare_int(const Column&) const;

<<<<<<< HEAD
    void foreach(Array::ForEachOp<int64_t>*) const TIGHTDB_NOEXCEPT;
=======
    static ref_type create(Array::Type leaf_type, std::size_t size, int_fast64_t value,
                           Allocator&);
>>>>>>> 2c682c93

    // Debug
#ifdef TIGHTDB_DEBUG
    virtual void Verify() const TIGHTDB_OVERRIDE;
    void to_dot(std::ostream&, StringData title) const TIGHTDB_OVERRIDE;
    MemStats stats() const;
    void dump_node_structure(std::ostream&, int level) const TIGHTDB_OVERRIDE;
    using ColumnBase::dump_node_structure;
#endif

protected:
    Column(Array* root);

    std::size_t do_get_size() const TIGHTDB_NOEXCEPT TIGHTDB_OVERRIDE { return size(); }

#ifdef TIGHTDB_DEBUG
    void leaf_to_dot(MemRef, ArrayParent*, std::size_t ndx_in_parent,
                     std::ostream&) const TIGHTDB_OVERRIDE;
#endif

private:
    Column &operator=(const Column&); // not allowed

    void do_insert(std::size_t ndx, int64_t value);

    // Called by Array::bptree_insert().
    static ref_type leaf_insert(MemRef leaf_mem, ArrayParent&, std::size_t ndx_in_parent,
                                Allocator&, std::size_t insert_ndx, Array::TreeInsert<Column>&);

    class EraseLeafElem;
    class CreateHandler;

    static void foreach(const Array* parent, Array::ForEachOp<int64_t>*) TIGHTDB_NOEXCEPT;

    friend class Array;
    friend class ColumnBase;
};




// Implementation:

inline void ColumnBase::destroy() TIGHTDB_NOEXCEPT
{
    if (m_array)
        m_array->destroy();
}

inline void ColumnBase::detach_subtable_accessors() TIGHTDB_NOEXCEPT
{
    do_detach_subtable_accessors();
}

inline void ColumnBase::set_parent(ArrayParent* parent, std::size_t ndx_in_parent) TIGHTDB_NOEXCEPT
{
    m_array->set_parent(parent, ndx_in_parent);
}

inline const Array& ColumnBase::get_leaf(std::size_t ndx, std::size_t& ndx_in_leaf,
                                         Array& fallback) const TIGHTDB_NOEXCEPT
{
    if (!m_array->is_inner_bptree_node()) {
        ndx_in_leaf = ndx;
        return *m_array;
    }
    std::pair<MemRef, std::size_t> p = m_array->get_bptree_leaf(ndx);
    fallback.init_from_mem(p.first);
    ndx_in_leaf = p.second;
    return fallback;
}

inline const Array* ColumnBase::GetBlock(std::size_t ndx, Array& arr, std::size_t& off,
                                         bool use_retval) const TIGHTDB_NOEXCEPT
{
    return m_array->GetBlock(ndx, arr, off, use_retval);
}

template<class L, class T>
std::size_t ColumnBase::lower_bound(const L& list, T value) const TIGHTDB_NOEXCEPT
{
    std::size_t i = 0;
    std::size_t size = list.size();
    while (0 < size) {
        std::size_t half = size / 2;
        std::size_t mid = i + half;
        typename L::value_type probe = list.get(mid);
        if (probe < value) {
            i = mid + 1;
            size -= half + 1;
        }
        else {
            size = half;
        }
    }
    return i;
}

template<class L, class T>
std::size_t ColumnBase::upper_bound(const L& list, T value) const TIGHTDB_NOEXCEPT
{
    size_t i = 0;
    size_t size = list.size();
    while (0 < size) {
        size_t half = size / 2;
        size_t mid = i + half;
        typename L::value_type probe = list.get(mid);
        if (!(value < probe)) {
            i = mid + 1;
            size -= half + 1;
        }
        else {
            size = half;
        }
    }
    return i;
}

inline std::size_t ColumnBase::get_size_from_ref(ref_type ref, Allocator& alloc) TIGHTDB_NOEXCEPT
{
    const char* header = alloc.translate(ref);
    std::size_t size = Array::get_size_from_header(header);
    bool is_leaf = !Array::get_is_inner_bptree_node_from_header(header);
    if (is_leaf)
        return size;
    int_fast64_t v = Array::get(header, size-1);
    return std::size_t(v / 2); // v = 1 + 2*total_elems_in_tree
}

inline bool ColumnBase::root_is_leaf_from_ref(ref_type ref, Allocator& alloc) TIGHTDB_NOEXCEPT
{
    const char* header = alloc.translate(ref);
    return !Array::get_is_inner_bptree_node_from_header(header);
}


inline Allocator& ColumnBase::EraseHandlerBase::get_alloc() TIGHTDB_NOEXCEPT
{
    return m_column.m_array->get_alloc();
}

inline void ColumnBase::EraseHandlerBase::replace_root(util::UniquePtr<Array>& leaf)
{
    ArrayParent* parent = m_column.m_array->get_parent();
    std::size_t ndx_in_parent = m_column.m_array->get_ndx_in_parent();
    leaf->set_parent(parent, ndx_in_parent);
    leaf->update_parent(); // Throws
    delete m_column.m_array;
    m_column.m_array = leaf.release();
}

inline ref_type ColumnBase::create(std::size_t size, Allocator& alloc, CreateHandler& handler)
{
    std::size_t rest_size = size;
    std::size_t fixed_height = 0; // Not fixed
    return build(&rest_size, fixed_height, alloc, handler);
}


inline Column::Column(Allocator& alloc):
    ColumnBase(new Array(Array::type_Normal, null_ptr, 0, alloc))
{
}

inline Column::Column(Array::Type type, Allocator& alloc):
    ColumnBase(new Array(type, null_ptr, 0, alloc))
{
    TIGHTDB_ASSERT(root_is_leaf());
}

inline Column::Column(Array::Type type, ArrayParent* parent, std::size_t ndx_in_parent,
                      Allocator& alloc):
    ColumnBase(new Array(type, parent, ndx_in_parent, alloc))
{
    TIGHTDB_ASSERT(root_is_leaf());
}

inline Column::Column(ref_type ref, ArrayParent* parent, std::size_t ndx_in_parent,
                      Allocator& alloc):
    ColumnBase(new Array(ref, parent, ndx_in_parent, alloc)) {}

inline Column::Column(const Column& column): ColumnBase(column.m_array)
{
    // FIXME: Unfortunate hidden constness violation here
    // we now own array
    column.m_array = 0;       // so detach source
}

inline Column::Column(Array* root): ColumnBase(root) {}

inline Column::~Column() TIGHTDB_NOEXCEPT
{
    delete m_array;
}

inline std::size_t Column::size() const TIGHTDB_NOEXCEPT
{
    if (root_is_leaf())
        return m_array->size();
    return m_array->get_bptree_size();
}

inline int64_t Column::get(std::size_t ndx) const TIGHTDB_NOEXCEPT
{
    TIGHTDB_ASSERT(ndx < size());
    if (root_is_leaf())
        return m_array->get(ndx);

    std::pair<MemRef, std::size_t> p = m_array->get_bptree_leaf(ndx);
    const char* leaf_header = p.first.m_addr;
    std::size_t ndx_in_leaf = p.second;
    return Array::get(leaf_header, ndx_in_leaf);
}

inline ref_type Column::get_as_ref(std::size_t ndx) const TIGHTDB_NOEXCEPT
{
    return to_ref(get(ndx));
}

inline void Column::add(int64_t value)
{
    do_insert(npos, value);
}

inline void Column::insert(std::size_t ndx, int64_t value)
{
    TIGHTDB_ASSERT(ndx <= size());
    if (size() <= ndx)
        ndx = npos;
    do_insert(ndx, value);
}

TIGHTDB_FORCEINLINE
ref_type Column::leaf_insert(MemRef leaf_mem, ArrayParent& parent, std::size_t ndx_in_parent,
                             Allocator& alloc, std::size_t insert_ndx,
                             Array::TreeInsert<Column>& state)
{
    Array leaf(leaf_mem, &parent, ndx_in_parent, alloc);
    return leaf.bptree_leaf_insert(insert_ndx, state.m_value, state);
}


inline std::size_t Column::lower_bound_int(int64_t value) const TIGHTDB_NOEXCEPT
{
    if (root_is_leaf()) {
        return m_array->lower_bound_int(value);
    }
    return ColumnBase::lower_bound(*this, value);
}

inline std::size_t Column::upper_bound_int(int64_t value) const TIGHTDB_NOEXCEPT
{
    if (root_is_leaf()) {
        return m_array->upper_bound_int(value);
    }
    return ColumnBase::upper_bound(*this, value);
}


inline void Column::foreach(Array::ForEachOp<int64_t>* op) const TIGHTDB_NOEXCEPT
{
    if (TIGHTDB_LIKELY(m_array->is_leaf())) {
        m_array->foreach(op);
        return;
    }

    foreach(m_array, op);
}


} // namespace tightdb

// Templates
#include <tightdb/column_tpl.hpp>

#endif // TIGHTDB_COLUMN_HPP<|MERGE_RESOLUTION|>--- conflicted
+++ resolved
@@ -254,14 +254,11 @@
     /// Compare two columns for equality.
     bool compare_int(const Column&) const;
 
-<<<<<<< HEAD
-    void foreach(Array::ForEachOp<int64_t>*) const TIGHTDB_NOEXCEPT;
-=======
     static ref_type create(Array::Type leaf_type, std::size_t size, int_fast64_t value,
                            Allocator&);
->>>>>>> 2c682c93
-
-    // Debug
+
+    void foreach(Array::ForEachOp<int64_t>*) const TIGHTDB_NOEXCEPT;
+
 #ifdef TIGHTDB_DEBUG
     virtual void Verify() const TIGHTDB_OVERRIDE;
     void to_dot(std::ostream&, StringData title) const TIGHTDB_OVERRIDE;
