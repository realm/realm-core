--- conflicted
+++ resolved
@@ -287,11 +287,9 @@
     static ref_type leaf_insert(MemRef leaf_mem, ArrayParent&, std::size_t ndx_in_parent,
                                 Allocator&, std::size_t insert_ndx, Array::TreeInsert<Column>&);
 
-<<<<<<< HEAD
+    class EraseLeafElem;
+
     static void foreach(const Array* parent, Array::ForEachOp<int64_t>*) TIGHTDB_NOEXCEPT;
-=======
-    class EraseLeafElem;
->>>>>>> 06b16390
 
     friend class Array;
     friend class ColumnBase;
