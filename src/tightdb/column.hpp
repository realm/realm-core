/*************************************************************************
 *
 * TIGHTDB CONFIDENTIAL
 * __________________
 *
 *  [2011] - [2012] TightDB Inc
 *  All Rights Reserved.
 *
 * NOTICE:  All information contained herein is, and remains
 * the property of TightDB Incorporated and its suppliers,
 * if any.  The intellectual and technical concepts contained
 * herein are proprietary to TightDB Incorporated
 * and its suppliers and may be covered by U.S. and Foreign Patents,
 * patents in process, and are protected by trade secret or copyright law.
 * Dissemination of this information or reproduction of this material
 * is strictly forbidden unless prior written permission is obtained
 * from TightDB Incorporated.
 *
 **************************************************************************/
#ifndef TIGHTDB_COLUMN_HPP
#define TIGHTDB_COLUMN_HPP

#include <stdint.h> // unint8_t etc
#include <cstdlib> // std::size_t

#include <tightdb/array.hpp>
#include <tightdb/query_conditions.hpp>

namespace tightdb {


// Pre-definitions
class Column;

class ColumnBase {
public:
    /// Get the number of entries in this column.
    virtual std::size_t size() const TIGHTDB_NOEXCEPT = 0;

    /// Add an entry to this column using the columns default value.
    virtual void add() = 0;

    /// Insert an entry into this column using the columns default
    /// value.
    virtual void insert(std::size_t ndx) = 0;

    /// Remove all entries from this column.
    virtual void clear() = 0;

    /// Remove the specified entry from this column.
    virtual void erase(std::size_t ndx) = 0;

    virtual void move_last_over(std::size_t ndx) = 0;

    // FIXME: Carefull with this one. It resizes the root node, not
    // the column. Depending on what it is used for, either rename to
    // resize_root() or upgrade to handle proper column
    // resizing. Check if it is used at all. Same for various specific
    // column types such as AdaptiveStringColumn.
    void resize(std::size_t size) { m_array->resize(size); }

    virtual bool IsIntColumn() const TIGHTDB_NOEXCEPT { return false; }

    virtual void destroy() = 0;

    virtual ~ColumnBase() {};

    // Indexing
    virtual bool has_index() const TIGHTDB_NOEXCEPT { return false; }
    virtual void set_index_ref(ref_type, ArrayParent*, std::size_t) {}

    virtual void adjust_ndx_in_parent(int diff) TIGHTDB_NOEXCEPT { m_array->adjust_ndx_in_parent(diff); }
    virtual void update_from_parent() TIGHTDB_NOEXCEPT { m_array->update_from_parent(); }

    virtual void invalidate_subtables_virtual() {}

    Allocator& get_alloc() const TIGHTDB_NOEXCEPT { return m_array->get_alloc(); }

    // FIXME: Should be moved into concrete derivatives, since not all
    // column types have a unique root (string enum).
    ref_type get_ref() const TIGHTDB_NOEXCEPT { return m_array->get_ref(); }

    // FIXME: Should be moved into concrete derivatives, since not all
    // column types have a unique root (string enum).
    void set_parent(ArrayParent* parent, std::size_t ndx_in_parent) TIGHTDB_NOEXCEPT { m_array->set_parent(parent, ndx_in_parent); }

    // FIXME: Should be moved into concrete derivatives, since not all
    // column types have a unique root (string enum).
    const Array* get_root_array() const TIGHTDB_NOEXCEPT { return m_array; }

#ifdef TIGHTDB_DEBUG
    virtual void Verify() const = 0; // Must be upper case to avoid conflict with macro in Objective-C
    virtual void to_dot(std::ostream&, StringData title = StringData()) const;
#endif

    template<class C, class A>
    A* TreeGetArray(std::size_t start, std::size_t* first, std::size_t* last) const;

    template<class T, class C, class F>
    std::size_t TreeFind(T value, std::size_t start, std::size_t end) const;

    const Array* GetBlock(std::size_t ndx, Array& arr, std::size_t& off,
                          bool use_retval = false) const
    {
        return m_array->GetBlock(ndx, arr, off, use_retval);
    }

protected:
    // FIXME: This should not be mutable, the problem is again the
    // const-violating moving copy constructor.
    mutable Array* m_array;

    ColumnBase() TIGHTDB_NOEXCEPT {}
    ColumnBase(Array* root) TIGHTDB_NOEXCEPT: m_array(root) {}

    // Tree functions
    template<class T, class C> void TreeSet(std::size_t ndx, T value);
    template<class T, class C> void TreeDelete(std::size_t ndx);
    template<class T, class C> void TreeFindAll(Array &result, T value, size_t add_offset = 0, size_t start = 0, size_t end = -1) const;
    template<class T, class C> void TreeVisitLeafs(size_t start, size_t end, size_t caller_offset, bool (*call)(T* arr, size_t start, size_t end, size_t caller_offset, void* state), void* state) const;
    template<class T, class C, class S> std::size_t TreeWrite(S& out, size_t& pos) const;

    //@{
    /// \tparam L Any type with an appropriate `value_type`, %size(),
    /// and %get() members.
    template<class L, class T>
    std::size_t lower_bound(const L& list, T value) const TIGHTDB_NOEXCEPT;
    template<class L, class T>
    std::size_t upper_bound(const L& list, T value) const TIGHTDB_NOEXCEPT;
    //@}

    // Node functions
    bool root_is_leaf() const TIGHTDB_NOEXCEPT { return m_array->is_leaf(); }
    Array NodeGetOffsets() const TIGHTDB_NOEXCEPT; // FIXME: Constness is not propagated to the sub-array. This constitutes a real problem, because modifying the returned array genrally causes the parent to be modified too.
    Array NodeGetRefs() const TIGHTDB_NOEXCEPT; // FIXME: Constness is not propagated to the sub-array. This constitutes a real problem, because modifying the returned array genrally causes the parent to be modified too.

    static std::size_t get_size_from_ref(ref_type, Allocator&) TIGHTDB_NOEXCEPT;
    static bool root_is_leaf_from_ref(ref_type, Allocator&) TIGHTDB_NOEXCEPT;

    template <class T, class R, Action action, class condition>
    R aggregate(T target, std::size_t start, std::size_t end, std::size_t* matchcount) const;


#ifdef TIGHTDB_DEBUG
    void array_to_dot(std::ostream&, const Array&) const;
    virtual void leaf_to_dot(std::ostream&, const Array&) const;
#endif

    /// Introduce a new root node which increments the height of the
    /// tree by one.
    void introduce_new_root(ref_type new_sibling_ref, Array::TreeInsertBase& state);

    friend class StringIndex;
};



class Column: public ColumnBase {
public:
    typedef int64_t value_type;

    explicit Column(Allocator&);
    Column(Array::Type, Allocator&);
    explicit Column(Array::Type = Array::type_Normal, ArrayParent* = 0,
                    std::size_t ndx_in_parent = 0, Allocator& = Allocator::get_default());
    explicit Column(ref_type, ArrayParent* = 0, std::size_t ndx_in_parent = 0,
                    Allocator& = Allocator::get_default()); // Throws
    Column(const Column&); // FIXME: Constness violation
    ~Column();

    void destroy() TIGHTDB_OVERRIDE;

    bool IsIntColumn() const TIGHTDB_NOEXCEPT { return true; }

    std::size_t size() const TIGHTDB_NOEXCEPT TIGHTDB_OVERRIDE;
    bool is_empty() const TIGHTDB_NOEXCEPT;

    // Getting and setting values
    int64_t get(std::size_t ndx) const TIGHTDB_NOEXCEPT;
    ref_type get_as_ref(std::size_t ndx) const TIGHTDB_NOEXCEPT;
    int64_t Back() const TIGHTDB_NOEXCEPT { return get(size()-1); }
    void set(std::size_t ndx, int64_t value);
    void insert(std::size_t ndx) TIGHTDB_OVERRIDE { insert(ndx, 0); }
    void insert(std::size_t ndx, int64_t value);
    void add() TIGHTDB_OVERRIDE { add(0); }
    void add(int64_t value);
    void fill(std::size_t count);

    std::size_t count(int64_t target) const;
    int64_t sum(std::size_t start = 0, std::size_t end = -1) const;
    int64_t maximum(std::size_t start = 0, std::size_t end = -1) const;
    int64_t minimum(std::size_t start = 0, std::size_t end = -1) const;
    double  average(std::size_t start = 0, std::size_t end = -1) const;

    void sort(std::size_t start, std::size_t end);
    void ReferenceSort(std::size_t start, std::size_t end, Column& ref);

    // FIXME: Be careful, clear() currently forgets if the leaf type
    // is Array::type_HasRefs.
    void clear() TIGHTDB_OVERRIDE;

    void erase(std::size_t ndx) TIGHTDB_OVERRIDE;
    void move_last_over(std::size_t ndx) TIGHTDB_OVERRIDE;

    void Increment64(int64_t value, std::size_t start=0, std::size_t end=-1);
    void IncrementIf(int64_t limit, int64_t value);

    size_t find_first(int64_t value, std::size_t start=0, std::size_t end=-1) const;
    void   find_all(Array& result, int64_t value, size_t caller_offset=0, size_t start=0, size_t end=-1) const;

    //@{
    /// Find the lower/upper bound for the specified value assuming
    /// that the elements are already sorted in ascending order
    /// according to ordinary integer comparison.
    std::size_t lower_bound_int(int64_t value) const TIGHTDB_NOEXCEPT;
    std::size_t upper_bound_int(int64_t value) const TIGHTDB_NOEXCEPT;
    //@}

    // Query support methods
    void LeafFindAll(Array& result, int64_t value, size_t add_offset, size_t start, size_t end) const;

    void sort();

    /// Compare two columns for equality.
    bool compare_int(const Column&) const;

    void foreach(Array::ForEachOp<int64_t>*) const TIGHTDB_NOEXCEPT;

    // Debug
#ifdef TIGHTDB_DEBUG
    void print() const;
    virtual void Verify() const TIGHTDB_OVERRIDE;
    MemStats stats() const;
#endif

protected:
    Column(Array* root);
    void create();

    // Node functions
    void LeafSet(std::size_t ndx, int64_t value) { m_array->set(ndx, value); }
    void LeafDelete(std::size_t ndx) { m_array->erase(ndx); }
    template<class F> size_t LeafFind(int64_t value, std::size_t start, std::size_t end) const
    {
        return m_array->find_first<F>(value, start, end);
    }

    void DoSort(std::size_t lo, std::size_t hi);

private:
    Column &operator=(const Column&); // not allowed

    void do_insert(std::size_t ndx, int64_t value);

    // Called by Array::btree_insert().
    static ref_type leaf_insert(MemRef leaf_mem, ArrayParent&, std::size_t ndx_in_parent,
                                Allocator&, std::size_t insert_ndx, Array::TreeInsert<Column>&);

<<<<<<< HEAD
    static void foreach(const Array* parent, Array::ForEachOp<int64_t>*) TIGHTDB_NOEXCEPT;
=======
    friend class Array;
    friend class ColumnBase;
>>>>>>> b501e94b
};




// Implementation:

template<class L, class T>
std::size_t ColumnBase::lower_bound(const L& list, T value) const TIGHTDB_NOEXCEPT
{
    std::size_t i = 0;
    std::size_t size = list.size();
    while (0 < size) {
        std::size_t half = size / 2;
        std::size_t mid = i + half;
        typename L::value_type probe = list.get(mid);
        if (probe < value) {
            i = mid + 1;
            size -= half + 1;
        }
        else {
            size = half;
        }
    }
    return i;
}

template<class L, class T>
std::size_t ColumnBase::upper_bound(const L& list, T value) const TIGHTDB_NOEXCEPT
{
    size_t i = 0;
    size_t size = list.size();
    while (0 < size) {
        size_t half = size / 2;
        size_t mid = i + half;
        typename L::value_type probe = list.get(mid);
        if (!(value < probe)) {
            i = mid + 1;
            size -= half + 1;
        }
        else {
            size = half;
        }
    }
    return i;
}

inline Column::Column(Allocator& alloc):
    ColumnBase(new Array(Array::type_Normal, 0, 0, alloc))
{
    create();
}

inline Column::Column(Array::Type type, Allocator& alloc):
    ColumnBase(new Array(type, 0, 0, alloc))
{
    create();
}

inline Column::Column(Array::Type type, ArrayParent* parent, std::size_t ndx_in_parent,
                      Allocator& alloc):
    ColumnBase(new Array(type, parent, ndx_in_parent, alloc))
{
    create();
}

inline Column::Column(ref_type ref, ArrayParent* parent, std::size_t ndx_in_parent,
                      Allocator& alloc):
    ColumnBase(new Array(ref, parent, ndx_in_parent, alloc)) {}

inline Column::Column(const Column& column): ColumnBase(column.m_array)
{
    // we now own array
    // FIXME: Unfortunate hidden constness violation here
    column.m_array = 0;       // so invalidate source
}

inline Column::Column(Array* root): ColumnBase(root) {}

inline Column::~Column()
{
    delete m_array;
}

inline void Column::destroy()
{
    if (m_array)
        m_array->destroy();
}

inline int64_t Column::get(std::size_t ndx) const TIGHTDB_NOEXCEPT
{
    TIGHTDB_ASSERT(ndx < size());
    if (root_is_leaf())
        return m_array->get(ndx);

    std::pair<MemRef, std::size_t> p = m_array->find_btree_leaf(ndx);
    const char* leaf_header = p.first.m_addr;
    std::size_t ndx_in_leaf = p.second;
    return Array::get(leaf_header, ndx_in_leaf);
}

inline ref_type Column::get_as_ref(std::size_t ndx) const TIGHTDB_NOEXCEPT
{
    return to_ref(get(ndx));
}

inline void Column::add(int64_t value)
{
    do_insert(npos, value);
}

inline void Column::insert(std::size_t ndx, int64_t value)
{
    TIGHTDB_ASSERT(ndx <= size());
    if (size() <= ndx) ndx = npos;
    do_insert(ndx, value);
}

TIGHTDB_FORCEINLINE
ref_type Column::leaf_insert(MemRef leaf_mem, ArrayParent& parent, std::size_t ndx_in_parent,
                             Allocator& alloc, std::size_t insert_ndx,
                             Array::TreeInsert<Column>& state)
{
    Array leaf(leaf_mem, &parent, ndx_in_parent, alloc);
    return leaf.btree_leaf_insert(insert_ndx, state.m_value, state);
}


<<<<<<< HEAD
inline void Column::foreach(Array::ForEachOp<int64_t>* op) const TIGHTDB_NOEXCEPT
{
    if (TIGHTDB_LIKELY(m_array->is_leaf())) {
        m_array->foreach(op);
        return;
    }

    foreach(m_array, op);
=======
inline std::size_t Column::lower_bound_int(int64_t value) const TIGHTDB_NOEXCEPT
{
    if (root_is_leaf()) {
        return m_array->lower_bound_int(value);
    }
    return ColumnBase::lower_bound(*this, value);
}

inline std::size_t Column::upper_bound_int(int64_t value) const TIGHTDB_NOEXCEPT
{
    if (root_is_leaf()) {
        return m_array->upper_bound_int(value);
    }
    return ColumnBase::upper_bound(*this, value);
>>>>>>> b501e94b
}


} // namespace tightdb

// Templates
#include <tightdb/column_tpl.hpp>

#endif // TIGHTDB_COLUMN_HPP<|MERGE_RESOLUTION|>--- conflicted
+++ resolved
@@ -256,12 +256,10 @@
     static ref_type leaf_insert(MemRef leaf_mem, ArrayParent&, std::size_t ndx_in_parent,
                                 Allocator&, std::size_t insert_ndx, Array::TreeInsert<Column>&);
 
-<<<<<<< HEAD
     static void foreach(const Array* parent, Array::ForEachOp<int64_t>*) TIGHTDB_NOEXCEPT;
-=======
+
     friend class Array;
     friend class ColumnBase;
->>>>>>> b501e94b
 };
 
 
@@ -391,7 +389,23 @@
 }
 
 
-<<<<<<< HEAD
+inline std::size_t Column::lower_bound_int(int64_t value) const TIGHTDB_NOEXCEPT
+{
+    if (root_is_leaf()) {
+        return m_array->lower_bound_int(value);
+    }
+    return ColumnBase::lower_bound(*this, value);
+}
+
+inline std::size_t Column::upper_bound_int(int64_t value) const TIGHTDB_NOEXCEPT
+{
+    if (root_is_leaf()) {
+        return m_array->upper_bound_int(value);
+    }
+    return ColumnBase::upper_bound(*this, value);
+}
+
+
 inline void Column::foreach(Array::ForEachOp<int64_t>* op) const TIGHTDB_NOEXCEPT
 {
     if (TIGHTDB_LIKELY(m_array->is_leaf())) {
@@ -400,22 +414,6 @@
     }
 
     foreach(m_array, op);
-=======
-inline std::size_t Column::lower_bound_int(int64_t value) const TIGHTDB_NOEXCEPT
-{
-    if (root_is_leaf()) {
-        return m_array->lower_bound_int(value);
-    }
-    return ColumnBase::lower_bound(*this, value);
-}
-
-inline std::size_t Column::upper_bound_int(int64_t value) const TIGHTDB_NOEXCEPT
-{
-    if (root_is_leaf()) {
-        return m_array->upper_bound_int(value);
-    }
-    return ColumnBase::upper_bound(*this, value);
->>>>>>> b501e94b
 }
 
 
