/*************************************************************************
 *
 * TIGHTDB CONFIDENTIAL
 * __________________
 *
 *  [2011] - [2012] TightDB Inc
 *  All Rights Reserved.
 *
 * NOTICE:  All information contained herein is, and remains
 * the property of TightDB Incorporated and its suppliers,
 * if any.  The intellectual and technical concepts contained
 * herein are proprietary to TightDB Incorporated
 * and its suppliers and may be covered by U.S. and Foreign Patents,
 * patents in process, and are protected by trade secret or copyright law.
 * Dissemination of this information or reproduction of this material
 * is strictly forbidden unless prior written permission is obtained
 * from TightDB Incorporated.
 *
 **************************************************************************/
#ifndef TIGHTDB_COLUMN_HPP
#define TIGHTDB_COLUMN_HPP

#include <stdint.h> // unint8_t etc
#include <cstdlib> // std::size_t

#include <tightdb/array.hpp>
#include <tightdb/query_conditions.hpp>

namespace tightdb {


// Pre-definitions
class Column;
class Index;

class ColumnBase {
public:
    virtual ~ColumnBase() {};
    virtual void destroy() = 0;

    virtual void SetHasRefs() {};

    virtual bool IsIntColumn() const TIGHTDB_NOEXCEPT { return false; }

    virtual std::size_t size() const TIGHTDB_NOEXCEPT = 0;

    virtual void add() = 0; // Add an entry to this column using the columns default value
    virtual void insert(std::size_t ndx) = 0; // Insert an entry into this column using the columns default value
    virtual void clear() = 0;
    virtual void erase(std::size_t ndx) = 0;
    virtual void move_last_over(std::size_t ndx) = 0;
    void resize(std::size_t size) { m_array->resize(size); }

    // Indexing
    virtual bool HasIndex() const = 0;
    //virtual Index& GetIndex() = 0;
    //virtual void BuildIndex(Index& index) = 0;
    //virtual void ClearIndex() = 0;
    virtual void SetIndexRef(std::size_t, ArrayParent*, std::size_t) {}

    virtual ref_type get_ref() const = 0;
    virtual void set_parent(ArrayParent* parent, std::size_t pndx) { m_array->set_parent(parent, pndx); }
    virtual void UpdateParentNdx(int diff) { m_array->UpdateParentNdx(diff); }
    virtual void UpdateFromParent() { m_array->UpdateFromParent(); }

    virtual void invalidate_subtables_virtual() {}

    const Array* get_root_array() const TIGHTDB_NOEXCEPT { return m_array; }

#ifdef TIGHTDB_DEBUG
    virtual void Verify() const = 0; // Must be upper case to avoid conflict with macro in ObjC
    virtual void ToDot(std::ostream& out, StringData title = StringData()) const;
#endif // TIGHTDB_DEBUG

    template<class C, class A>
    A* TreeGetArray(std::size_t start, std::size_t* first, std::size_t* last) const;

    template<class T, class C, class F>
    std::size_t TreeFind(T value, std::size_t start, std::size_t end) const;

    const Array* GetBlock(std::size_t ndx, Array& arr, std::size_t& off,
                          bool use_retval = false) const
    {
        return m_array->GetBlock(ndx, arr, off, use_retval);
    }

protected:
    friend class StringIndex;

    struct NodeChange {
        size_t ref1;
        size_t ref2;
        enum ChangeType { none, insert_before, insert_after, split } type;
        NodeChange(ChangeType t, size_t r1=0, size_t r2=0) : ref1(r1), ref2(r2), type(t) {}
        NodeChange() : ref1(0), ref2(0), type(none) {}
    };

    // Tree functions
public:
    template<class T, class C> T TreeGet(std::size_t ndx) const; // FIXME: This one should probably be eliminated or redesiged because it throws due to dynamic memory allocation
protected:
    template<class T, class C> void TreeSet(std::size_t ndx, T value);
    template<class T, class C> void TreeInsert(std::size_t ndx, T value);
    template<class T, class C> NodeChange DoInsert(std::size_t ndx, T value);
    template<class T, class C> void TreeDelete(std::size_t ndx);
    template<class T, class C> void TreeFindAll(Array &result, T value, size_t add_offset = 0, size_t start = 0, size_t end = -1) const;
    template<class T, class C> void TreeVisitLeafs(size_t start, size_t end, size_t caller_offset, bool (*call)(T* arr, size_t start, size_t end, size_t caller_offset, void* state), void* state) const;
    template<class T, class C, class S> std::size_t TreeWrite(S& out, size_t& pos) const;

    // Node functions
    bool root_is_leaf() const TIGHTDB_NOEXCEPT { return m_array->is_leaf(); }
    Array NodeGetOffsets() const TIGHTDB_NOEXCEPT; // FIXME: Constness is not propagated to the sub-array. This constitutes a real problem, because modifying the returned array genrally causes the parent to be modified too.
    Array NodeGetRefs() const TIGHTDB_NOEXCEPT; // FIXME: Constness is not propagated to the sub-array. This constitutes a real problem, because modifying the returned array genrally causes the parent to be modified too.
    template<class C> void NodeInsert(std::size_t ndx, ref_type ref);
    template<class C> void NodeAdd(ref_type ref);
    void NodeAddKey(ref_type ref);
    void NodeUpdateOffsets(std::size_t ndx);
    template<class C> void NodeInsertSplit(std::size_t ndx, ref_type new_ref);
    std::size_t GetRefSize(ref_type) const;

    static std::size_t get_size_from_ref(ref_type, Allocator&) TIGHTDB_NOEXCEPT;
    static bool root_is_leaf_from_ref(ref_type, Allocator&) TIGHTDB_NOEXCEPT;

    template <class T, class R, Action action, class condition>
    R aggregate(T target, std::size_t start, std::size_t end, std::size_t* matchcount) const;


#ifdef TIGHTDB_DEBUG
    void ArrayToDot(std::ostream&, const Array&) const;
    virtual void LeafToDot(std::ostream&, const Array&) const;
#endif // TIGHTDB_DEBUG

    // Member variables
    mutable Array* m_array; // FIXME: This should not be mutable, the problem is again the const-violating moving copy constructor
};



class Column: public ColumnBase {
public:
    explicit Column(Allocator&);
    Column(Array::Type, Allocator&);
    explicit Column(Array::Type = Array::type_Normal, ArrayParent* = 0,
                    std::size_t ndx_in_parent = 0, Allocator& = Allocator::get_default());
    explicit Column(ref_type, ArrayParent* = 0, std::size_t ndx_in_parent = 0,
                    Allocator& = Allocator::get_default()); // Throws
    Column(const Column&); // FIXME: Constness violation
    ~Column();

    void destroy() TIGHTDB_OVERRIDE;

    bool IsIntColumn() const TIGHTDB_NOEXCEPT { return true; }

    bool operator==(const Column& column) const;

    void UpdateParentNdx(int diff);
    void SetHasRefs();

    std::size_t size() const TIGHTDB_NOEXCEPT TIGHTDB_OVERRIDE;
    bool is_empty() const TIGHTDB_NOEXCEPT;

    // Getting and setting values
    int64_t get(std::size_t ndx) const TIGHTDB_NOEXCEPT;
    ref_type get_as_ref(std::size_t ndx) const TIGHTDB_NOEXCEPT;
    int64_t Back() const TIGHTDB_NOEXCEPT { return get(size()-1); }
    void set(std::size_t ndx, int64_t value);
    void insert(std::size_t ndx) TIGHTDB_OVERRIDE { insert(ndx, 0); }
    void insert(std::size_t ndx, int64_t value);
    void add() TIGHTDB_OVERRIDE { add(0); }
    void add(int64_t value);
    void fill(std::size_t count);

    std::size_t count(int64_t target) const;
    int64_t sum(std::size_t start = 0, std::size_t end = -1) const;
    int64_t maximum(std::size_t start = 0, std::size_t end = -1) const;
    int64_t minimum(std::size_t start = 0, std::size_t end = -1) const;
    double  average(std::size_t start = 0, std::size_t end = -1) const;

    void sort(std::size_t start, std::size_t end);
    void ReferenceSort(std::size_t start, std::size_t end, Column& ref);
    void clear() TIGHTDB_OVERRIDE;
    void erase(std::size_t ndx) TIGHTDB_OVERRIDE;
    void move_last_over(std::size_t ndx) TIGHTDB_OVERRIDE;

    void Increment64(int64_t value, std::size_t start=0, std::size_t end=-1);
    void IncrementIf(int64_t limit, int64_t value);

    size_t find_first(int64_t value, std::size_t start=0, std::size_t end=-1) const;
    void   find_all(Array& result, int64_t value, size_t caller_offset=0, size_t start=0, size_t end=-1) const;
    size_t find_pos(int64_t value) const TIGHTDB_NOEXCEPT;
    size_t find_pos2(int64_t value) const TIGHTDB_NOEXCEPT;
    bool   find_sorted(int64_t target, std::size_t& pos) const TIGHTDB_NOEXCEPT;

    // Query support methods
    void LeafFindAll(Array& result, int64_t value, size_t add_offset, size_t start, size_t end) const;


    // Index
    bool HasIndex() const { return m_index != 0; }
    Index& GetIndex();
    void BuildIndex(Index& index);
    void ClearIndex();
    std::size_t FindWithIndex(int64_t value) const;

    ref_type get_ref() const TIGHTDB_NOEXCEPT TIGHTDB_OVERRIDE { return m_array->get_ref(); }
    Allocator& get_alloc() const TIGHTDB_NOEXCEPT { return m_array->get_alloc(); }

    void sort();

    /// Compare two columns for equality.
    bool compare(const Column&) const;

    void foreach(Array::ForEachOp<int64_t>*) const TIGHTDB_NOEXCEPT;

    // Debug
#ifdef TIGHTDB_DEBUG
    void Print() const;
    virtual void Verify() const;
    MemStats Stats() const;
#endif // TIGHTDB_DEBUG

protected:
    friend class ColumnBase;
    void Create();
    void update_ref(ref_type ref);

    // Node functions
    int64_t LeafGet(std::size_t ndx) const TIGHTDB_NOEXCEPT { return m_array->get(ndx); }
    void LeafSet(std::size_t ndx, int64_t value) { m_array->set(ndx, value); }
    void LeafInsert(std::size_t ndx, int64_t value) { m_array->insert(ndx, value); }
    void LeafDelete(std::size_t ndx) { m_array->erase(ndx); }
    template<class F> size_t LeafFind(int64_t value, std::size_t start, std::size_t end) const
    {
        return m_array->find_first<F>(value, start, end);
    }

    void DoSort(std::size_t lo, std::size_t hi);

    // Member variables
    Index* m_index;

private:
<<<<<<< HEAD
    Column &operator=(Column const &); // not allowed

    static void foreach(const Array* parent, Array::ForEachOp<int64_t>*) TIGHTDB_NOEXCEPT;
=======
    Column &operator=(const Column&); // not allowed
    class TreeTraits;
>>>>>>> 766ef997
};




// Implementation:

inline int64_t Column::get(std::size_t ndx) const TIGHTDB_NOEXCEPT
{
    return m_array->column_get(ndx);
}

inline ref_type Column::get_as_ref(std::size_t ndx) const TIGHTDB_NOEXCEPT
{
    return to_ref(get(ndx));
}

inline void Column::foreach(Array::ForEachOp<int64_t>* op) const TIGHTDB_NOEXCEPT
{
    if (TIGHTDB_LIKELY(m_array->is_leaf())) {
        m_array->foreach(op);
        return;
    }

    foreach(m_array, op);
}


} // namespace tightdb

// Templates
#include <tightdb/column_tpl.hpp>

#endif // TIGHTDB_COLUMN_HPP<|MERGE_RESOLUTION|>--- conflicted
+++ resolved
@@ -240,14 +240,11 @@
     Index* m_index;
 
 private:
-<<<<<<< HEAD
-    Column &operator=(Column const &); // not allowed
+    Column& operator=(const Column&); // not allowed
+
+    class TreeTraits;
 
     static void foreach(const Array* parent, Array::ForEachOp<int64_t>*) TIGHTDB_NOEXCEPT;
-=======
-    Column &operator=(const Column&); // not allowed
-    class TreeTraits;
->>>>>>> 766ef997
 };
 
 
