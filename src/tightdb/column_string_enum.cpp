#include <tightdb/column_string_enum.hpp>
#include <tightdb/index_string.hpp>

using namespace std;

namespace {

// Getter function for string index
tightdb::StringData get_string(void* column, size_t ndx)
{
    return static_cast<tightdb::ColumnStringEnum*>(column)->get(ndx);
}

} // anonymous namespace


namespace tightdb {

ColumnStringEnum::ColumnStringEnum(ref_type keys, ref_type values, ArrayParent* parent,
                                   size_t ndx_in_parent, Allocator& alloc):
    Column(values, parent, ndx_in_parent+1, alloc), // Throws
    m_keys(keys,   parent, ndx_in_parent,   alloc), // Throws
    m_index(0) {}

ColumnStringEnum::~ColumnStringEnum()
{
    if (m_index)
        delete m_index;
}

void ColumnStringEnum::destroy()
{
    m_keys.destroy();
    Column::destroy();

    if (m_index)
        m_index->destroy();
}

void ColumnStringEnum::UpdateParentNdx(int diff)
{
    m_keys.UpdateParentNdx(diff);
    Column::UpdateParentNdx(diff);
}

void ColumnStringEnum::UpdateFromParent()
{
    m_array->UpdateFromParent();
    m_keys.UpdateFromParent();
}

void ColumnStringEnum::add(StringData value)
{
    insert(Column::size(), value);
}

void ColumnStringEnum::set(size_t ndx, StringData value)
{
    TIGHTDB_ASSERT(ndx < Column::size());

    // Update index
    // (it is important here that we do it before actually setting
    //  the value, or the index would not be able to find the correct
    //  position to update (as it looks for the old value))
    if (m_index) {
        StringData oldVal = get(ndx);
        m_index->set(ndx, oldVal, value);
    }

    size_t key_ndx = GetKeyNdxOrAdd(value);
    Column::set(ndx, key_ndx);
}

void ColumnStringEnum::insert(size_t ndx, StringData value)
{
    TIGHTDB_ASSERT(ndx <= Column::size());

    size_t key_ndx = GetKeyNdxOrAdd(value);
    Column::insert(ndx, key_ndx);

    if (m_index) {
        bool is_last = ndx+1 == size();
        m_index->insert(ndx, value, is_last);
    }
}

void ColumnStringEnum::erase(size_t ndx)
{
    TIGHTDB_ASSERT(ndx < Column::size());

    // Update index
    // (it is important here that we do it before actually setting
    //  the value, or the index would not be able to find the correct
    //  position to update (as it looks for the old value))
    if (m_index) {
        StringData old_val = get(ndx);
        const bool is_last = ndx == size();
        m_index->erase(ndx, old_val, is_last);
    }

    Column::erase(ndx);
}

void ColumnStringEnum::clear()
{
    // Note that clearing a StringEnum does not remove keys
    Column::clear();

    if (m_index)
        m_index->clear();
}

size_t ColumnStringEnum::count(size_t key_ndx) const
{
    return Column::count(key_ndx);
}

size_t ColumnStringEnum::count(StringData value) const
{
    if (m_index)
        return m_index->count(value);

    size_t key_ndx = m_keys.find_first(value);
    if (key_ndx == not_found) return 0;
    return Column::count(key_ndx);
}

void ColumnStringEnum::find_all(Array& res, StringData value, size_t begin, size_t end) const
{
    if (m_index && begin == 0 && end == size_t(-1))
        return m_index->find_all(res, value);

    size_t key_ndx = m_keys.find_first(value);
    if (key_ndx == size_t(-1)) return;
    Column::find_all(res, key_ndx, 0, begin, end);
    return;
}

void ColumnStringEnum::find_all(Array& res, size_t key_ndx, size_t begin, size_t end) const
{
    if (key_ndx == size_t(-1)) return;
    Column::find_all(res, key_ndx, 0, begin, end);
    return;
}

FindRes ColumnStringEnum::find_all_indexref(StringData value, size_t& dst) const
{
//    TIGHTDB_ASSERT(value.m_data); fixme
    TIGHTDB_ASSERT(m_index);

    return m_index->find_all(value, dst);
}

size_t ColumnStringEnum::find_first(size_t key_ndx, size_t begin, size_t end) const
{
    // Find key
    if (key_ndx == size_t(-1)) return size_t(-1);

    return Column::find_first(key_ndx, begin, end);
}

size_t ColumnStringEnum::find_first(StringData value, size_t begin, size_t end) const
{
    if (m_index && begin == 0 && end == size_t(-1))
        return m_index->find_first(value);

    // Find key
    size_t key_ndx = m_keys.find_first(value);
    if (key_ndx == size_t(-1)) return size_t(-1);

    return Column::find_first(key_ndx, begin, end);
}

size_t ColumnStringEnum::GetKeyNdx(StringData value) const
{
    return m_keys.find_first(value);
}

size_t ColumnStringEnum::GetKeyNdxOrAdd(StringData value)
{
    size_t res = m_keys.find_first(value);
    if (res != size_t(-1)) return res;
    else {
        // Add key if it does not exist
        size_t pos = m_keys.size();
        m_keys.add(value);
        return pos;
    }
}

bool ColumnStringEnum::compare(const AdaptiveStringColumn& c) const
{
    const size_t n = size();
    if (c.size() != n) return false;
    for (size_t i=0; i<n; ++i) {
        if (get(i) != c.get(i)) return false;
    }
    return true;
}

bool ColumnStringEnum::compare(const ColumnStringEnum& c) const
{
    const size_t n = size();
    if (c.size() != n) return false;
    for (size_t i=0; i<n; ++i) {
        if (get(i) != c.get(i)) return false;
    }
    return true;
}


<<<<<<< HEAD
void ColumnStringEnum::ForEachIndexOp::handle_chunk(const int64_t* begin, const int64_t* end)
    TIGHTDB_NOEXCEPT
{
    const int buf_size = 16;
    StringData buf[buf_size];
    while (buf_size < end - begin) {
        for (int i=0; i<buf_size; ++i) {
            buf[i] = m_keys.get(*(begin++));
        }
        m_op->handle_chunk(buf, buf + buf_size);
    }
    for (int i = 0; i < int(end - begin); ++i) {
        buf[i] = m_keys.get(*(begin+i));
    }
    m_op->handle_chunk(buf, buf + (end - begin));
}


StringIndex& ColumnStringEnum::CreateIndex()
=======
StringIndex& ColumnStringEnum::create_index()
>>>>>>> 5c153b8f
{
    TIGHTDB_ASSERT(m_index == NULL);

    // Create new index
    m_index = new StringIndex(this, &get_string, m_array->get_alloc());

    // Populate the index
    const size_t count = size();
    for (size_t i = 0; i < count; ++i) {
        StringData value = get(i);
        m_index->insert(i, value, true);
    }

    return *m_index;
}

void ColumnStringEnum::set_index_ref(ref_type ref, ArrayParent* parent, size_t ndx_in_parent)
{
    TIGHTDB_ASSERT(!m_index);
    m_index = new StringIndex(ref, parent, ndx_in_parent, this, &get_string, m_array->get_alloc());
}

void ColumnStringEnum::install_index(StringIndex* index) TIGHTDB_NOEXCEPT
{
    TIGHTDB_ASSERT(m_index == NULL);

    index->set_target(this, &get_string);
    m_index = index; // we now own this index
}


#ifdef TIGHTDB_DEBUG

void ColumnStringEnum::Verify() const
{
    m_keys.Verify();
    Column::Verify();
}

void ColumnStringEnum::to_dot(ostream& out, StringData title) const
{
    ref_type ref = m_keys.get_ref();

    out << "subgraph cluster_columnstringenum" << ref << " {" << endl;
    out << " label = \"ColumnStringEnum";
    if (0 < title.size()) out << "\\n'" << title << "'";
    out << "\";" << endl;

    m_keys.to_dot(out, "keys");
    Column::to_dot(out, "values");

    out << "}" << endl;
}

#endif // TIGHTDB_DEBUG

}<|MERGE_RESOLUTION|>--- conflicted
+++ resolved
@@ -209,7 +209,6 @@
 }
 
 
-<<<<<<< HEAD
 void ColumnStringEnum::ForEachIndexOp::handle_chunk(const int64_t* begin, const int64_t* end)
     TIGHTDB_NOEXCEPT
 {
@@ -228,10 +227,7 @@
 }
 
 
-StringIndex& ColumnStringEnum::CreateIndex()
-=======
 StringIndex& ColumnStringEnum::create_index()
->>>>>>> 5c153b8f
 {
     TIGHTDB_ASSERT(m_index == NULL);
 
