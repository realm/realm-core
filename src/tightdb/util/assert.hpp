/*************************************************************************
 *
 * TIGHTDB CONFIDENTIAL
 * __________________
 *
 *  [2011] - [2012] TightDB Inc
 *  All Rights Reserved.
 *
 * NOTICE:  All information contained herein is, and remains
 * the property of TightDB Incorporated and its suppliers,
 * if any.  The intellectual and technical concepts contained
 * herein are proprietary to TightDB Incorporated
 * and its suppliers and may be covered by U.S. and Foreign Patents,
 * patents in process, and are protected by trade secret or copyright law.
 * Dissemination of this information or reproduction of this material
 * is strictly forbidden unless prior written permission is obtained
 * from TightDB Incorporated.
 *
 **************************************************************************/
#ifndef TIGHTDB_UTIL_ASSERT_HPP
#define TIGHTDB_UTIL_ASSERT_HPP

#include <tightdb/util/features.h>
#include <tightdb/util/terminate.hpp>
#include <tightdb/version.hpp>

#if defined(TIGHTDB_ENABLE_ASSERTIONS) || defined(TIGHTDB_DEBUG)
#  define TIGHTDB_ASSERTIONS_ENABLED 1
#endif

#if TIGHTDB_ASSERTIONS_ENABLED
#  define TIGHTDB_ASSERT(condition) \
<<<<<<< HEAD
    ((condition) ? static_cast<void>(0) : \
     tightdb::util::terminate("Assertion failed: " #condition, __FILE__, __LINE__))
=======
    ((condition) ? static_cast<void>(0) :                               \
     tightdb::util::terminate(TIGHTDB_VER_CHUNK " Assertion failed: " #condition, __FILE__, __LINE__))
>>>>>>> b23df7c6
#else
#  define TIGHTDB_ASSERT(condition) static_cast<void>(0)
#endif

#ifdef TIGHTDB_DEBUG
#  define TIGHTDB_ASSERT_DEBUG(condition) \
<<<<<<< HEAD
    ((condition) ? static_cast<void>(0) : \
     tightdb::util::terminate("Assertion failed: " #condition, __FILE__, __LINE__))
=======
    ((condition) ? static_cast<void>(0) :                               \
     tightdb::util::terminate(TIGHTDB_VER_CHUNK " Assertion failed: " #condition, __FILE__, __LINE__))
>>>>>>> b23df7c6
#else
#  define TIGHTDB_ASSERT_DEBUG(condition) static_cast<void>(0)
#endif


#define TIGHTDB_ASSERT_RELEASE(condition) \
    ((condition) ? static_cast<void>(0) : \
    tightdb::util::terminate(TIGHTDB_VER_CHUNK " Assertion failed: " #condition, __FILE__, __LINE__))


#ifdef TIGHTDB_HAVE_CXX11_STATIC_ASSERT
#  define TIGHTDB_STATIC_ASSERT(condition, message) static_assert(condition, message)
#else
#  define TIGHTDB_STATIC_ASSERT(condition, message) typedef \
    tightdb::util::static_assert_dummy<sizeof(tightdb::util:: \
        TIGHTDB_STATIC_ASSERTION_FAILURE<bool(condition)>)> \
    TIGHTDB_JOIN(_tightdb_static_assert_, __LINE__) TIGHTDB_UNUSED
#  define TIGHTDB_JOIN(x,y) TIGHTDB_JOIN2(x,y)
#  define TIGHTDB_JOIN2(x,y) x ## y
namespace tightdb {
namespace util {
    template<bool> struct TIGHTDB_STATIC_ASSERTION_FAILURE;
    template<> struct TIGHTDB_STATIC_ASSERTION_FAILURE<true> {};
    template<int> struct static_assert_dummy {};
}
}
#endif


#endif // TIGHTDB_UTIL_ASSERT_HPP<|MERGE_RESOLUTION|>--- conflicted
+++ resolved
@@ -30,26 +30,16 @@
 
 #if TIGHTDB_ASSERTIONS_ENABLED
 #  define TIGHTDB_ASSERT(condition) \
-<<<<<<< HEAD
     ((condition) ? static_cast<void>(0) : \
-     tightdb::util::terminate("Assertion failed: " #condition, __FILE__, __LINE__))
-=======
-    ((condition) ? static_cast<void>(0) :                               \
      tightdb::util::terminate(TIGHTDB_VER_CHUNK " Assertion failed: " #condition, __FILE__, __LINE__))
->>>>>>> b23df7c6
 #else
 #  define TIGHTDB_ASSERT(condition) static_cast<void>(0)
 #endif
 
 #ifdef TIGHTDB_DEBUG
 #  define TIGHTDB_ASSERT_DEBUG(condition) \
-<<<<<<< HEAD
     ((condition) ? static_cast<void>(0) : \
-     tightdb::util::terminate("Assertion failed: " #condition, __FILE__, __LINE__))
-=======
-    ((condition) ? static_cast<void>(0) :                               \
      tightdb::util::terminate(TIGHTDB_VER_CHUNK " Assertion failed: " #condition, __FILE__, __LINE__))
->>>>>>> b23df7c6
 #else
 #  define TIGHTDB_ASSERT_DEBUG(condition) static_cast<void>(0)
 #endif
