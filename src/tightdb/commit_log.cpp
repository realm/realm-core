/*************************************************************************
 *
 * TIGHTDB CONFIDENTIAL
 * __________________
 *
 *  [2011] - [2014] TightDB Inc
 *  All Rights Reserved.
 *
 * NOTICE:  All information contained herein is, and remains
 * the property of TightDB Incorporated and its suppliers,
 * if any.  The intellectual and technical concepts contained
 * herein are proprietary to TightDB Incorporated
 * and its suppliers and may be covered by U.S. and Foreign Patents,
 * patents in process, and are protected by trade secret or copyright law.
 * Dissemination of this information or reproduction of this material
 * is strictly forbidden unless prior written permission is obtained
 * from TightDB Incorporated.
 *
 **************************************************************************/

#include <exception>

#include <tightdb/util/unique_ptr.hpp>
#include <tightdb/util/thread.hpp>
#include <tightdb/util/file.hpp>
#include <tightdb/group_shared.hpp>
#include <map>
#include <tightdb/commit_log.hpp>

#include <sys/time.h> // FIXME!! Not portable

#include <tightdb/replication.hpp>
#include <tightdb/impl/merge_index_map.hpp>
#ifdef TIGHTDB_ENABLE_REPLICATION

using namespace util;
using namespace std;


namespace {

// Temporarily disable replication
class TempDisableReplication {
public:
    TempDisableReplication(Group& group):
        m_group(group)
    {
        typedef _impl::GroupFriend gf;
        m_temp_disabled_repl = gf::get_replication(m_group);
        gf::set_replication(m_group, 0);
    }
    ~TempDisableReplication()
    {
        typedef _impl::GroupFriend gf;
        gf::set_replication(m_group, m_temp_disabled_repl);
    }
private:
    Group& m_group;
    Replication* m_temp_disabled_repl;
};


struct SyncInfo {
    uint64_t client_file_ident;
    uint64_t server_version;
    uint64_t client_version; // this one limits cleanup of log entries
    SyncInfo():
        client_file_ident(0),
        server_version(0),
        client_version(0)
    {
    }
};

} // anonymous namespace


namespace tightdb {

namespace _impl {


// Design of the commit logs:
//
// We use two files to hold the commit logs. Using two files (instead of one)
// allows us to append data to the end of one of the files, instead of doing
// complex memory management. Initially, both files hold only a header, and one
// of them is designated 'active'. New commit logs are appended to the active
// file. Each file holds a consecutive range of commits, the active file holding
// the latest commits. A commit log entry is never split between the files.
//
// Calls to set_oldest_version_needed() checks if the non-active file holds
// stale commit logs only.  If so, the non-active file is reset and becomes
// active instead.
//
// Filesizes are determined by heuristics. When a file runs out of space, its
// size is doubled.  When changing the active file, the total amount memory that
// can be reached is computed, and if it is below 1/8 of the current filesize,
// the file is truncated to half its old size.  the intention is to strike a
// balance between shrinking the files, when they are much bigger than needed,
// while at the same time avoiding many repeated shrinks and expansions.
//
// Calls to get_commit_entries determines which file(s) needs to be accessed,
// maps them to memory and builds a vector of BinaryData with pointers to the
// buffers. The pointers may end up going to both mappings/files.
//
// Access to the commit-logs metadata is protected by an inter-process mutex.
//
// FIXME: we should not use size_t for memory mapped members, but one where the
// size is guaranteed

class WriteLogCollector: public Replication {
public:
    WriteLogCollector(string database_name, bool server_synchronization_mode,
                      const char* encryption_key);
    ~WriteLogCollector() TIGHTDB_NOEXCEPT;
    string do_get_database_path() TIGHTDB_OVERRIDE { return m_database_name; }
    void do_begin_write_transact(SharedGroup& sg) TIGHTDB_OVERRIDE;
    version_type do_commit_write_transact(SharedGroup& sg, version_type orig_version)
        TIGHTDB_OVERRIDE;
    void do_rollback_write_transact(SharedGroup& sg) TIGHTDB_NOEXCEPT TIGHTDB_OVERRIDE;
    void do_interrupt() TIGHTDB_NOEXCEPT TIGHTDB_OVERRIDE {};
    void do_clear_interrupt() TIGHTDB_NOEXCEPT TIGHTDB_OVERRIDE {};
    void transact_log_reserve(size_t size, char** new_begin, char** new_end) TIGHTDB_OVERRIDE;
    void transact_log_append(const char* data, size_t size, char** new_begin, char** new_end) TIGHTDB_OVERRIDE;
    virtual bool is_in_server_synchronization_mode() { return m_is_persisting; }
    version_type apply_foreign_changeset(SharedGroup&, uint_fast64_t self_peer_id, version_type, BinaryData,
                                         uint_fast64_t timestamp,
                                         uint_fast64_t peer_id, version_type peer_version,
                                         ostream*) TIGHTDB_OVERRIDE;
    version_type get_last_peer_version(uint_fast64_t peer_id) TIGHTDB_OVERRIDE;
    virtual void stop_logging() TIGHTDB_OVERRIDE;
    virtual void reset_log_management(version_type last_version) TIGHTDB_OVERRIDE;
    virtual void set_last_version_seen_locally(version_type last_seen_version_number)
        TIGHTDB_NOEXCEPT;
    void get_sync_info(uint_fast64_t&, version_type&, version_type&) TIGHTDB_OVERRIDE;
    void set_client_file_ident(uint_fast64_t) TIGHTDB_OVERRIDE;
    void set_sync_progress(version_type, version_type) TIGHTDB_OVERRIDE;
    void get_commit_entries(version_type from_version, version_type to_version,
                            Replication::CommitLogEntry* logs_buffer) TIGHTDB_NOEXCEPT TIGHTDB_OVERRIDE;
    void get_commit_entries(version_type from_version, version_type to_version,
                            BinaryData* logs_buffer) TIGHTDB_NOEXCEPT TIGHTDB_OVERRIDE;

protected:
    // file and memory mappings are always multiples of this size
    static const size_t page_size = 4096;

    static const size_t minimal_pages = 1;

    // Layout of the commit logs preamble and header. The header contains a
    // mutex, two preambles and a flag indicating which preamble is in
    // use. Changes to the commitlogs are crash safe because of the order of
    // updates to the file. When commit logs are added, they are appended to the
    // active file, the preamble is copied, the copy is updated and sync'ed to
    // disk. Then the flag selecting which preamble to use is updated and
    // sync'ed. This way, should we crash during updates, the old preamble will
    // be in effect once we restart, and the more-or-less written changes are
    // just ignored.
    struct CommitLogPreamble {

        // indicates which file is active/being written.
        bool active_file_is_log_a;

        // The following are monotonically increasing:
        uint64_t begin_oldest_commit_range; // for commits residing in inactive file
        uint64_t begin_newest_commit_range; // for commits residing in active file
        uint64_t end_commit_range;

        // The log bringing us from state A to state A+1 is given the number A.
        // The end_commit_range is a traditional C++ limit, it points one past
        // the last number
        uint64_t write_offset; // within active file, value always kept aligned to uint64_t

        // Last seen versions by Sync and local sharing, respectively
        uint64_t last_version_seen_locally;
        SyncInfo sync_info;

        // Last server_version, as set by calls to apply_foreign_transact_log(),
        // or 0 if never set.
        uint64_t last_server_version;
        uint64_t last_server_version_backup;

        uint64_t last_client_file_ident; // FIXME: Part of a temporary hack

        // proper intialization:
        CommitLogPreamble(uint_fast64_t version)
        {
            active_file_is_log_a = true;
            // The first commit will be from state 1 -> state 2, so we must set 1 initially
            begin_oldest_commit_range = begin_newest_commit_range = end_commit_range = version;
            last_version_seen_locally = sync_info.client_version = version;
            last_server_version_backup = last_server_version = 0;
            last_client_file_ident = 0; // FIXME: Part of a temporary hack
            write_offset = 0;
        }
    };

    // The header:
    struct CommitLogHeader {
        // lock:
        RobustMutex lock;

        // selector:
        bool use_preamble_a;

        // preambles:
        CommitLogPreamble preamble_a;
        CommitLogPreamble preamble_b;

        CommitLogHeader(uint_fast64_t version):
            preamble_a(version),
            preamble_b(version)
        {
            use_preamble_a = true;
        }
    };

    // Each of the actual logs are preceded by this header,
    // and each log start aligned to uint64_t (required on some
    // architectures). The size does not count any padding needed at the end of
    // each log.
    struct EntryHeader {
        uint64_t peer_version;
        uint64_t peer_id;
        uint64_t timestamp;
        uint64_t size;
    };

    // Metadata for a file (in memory):
    struct CommitLogMetadata {
        util::File file;
        string name;
        util::File::Map<CommitLogHeader> map;
        util::File::SizeType last_seen_size;
        CommitLogMetadata(string name): name(name) {}
    };

    class IndexTranslationMap;
    class TransformChangesetBeforeMerge;

    string m_database_name;
    string m_header_name;
    CommitLogMetadata m_log_a;
    CommitLogMetadata m_log_b;
    util::Buffer<char> m_transact_log_buffer;
    util::File::Map<CommitLogHeader> m_header;
    bool m_is_persisting;

    // last seen version and associated offset - 0 for invalid
    uint_fast64_t m_read_version;
    uint_fast64_t m_read_offset;


    // Make sure the header is available and mapped. This is required for any
    // access to metadata.  Calling the method while the mutex is locked will
    // result in undefined behavior, so DON'T.
    void map_header_if_needed();

    // Get the current preamble for reading only - use get_preamble_for_write()
    // if you are going to change stuff in the preamble, and remember to call
    // sync_header() to commit those changes.
    CommitLogPreamble* get_preamble();

    // Creates in-mapped-memory copy of the active preamble and returns a
    // pointer to it.  Allows you to do in-place updates of the preamble, then
    // commit those changes by calling sync_header().
    CommitLogPreamble* get_preamble_for_write();

    // commit any changes to the preamble obtained by get_preamble_for_writing.
    void sync_header();

    // Get the active log file. The active log file is the file to which
    // log entries are currently appended.
    CommitLogMetadata* get_active_log(CommitLogPreamble*);

    // Get the buffers pointing into the two files in order of their commits.
    // The first buffer maps the file containing log entries:
    //
    //     [ preamble->begin_oldest_commit_range .. preamble->begin_newest_commit_range [
    //
    // The second buffer maps the file containing log entries:
    //
    //     [ preamble->begin_newest_commit_range .. preamble->end_commit_range [
    void get_buffers_in_order(const CommitLogPreamble* preamble,
                              const char*& first, const char*& second);

    // Ensure the file is open so that it can be resized or mapped
    void open_if_needed(CommitLogMetadata& log);

    // Ensure the log files memory mapping is up to date (the mapping needs to
    // be changed if the size of the file has changed since the previous
    // mapping).
    void remap_if_needed(CommitLogMetadata& log);

    // Reset mapping and file
    void reset_file(CommitLogMetadata& log);

    // Reset mapping and file for the header
    void reset_header();

    // Add a single log entry to the logs. The log data is copied.
    version_type internal_submit_log(const char*, uint_fast64_t size,
                                     uint_fast64_t timestamp, uint_fast64_t peer_id,
                                     version_type peer_version);



    void set_log_entry_internal(Replication::CommitLogEntry* entry,
                                const EntryHeader* hdr,
                                const char* log);

    void set_log_entry_internal(BinaryData* entry,
                                const EntryHeader* hdr,
                                const char* log);

    template<typename T>
    void get_commit_entries_internal(version_type from_version, version_type to_version,
                                     T* logs_buffer) TIGHTDB_NOEXCEPT;

    // Determine if one of the log files hold only stale log entries.  If so,
    // recycle said log file.
    void cleanup_stale_versions(CommitLogPreamble*);
};



// little helpers:
inline uint_fast64_t aligned_to(uint_fast64_t alignment, uint_fast64_t value)
{
    return (value + alignment - 1) & ~(alignment - 1);
}


void recover_from_dead_owner()
{
    // nothing!
}



// Header access and manipulation methods:

inline WriteLogCollector::CommitLogPreamble* WriteLogCollector::get_preamble()
{
    CommitLogHeader* header = m_header.get_addr();
    if (header->use_preamble_a)
        return & header->preamble_a;
    return & header->preamble_b;
}


inline WriteLogCollector::CommitLogPreamble* WriteLogCollector::get_preamble_for_write()
{
    CommitLogHeader* header = m_header.get_addr();
    CommitLogPreamble* from;
    CommitLogPreamble* to;
    if (header->use_preamble_a) {
        from = &(header->preamble_a);
        to = &(header->preamble_b);
    }
    else {
        from = &(header->preamble_b);
        to = &(header->preamble_a);
    }
    *to = *from;
    return to;
}


inline void WriteLogCollector::sync_header()
{
    CommitLogHeader* header = m_header.get_addr();
    if (m_is_persisting)
        m_header.sync();
    header->use_preamble_a = ! header->use_preamble_a;
    if (m_is_persisting)
        m_header.sync();
}


inline void WriteLogCollector::map_header_if_needed()
{
    if (m_header.is_attached() == false) {
        File header_file(m_header_name, File::mode_Update);
        m_header.map(header_file, File::access_ReadWrite, sizeof (CommitLogHeader));
    }
}



// convenience methods for getting to buffers and logs.

void WriteLogCollector::get_buffers_in_order(const CommitLogPreamble* preamble,
                                             const char*& first, const char*& second)
{
    if (preamble->active_file_is_log_a) {
        first  = reinterpret_cast<char*>(m_log_b.map.get_addr());
        second = reinterpret_cast<char*>(m_log_a.map.get_addr());
    }
    else {
        first  = reinterpret_cast<char*>(m_log_a.map.get_addr());
        second = reinterpret_cast<char*>(m_log_b.map.get_addr());
    }
}

WriteLogCollector::CommitLogMetadata*
WriteLogCollector::get_active_log(CommitLogPreamble* preamble)
{
    if (preamble->active_file_is_log_a)
        return &m_log_a;
    return &m_log_b;
}


// File and memory mapping functions:

void WriteLogCollector::open_if_needed(CommitLogMetadata& log)
{
    if (log.file.is_attached() == false)
        log.file.open(log.name, File::mode_Update);
}

void WriteLogCollector::remap_if_needed(CommitLogMetadata& log)
{
    if (log.map.is_attached() == false) {
        open_if_needed(log);
        log.last_seen_size = log.file.get_size();
        log.map.map(log.file, File::access_ReadWrite, log.last_seen_size);
        return;
    }
    if (log.last_seen_size != log.file.get_size()) {
        log.map.remap(log.file, File::access_ReadWrite, log.file.get_size());
        log.last_seen_size = log.file.get_size();
    }
}

void WriteLogCollector::reset_file(CommitLogMetadata& log)
{
    log.map.unmap();
    log.file.close();
    File::try_remove(log.name);
    log.file.open(log.name, File::mode_Write);
    log.file.resize(minimal_pages * page_size);
    log.map.map(log.file, File::access_ReadWrite, minimal_pages * page_size);
    log.last_seen_size = minimal_pages * page_size;
}

void WriteLogCollector::reset_header()
{
    m_header.unmap();
    File::try_remove(m_header_name);

    File header_file(m_header_name, File::mode_Write);
    header_file.resize(sizeof (CommitLogHeader));
    m_header.map(header_file, File::access_ReadWrite, sizeof (CommitLogHeader));
}



// Helper methods for adding and cleaning up commit log entries:

void WriteLogCollector::cleanup_stale_versions(CommitLogPreamble* preamble)
{
    // if a file holds only versions before last_seen_version_number, it can be
    // recycled.  recycling is done by updating the preamble of log file A,
    // which must be mapped by the caller.
    version_type last_seen_version_number;
    last_seen_version_number = preamble->last_version_seen_locally;
    if (m_is_persisting
        && preamble->sync_info.client_version < preamble->last_version_seen_locally)
        last_seen_version_number = preamble->sync_info.client_version;

    // cerr << "oldest_version(" << last_seen_version_number << ")" << endl;
    if (last_seen_version_number >= preamble->begin_newest_commit_range) {
        // oldest file holds only stale commitlogs, so let's swap files and
        // update the range
        preamble->active_file_is_log_a = !preamble->active_file_is_log_a;
        preamble->begin_oldest_commit_range = preamble->begin_newest_commit_range;
        preamble->begin_newest_commit_range = preamble->end_commit_range;
        preamble->write_offset = 0;

        // shrink the recycled file by 1/4
        CommitLogMetadata* active_log = get_active_log(preamble);
        open_if_needed(*active_log);
        File::SizeType size = active_log->file.get_size();
        size /= page_size * minimal_pages;
        if (size > 4) {
            size -= size/4;
            size *= page_size * minimal_pages;
            active_log->file.resize(size);
        }
    }
}


// returns the current "from" version
Replication::version_type
WriteLogCollector::internal_submit_log(const char* data, uint_fast64_t size,
                                       uint_fast64_t timestamp, uint_fast64_t peer_id,
                                       version_type peer_version)
{
    map_header_if_needed();
    RobustLockGuard rlg(m_header.get_addr()->lock, &recover_from_dead_owner);
    CommitLogPreamble* preamble = get_preamble_for_write();
    CommitLogMetadata* active_log = get_active_log(preamble);

    // for local commits, the server_version is taken from the previous commit.
    // for foreign commits, the server_version is provided by the caller and saved
    // for later use. (we need to make a backup which can be restored if the current
    // commit is discarded later)
    preamble->last_server_version_backup = preamble->last_server_version;
    if (peer_id != 0) {
        preamble->last_server_version = peer_version;
    }
    else {
        peer_version = preamble->last_server_version;
    }

    preamble->last_client_file_ident = peer_id; // FIXME: Part of a temporary hack

    // make sure the file is available for potential resizing
    open_if_needed(*active_log);

    // make sure we have space (allocate if not)
    File::SizeType size_needed =
        aligned_to(sizeof (uint64_t), preamble->write_offset + sizeof(EntryHeader) + size);
    size_needed = aligned_to(page_size, size_needed);
    if (size_needed > active_log->file.get_size())
        active_log->file.resize(size_needed);

    // create/update mapping so that we are sure it covers the file we are about
    // write:
    remap_if_needed(*active_log);

    // append data from write pointer and onwards:
    char* write_ptr = reinterpret_cast<char*>(active_log->map.get_addr()) + preamble->write_offset;
    EntryHeader hdr;
    hdr.peer_version = peer_version;
    hdr.peer_id = peer_id;
    hdr.timestamp = timestamp;
    hdr.size = size;
    *reinterpret_cast<EntryHeader*>(write_ptr) = hdr;
    write_ptr += sizeof(EntryHeader);
    copy(data, data+size, write_ptr);
    active_log->map.sync();

    // update metadata to reflect the added commit log
    preamble->write_offset += aligned_to(sizeof (uint64_t), size + sizeof(EntryHeader));
    version_type orig_version = preamble->end_commit_range;
    preamble->end_commit_range = orig_version+1;
    sync_header();
    return orig_version;
}




// Public methods:

WriteLogCollector::~WriteLogCollector() TIGHTDB_NOEXCEPT
{
}

void WriteLogCollector::stop_logging()
{
    if (m_is_persisting)
        return;

    File::try_remove(m_log_a.name);
    File::try_remove(m_log_b.name);
    File::try_remove(m_header_name);
}

void WriteLogCollector::reset_log_management(version_type last_version)
{
    if (last_version == 1 || m_is_persisting == false) {
        // for version number 1 the log files will be completely (re)initialized.
        reset_header();
        reset_file(m_log_a);
        reset_file(m_log_b);
        new (m_header.get_addr()) CommitLogHeader(last_version);
    }
    else {
        // for all other versions, the log files must be there:
        try {
            open_if_needed(m_log_a);
            open_if_needed(m_log_b);
            map_header_if_needed();
        }
        catch (util::File::AccessError& e) {
            throw LogFileError(m_database_name);
        }
        CommitLogPreamble* preamble = const_cast<CommitLogPreamble*>(get_preamble());

        // Verify that end of the commit range is equal to or after 'last_version'
        // TODO: This most likely should throw an exception ?
        TIGHTDB_ASSERT_3(last_version, <=, preamble->end_commit_range);

        if (last_version <= preamble->end_commit_range) {
            preamble->last_server_version = preamble->last_server_version_backup;
            if (last_version < preamble->begin_newest_commit_range) {
                // writepoint is somewhere in the in-active (oldest) file, so
                // discard data in the active file, and make the in-active file active
                preamble->end_commit_range = preamble->begin_newest_commit_range;
                preamble->begin_newest_commit_range = preamble->begin_oldest_commit_range;
                preamble->active_file_is_log_a = ! preamble->active_file_is_log_a;
            }
            // writepoint is somewhere in the active file.
            // We scan from the start to find it.
            TIGHTDB_ASSERT_3(last_version, >=, preamble->begin_newest_commit_range);
            CommitLogMetadata* active_log = get_active_log(preamble);
            remap_if_needed(*active_log);
            version_type current_version;
            const char* old_buffer;
            const char* buffer;
            get_buffers_in_order(preamble, old_buffer, buffer);
            preamble->write_offset = 0;
            for (current_version = preamble->begin_newest_commit_range;
                 current_version < last_version;
                 current_version++) {
                // advance write ptr to next buffer start:
                const EntryHeader* hdr = reinterpret_cast<const EntryHeader*>(buffer + preamble->write_offset);
                uint_fast64_t size = hdr->size;
                uint_fast64_t tmp_offset = preamble->write_offset + sizeof(EntryHeader);
                size = aligned_to(sizeof(uint64_t), size);
                preamble->write_offset = tmp_offset + size;
            }
            preamble->end_commit_range = current_version;
        }
    }
    // regardless of version, it should be ok to initialize the mutex. This protects
    // us against deadlock when we restart after crash on a platform without support
    // for robust mutexes.
    new (& m_header.get_addr()->lock) RobustMutex;
    m_header.sync();
}


void WriteLogCollector::get_sync_info(uint_fast64_t& client_file_ident,
                                      version_type& server_version,
                                      version_type& client_version)
{
    map_header_if_needed(); // Throws
    RobustLockGuard rlg(m_header.get_addr()->lock, &recover_from_dead_owner);
    const CommitLogPreamble* preamble = get_preamble();
    client_file_ident = preamble->sync_info.client_file_ident;
    server_version    = preamble->sync_info.server_version;
    client_version    = preamble->sync_info.client_version;
}


void WriteLogCollector::set_client_file_ident(uint_fast64_t client_file_ident)
{
    map_header_if_needed(); // Throws
    RobustLockGuard rlg(m_header.get_addr()->lock, &recover_from_dead_owner);
    CommitLogPreamble* preamble = get_preamble_for_write();
    TIGHTDB_ASSERT(client_file_ident != 0 && preamble->sync_info.client_file_ident == 0);
    preamble->sync_info.client_file_ident = client_file_ident;
    sync_header();
}


void WriteLogCollector::set_sync_progress(version_type server_version, version_type client_version)
{
    map_header_if_needed(); // Throws
    RobustLockGuard rlg(m_header.get_addr()->lock, &recover_from_dead_owner);
    CommitLogPreamble* preamble = get_preamble_for_write();
    TIGHTDB_ASSERT(server_version >= preamble->sync_info.server_version);
    TIGHTDB_ASSERT(client_version >= preamble->sync_info.client_version);
    preamble->sync_info.server_version = server_version;
    preamble->sync_info.client_version = client_version;
    cleanup_stale_versions(preamble);
    sync_header();
}


// FIXME: Finn, `map_header_if_needed()` can throw, so it is an error to declare
// this one `noexcept`
void WriteLogCollector::set_last_version_seen_locally(version_type last_seen_version_number)
    TIGHTDB_NOEXCEPT
{
    map_header_if_needed();
    RobustLockGuard rlg(m_header.get_addr()->lock, &recover_from_dead_owner);
    CommitLogPreamble* preamble = get_preamble_for_write();
    preamble->last_version_seen_locally = last_seen_version_number;
    cleanup_stale_versions(preamble);
    sync_header();
}


void WriteLogCollector::set_log_entry_internal(Replication::CommitLogEntry* entry,
                                const EntryHeader* hdr, const char* log)
{
    entry->timestamp = hdr->timestamp;
    entry->peer_id = hdr->peer_id;
    entry->peer_version = hdr->peer_version;
    entry->log_data = BinaryData(log, hdr->size);
}

void WriteLogCollector::set_log_entry_internal(BinaryData* entry,
                                const EntryHeader* hdr, const char* log)
{
    *entry = BinaryData(log, hdr->size);
}

void WriteLogCollector::get_commit_entries(version_type from_version, version_type to_version,
                                           Replication::CommitLogEntry* logs_buffer) TIGHTDB_NOEXCEPT
{
    get_commit_entries_internal(from_version, to_version, logs_buffer);
}


void WriteLogCollector::get_commit_entries(version_type from_version, version_type to_version,
                                           BinaryData* logs_buffer) TIGHTDB_NOEXCEPT
{
    get_commit_entries_internal(from_version, to_version, logs_buffer);
}


template<typename T>
void WriteLogCollector::get_commit_entries_internal(version_type from_version, version_type to_version,
                                           T* logs_buffer) TIGHTDB_NOEXCEPT
{
    map_header_if_needed();
    RobustLockGuard rlg(m_header.get_addr()->lock, &recover_from_dead_owner);
    const CommitLogPreamble* preamble = get_preamble();
    TIGHTDB_ASSERT_3(from_version, >=, preamble->begin_oldest_commit_range);
    TIGHTDB_ASSERT_3(to_version, <=, preamble->end_commit_range);

    // - make sure the files are open and mapped, possibly update stale mappings
    remap_if_needed(m_log_a);
    remap_if_needed(m_log_b);
    // cerr << "get_commit_entries(" << from_version << ", " << to_version <<")" << endl;
    const char* buffer;
    const char* second_buffer;
    get_buffers_in_order(preamble, buffer, second_buffer);

    // setup local offset and version tracking variables if needed
    if ((m_read_version != from_version) || (m_read_version < preamble->begin_oldest_commit_range)) {
        m_read_version = preamble->begin_oldest_commit_range;
        m_read_offset = 0;
        // cerr << "  -- reset tracking" << endl;
    }

    // switch buffer if we are starting scanning in the second file:
    if (m_read_version >= preamble->begin_newest_commit_range) {
        buffer = second_buffer;
        second_buffer = 0;
        // cerr << "  -- resuming directly in second file" << endl;
        // The saved offset (m_read_offset) should still be valid
    }

    // traverse commits:
    // FIXME: The layout of this loop is very carefully crafted to ensure proper
    // updates of read tracking (m_read_version and m_read_offset), and most
    // notably to PREVENT update of read tracking if it is unsafe, i.e. could
    // lead to problems when reading is resumed during a later call.
    for (;;) {

        // switch from first to second file if needed (at most once)
        if (second_buffer && m_read_version >= preamble->begin_newest_commit_range) {
            buffer = second_buffer;
            second_buffer = 0;
            m_read_offset = 0;
            // cerr << "  -- switching from first to second file" << endl;
        }

        // this condition cannot be moved to be a condition for the entire while
        // loop, because we need to do the above updates to read tracking
        if (m_read_version >= to_version)
            break;

        // follow buffer layout
        const EntryHeader* hdr = reinterpret_cast<const EntryHeader*>(buffer + m_read_offset);
        uint_fast64_t tmp_offset = m_read_offset + sizeof(EntryHeader);
        if (m_read_version >= from_version) {
            // cerr << "  --at: " << m_read_offset << ", " << size << endl;
            set_log_entry_internal(logs_buffer, hdr, buffer+tmp_offset);
            ++logs_buffer;
        }
        // break early to avoid updating tracking information, if we've reached
        // past the final entry.. We CAN resume from the final entry, but we
        // cannot safely resume once we've read past the final entry. The reason
        // is that an intervening call to set_oldest_version could shift the
        // write point to the beginning of the other file.
        if (m_read_version+1 >= preamble->end_commit_range)
            break;
        uint_fast64_t size = aligned_to(sizeof (uint64_t), hdr->size);
        m_read_offset = tmp_offset + size;
        m_read_version++;
    }
}


class WriteLogCollector::IndexTranslationMap {
public:
    IndexTranslationMap(WriteLogCollector& log, uint64_t self_peer_id, uint_fast64_t timestamp,
        uint_fast64_t peer_id, version_type base_version, version_type current_version):
    m_log(log), m_self_peer_id(self_peer_id), m_base_version(base_version),
    m_current_version(current_version), m_timestamp(timestamp), m_peer_id(peer_id), m_was_overwritten(false)
    {
        // Build the index maps:
        std::vector<Replication::CommitLogEntry> history(m_current_version - m_base_version);
        m_log.get_commit_entries(m_base_version, m_current_version, &*history.begin());

        for (size_t i = 0; i < history.size(); ++i) {
            const CommitLogEntry& entry = history[i];
            m_commit_log_peer_id = entry.peer_id;
            m_commit_log_timestamp = entry.timestamp;
            SimpleInputStream input(entry.log_data.data(), entry.log_data.size());
            TransactLogParser parser(input);
            parser.parse(*this);
        }
    }

    // FIXME: Translate by full path instead of just group_level_ndx
    size_t translate_row_index(size_t group_level_ndx, size_t row_ndx, size_t num_rows, bool* overwritten)
    {
        std::map<size_t, MergeIndexMap>::iterator it = m_map.find(group_level_ndx);
        size_t result = row_ndx;
        if (it == m_map.end()) {
            // Nothing happened locally to the table.
            return result;
        }

        if (overwritten) {
            *overwritten = false; // FIXME: Support sets (= detect overwritten values)
            result = it->second.transform_set(row_ndx, m_timestamp, m_peer_id);
        }
        else { // overwritten == null_ptr => // insertion
            result = it->second.transform_insert(row_ndx, num_rows, m_timestamp, m_peer_id);
        }

        return result;
    }

    void insertions(size_t row_ndx, size_t num) {
        //std::cout << "Saw insert(" << row_ndx << ", " << num << ")\n";
        std::map<size_t, MergeIndexMap>::iterator it = m_map.find(m_selected_table);
        if (it == m_map.end()) {
            it = m_map.insert(std::make_pair(m_selected_table, MergeIndexMap(m_self_peer_id))).first;
        }

        MergeIndexMap& map = it->second;
        if (m_commit_log_peer_id != m_peer_id) {
            map.unknown_insertion_at(row_ndx, num, m_timestamp, m_peer_id);
        }
        else {
            map.known_insertion_at(row_ndx, num);
        }
    }

    void update(size_t row_ndx) {
        // FIXME: TODO
        static_cast<void>(row_ndx);
    }

    bool insert_group_level_table(std::size_t, std::size_t, StringData) { return true; }
    bool erase_group_level_table(std::size_t, std::size_t) { return true; }
    bool rename_group_level_table(std::size_t, StringData) { return true; }
    bool select_table(std::size_t group_level_ndx, int levels, const std::size_t* path)
    {
        // FIXME: Translate path, and support lookup by the full path
        m_selected_table = group_level_ndx;
        return true;
    }
    bool insert_empty_rows(std::size_t row_ndx, std::size_t num_rows, std::size_t, bool) { insertions(row_ndx, num_rows); return true; }
    bool erase_rows(std::size_t row_ndx, std::size_t num_rows, std::size_t, bool)
    {
        // FIXME: Handle deletes
        static_cast<void>(row_ndx);
        static_cast<void>(num_rows);
        return true;
    }
    bool clear_table() { return true; }
    bool insert_int(std::size_t, std::size_t row_ndx, std::size_t, int_fast64_t) { insertions(row_ndx, 1); return true; }
    bool insert_bool(std::size_t, std::size_t row_ndx, std::size_t, bool) { insertions(row_ndx, 1); return true; }
    bool insert_float(std::size_t, std::size_t row_ndx, std::size_t, float) { insertions(row_ndx, 1); return true; }
    bool insert_double(std::size_t, std::size_t row_ndx, std::size_t, double) { insertions(row_ndx, 1); return true; }
    bool insert_string(std::size_t, std::size_t row_ndx, std::size_t, StringData) { insertions(row_ndx, 1); return true; }
    bool insert_binary(std::size_t, std::size_t row_ndx, std::size_t, BinaryData) { insertions(row_ndx, 1); return true; }
    bool insert_date_time(std::size_t, std::size_t row_ndx, std::size_t, DateTime) { insertions(row_ndx, 1); return true; }
    bool insert_table(std::size_t, std::size_t row_ndx, std::size_t) { insertions(row_ndx, 1); return true; }
    bool insert_mixed(std::size_t, std::size_t row_ndx, std::size_t, const Mixed&) { insertions(row_ndx, 1); return true; }
    bool insert_link(std::size_t, std::size_t row_ndx, std::size_t, std::size_t) { insertions(row_ndx, 1); return true; }
    bool insert_link_list(std::size_t, std::size_t row_ndx, std::size_t) { insertions(row_ndx, 1); return true; }
    bool row_insert_complete() { return true; }
    bool set_int(std::size_t, std::size_t row_ndx, int_fast64_t) { update(row_ndx); return true; }
    bool set_bool(std::size_t, std::size_t row_ndx, bool) { update(row_ndx); return true; }
    bool set_float(std::size_t, std::size_t row_ndx, float) { update(row_ndx); return true; }
    bool set_double(std::size_t, std::size_t row_ndx, double) { update(row_ndx); return true; }
    bool set_string(std::size_t, std::size_t row_ndx, StringData) { update(row_ndx); return true; }
    bool set_binary(std::size_t, std::size_t row_ndx, BinaryData) { update(row_ndx); return true; }
    bool set_date_time(std::size_t, std::size_t row_ndx, DateTime) { update(row_ndx); return true; }
    bool set_table(std::size_t, std::size_t row_ndx) { update(row_ndx); return true; }
    bool set_mixed(std::size_t, std::size_t row_ndx, const Mixed&) { update(row_ndx); return true; }
    bool set_link(std::size_t, std::size_t row_ndx, std::size_t) { update(row_ndx); return true; }
    bool add_int_to_column(std::size_t, int_fast64_t) { return true; }
    bool optimize_table() { return true; }
    bool select_descriptor(int levels, const std::size_t* path)
    {
        // FIXME: Probably do something?
        static_cast<void>(levels);
        static_cast<void>(path);
        return true;
    }
    bool insert_link_column(std::size_t, DataType, StringData, std::size_t, std::size_t) { return true; }
    bool insert_column(std::size_t, DataType, StringData) { return true; }
    bool erase_link_column(std::size_t, std::size_t, std::size_t) { return true; }
    bool erase_column(std::size_t) { return true; }
    bool rename_column(std::size_t, StringData) { return true; }
    bool add_search_index(std::size_t) { return true; }
    bool add_primary_key(std::size_t) { return true; }
    bool remove_primary_key() { return true; }
    bool set_link_type(std::size_t, LinkType) { return true; }
    bool select_link_list(std::size_t, std::size_t) { return true; }
    bool link_list_set(std::size_t, std::size_t) { return true; }
    bool link_list_insert(std::size_t, std::size_t) { return true; }
    bool link_list_move(std::size_t, std::size_t) { return true; }
    bool link_list_erase(std::size_t) { return true; }
    bool link_list_clear() { return true; }
private:
    WriteLogCollector& m_log;
    uint64_t m_self_peer_id;

    // FIXME: Store maps for all paths, and handle insertions/removals
    // along the paths.
    typedef _impl::MergeIndexMap MergeIndexMap;
    std::map<size_t, MergeIndexMap> m_map;

    uint64_t m_base_version;
    uint64_t m_current_version;

    // There are the incoming values:
    uint64_t m_timestamp;
    uint64_t m_peer_id;

    // These are used for storing information about commit log entries that
    // isn't available to the parser, but needed to build the map.
    uint64_t m_commit_log_peer_id;
    uint64_t m_commit_log_timestamp;

    size_t m_selected_table; // "group_level_ndx"
    bool m_was_overwritten;
};

class WriteLogCollector::TransformChangesetBeforeMerge {
public:
    TransformChangesetBeforeMerge(WriteLogCollector& log, uint64_t self_peer_id, uint_fast64_t timestamp,
        uint_fast64_t peer_id, version_type base_version, version_type current_version):
    m_map(log, self_peer_id, timestamp, peer_id, base_version, current_version),
    m_transformed(m_buffer),
    m_selected_table(-1)
    {
    }

    size_t transformed_size() const
    {
        return m_transformed.write_position() - m_buffer.transact_log_data();
    }

    BinaryData get_data() const
    {
        return BinaryData(m_buffer.transact_log_data(), transformed_size());
    }

    size_t transform_insertion(size_t row_ndx, size_t num_rows = 1)
    {
        TIGHTDB_ASSERT(m_selected_table != size_t(-1));
        size_t result = m_map.translate_row_index(m_selected_table, row_ndx, num_rows, null_ptr);
        //std::cout << "ROW INSERT TRANSLATION (table " << m_selected_table << "): " << row_ndx << " -> " << result << "\n";
        return result;
    }

    size_t transform_update(size_t row_ndx, bool* overwritten)
    {
        TIGHTDB_ASSERT(m_selected_table != size_t(-1));
        size_t result = m_map.translate_row_index(m_selected_table, row_ndx, 0, overwritten);
        //std::cout << "ROW UPDATE TRANSLATION (table " << m_selected_table << "): " << row_ndx << " -> " << result << "\n";
        return result;
    }

    /// Parser InstructionHandler:

    bool insert_group_level_table(std::size_t table_ndx, std::size_t num_tables, StringData name)
    {
        // FIXME: Transform group-level
        return m_transformed.insert_group_level_table(table_ndx, num_tables, name);
    }
    bool erase_group_level_table(std::size_t table_ndx, std::size_t num_tables)
    {
        // FIXME: Transform group-level
        return m_transformed.erase_group_level_table(table_ndx, num_tables);
    }
    bool rename_group_level_table(std::size_t table_ndx, StringData new_name)
    {
        // FIXME: Transform group-level
        return m_transformed.rename_group_level_table(table_ndx, new_name);
    }
    bool select_table(std::size_t group_level_ndx, int levels, const std::size_t* path)
    {
        // FIXME: Transform path (and use entire path for lookup)
        m_selected_table = group_level_ndx;
        TIGHTDB_ASSERT(levels == 0); // Non-group-level tables not supported!
        return m_transformed.select_table(group_level_ndx, levels, path);
    }
    bool insert_empty_rows(std::size_t row_ndx, std::size_t num_rows, std::size_t tbl_sz, bool unordered)
    {
        return m_transformed.insert_empty_rows(transform_insertion(row_ndx, num_rows), num_rows, tbl_sz, unordered);
    }
    bool erase_rows(std::size_t row_ndx, std::size_t num_rows, std::size_t tbl_sz, bool unordered)
    {
        // FIXME: We need to translate each index in the range separately.
        // FIXME: Support erase
        return m_transformed.erase_rows(row_ndx, num_rows, tbl_sz, unordered);
    }
    bool clear_table()
    {
        return m_transformed.clear_table();
    }
    bool insert_int(std::size_t col_ndx, std::size_t row_ndx, std::size_t tbl_sz, int_fast64_t value)
    {
        return m_transformed.insert_int(col_ndx, transform_insertion(row_ndx), tbl_sz, value);
    }
    bool insert_bool(std::size_t col_ndx, std::size_t row_ndx, std::size_t tbl_sz, bool value)
    {
        return m_transformed.insert_bool(col_ndx, transform_insertion(row_ndx), tbl_sz, value);
    }
    bool insert_float(std::size_t col_ndx, std::size_t row_ndx, std::size_t tbl_sz, float value)
    {
        return m_transformed.insert_float(col_ndx, transform_insertion(row_ndx), tbl_sz, value);
    }
    bool insert_double(std::size_t col_ndx, std::size_t row_ndx, std::size_t tbl_sz, double value)
    {
        return m_transformed.insert_double(col_ndx, transform_insertion(row_ndx), tbl_sz, value);
    }
    bool insert_string(std::size_t col_ndx, std::size_t row_ndx, std::size_t tbl_sz, StringData value)
    {
        return m_transformed.insert_string(col_ndx, transform_insertion(row_ndx), tbl_sz, value);
    }
    bool insert_binary(std::size_t col_ndx, std::size_t row_ndx, std::size_t tbl_sz, BinaryData value)
    {
        return m_transformed.insert_binary(col_ndx, transform_insertion(row_ndx), tbl_sz, value);
    }
    bool insert_date_time(std::size_t col_ndx, std::size_t row_ndx, std::size_t tbl_sz, DateTime value)
    {
        return m_transformed.insert_date_time(col_ndx, transform_insertion(row_ndx), tbl_sz, value);
    }
    bool insert_table(std::size_t col_ndx, std::size_t row_ndx, std::size_t tbl_sz)
    {
        return m_transformed.insert_table(col_ndx, tbl_sz, transform_insertion(row_ndx));
    }
    bool insert_mixed(std::size_t col_ndx, std::size_t row_ndx, std::size_t tbl_sz, const Mixed& value)
    {
        return m_transformed.insert_mixed(col_ndx, transform_insertion(row_ndx), tbl_sz, value);
    }
    bool insert_link(std::size_t col_ndx, std::size_t row_ndx, std::size_t tbl_sz, std::size_t value)
    {
        return m_transformed.insert_link(col_ndx, transform_insertion(row_ndx), tbl_sz, value);
    }
    bool insert_link_list(std::size_t col_ndx, std::size_t row_ndx, std::size_t tbl_sz)
    {
        return m_transformed.insert_link_list(col_ndx, transform_insertion(row_ndx), tbl_sz);
    }
    bool row_insert_complete()
    {
        return m_transformed.row_insert_complete();
    }
    bool set_int(std::size_t col_ndx, std::size_t row_ndx, int_fast64_t value)
    {
        bool overwritten = false;
        return m_transformed.set_int(col_ndx, transform_update(row_ndx, &overwritten), value);
    }
    bool set_bool(std::size_t col_ndx, std::size_t row_ndx, bool value)
    {
        bool overwritten = false;
        return m_transformed.set_bool(col_ndx, transform_update(row_ndx, &overwritten), value);
    }
    bool set_float(std::size_t col_ndx, std::size_t row_ndx, float value)
    {
        bool overwritten = false;
        return m_transformed.set_float(col_ndx, transform_update(row_ndx, &overwritten), value);
    }
    bool set_double(std::size_t col_ndx, std::size_t row_ndx, double value)
    {
        bool overwritten = false;
        return m_transformed.set_double(col_ndx, transform_update(row_ndx, &overwritten), value);
    }
    bool set_string(std::size_t col_ndx, std::size_t row_ndx, StringData value)
    {
        bool overwritten = false;
        return m_transformed.set_string(col_ndx, transform_update(row_ndx, &overwritten), value);
    }
    bool set_binary(std::size_t col_ndx, std::size_t row_ndx, BinaryData value)
    {
        bool overwritten = false;
        return m_transformed.set_binary(col_ndx, transform_update(row_ndx, &overwritten), value);
    }
    bool set_date_time(std::size_t col_ndx, std::size_t row_ndx, DateTime value)
    {
        bool overwritten = false;
        return m_transformed.set_date_time(col_ndx, transform_update(row_ndx, &overwritten), value);
    }
    bool set_table(std::size_t col_ndx, std::size_t row_ndx)
    {
        bool overwritten = false;
        return m_transformed.set_table(col_ndx, transform_update(row_ndx, &overwritten));
    }
    bool set_mixed(std::size_t col_ndx, std::size_t row_ndx, const Mixed& value)
    {
        bool overwritten = false;
        return m_transformed.set_mixed(col_ndx, transform_update(row_ndx, &overwritten), value);
    }
    bool set_link(std::size_t col_ndx, std::size_t row_ndx, std::size_t value)
    {
        bool overwritten = false;
        return m_transformed.set_link(col_ndx, transform_update(row_ndx, &overwritten), value);
    }
    bool add_int_to_column(std::size_t col_ndx, int_fast64_t value)
    {
        return m_transformed.add_int_to_column(col_ndx, value);
    }
    bool optimize_table()
    {
        return m_transformed.optimize_table();
    }
    bool select_descriptor(int levels, const std::size_t* path)
    {
        // FIXME: Record path to descriptor to prepare for lookup.
        return m_transformed.select_descriptor(levels, path);
    }
    bool insert_link_column(std::size_t col_ndx, DataType type, StringData name, std::size_t link_target_table_ndx, std::size_t backlink_col_ndx)
    {
        // FIXME: Support schema changes.
        return m_transformed.insert_link_column(col_ndx, type, name, link_target_table_ndx, backlink_col_ndx);
    }
    bool insert_column(std::size_t col_ndx, DataType type, StringData name)
    {
        // FIXME: Support schema changes.
        return m_transformed.insert_column(col_ndx, type, name);
    }
    bool erase_link_column(std::size_t col_ndx, std::size_t link_target_table_ndx, std::size_t backlink_col_ndx)
    {
        // FIXME: Support schema changes.
        return m_transformed.erase_link_column(col_ndx, link_target_table_ndx, backlink_col_ndx);
    }
    bool erase_column(std::size_t col_ndx)
    {
        // FIXME: Support schema changes.
        return m_transformed.erase_column(col_ndx);
    }
    bool rename_column(std::size_t col_ndx, StringData new_name)
    {
        // FIXME: Support schema changes.
        return m_transformed.rename_column(col_ndx, new_name);
    }
    bool add_search_index(std::size_t col_ndx)
    {
        // FIXME: Support column transform.
        return m_transformed.add_search_index(col_ndx);
    }
    bool add_primary_key(std::size_t col_ndx)
    {
        return m_transformed.add_primary_key(col_ndx);
    }
    bool remove_primary_key()
    {
        return m_transformed.remove_primary_key();
    }
    bool set_link_type(std::size_t col_ndx, LinkType type)
    {
        // FIXME: Support schema changes.
        return m_transformed.set_link_type(col_ndx, type);
    }
    bool select_link_list(std::size_t col_ndx, std::size_t row_ndx)
    {
        // FIXME: Support link lists.
        return m_transformed.select_link_list(col_ndx, row_ndx);
    }
    bool link_list_set(std::size_t link_ndx, std::size_t value)
    {
        // FIXME: Support link lists.
        return m_transformed.link_list_set(link_ndx, value);
    }
    bool link_list_insert(std::size_t link_ndx, std::size_t value)
    {
        // FIXME: Support link lists.
        return m_transformed.link_list_insert(link_ndx, value);
    }
    bool link_list_move(std::size_t old_link_ndx, std::size_t new_link_ndx)
    {
        // FIXME: Support link lists.
        return m_transformed.link_list_move(old_link_ndx, new_link_ndx);
    }
    bool link_list_erase(std::size_t link_ndx)
    {
        // FIXME: Support link lists.
        return m_transformed.link_list_erase(link_ndx);
    }
    bool link_list_clear()
    {
        // FIXME: Support link lists.
        return m_transformed.link_list_clear();
    }
private:
    IndexTranslationMap m_map;
    TransactLogBufferStream m_buffer;
    TransactLogEncoder m_transformed;

    size_t m_selected_table; // "group_level_ndx"
};


Replication::version_type
WriteLogCollector::apply_foreign_changeset(SharedGroup& sg, uint_fast64_t self_peer_id, version_type last_version_integrated_by_peer,
                                           BinaryData changeset, uint_fast64_t timestamp,
                                           uint_fast64_t peer_id, version_type peer_version,
                                           ostream* apply_log)
{
    Group& group = sg.m_group;
    TIGHTDB_ASSERT(_impl::GroupFriend::get_replication(group) == this);
    TempDisableReplication tdr(group);
    TIGHTDB_ASSERT(peer_id != 0);

    WriteTransaction transact(sg);
    version_type current_version = sg.get_current_version();

//    if (last_version_integrated_by_peer < current_version)
//        return 0;

    // FIXME: This is a temporary hack
    if (last_version_integrated_by_peer != 0) {
        if (last_version_integrated_by_peer < current_version) {
            uint_fast64_t last_client_file_ident;
            {
                map_header_if_needed(); // Throws
                RobustLockGuard rlg(m_header.get_addr()->lock, &recover_from_dead_owner);
                const CommitLogPreamble* preamble = get_preamble();
                TIGHTDB_ASSERT(preamble->end_commit_range == current_version);
                last_client_file_ident = preamble->last_client_file_ident;
            }
            // `last_client_file_ident` will be 0 if the history is empty (empty
            // database).
            bool history_ends_with_foreign_changeset = last_client_file_ident != 0;
            if (!history_ends_with_foreign_changeset)
                return 0;
        }
    }

    if (TIGHTDB_UNLIKELY(last_version_integrated_by_peer > current_version))
        throw LogicError(LogicError::bad_version_number);

    SimpleInputStream input(changeset.data(), changeset.size());
<<<<<<< HEAD
    TransformChangesetBeforeMerge transform(*this, self_peer_id, timestamp, peer_id,
        last_version_integrated_by_peer, current_version);
    TransactLogParser parser(input);
    parser.parse(transform);

    BinaryData transformed_changeset = transform.get_data();
    SimpleInputStream transformed_input(transformed_changeset.data(), transformed_changeset.size());
    apply_transact_log(transformed_input, transact.get_group(), apply_log); // Throws
    internal_submit_log(transformed_changeset.data(), transformed_changeset.size(), timestamp, peer_id, peer_version); // Throws
=======
    SimpleIndexTranslator dummy_translator;
//    MergingIndexTranslator translator(*this, group, timestamp, peer_id,
//        last_version_integrated_by_peer, current_version);
    apply_transact_log(input, transact.get_group(), dummy_translator, apply_log); // Throws
>>>>>>> 9be207f3

    return transact.commit(); // Throws
}

Replication::version_type
WriteLogCollector::get_last_peer_version(uint_fast64_t)
{
    map_header_if_needed();
    CommitLogPreamble* preamble = const_cast<WriteLogCollector*>(this)->get_preamble();
    return preamble->last_server_version;
}


WriteLogCollector::version_type
WriteLogCollector::do_commit_write_transact(SharedGroup&,
                                            WriteLogCollector::version_type orig_version)
{
    char* data = m_transact_log_buffer.data();
    uint_fast64_t size = write_position() - data;
    uint_fast64_t timestamp = get_current_timestamp();
    uint_fast64_t peer_id = 0;
    uint_fast64_t peer_version = get_last_peer_version(1);
    version_type from_version = internal_submit_log(data, size, timestamp, peer_id, peer_version);
    TIGHTDB_ASSERT_3(from_version, == , orig_version);
    static_cast<void>(from_version);
    version_type new_version = orig_version + 1;
    return new_version;
}


void WriteLogCollector::do_begin_write_transact(SharedGroup&)
{
    char* buffer = m_transact_log_buffer.data();
    set_buffer(buffer, buffer + m_transact_log_buffer.size());
}


void WriteLogCollector::do_rollback_write_transact(SharedGroup& sg) TIGHTDB_NOEXCEPT
{
    // forward transaction log buffer
    sg.do_rollback_and_continue_as_read(m_transact_log_buffer.data(), write_position());
}



void WriteLogCollector::transact_log_append(const char* data, size_t size, char** new_begin, char** new_end)
{
    transact_log_reserve(size, new_begin, new_end);
    *new_begin = copy(data, data + size, *new_begin);
}


void WriteLogCollector::transact_log_reserve(size_t size, char** new_begin, char** new_end)
{
    char* data = m_transact_log_buffer.data();
    size_t size2 = write_position() - data;
    m_transact_log_buffer.reserve_extra(size2, size);
    data = m_transact_log_buffer.data();
    *new_begin = data + size2;
    *new_end = data + m_transact_log_buffer.size();
}


WriteLogCollector::WriteLogCollector(string database_name,
                                     bool server_synchronization_mode,
                                     const char* encryption_key):
    m_log_a(database_name + ".log_a"),
    m_log_b(database_name + ".log_b")
{
    m_database_name = database_name;
    m_header_name = database_name + ".log";
    m_read_version = 0;
    m_read_offset = 0;
    m_is_persisting = server_synchronization_mode;
    m_log_a.file.set_encryption_key(encryption_key);
    m_log_b.file.set_encryption_key(encryption_key);
}

} // end _impl



Replication* makeWriteLogCollector(string database_name,
                                   bool server_synchronization_mode,
                                   const char* encryption_key)
{
    return new _impl::WriteLogCollector(database_name,
                                        server_synchronization_mode,
                                        encryption_key);
}

uint_fast64_t get_current_timestamp()
{
    struct timeval tv;
    gettimeofday(&tv, null_ptr);
    return tv.tv_sec * 1000000 + tv.tv_usec;
}


} // namespace tightdb

#endif // TIGHTDB_ENABLE_REPLICATION<|MERGE_RESOLUTION|>--- conflicted
+++ resolved
@@ -1251,7 +1251,6 @@
         throw LogicError(LogicError::bad_version_number);
 
     SimpleInputStream input(changeset.data(), changeset.size());
-<<<<<<< HEAD
     TransformChangesetBeforeMerge transform(*this, self_peer_id, timestamp, peer_id,
         last_version_integrated_by_peer, current_version);
     TransactLogParser parser(input);
@@ -1261,12 +1260,6 @@
     SimpleInputStream transformed_input(transformed_changeset.data(), transformed_changeset.size());
     apply_transact_log(transformed_input, transact.get_group(), apply_log); // Throws
     internal_submit_log(transformed_changeset.data(), transformed_changeset.size(), timestamp, peer_id, peer_version); // Throws
-=======
-    SimpleIndexTranslator dummy_translator;
-//    MergingIndexTranslator translator(*this, group, timestamp, peer_id,
-//        last_version_integrated_by_peer, current_version);
-    apply_transact_log(input, transact.get_group(), dummy_translator, apply_log); // Throws
->>>>>>> 9be207f3
 
     return transact.commit(); // Throws
 }
