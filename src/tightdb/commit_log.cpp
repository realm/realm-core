--- conflicted
+++ resolved
@@ -30,11 +30,6 @@
 #include <tightdb/replication.hpp>
 #ifdef TIGHTDB_ENABLE_REPLICATION
 
-<<<<<<< HEAD
-typedef Replication::version_type version_type;
-
-=======
->>>>>>> aaab0029
 using namespace util;
 using namespace std;
 
@@ -114,14 +109,8 @@
     void do_transact_log_append(const char* data, size_t size) TIGHTDB_OVERRIDE;
     void transact_log_reserve(size_t size);
     virtual bool is_in_server_synchronization_mode() { return m_is_persisting; }
-<<<<<<< HEAD
-    bool apply_foreign_transact_log(SharedGroup&, version_type new_version,
-                                    BinaryData, version_type server_version,
-                                    ostream *apply_log) TIGHTDB_OVERRIDE;
-=======
-    version_type apply_changeset(SharedGroup&, version_type base_version,
-                                 BinaryData, ostream* apply_log) TIGHTDB_OVERRIDE;
->>>>>>> aaab0029
+    version_type apply_changeset(SharedGroup&, version_type, BinaryData, version_type, ostream*)
+        TIGHTDB_OVERRIDE;
     virtual void stop_logging() TIGHTDB_OVERRIDE;
     virtual void reset_log_management(version_type last_version) TIGHTDB_OVERRIDE;
     virtual void set_last_version_seen_locally(version_type last_seen_version_number)
@@ -476,13 +465,9 @@
 
 
 // returns the current "from" version
-<<<<<<< HEAD
-version_type WriteLogCollector::internal_submit_log(const char* data, uint_fast64_t size,
-                                                    bool is_local, version_type server_version)
-=======
 Replication::version_type
-WriteLogCollector::internal_submit_log(const char* data, uint_fast64_t size)
->>>>>>> aaab0029
+WriteLogCollector::internal_submit_log(const char* data, uint_fast64_t size,
+                                       bool is_local, version_type server_version)
 {
     map_header_if_needed();
     RobustLockGuard rlg(m_header.get_addr()->lock, &recover_from_dead_owner);
@@ -762,16 +747,10 @@
 }
 
 
-<<<<<<< HEAD
-bool WriteLogCollector::apply_foreign_transact_log(SharedGroup& sg, version_type new_version,
-                                                   BinaryData transact_log, 
-                                                   version_type server_version,
-                                                   ostream* apply_log)
-=======
 Replication::version_type
 WriteLogCollector::apply_changeset(SharedGroup& sg, version_type base_version,
-                                   BinaryData changeset, ostream* apply_log)
->>>>>>> aaab0029
+                                   BinaryData changeset, version_type server_version,
+                                   ostream* apply_log)
 {
     Group& group = sg.m_group;
     TIGHTDB_ASSERT(_impl::GroupFriend::get_replication(group) == this);
@@ -779,26 +758,14 @@
 
     WriteTransaction transact(sg);
     version_type current_version = sg.get_current_version();
-<<<<<<< HEAD
-    if (new_version != current_version + 1)
-        return false;
-    SimpleInputStream input(transact_log.data(), transact_log.size());
-    apply_transact_log(input, transact.get_group(),
-                       apply_log); // Throws
-    internal_submit_log(transact_log.data(), transact_log.size(), false, server_version); // Throws
-    set_last_version_synced(new_version);
-    transact.commit(); // Throws
-    return true;
-=======
     if (base_version < current_version)
         return 0;
     if (TIGHTDB_UNLIKELY(base_version > current_version))
         throw LogicError(LogicError::bad_version_number);
     SimpleInputStream input(changeset.data(), changeset.size());
     apply_transact_log(input, transact.get_group(), apply_log); // Throws
-    internal_submit_log(changeset.data(), changeset.size()); // Throws
+    internal_submit_log(changeset.data(), changeset.size(), false, server_version); // Throws
     return transact.commit(); // Throws
->>>>>>> aaab0029
 }
 
 
