/*************************************************************************
 *
 * TIGHTDB CONFIDENTIAL
 * __________________
 *
 *  [2011] - [2015] TightDB Inc
 *  All Rights Reserved.
 *
 * NOTICE:  All information contained herein is, and remains
 * the property of TightDB Incorporated and its suppliers,
 * if any.  The intellectual and technical concepts contained
 * herein are proprietary to TightDB Incorporated
 * and its suppliers and may be covered by U.S. and Foreign Patents,
 * patents in process, and are protected by trade secret or copyright law.
 * Dissemination of this information or reproduction of this material
 * is strictly forbidden unless prior written permission is obtained
 * from TightDB Incorporated.
 *
 **************************************************************************/

#ifndef TIGHTDB_IMPL_TRANSACT_LOG_HPP
#define TIGHTDB_IMPL_TRANSACT_LOG_HPP

#include <stdexcept>

#include <tightdb/string_data.hpp>
#include <tightdb/data_type.hpp>
#include <tightdb/binary_data.hpp>
#include <tightdb/datetime.hpp>
#include <tightdb/mixed.hpp>
#include <tightdb/util/buffer.hpp>
#include <tightdb/util/string_buffer.hpp>
#include <tightdb/util/tuple.hpp>
#include <tightdb/impl/input_stream.hpp>

#include <tightdb/group.hpp>
#include <tightdb/descriptor.hpp>

namespace tightdb {
namespace _impl {

/// Transaction log instruction encoding
enum Instruction {
    instr_InsertGroupLevelTable =  1,
    instr_EraseGroupLevelTable  =  2, // Remove columnless table from group
    instr_RenameGroupLevelTable =  3,
    instr_SelectTable           =  4,
    instr_SetInt                =  5,
    instr_SetBool               =  6,
    instr_SetFloat              =  7,
    instr_SetDouble             =  8,
    instr_SetString             =  9,
    instr_SetBinary             = 10,
    instr_SetDateTime           = 11,
    instr_SetTable              = 12,
    instr_SetMixed              = 13,
    instr_SetLink               = 14,
    instr_InsertInt             = 15,
    instr_InsertBool            = 16,
    instr_InsertFloat           = 17,
    instr_InsertDouble          = 18,
    instr_InsertString          = 19,
    instr_InsertBinary          = 20,
    instr_InsertDateTime        = 21,
    instr_InsertTable           = 22,
    instr_InsertMixed           = 23,
    instr_InsertLink            = 24,
    instr_InsertLinkList        = 25,
    instr_RowInsertComplete     = 26,
    instr_InsertEmptyRows       = 27,
    instr_EraseRows             = 28, // Remove (multiple) rows
    instr_AddIntToColumn        = 29, // Add an integer value to all cells in a column
    instr_ClearTable            = 30, // Remove all rows in selected table
    instr_OptimizeTable         = 31,
    instr_SelectDescriptor      = 32, // Select descriptor from currently selected root table
    instr_InsertColumn          = 33, // Insert new non-nullable column into to selected descriptor (nullable is #49)
    instr_InsertLinkColumn      = 34, // do, but for a link-type column
    instr_EraseColumn           = 35, // Remove column from selected descriptor
    instr_EraseLinkColumn       = 36, // Remove link-type column from selected descriptor
    instr_RenameColumn          = 37, // Rename column in selected descriptor
    instr_AddSearchIndex        = 38, // Add a search index to a column
<<<<<<< HEAD
    instr_AddPrimaryKey         = 39, // Add a primary key to a table
    instr_RemovePrimaryKey      = 40, // Remove primary key from a table
    instr_SetLinkType           = 41, // Strong/weak
    instr_SelectLinkList        = 42,
    instr_LinkListSet           = 43, // Assign to link list entry
    instr_LinkListInsert        = 44, // Insert entry into link list
    instr_LinkListMove          = 45, // Move an entry within a link list
    instr_LinkListErase         = 46, // Remove an entry from a link list
    instr_LinkListClear         = 47, // Ramove all entries from a link list
    instr_LinkListSetAll        = 48, // Assign to link list entry
    instr_InsertNullableColumn = 49   // Insert nullable column  
=======
    instr_RemoveSearchIndex     = 39, // Remove a search index from a column
    instr_AddPrimaryKey         = 40, // Add a primary key to a table
    instr_RemovePrimaryKey      = 41, // Remove primary key from a table
    instr_SetLinkType           = 42, // Strong/weak
    instr_SelectLinkList        = 43,
    instr_LinkListSet           = 44, // Assign to link list entry
    instr_LinkListInsert        = 45, // Insert entry into link list
    instr_LinkListMove          = 46, // Move an entry within a link list
    instr_LinkListErase         = 47, // Remove an entry from a link list
    instr_LinkListClear         = 48, // Ramove all entries from a link list
    instr_LinkListSetAll        = 49  // Assign to link list entry
>>>>>>> 9685c5fb
};


class TransactLogStream {
public:
    /// Ensure contiguous free space in the transaction log
    /// buffer. This method must update `out_free_begin`
    /// and `out_free_end` such that they refer to a chunk
    /// of free space whose size is at least \a n.
    ///
    /// \param n The required amount of contiguous free space. Must be
    /// small (probably not greater than 1024)
    /// \param n Must be small (probably not greater than 1024)
    virtual void transact_log_reserve(std::size_t size, char** out_free_begin, char** out_free_end) = 0;

    /// Copy the specified data into the transaction log buffer. This
    /// function should be called only when the specified data does
    /// not fit inside the chunk of free space currently referred to
    /// by `out_free_begin` and `out_free_end`.
    ///
    /// This method must update `out_begin` and
    /// `out_end` such that, upon return, they still
    /// refer to a (possibly empty) chunk of free space.
    virtual void transact_log_append(const char* data, std::size_t size, char** out_free_begin, char** out_free_end) = 0;
};

class TransactLogBufferStream: public TransactLogStream {
public:
    void transact_log_reserve(std::size_t size, char** out_free_begin, char** out_free_end) TIGHTDB_OVERRIDE;
    void transact_log_append(const char* data, std::size_t size, char** out_free_begin, char** out_free_end) TIGHTDB_OVERRIDE;

    const char* transact_log_data() const;
private:
    util::Buffer<char> m_buffer;
};


class TransactLogEncoder {
public:
    /// The following methods are also those that TransactLogParser expects
    /// to find on the `InstructionHandler`.

    // No selection needed:
    bool select_table(std::size_t group_level_ndx, std::size_t levels, const std::size_t* path);
    bool select_descriptor(std::size_t levels, const std::size_t* path);
    bool select_link_list(std::size_t col_ndx, std::size_t row_ndx);
    bool insert_group_level_table(std::size_t table_ndx, std::size_t num_tables, StringData name);
    bool erase_group_level_table(std::size_t table_ndx, std::size_t num_tables);
    bool rename_group_level_table(std::size_t table_ndx, StringData new_name);

    // Must have table selected:
    bool insert_empty_rows(std::size_t row_ndx, std::size_t num_rows, std::size_t tbl_sz, bool unordered);
    bool erase_rows(std::size_t row_ndx, std::size_t num_rows, std::size_t tbl_sz, bool unordered);
    bool clear_table();
    bool insert_int(std::size_t col_ndx, std::size_t row_ndx, std::size_t tbl_sz, int_fast64_t);
    bool insert_bool(std::size_t col_ndx, std::size_t row_ndx, std::size_t tbl_sz, bool);
    bool insert_float(std::size_t col_ndx, std::size_t row_ndx, std::size_t tbl_sz, float);
    bool insert_double(std::size_t col_ndx, std::size_t row_ndx, std::size_t tbl_sz, double);
    bool insert_string(std::size_t col_ndx, std::size_t row_ndx, std::size_t tbl_sz, StringData);
    bool insert_binary(std::size_t col_ndx, std::size_t row_ndx, std::size_t tbl_sz, BinaryData);
    bool insert_date_time(std::size_t col_ndx, std::size_t row_ndx, std::size_t tbl_sz, DateTime);
    bool insert_table(std::size_t col_ndx, std::size_t row_ndx, std::size_t tbl_sz);
    bool insert_mixed(std::size_t col_ndx, std::size_t row_ndx, std::size_t tbl_sz, const Mixed&);
    bool insert_link(std::size_t col_ndx, std::size_t row_ndx, std::size_t tbl_sz, std::size_t);
    bool insert_link_list(std::size_t col_ndx, std::size_t row_ndx, std::size_t tbl_sz);
    bool row_insert_complete();
    bool set_int(std::size_t col_ndx, std::size_t row_ndx, int_fast64_t);
    bool set_bool(std::size_t col_ndx, std::size_t row_ndx, bool);
    bool set_float(std::size_t col_ndx, std::size_t row_ndx, float);
    bool set_double(std::size_t col_ndx, std::size_t row_ndx, double);
    bool set_string(std::size_t col_ndx, std::size_t row_ndx, StringData);
    bool set_binary(std::size_t col_ndx, std::size_t row_ndx, BinaryData);
    bool set_date_time(std::size_t col_ndx, std::size_t row_ndx, DateTime);
    bool set_table(std::size_t col_ndx, std::size_t row_ndx);
    bool set_mixed(std::size_t col_ndx, std::size_t row_ndx, const Mixed&);
    bool set_link(std::size_t col_ndx, std::size_t row_ndx, std::size_t);
    bool add_int_to_column(std::size_t col_ndx, int_fast64_t value);
    bool optimize_table();

    // Must have descriptor selected:
    bool insert_link_column(std::size_t col_ndx, DataType, StringData name, std::size_t link_target_table_ndx, std::size_t backlink_col_ndx);
    bool insert_column(std::size_t col_ndx, DataType, StringData name, bool nullable = false);
    bool erase_link_column(std::size_t col_ndx, std::size_t link_target_table_ndx, std::size_t backlink_col_ndx);
    bool erase_column(std::size_t col_ndx);
    bool rename_column(std::size_t col_ndx, StringData new_name);
    bool add_search_index(std::size_t col_ndx);
    bool remove_search_index(std::size_t col_ndx);
    bool add_primary_key(std::size_t col_ndx);
    bool remove_primary_key();
    bool set_link_type(std::size_t col_ndx, LinkType);

    // Must have linklist selected:
    bool link_list_set(std::size_t link_ndx, std::size_t value);
    bool link_list_set_all(const Column& values);
    bool link_list_insert(std::size_t link_ndx, std::size_t value);
    bool link_list_move(std::size_t old_link_ndx, std::size_t new_link_ndx);
    bool link_list_erase(std::size_t link_ndx);
    bool link_list_clear();

    /// End of methods expected by parser.


    TransactLogEncoder(TransactLogStream& out_stream);
    void set_buffer(char* new_free_begin, char* new_free_end);
    char* write_position() const { return m_transact_log_free_begin; }

private:
    std::size_t max_required_bytes_for_string_cmd(std::size_t string_size) const;
    std::size_t max_required_bytes_for_string_value(std::size_t string_size) const;
    std::size_t max_required_bytes_for_simple_cmd(std::size_t num_numbers) const;
    std::size_t max_required_bytes_for_mixed_cmd(const Mixed& value) const;
    std::size_t max_required_bytes_for_mixed_value(const Mixed& value) const;
    std::size_t max_required_bytes_for_select_table(const Table*) const;
    std::size_t max_required_bytes_for_select_desc(const Descriptor&) const;
    std::size_t max_required_bytes_for_select_link_list(const LinkView&) const;

    // Make sure this is in agreement with the actual integer encoding
    // scheme (see encode_int()).
    static const int max_enc_bytes_per_int = 10;
    static const int max_enc_bytes_per_double = sizeof (double);
    static const int max_enc_bytes_per_num = max_enc_bytes_per_int <
        max_enc_bytes_per_double ? max_enc_bytes_per_double : max_enc_bytes_per_int;

    TransactLogStream& m_stream;

    // These two delimit a contiguous region of free space in a
    // transaction log buffer following the last written data. It may
    // be empty.
    char* m_transact_log_free_begin;
    char* m_transact_log_free_end;

    char* reserve(std::size_t size);
    /// \param ptr Must be in the range [m_transact_log_free_begin, m_transact_log_free_end]
    void advance(char* ptr) TIGHTDB_NOEXCEPT;
    void append(const char* data, std::size_t size);

    void string_cmd(Instruction, std::size_t col_ndx, std::size_t ndx, const char* data, std::size_t size);
    void string_value(const char* data, std::size_t size);
    void mixed_cmd(Instruction, std::size_t col_ndx, std::size_t ndx, const Mixed& value);
    void mixed_value(const Mixed& value);

    template <class L>
    void simple_cmd(Instruction, const util::Tuple<L>& numbers);

    template <class T>
    void append_num(T value);

    template <class T>
    static char* encode_int(char*, T value);
    static char* encode_float(char*, float value);
    static char* encode_double(char*, double value);
    template <class> struct EncodeNumber;
};

class TransactLogConvenientEncoder {
public:
    void insert_group_level_table(std::size_t table_ndx, std::size_t num_tables, StringData name);
    void erase_group_level_table(std::size_t table_ndx, std::size_t num_tables);
    void rename_group_level_table(std::size_t table_ndx, StringData new_name);
    void insert_column(const Descriptor&, std::size_t col_ndx, DataType type, StringData name,
                       const Table* link_target_table, bool nullable = false);
    void erase_column(const Descriptor&, std::size_t col_ndx);
    void rename_column(const Descriptor&, std::size_t col_ndx, StringData name);

    void set_int(const Table*, std::size_t col_ndx, std::size_t ndx, int_fast64_t value);
    void set_bool(const Table*, std::size_t col_ndx, std::size_t ndx, bool value);
    void set_float(const Table*, std::size_t col_ndx, std::size_t ndx, float value);
    void set_double(const Table*, std::size_t col_ndx, std::size_t ndx, double value);
    void set_string(const Table*, std::size_t col_ndx, std::size_t ndx, StringData value);
    void set_binary(const Table*, std::size_t col_ndx, std::size_t ndx, BinaryData value);
    void set_date_time(const Table*, std::size_t col_ndx, std::size_t ndx, DateTime value);
    void set_table(const Table*, std::size_t col_ndx, std::size_t ndx);
    void set_mixed(const Table*, std::size_t col_ndx, std::size_t ndx, const Mixed& value);
    void set_link(const Table*, std::size_t col_ndx, std::size_t ndx, std::size_t value);
    void set_link_list(const LinkView&, const Column& values);

    void insert_int(const Table*, std::size_t col_ndx, std::size_t ndx, int_fast64_t value);
    void insert_bool(const Table*, std::size_t col_ndx, std::size_t ndx, bool value);
    void insert_float(const Table*, std::size_t col_ndx, std::size_t ndx, float value);
    void insert_double(const Table*, std::size_t col_ndx, std::size_t ndx, double value);
    void insert_string(const Table*, std::size_t col_ndx, std::size_t ndx, StringData value);
    void insert_binary(const Table*, std::size_t col_ndx, std::size_t ndx, BinaryData value);
    void insert_date_time(const Table*, std::size_t col_ndx, std::size_t ndx, DateTime value);
    void insert_table(const Table*, std::size_t col_ndx, std::size_t ndx);
    void insert_mixed(const Table*, std::size_t col_ndx, std::size_t ndx, const Mixed& value);
    void insert_link(const Table*, std::size_t col_ndx, std::size_t ndx, std::size_t value);
    void insert_link_list(const Table*, std::size_t col_ndx, std::size_t ndx);

    void row_insert_complete(const Table*);
    void insert_empty_rows(const Table*, std::size_t row_ndx, std::size_t num_rows);
    void erase_row(const Table*, std::size_t row_ndx, bool move_last_over);
    void add_int_to_column(const Table*, std::size_t col_ndx, int_fast64_t value);
    void add_search_index(const Table*, std::size_t col_ndx);
    void remove_search_index(const Table*, std::size_t col_ndx);
    void add_primary_key(const Table*, std::size_t col_ndx);
    void remove_primary_key(const Table*);
    void set_link_type(const Table*, std::size_t col_ndx, LinkType);
    void clear_table(const Table*);
    void optimize_table(const Table*);

    void link_list_set(const LinkView&, std::size_t link_ndx, std::size_t value);
    void link_list_insert(const LinkView&, std::size_t link_ndx, std::size_t value);
    void link_list_move(const LinkView&, std::size_t old_link_ndx, std::size_t new_link_ndx);
    void link_list_erase(const LinkView&, std::size_t link_ndx);
    void link_list_clear(const LinkView&);

    void on_table_destroyed(const Table*) TIGHTDB_NOEXCEPT;
    void on_spec_destroyed(const Spec*) TIGHTDB_NOEXCEPT;
    void on_link_list_destroyed(const LinkView&) TIGHTDB_NOEXCEPT;

protected:
    TransactLogConvenientEncoder(TransactLogStream& encoder);

    void reset_selection_caches();
    void set_buffer(char* new_free_begin, char* new_free_end) { m_encoder.set_buffer(new_free_begin, new_free_end); }
    char* write_position() const { return m_encoder.write_position(); }

private:
    TransactLogEncoder m_encoder;
    // These are mutable because they are caches.
    mutable util::Buffer<std::size_t> m_subtab_path_buf;
    mutable const Table*    m_selected_table;
    mutable const Spec*     m_selected_spec;
    mutable const LinkView* m_selected_link_list;

    void select_table(const Table*);
    void select_desc(const Descriptor&);
    void select_link_list(const LinkView&);
    // These reset the above caches and modify them as necessary
    void do_select_table(const Table*);
    void do_select_desc(const Descriptor&);
    void do_select_link_list(const LinkView&);

    friend class Group::TransactReverser;
};


class TransactLogParser {
public:
    class BadTransactLog; // Exception

    TransactLogParser(InputStream& transact_log);

    ~TransactLogParser() TIGHTDB_NOEXCEPT;

    /// See `TransactLogEncoder` for a list of methods that the `InstructionHandler` must define.
    /// parse() promises that the path passed by reference to
    /// InstructionHandler::select_descriptor() will remain valid
    /// during subsequent calls to all descriptor modifying functions.
    template<class InstructionHandler> void parse(InstructionHandler&);

private:
    // The input stream is assumed to consist of chunks of memory organised such that
    // every instruction resides in a single chunk only.
    InputStream& m_input;
    // pointer into transaction log, each instruction is parsed from m_input_begin and onwards.
    // Each instruction are assumed to be contiguous in memory.
    const char* m_input_begin;
    // pointer to one past current instruction log chunk. If m_input_begin reaches m_input_end,
    // a call to next_input_buffer will move m_input_begin and m_input_end to a new chunk of
    // memory. Setting m_input_end to 0 disables this check, and is used if it is already known
    // that all of the instructions are in memory.
    const char* m_input_end;
    util::StringBuffer m_string_buffer;
    static const int m_max_levels = 1024;
    util::Buffer<std::size_t> m_path;

    TIGHTDB_NORETURN void parser_error() const;
    template<class InstructionHandler> void do_parse(InstructionHandler&);

    template<class T> T read_int();

    void read_bytes(char* data, std::size_t size);

    float read_float();
    double read_double();

    StringData read_string(util::StringBuffer&);
    BinaryData read_binary(util::StringBuffer&);
    void read_mixed(Mixed*);

    // Advance m_input_begin and m_input_end to reflect the next block of instructions
    // Returns false if no more input was available
    bool next_input_buffer();

    // return true if input was available
    bool read_char(char&); // throws

    bool is_valid_data_type(int type);
    bool is_valid_link_type(int type);
};


class TransactLogParser::BadTransactLog: public std::exception {
public:
    const char* what() const TIGHTDB_NOEXCEPT_OR_NOTHROW TIGHTDB_OVERRIDE
    {
        return "Bad transaction log";
    }
};



/// Implementation:

inline void TransactLogBufferStream::transact_log_reserve(std::size_t n, char** inout_new_begin, char** out_new_end)
{
    char* data = m_buffer.data();
    TIGHTDB_ASSERT(*inout_new_begin >= data);
    TIGHTDB_ASSERT(*inout_new_begin <= (data + m_buffer.size()));
    std::size_t size = *inout_new_begin - data;
    m_buffer.reserve_extra(size, n);
    data = m_buffer.data(); // May have changed
    *inout_new_begin = data + size;
    *out_new_end = data + m_buffer.size();
}

inline void TransactLogBufferStream::transact_log_append(const char* data, std::size_t size, char** out_new_begin, char** out_new_end)
{
    transact_log_reserve(size, out_new_begin, out_new_end);
    *out_new_begin = std::copy(data, data + size, *out_new_begin);
}

inline const char* TransactLogBufferStream::transact_log_data() const
{
    return m_buffer.data();
}

inline TransactLogEncoder::TransactLogEncoder(TransactLogStream& stream):
    m_stream(stream),
    m_transact_log_free_begin(null_ptr),
    m_transact_log_free_end(null_ptr)
{
}

inline void TransactLogEncoder::set_buffer(char* free_begin, char* free_end)
{
    TIGHTDB_ASSERT(free_begin <= free_end);
    m_transact_log_free_begin = free_begin;
    m_transact_log_free_end   = free_end;
}

inline void TransactLogConvenientEncoder::reset_selection_caches()
{
    m_selected_table = null_ptr;
    m_selected_spec  = null_ptr;
    m_selected_link_list  = null_ptr;
}

inline char* TransactLogEncoder::reserve(std::size_t n)
{
    if (std::size_t(m_transact_log_free_end - m_transact_log_free_begin) < n) {
        m_stream.transact_log_reserve(n, &m_transact_log_free_begin, &m_transact_log_free_end);
    }
    return m_transact_log_free_begin;
}

inline void TransactLogEncoder::advance(char* ptr) TIGHTDB_NOEXCEPT
{
    TIGHTDB_ASSERT_DEBUG(m_transact_log_free_begin <= ptr);
    TIGHTDB_ASSERT_DEBUG(ptr <= m_transact_log_free_end);
    m_transact_log_free_begin = ptr;
}

inline void TransactLogEncoder::append(const char* data, std::size_t size)
{
    if (std::size_t(m_transact_log_free_end - m_transact_log_free_begin) < size) {
        m_stream.transact_log_append(data, size, &m_transact_log_free_begin, &m_transact_log_free_end);
    }
    else {
        advance(std::copy(data, data + size, m_transact_log_free_begin));
    }
}


// The integer encoding is platform independent. Also, it does not
// depend on the type of the specified integer. Integers of any type
// can be encoded as long as the specified buffer is large enough (see
// below). The decoding does not have to use the same type. Decoding
// will fail if, and only if the encoded value falls outside the range
// of the requested destination type.
//
// The encoding uses one or more bytes. It never uses more than 8 bits
// per byte. The last byte in the sequence is the first one that has
// its 8th bit set to zero.
//
// Consider a particular non-negative value V. Let W be the number of
// bits needed to encode V using the trivial binary encoding of
// integers. The total number of bytes produced is then
// ceil((W+1)/7). The first byte holds the 7 least significant bits of
// V. The last byte holds at most 6 bits of V including the most
// significant one. The value of the first bit of the last byte is
// always 2**((N-1)*7) where N is the total number of bytes.
//
// A negative value W is encoded by setting the sign bit to one and
// then encoding the positive result of -(W+1) as described above. The
// advantage of this representation is that it converts small negative
// values to small positive values which require a small number of
// bytes. This would not have been true for 2's complements
// representation, for example. The sign bit is always stored as the
// 7th bit of the last byte.
//
//               value bits    value + sign    max bytes
//     --------------------------------------------------
//     int8_t         7              8              2
//     uint8_t        8              9              2
//     int16_t       15             16              3
//     uint16_t      16             17              3
//     int32_t       31             32              5
//     uint32_t      32             33              5
//     int64_t       63             64             10
//     uint64_t      64             65             10
//
template <class T>
char* TransactLogEncoder::encode_int(char* ptr, T value)
{
    TIGHTDB_STATIC_ASSERT(std::numeric_limits<T>::is_integer, "Integer required");
    bool negative = util::is_negative(value);
    if (negative) {
        // The following conversion is guaranteed by C++11 to never
        // overflow (contrast this with "-value" which indeed could
        // overflow). See C99+TC3 section 6.2.6.2 paragraph 2.
        value = -(value + 1);
    }
    // At this point 'value' is always a positive number. Also, small
    // negative numbers have been converted to small positive numbers.
    TIGHTDB_ASSERT(!util::is_negative(value));
    // One sign bit plus number of value bits
    const int num_bits = 1 + std::numeric_limits<T>::digits;
    // Only the first 7 bits are available per byte. Had it not been
    // for the fact that maximum guaranteed bit width of a char is 8,
    // this value could have been increased to 15 (one less than the
    // number of value bits in 'unsigned').
    const int bits_per_byte = 7;
    const int max_bytes = (num_bits + (bits_per_byte-1)) / bits_per_byte;
    TIGHTDB_STATIC_ASSERT(max_bytes <= max_enc_bytes_per_int, "Bad max_enc_bytes_per_int");
    // An explicit constant maximum number of iterations is specified
    // in the hope that it will help the optimizer (to do loop
    // unrolling, for example).
    typedef unsigned char uchar;
    for (int i=0; i<max_bytes; ++i) {
        if (value >> (bits_per_byte-1) == 0)
            break;
        *reinterpret_cast<uchar*>(ptr) = uchar((1U<<bits_per_byte) | unsigned(value & ((1U<<bits_per_byte)-1)));
        ++ptr;
        value >>= bits_per_byte;
    }
    *reinterpret_cast<uchar*>(ptr) = uchar(negative ? (1U<<(bits_per_byte-1)) | unsigned(value) : value);
    return ++ptr;
}

inline char* TransactLogEncoder::encode_float(char* ptr, float value)
{
    TIGHTDB_STATIC_ASSERT(std::numeric_limits<float>::is_iec559 &&
                          sizeof (float) * std::numeric_limits<unsigned char>::digits == 32,
                          "Unsupported 'float' representation");
    const char* val_ptr = reinterpret_cast<char*>(&value);
    return std::copy(val_ptr, val_ptr + sizeof value, ptr);
}

inline char* TransactLogEncoder::encode_double(char* ptr, double value)
{
    TIGHTDB_STATIC_ASSERT(std::numeric_limits<double>::is_iec559 &&
                          sizeof (double) * std::numeric_limits<unsigned char>::digits == 64,
                          "Unsupported 'double' representation");
    const char* val_ptr = reinterpret_cast<char*>(&value);
    return std::copy(val_ptr, val_ptr + sizeof value, ptr);
}

template <class T>
struct TransactLogEncoder::EncodeNumber {
    void operator()(T value, char** ptr)
    {
        *ptr = encode_int(*ptr, value);
    }
};
template <>
struct TransactLogEncoder::EncodeNumber<float> {
    void operator()(float value, char** ptr)
    {
        *ptr = encode_float(*ptr, value);
    }
};
template <>
struct TransactLogEncoder::EncodeNumber<double> {
    void operator()(double value, char** ptr)
    {
        *ptr = encode_double(*ptr, value);
    }
};


template <class L>
void TransactLogEncoder::simple_cmd(Instruction instr, const util::Tuple<L>& numbers)
{
    char* ptr = reserve(max_required_bytes_for_simple_cmd(util::TypeCount<L>::value));
    *ptr++ = char(instr);
    util::for_each<EncodeNumber>(numbers, &ptr);
    advance(ptr);
}


template <class T>
void TransactLogEncoder::append_num(T value)
{
    char* ptr = reserve(sizeof(value));
    EncodeNumber<T>()(value, &ptr);
    advance(ptr);
}

inline
void TransactLogConvenientEncoder::select_table(const Table* table)
{
    if (table != m_selected_table) {
        do_select_table(table);
    }
}

inline
void TransactLogConvenientEncoder::select_desc(const Descriptor& desc)
{
    typedef _impl::DescriptorFriend df;
    if (&df::get_spec(desc) != m_selected_spec)
        do_select_desc(desc); // Throws
}

inline
void TransactLogConvenientEncoder::select_link_list(const LinkView& list)
{
    if (&list != m_selected_link_list)
        do_select_link_list(list); // Throws
}


inline
void TransactLogEncoder::string_cmd(Instruction instr, std::size_t col_ndx,
    std::size_t ndx, const char* data, std::size_t size)
{
    simple_cmd(instr, util::tuple(col_ndx, ndx)); // Throws
    string_value(data, size); // Throws
}

inline
void TransactLogEncoder::string_value(const char* data, std::size_t size)
{
    if (!data)
        size = static_cast<size_t>(-1);

    char* buf = reserve(max_required_bytes_for_string_value(size));
    buf = encode_int(buf, uint64_t(size));
    buf = std::copy(data, data + (data ? size : 0), buf);
    advance(buf);
}

inline
void TransactLogEncoder::mixed_cmd(Instruction instr, std::size_t col_ndx,
    std::size_t ndx, const Mixed& value)
{
    simple_cmd(instr, util::tuple(col_ndx, ndx));
    mixed_value(value);
}

inline
void TransactLogEncoder::mixed_value(const Mixed& value)
{
    DataType type = value.get_type();
    append_num(int(type));
    switch (type) {
        case type_Int:
            append_num(value.get_int());
            return;
        case type_Bool:
            append_num(int32_t(value.get_bool()));
            return;
        case type_Float:
            append_num(value.get_float());
            return;
        case type_Double:
            append_num(value.get_double());
            return;
        case type_DateTime:
            append_num(value.get_datetime().get_datetime());
            return;
        case type_String: {
            StringData data = value.get_string();
            string_value(data.data(), data.size());
            return;
        }
        case type_Binary: {
            BinaryData data = value.get_binary();
            append_num(data.size());
            append(data.data(), data.size());
            return;
        }
        case type_Table:
            return;
        case type_Mixed:
            TIGHTDB_ASSERT_RELEASE(false); // Mixed in mixed?
        case type_Link:
        case type_LinkList:
            // FIXME: Need to handle new link types here.
            TIGHTDB_ASSERT_RELEASE(false);
    }
    TIGHTDB_ASSERT_RELEASE(false);
}


inline bool TransactLogEncoder::insert_group_level_table(std::size_t table_ndx, std::size_t num_tables,
                                                  StringData name)
{
    simple_cmd(instr_InsertGroupLevelTable, util::tuple(table_ndx, num_tables,
                                                        name.size())); // Throws
    append(name.data(), name.size()); // Throws
    return true;
}

inline void TransactLogConvenientEncoder::insert_group_level_table(std::size_t table_ndx, std::size_t num_tables,
                                                  StringData name)
{
    m_encoder.insert_group_level_table(table_ndx, num_tables, name);
}

inline bool TransactLogEncoder::erase_group_level_table(std::size_t table_ndx, std::size_t num_tables)
{
    simple_cmd(instr_EraseGroupLevelTable, util::tuple(table_ndx, num_tables)); // Throws
    return true;
}

inline void TransactLogConvenientEncoder::erase_group_level_table(std::size_t table_ndx, std::size_t num_tables)
{
    m_encoder.erase_group_level_table(table_ndx, num_tables);
}

inline bool TransactLogEncoder::rename_group_level_table(std::size_t table_ndx, StringData new_name)
{
    simple_cmd(instr_RenameGroupLevelTable, util::tuple(table_ndx, new_name.size())); // Throws
    append(new_name.data(), new_name.size()); // Throws
    return true;
}

inline void TransactLogConvenientEncoder::rename_group_level_table(std::size_t table_ndx, StringData new_name)
{
    m_encoder.rename_group_level_table(table_ndx, new_name);
}

inline bool TransactLogEncoder::insert_column(std::size_t col_ndx, DataType type, StringData name, bool nullable)
{
    simple_cmd(nullable ? instr_InsertNullableColumn : instr_InsertColumn, util::tuple(col_ndx, int(type), name.size()));
    append(name.data(), name.size());
    return true;
}

inline bool TransactLogEncoder::insert_link_column(std::size_t col_ndx, DataType type, StringData name,
    std::size_t link_target_table_ndx, std::size_t backlink_col_ndx)
{
    TIGHTDB_ASSERT(_impl::TableFriend::is_link_type(ColumnType(type)));
    simple_cmd(instr_InsertLinkColumn, util::tuple(col_ndx, int(type), name.size())); // Throws
    append(name.data(), name.size()); // Throws
    append_num(link_target_table_ndx); // Throws
    append_num(backlink_col_ndx);
    return true;
}


inline void TransactLogConvenientEncoder::insert_column(const Descriptor& desc, std::size_t col_ndx, DataType type,
                                       StringData name, const Table* link_target_table, bool nullable)
{
    select_desc(desc); // Throws
    if (link_target_table) {
        typedef _impl::TableFriend tf;
        typedef _impl::DescriptorFriend df;
        std::size_t target_table_ndx = link_target_table->get_index_in_group();
        const Table& origin_table = df::get_root_table(desc);
        TIGHTDB_ASSERT(origin_table.is_group_level());
        const Spec& target_spec = tf::get_spec(*link_target_table);
        std::size_t origin_table_ndx = origin_table.get_index_in_group();
        std::size_t backlink_col_ndx = target_spec.find_backlink_column(origin_table_ndx, col_ndx);
        m_encoder.insert_link_column(col_ndx, type, name, target_table_ndx, backlink_col_ndx); // Throws
    }
    else {
        m_encoder.insert_column(col_ndx, type, name, nullable);
    }
}

inline bool TransactLogEncoder::erase_column(std::size_t col_ndx)
{
    simple_cmd(instr_EraseColumn, util::tuple(col_ndx)); // Throws
    return true;
}

inline bool TransactLogEncoder::erase_link_column(std::size_t col_ndx, std::size_t link_target_table_ndx, std::size_t backlink_col_ndx)
{
    simple_cmd(instr_EraseLinkColumn, util::tuple(col_ndx, link_target_table_ndx, backlink_col_ndx)); // Throws
    return true;
}

inline void TransactLogConvenientEncoder::erase_column(const Descriptor& desc, std::size_t col_ndx)
{
    select_desc(desc); // Throws

    DataType type = desc.get_column_type(col_ndx);
    typedef _impl::TableFriend tf;
    if (!tf::is_link_type(ColumnType(type))) {
        m_encoder.erase_column(col_ndx); // Throws
    }
    else { // it's a link column:
        TIGHTDB_ASSERT(desc.is_root());
        typedef _impl::DescriptorFriend df;
        const Table& origin_table = df::get_root_table(desc);
        TIGHTDB_ASSERT(origin_table.is_group_level());
        const Table& target_table = *tf::get_link_target_table_accessor(origin_table, col_ndx);
        std::size_t target_table_ndx = target_table.get_index_in_group();
        const Spec& target_spec = tf::get_spec(target_table);
        std::size_t origin_table_ndx = origin_table.get_index_in_group();
        std::size_t backlink_col_ndx = target_spec.find_backlink_column(origin_table_ndx, col_ndx);
        m_encoder.erase_link_column(col_ndx, target_table_ndx, backlink_col_ndx); // Throws
    }
}

inline bool TransactLogEncoder::rename_column(std::size_t col_ndx, StringData new_name)
{
    simple_cmd(instr_RenameColumn, util::tuple(col_ndx, new_name.size())); // Throws
    append(new_name.data(), new_name.size());
    return true;
}

inline void TransactLogConvenientEncoder::rename_column(const Descriptor& desc, std::size_t col_ndx,
                                       StringData name)
{
    select_desc(desc); // Throws
    m_encoder.rename_column(col_ndx, name); // Throws
}


inline bool TransactLogEncoder::set_int(std::size_t col_ndx, std::size_t ndx, int_fast64_t value)
{
    simple_cmd(instr_SetInt, util::tuple(col_ndx, ndx, value));
    return true;
}

inline void TransactLogConvenientEncoder::set_int(const Table* t, std::size_t col_ndx,
                                 std::size_t ndx, int_fast64_t value)
{
    select_table(t); // Throws
    m_encoder.set_int(col_ndx, ndx, value); // Throws
}

inline bool TransactLogEncoder::set_bool(std::size_t col_ndx, std::size_t ndx, bool value)
{
    simple_cmd(instr_SetBool, util::tuple(col_ndx, ndx, value));
    return true;
}

inline void TransactLogConvenientEncoder::set_bool(const Table* t, std::size_t col_ndx,
                                  std::size_t ndx, bool value)
{
    select_table(t); // Throws
    m_encoder.set_bool(col_ndx, ndx, value); // Throws
}

inline bool TransactLogEncoder::set_float(std::size_t col_ndx, std::size_t ndx, float value)
{
    simple_cmd(instr_SetFloat, util::tuple(col_ndx, ndx, value));
    return true;
}

inline void TransactLogConvenientEncoder::set_float(const Table* t, std::size_t col_ndx,
                                   std::size_t ndx, float value)
{
    select_table(t); // Throws
    m_encoder.set_float(col_ndx, ndx, value); // Throws
}

inline bool TransactLogEncoder::set_double(std::size_t col_ndx, std::size_t ndx, double value)
{
    simple_cmd(instr_SetDouble, util::tuple(col_ndx, ndx, value));
    return true;
}

inline void TransactLogConvenientEncoder::set_double(const Table* t, std::size_t col_ndx,
                                    std::size_t ndx, double value)
{
    select_table(t); // Throws
    m_encoder.set_double(col_ndx, ndx, value); // Throws
}

inline bool TransactLogEncoder::set_string(std::size_t col_ndx, std::size_t ndx, StringData value)
{
    string_cmd(instr_SetString, col_ndx, ndx, value.data(), value.size()); // Throws
    return true;
}

inline void TransactLogConvenientEncoder::set_string(const Table* t, std::size_t col_ndx,
                                    std::size_t ndx, StringData value)
{
    select_table(t); // Throws
    m_encoder.set_string(col_ndx, ndx, value); // Throws
}

inline bool TransactLogEncoder::set_binary(std::size_t col_ndx, std::size_t ndx, BinaryData value)
{
    string_cmd(instr_SetBinary, col_ndx, ndx, value.data(), value.size()); // Throws
    return true;
}

inline void TransactLogConvenientEncoder::set_binary(const Table* t, std::size_t col_ndx,
                                    std::size_t ndx, BinaryData value)
{
    select_table(t); // Throws
    m_encoder.set_binary(col_ndx, ndx, value); // Throws
}

inline bool TransactLogEncoder::set_date_time(std::size_t col_ndx, std::size_t ndx, DateTime value)
{
    simple_cmd(instr_SetDateTime, util::tuple(col_ndx, ndx, value.get_datetime())); // Throws
    return true;
}

inline void TransactLogConvenientEncoder::set_date_time(const Table* t, std::size_t col_ndx,
                                       std::size_t ndx, DateTime value)
{
    select_table(t); // Throws
    m_encoder.set_date_time(col_ndx, ndx, value); // Throws
}

inline bool TransactLogEncoder::set_table(std::size_t col_ndx, std::size_t ndx)
{
    simple_cmd(instr_SetTable, util::tuple(col_ndx, ndx)); // Throws
    return true;
}

inline void TransactLogConvenientEncoder::set_table(const Table* t, std::size_t col_ndx,
                                   std::size_t ndx)
{
    select_table(t); // Throws
    m_encoder.set_table(col_ndx, ndx); // Throws
}

inline bool TransactLogEncoder::set_mixed(std::size_t col_ndx, std::size_t ndx, const Mixed& value)
{
    mixed_cmd(instr_SetMixed, col_ndx, ndx, value); // Throws
    return true;
}

inline void TransactLogConvenientEncoder::set_mixed(const Table* t, std::size_t col_ndx,
                                   std::size_t ndx, const Mixed& value)
{
    select_table(t); // Throws
    m_encoder.set_mixed(col_ndx, ndx, value); // Throws
}

inline bool TransactLogEncoder::set_link(std::size_t col_ndx, std::size_t ndx, std::size_t value)
{
    // Map `tightdb::npos` to zero, and `n` to `n+1`, where `n` is a target row
    // index.
    std::size_t value_2 = std::size_t(1) + value;
    simple_cmd(instr_SetLink, util::tuple(col_ndx, ndx, value_2));
    return true;
}

inline void TransactLogConvenientEncoder::set_link(const Table* t, std::size_t col_ndx,
                                  std::size_t ndx, std::size_t value)
{
    select_table(t); // Throws
    m_encoder.set_link(col_ndx, ndx, value); // Throws
}


inline bool TransactLogEncoder::insert_int(std::size_t col_ndx, std::size_t ndx, std::size_t tbl_sz, int_fast64_t value)
{
    simple_cmd(instr_InsertInt, util::tuple(col_ndx, ndx, tbl_sz, value)); // Throws
    return true;
}

inline void TransactLogConvenientEncoder::insert_int(const Table* t, std::size_t col_ndx,
                                    std::size_t ndx, int_fast64_t value)
{
    select_table(t); // Throws
    m_encoder.insert_int(col_ndx, ndx, t->size(), value); // Throws
}

inline bool TransactLogEncoder::insert_bool(std::size_t col_ndx, std::size_t ndx, std::size_t tbl_sz, bool value)
{
    simple_cmd(instr_InsertBool, util::tuple(col_ndx, ndx, tbl_sz, value)); // Throws
    return true;
}

inline void TransactLogConvenientEncoder::insert_bool(const Table* t, std::size_t col_ndx,
                                     std::size_t ndx, bool value)
{
    select_table(t); // Throws
    m_encoder.insert_bool(col_ndx, ndx, t->size(), value); // Throws
}

inline bool TransactLogEncoder::insert_float(std::size_t col_ndx, std::size_t ndx, std::size_t tbl_sz, float value)
{
    simple_cmd(instr_InsertFloat, util::tuple(col_ndx, ndx, tbl_sz, value)); // Throws
    return true;
}

inline void TransactLogConvenientEncoder::insert_float(const Table* t, std::size_t col_ndx,
                                      std::size_t ndx, float value)
{
    select_table(t); // Throws
    m_encoder.insert_float(col_ndx, ndx, t->size(), value); // Throws
}

inline bool TransactLogEncoder::insert_double(std::size_t col_ndx, std::size_t ndx, std::size_t tbl_sz, double value)
{
    simple_cmd(instr_InsertDouble, util::tuple(col_ndx, ndx, tbl_sz, value)); // Throws
    return true;
}

inline void TransactLogConvenientEncoder::insert_double(const Table* t, std::size_t col_ndx,
                                       std::size_t ndx, double value)
{
    select_table(t); // Throws
    m_encoder.insert_double(col_ndx, ndx, t->size(), value); // Throws
}

inline bool TransactLogEncoder::insert_string(std::size_t col_ndx, std::size_t ndx, std::size_t tbl_sz, StringData value)
{
    simple_cmd(instr_InsertString, util::tuple(col_ndx, ndx, tbl_sz));
    string_value(value.data(), value.size());
    return true;
}

inline void TransactLogConvenientEncoder::insert_string(const Table* t, std::size_t col_ndx,
                                       std::size_t ndx, StringData value)
{
    select_table(t); // Throws
    m_encoder.insert_string(col_ndx, ndx, t->size(), value); // Throws
}

inline bool TransactLogEncoder::insert_binary(std::size_t col_ndx, std::size_t ndx, std::size_t tbl_sz, BinaryData value)
{
    simple_cmd(instr_InsertBinary, util::tuple(col_ndx, ndx, tbl_sz));
    string_value(value.data(), value.size());
    return true;
}

inline void TransactLogConvenientEncoder::insert_binary(const Table* t, std::size_t col_ndx,
                                       std::size_t ndx, BinaryData value)
{
    select_table(t); // Throws
    m_encoder.insert_binary(col_ndx, ndx, t->size(), value);
}

inline bool TransactLogEncoder::insert_date_time(std::size_t col_ndx, std::size_t ndx, std::size_t tbl_sz, DateTime value)
{
    simple_cmd(instr_InsertDateTime, util::tuple(col_ndx, ndx, tbl_sz, value.get_datetime())); // Throws
    return true;
}

inline void TransactLogConvenientEncoder::insert_date_time(const Table* t, std::size_t col_ndx,
                                          std::size_t ndx, DateTime value)
{
    select_table(t); // Throws
    m_encoder.insert_date_time(col_ndx, ndx, t->size(), value); // Throws
}

inline bool TransactLogEncoder::insert_table(std::size_t col_ndx, std::size_t ndx, std::size_t tbl_sz)
{
    simple_cmd(instr_InsertTable, util::tuple(col_ndx, ndx, tbl_sz)); // Throws
    return true;
}

inline void TransactLogConvenientEncoder::insert_table(const Table* t, std::size_t col_ndx,
                                      std::size_t ndx)
{
    select_table(t); // Throws
    m_encoder.insert_table(col_ndx, ndx, t->size()); // Throws
}

inline bool TransactLogEncoder::insert_mixed(std::size_t col_ndx, std::size_t ndx, std::size_t tbl_sz, const Mixed& value)
{
    simple_cmd(instr_InsertMixed, util::tuple(col_ndx, ndx, tbl_sz));
    mixed_value(value); // Throws
    return true;
}

inline void TransactLogConvenientEncoder::insert_mixed(const Table* t, std::size_t col_ndx,
                                      std::size_t ndx, const Mixed& value)
{
    select_table(t); // Throws
    m_encoder.insert_mixed(col_ndx, ndx, t->size(), value); // Throws
}

inline bool TransactLogEncoder::insert_link(std::size_t col_ndx, std::size_t ndx, std::size_t tbl_sz, std::size_t value)
{
    // FIXME: Should the value be transformed in the same was as in `set_link`?
    simple_cmd(instr_InsertLink, util::tuple(col_ndx, ndx, tbl_sz, value)); // Throws
    return true;
}

inline void TransactLogConvenientEncoder::insert_link(const Table* t, std::size_t col_ndx,
                                     std::size_t ndx, std::size_t value)
{
    select_table(t); // Throws
    m_encoder.insert_link(col_ndx, ndx, t->size(), value); // Throws
}

inline bool TransactLogEncoder::insert_link_list(std::size_t col_ndx, std::size_t ndx, std::size_t tbl_sz)
{
    simple_cmd(instr_InsertLinkList, util::tuple(col_ndx, ndx, tbl_sz)); // Throws
    return true;
}

inline void TransactLogConvenientEncoder::insert_link_list(const Table* t, std::size_t col_ndx, std::size_t ndx)
{
    select_table(t); // Throws
    m_encoder.insert_link_list(col_ndx, ndx, t->size()); // Throws
}

inline bool TransactLogEncoder::row_insert_complete()
{
    simple_cmd(instr_RowInsertComplete, util::tuple()); // Throws
    return true;
}

inline void TransactLogConvenientEncoder::row_insert_complete(const Table* t)
{
    select_table(t); // Throws
    m_encoder.row_insert_complete(); // Throws
}

inline bool TransactLogEncoder::insert_empty_rows(std::size_t row_ndx, std::size_t num_rows, std::size_t tbl_sz, bool unordered)
{
    simple_cmd(instr_InsertEmptyRows, util::tuple(row_ndx, num_rows, tbl_sz, unordered)); // Throws
    return true;
}


inline void TransactLogConvenientEncoder::insert_empty_rows(const Table* t, std::size_t row_ndx,
                                           std::size_t num_rows)
{
    select_table(t); // Throws
    // default to unordered, if we are inserting at the end:
    bool unordered = row_ndx == t->size()-num_rows;
    m_encoder.insert_empty_rows(row_ndx, num_rows, t->size(), unordered); // Throws
}

inline bool TransactLogEncoder::erase_rows(std::size_t row_ndx, std::size_t num_rows, std::size_t tbl_sz, bool unordered)
{
    std::size_t last_row_ndx = tbl_sz - 1;
    simple_cmd(instr_EraseRows, util::tuple(row_ndx, num_rows, last_row_ndx, unordered));
    return true;
}


inline void TransactLogConvenientEncoder::erase_row(const Table* t, std::size_t row_ndx, bool move_last_over)
{
    select_table(t); // Throws
    std::size_t num_rows = 1; // FIXME: might want to make this parameter externally visible?
    m_encoder.erase_rows(row_ndx, num_rows, t->size(), move_last_over); // Throws
}

inline bool TransactLogEncoder::add_int_to_column(std::size_t col_ndx, int_fast64_t value)
{
    simple_cmd(instr_AddIntToColumn, util::tuple(col_ndx, value)); // Throws
    return true;
}

inline void TransactLogConvenientEncoder::add_int_to_column(const Table* t, std::size_t col_ndx, int_fast64_t value)
{
    select_table(t); // Throws
    m_encoder.add_int_to_column(col_ndx, value); // Throws
}


inline bool TransactLogEncoder::add_search_index(std::size_t col_ndx)
{
    simple_cmd(instr_AddSearchIndex, util::tuple(col_ndx)); // Throws
    return true;
}

inline void TransactLogConvenientEncoder::add_search_index(const Table* t, std::size_t col_ndx)
{
    select_table(t); // Throws
    m_encoder.add_search_index(col_ndx); // Throws
}


inline bool TransactLogEncoder::remove_search_index(std::size_t col_ndx)
{
    simple_cmd(instr_RemoveSearchIndex, util::tuple(col_ndx)); // Throws
    return true;
}

inline void TransactLogConvenientEncoder::remove_search_index(const Table* t, std::size_t col_ndx)
{
    select_table(t); // Throws
    m_encoder.remove_search_index(col_ndx); // Throws
}


inline bool TransactLogEncoder::add_primary_key(std::size_t col_ndx)
{
    simple_cmd(instr_AddPrimaryKey, util::tuple(col_ndx)); // Throws
    return true;
}

inline void TransactLogConvenientEncoder::add_primary_key(const Table* t, std::size_t col_ndx)
{
    select_table(t); // Throws
    m_encoder.add_primary_key(col_ndx); // Throws
}


inline bool TransactLogEncoder::remove_primary_key()
{
    simple_cmd(instr_RemovePrimaryKey, util::tuple()); // Throws
    return true;
}

inline void TransactLogConvenientEncoder::remove_primary_key(const Table* t)
{
    select_table(t); // Throws
    m_encoder.remove_primary_key(); // Throws
}


inline bool TransactLogEncoder::set_link_type(std::size_t col_ndx, LinkType link_type)
{
    simple_cmd(instr_SetLinkType, util::tuple(col_ndx, int(link_type))); // Throws
    return true;
}

inline void TransactLogConvenientEncoder::set_link_type(const Table* t, std::size_t col_ndx, LinkType link_type)
{
    select_table(t); // Throws
    m_encoder.set_link_type(col_ndx, link_type); // Throws
}


inline bool TransactLogEncoder::clear_table()
{
    simple_cmd(instr_ClearTable, util::tuple()); // Throws
    return true;
}

inline void TransactLogConvenientEncoder::clear_table(const Table* t)
{
    select_table(t); // Throws
    m_encoder.clear_table(); // Throws
}

inline bool TransactLogEncoder::optimize_table()
{
    simple_cmd(instr_OptimizeTable, util::tuple()); // Throws
    return true;
}

inline void TransactLogConvenientEncoder::optimize_table(const Table* t)
{
    select_table(t); // Throws
    m_encoder.optimize_table(); // Throws
}

inline bool TransactLogEncoder::link_list_set(std::size_t link_ndx, std::size_t value)
{
    simple_cmd(instr_LinkListSet, util::tuple(link_ndx, value)); // Throws
    return true;
}

inline void TransactLogConvenientEncoder::link_list_set(const LinkView& list, std::size_t link_ndx,
                                       std::size_t value)
{
    select_link_list(list); // Throws
    m_encoder.link_list_set(link_ndx, value); // Throws
}

inline bool TransactLogEncoder::link_list_set_all(const Column& values)
{
    simple_cmd(instr_LinkListSetAll, util::tuple(values.size())); // Throws
    for (std::size_t i = 0; i < values.size(); i++)
        append_num(values.get(i));
    return true;
}

inline void TransactLogConvenientEncoder::set_link_list(const LinkView& list, const Column& values)
{
    select_link_list(list); // Throws
    m_encoder.link_list_set_all(values); // Throws
}

inline bool TransactLogEncoder::link_list_insert(std::size_t link_ndx, std::size_t value)
{
    simple_cmd(instr_LinkListInsert, util::tuple(link_ndx, value)); // Throws
    return true;
}

inline void TransactLogConvenientEncoder::link_list_insert(const LinkView& list, std::size_t link_ndx,
                                          std::size_t value)
{
    select_link_list(list); // Throws
    m_encoder.link_list_insert(link_ndx, value); // Throws
}

inline bool TransactLogEncoder::link_list_move(std::size_t old_link_ndx, std::size_t new_link_ndx)
{
    simple_cmd(instr_LinkListMove, util::tuple(old_link_ndx, new_link_ndx)); // Throws
    return true;
}

inline void TransactLogConvenientEncoder::link_list_move(const LinkView& list, std::size_t old_link_ndx,
                                        std::size_t new_link_ndx)
{
    select_link_list(list); // Throws
    m_encoder.link_list_move(old_link_ndx, new_link_ndx); // Throws
}

inline bool TransactLogEncoder::link_list_erase(std::size_t link_ndx)
{
    simple_cmd(instr_LinkListErase, util::tuple(link_ndx)); // Throws
    return true;
}

inline void TransactLogConvenientEncoder::link_list_erase(const LinkView& list, std::size_t link_ndx)
{
    select_link_list(list); // Throws
    m_encoder.link_list_erase(link_ndx); // Throws
}

inline bool TransactLogEncoder::link_list_clear()
{
    simple_cmd(instr_LinkListClear, util::tuple()); // Throws
    return true;
}

inline void TransactLogConvenientEncoder::link_list_clear(const LinkView& list)
{
    select_link_list(list); // Throws
    m_encoder.link_list_clear(); // Throws
}

inline void TransactLogConvenientEncoder::on_table_destroyed(const Table* t) TIGHTDB_NOEXCEPT
{
    if (m_selected_table == t)
        m_selected_table = 0;
}

inline void TransactLogConvenientEncoder::on_spec_destroyed(const Spec* s) TIGHTDB_NOEXCEPT
{
    if (m_selected_spec == s)
        m_selected_spec = 0;
}


inline void TransactLogConvenientEncoder::on_link_list_destroyed(const LinkView& list) TIGHTDB_NOEXCEPT
{
    if (m_selected_link_list == &list)
        m_selected_link_list = 0;
}

inline std::size_t TransactLogEncoder::max_required_bytes_for_string_value(std::size_t size) const
{
    return max_enc_bytes_per_int + size;
}

inline std::size_t TransactLogEncoder::max_required_bytes_for_string_cmd(std::size_t size) const
{
    return 1 + max_required_bytes_for_string_value(size);
}

inline std::size_t TransactLogEncoder::max_required_bytes_for_simple_cmd(std::size_t num_numbers) const
{
    return 1 + max_enc_bytes_per_num * num_numbers;
}

inline TransactLogParser::TransactLogParser(InputStream& transact_log):
    m_input(transact_log)
{
    m_input_begin = m_input_end = 0;
}


inline TransactLogParser::~TransactLogParser() TIGHTDB_NOEXCEPT
{
}


template<class InstructionHandler>
void TransactLogParser::parse(InstructionHandler& handler)
{
    do_parse(handler);
}


template<class InstructionHandler>
void TransactLogParser::do_parse(InstructionHandler& handler)
{
    while (m_input_begin != m_input_end || next_input_buffer()) {

        char instr;
        if (!read_char(instr))
            parser_error();

        // std::cout << "parsing " << (int) instr << " @ " << std::hex << (long) m_input_begin << std::endl;
        switch (Instruction(instr)) {
            case instr_SetInt: {
                std::size_t col_ndx = read_int<std::size_t>(); // Throws
                std::size_t row_ndx = read_int<std::size_t>(); // Throws
                // FIXME: Don't depend on the existence of int64_t,
                // but don't allow values to use more than 64 bits
                // either.
                int_fast64_t value = read_int<int64_t>(); // Throws
                if (!handler.set_int(col_ndx, row_ndx, value)) // Throws
                    parser_error();
                continue;
            }
            case instr_SetBool: {
                std::size_t col_ndx = read_int<std::size_t>(); // Throws
                std::size_t row_ndx = read_int<std::size_t>(); // Throws
                bool value = read_int<bool>(); // Throws
                if (!handler.set_bool(col_ndx, row_ndx, value)) // Throws
                    parser_error();
                continue;
            }
            case instr_SetFloat: {
                std::size_t col_ndx = read_int<std::size_t>(); // Throws
                std::size_t row_ndx = read_int<std::size_t>(); // Throws
                float value = read_float(); // Throws
                if (!handler.set_float(col_ndx, row_ndx, value)) // Throws
                    parser_error();
                continue;
            }
            case instr_SetDouble: {
                std::size_t col_ndx = read_int<std::size_t>(); // Throws
                std::size_t row_ndx = read_int<std::size_t>(); // Throws
                double value = read_double(); // Throws
                if (!handler.set_double(col_ndx, row_ndx, value)) // Throws
                    parser_error();
                continue;
            }
            case instr_SetString: {
                std::size_t col_ndx = read_int<std::size_t>(); // Throws
                std::size_t row_ndx = read_int<std::size_t>(); // Throws
                StringData value = read_string(m_string_buffer); // Throws
                if (!handler.set_string(col_ndx, row_ndx, value)) // Throws
                    parser_error();
                continue;
            }
            case instr_SetBinary: {
                std::size_t col_ndx = read_int<std::size_t>(); // Throws
                std::size_t row_ndx = read_int<std::size_t>(); // Throws
                BinaryData value = read_binary(m_string_buffer); // Throws
                if (!handler.set_binary(col_ndx, row_ndx, value)) // Throws
                    parser_error();
                continue;
            }
            case instr_SetDateTime: {
                std::size_t col_ndx = read_int<std::size_t>(); // Throws
                std::size_t row_ndx = read_int<std::size_t>(); // Throws
                std::time_t value = read_int<std::time_t>(); // Throws
                if (!handler.set_date_time(col_ndx, row_ndx, value)) // Throws
                    parser_error();
                continue;
            }
            case instr_SetTable: {
                std::size_t col_ndx = read_int<std::size_t>(); // Throws
                std::size_t row_ndx = read_int<std::size_t>(); // Throws
                if (!handler.set_table(col_ndx, row_ndx)) // Throws
                    parser_error();
                continue;
            }
            case instr_SetMixed: {
                std::size_t col_ndx = read_int<std::size_t>(); // Throws
                std::size_t row_ndx = read_int<std::size_t>(); // Throws
                Mixed value;
                read_mixed(&value); // Throws
                if (!handler.set_mixed(col_ndx, row_ndx, value)) // Throws
                    parser_error();
                continue;
            }
            case instr_SetLink: {
                std::size_t col_ndx = read_int<std::size_t>(); // Throws
                std::size_t row_ndx = read_int<std::size_t>(); // Throws
                std::size_t value = read_int<std::size_t>(); // Throws
                if (!handler.set_link(col_ndx, row_ndx, value)) // Throws
                    parser_error();
                continue;
            }
            case instr_InsertInt: {
                std::size_t col_ndx = read_int<std::size_t>(); // Throws
                std::size_t row_ndx = read_int<std::size_t>(); // Throws
                std::size_t tbl_sz = read_int<std::size_t>(); // Throws
                // FIXME: Don't depend on the existence of int64_t,
                // but don't allow values to use more than 64 bits
                // either.
                int_fast64_t value = read_int<int64_t>(); // Throws
                if (!handler.insert_int(col_ndx, row_ndx, tbl_sz, value)) // Throws
                    parser_error();
                continue;
            }
            case instr_InsertBool: {
                std::size_t col_ndx = read_int<std::size_t>(); // Throws
                std::size_t row_ndx = read_int<std::size_t>(); // Throws
                std::size_t tbl_sz = read_int<std::size_t>(); // Throws
                bool value = read_int<bool>(); // Throws
                if (!handler.insert_bool(col_ndx, row_ndx, tbl_sz, value)) // Throws
                    parser_error();
                continue;
            }
            case instr_InsertFloat: {
                std::size_t col_ndx = read_int<std::size_t>(); // Throws
                std::size_t row_ndx = read_int<std::size_t>(); // Throws
                std::size_t tbl_sz = read_int<std::size_t>(); // Throws
                float value = read_float(); // Throws
                if (!handler.insert_float(col_ndx, row_ndx, tbl_sz, value)) // Throws
                    parser_error();
                continue;
            }
            case instr_InsertDouble: {
                std::size_t col_ndx = read_int<std::size_t>(); // Throws
                std::size_t row_ndx = read_int<std::size_t>(); // Throws
                std::size_t tbl_sz = read_int<std::size_t>(); // Throws
                double value = read_double(); // Throws
                if (!handler.insert_double(col_ndx, row_ndx, tbl_sz, value)) // Throws
                    parser_error();
                continue;
            }
            case instr_InsertString: {
                std::size_t col_ndx = read_int<std::size_t>(); // Throws
                std::size_t row_ndx = read_int<std::size_t>(); // Throws
                std::size_t tbl_sz = read_int<std::size_t>(); // Throws
                StringData value = read_string(m_string_buffer); // Throws
                if (!handler.insert_string(col_ndx, row_ndx, tbl_sz, value)) // Throws
                    parser_error();
                continue;
            }
            case instr_InsertBinary: {
                std::size_t col_ndx = read_int<std::size_t>(); // Throws
                std::size_t row_ndx = read_int<std::size_t>(); // Throws
                std::size_t tbl_sz = read_int<std::size_t>(); // Throws
                BinaryData value = read_binary(m_string_buffer); // Throws
                if (!handler.insert_binary(col_ndx, row_ndx, tbl_sz, value)) // Throws
                    parser_error();
                continue;
            }
            case instr_InsertDateTime: {
                std::size_t col_ndx = read_int<std::size_t>(); // Throws
                std::size_t row_ndx = read_int<std::size_t>(); // Throws
                std::size_t tbl_sz = read_int<std::size_t>(); // Throws
                std::time_t value = read_int<std::time_t>(); // Throws
                if (!handler.insert_date_time(col_ndx, row_ndx, tbl_sz, value)) // Throws
                    parser_error();
                continue;
            }
            case instr_InsertTable: {
                std::size_t col_ndx = read_int<std::size_t>(); // Throws
                std::size_t row_ndx = read_int<std::size_t>(); // Throws
                std::size_t tbl_sz = read_int<std::size_t>(); // Throws
                if (!handler.insert_table(col_ndx, row_ndx, tbl_sz)) // Throws
                    parser_error();
                continue;
            }
            case instr_InsertMixed: {
                std::size_t col_ndx = read_int<std::size_t>(); // Throws
                std::size_t row_ndx = read_int<std::size_t>(); // Throws
                std::size_t tbl_sz = read_int<std::size_t>(); // Throws
                Mixed value;
                read_mixed(&value); // Throws
                if (!handler.insert_mixed(col_ndx, row_ndx, tbl_sz, value)) // Throws
                    parser_error();
                continue;
            }
            case instr_InsertLink: {
                std::size_t col_ndx = read_int<std::size_t>(); // Throws
                std::size_t row_ndx = read_int<std::size_t>(); // Throws
                std::size_t tbl_sz = read_int<std::size_t>(); // Throws
                std::size_t value = read_int<std::size_t>(); // Throws
                if (!handler.insert_link(col_ndx, row_ndx, tbl_sz, value)) // Throws
                    parser_error();
                continue;
            }
            case instr_InsertLinkList: {
                std::size_t col_ndx = read_int<std::size_t>(); // Throws
                std::size_t row_ndx = read_int<std::size_t>(); // Throws
                std::size_t tbl_sz = read_int<std::size_t>(); // Throws
                if (!handler.insert_link_list(col_ndx, row_ndx, tbl_sz)) // Throws
                    parser_error();
                continue;
            }
            case instr_RowInsertComplete: {
                if (!handler.row_insert_complete()) // Throws
                    parser_error();
                continue;
            }
            case instr_InsertEmptyRows: {
                std::size_t row_ndx = read_int<std::size_t>(); // Throws
                std::size_t num_rows = read_int<std::size_t>(); // Throws
                std::size_t tbl_sz = read_int<std::size_t>(); // Throws
                bool unordered = read_int<bool>(); // Throws
                if (!handler.insert_empty_rows(row_ndx, num_rows, tbl_sz, unordered)) // Throws
                    parser_error();
                continue;
            }
            case instr_EraseRows: {
                std::size_t row_ndx = read_int<std::size_t>(); // Throws
                std::size_t num_rows = read_int<std::size_t>(); // Throws
                std::size_t tbl_sz = read_int<std::size_t>(); // Throws
                bool unordered = read_int<bool>(); // Throws
                if (!handler.erase_rows(row_ndx, num_rows, tbl_sz, unordered)) // Throws
                    parser_error();
                continue;
            }
            case instr_AddIntToColumn: {
                std::size_t col_ndx = read_int<std::size_t>(); // Throws
                // FIXME: Don't depend on the existence of int64_t,
                // but don't allow values to use more than 64 bits
                // either.
                int_fast64_t value = read_int<int64_t>(); // Throws
                if (!handler.add_int_to_column(col_ndx, value)) // Throws
                    parser_error();
                continue;
            }
            case instr_SelectTable: {
                int levels = read_int<int>(); // Throws
                if (levels < 0 || levels > m_max_levels)
                    parser_error();
                m_path.reserve(0, 2*levels); // Throws
                std::size_t* path = m_path.data();
                std::size_t group_level_ndx = read_int<std::size_t>(); // Throws
                for (int i = 0; i != levels; ++i) {
                    std::size_t col_ndx = read_int<std::size_t>(); // Throws
                    std::size_t row_ndx = read_int<std::size_t>(); // Throws
                    path[2*i + 0] = col_ndx;
                    path[2*i + 1] = row_ndx;
                }
                if (!handler.select_table(group_level_ndx, levels, path)) // Throws
                    parser_error();
                continue;
            }
            case instr_ClearTable: {
                if (!handler.clear_table()) // Throws
                    parser_error();
                continue;
            }
            case instr_LinkListSet: {
                std::size_t link_ndx = read_int<std::size_t>(); // Throws
                std::size_t value = read_int<std::size_t>(); // Throws
                if (!handler.link_list_set(link_ndx, value)) // Throws
                    parser_error();
                continue;
            }
            case instr_LinkListSetAll: {
                // todo, log that it's a SetAll we're doing
                std::size_t size = read_int<std::size_t>(); // Throws
                for (std::size_t i = 0; i < size; i++) {
                    std::size_t link = read_int<std::size_t>(); // Throws
                    if (!handler.link_list_set(i, link)) // Throws
                        parser_error();
                }
                continue;
            }
            case instr_LinkListInsert: {
                std::size_t link_ndx = read_int<std::size_t>(); // Throws
                std::size_t value = read_int<std::size_t>(); // Throws
                if (!handler.link_list_insert(link_ndx, value)) // Throws
                    parser_error();
                continue;
            }
            case instr_LinkListMove: {
                std::size_t old_link_ndx = read_int<std::size_t>(); // Throws
                std::size_t new_link_ndx = read_int<std::size_t>(); // Throws
                if (!handler.link_list_move(old_link_ndx, new_link_ndx)) // Throws
                    parser_error();
                continue;
            }
            case instr_LinkListErase: {
                std::size_t link_ndx = read_int<std::size_t>(); // Throws
                if (!handler.link_list_erase(link_ndx)) // Throws
                    parser_error();
                continue;
            }
            case instr_LinkListClear: {
                if (!handler.link_list_clear()) // Throws
                    parser_error();
                continue;
            }
            case instr_SelectLinkList: {
                std::size_t col_ndx = read_int<std::size_t>(); // Throws
                std::size_t row_ndx = read_int<std::size_t>(); // Throws
                if (!handler.select_link_list(col_ndx, row_ndx)) // Throws
                    parser_error();
                continue;
            }
            case instr_AddSearchIndex: {
                std::size_t col_ndx = read_int<std::size_t>(); // Throws
                if (!handler.add_search_index(col_ndx)) // Throws
                    parser_error();
                continue;
            }
            case instr_RemoveSearchIndex: {
                std::size_t col_ndx = read_int<std::size_t>(); // Throws
                if (!handler.remove_search_index(col_ndx)) // Throws
                    parser_error();
                continue;
            }
            case instr_AddPrimaryKey: {
                std::size_t col_ndx = read_int<std::size_t>(); // Throws
                if (!handler.add_primary_key(col_ndx)) // Throws
                    parser_error();
                continue;
            }
            case instr_RemovePrimaryKey: {
                if (!handler.remove_primary_key()) // Throws
                    parser_error();
                continue;
            }
            case instr_SetLinkType: {
                std::size_t col_ndx = read_int<std::size_t>(); // Throws
                int link_type = read_int<int>(); // Throws
                if (!is_valid_link_type(link_type))
                    parser_error();
                if (!handler.set_link_type(col_ndx, LinkType(link_type))) // Throws
                    parser_error();
                continue;
            }
            case instr_InsertColumn:
            case instr_InsertNullableColumn: {
                std::size_t col_ndx = read_int<std::size_t>(); // Throws
                int type = read_int<int>(); // Throws
                if (!is_valid_data_type(type))
                    parser_error();
                StringData name = read_string(m_string_buffer); // Throws
                bool nullable = (Instruction(instr) == instr_InsertNullableColumn);
                if (!handler.insert_column(col_ndx, DataType(type), name, nullable)) // Throws
                    parser_error();
                continue;
            }
            case instr_InsertLinkColumn: {
                std::size_t col_ndx = read_int<std::size_t>(); // Throws
                int type = read_int<int>(); // Throws
                if (!is_valid_data_type(type))
                    parser_error();
                StringData name = read_string(m_string_buffer); // Throws
                std::size_t link_target_table_ndx = read_int<std::size_t>(); // Throws
                std::size_t backlink_col_ndx = read_int<std::size_t>(); // Throws
                if (!handler.insert_link_column(col_ndx, DataType(type), name,
                                                link_target_table_ndx, backlink_col_ndx)) // Throws
                    parser_error();
                continue;
            }
            case instr_EraseColumn: {
                std::size_t col_ndx = read_int<std::size_t>(); // Throws
                if (!handler.erase_column(col_ndx)) // Throws
                    parser_error();
                continue;
            }
            case instr_EraseLinkColumn: {
                std::size_t col_ndx = read_int<std::size_t>(); // Throws
                std::size_t link_target_table_ndx = read_int<std::size_t>(); // Throws
                std::size_t backlink_col_ndx      = read_int<std::size_t>(); // Throws
                if (!handler.erase_link_column(col_ndx, link_target_table_ndx,
                                               backlink_col_ndx)) // Throws
                    parser_error();
                continue;
            }
            case instr_RenameColumn: {
                std::size_t col_ndx = read_int<std::size_t>(); // Throws
                StringData name = read_string(m_string_buffer); // Throws
                if (!handler.rename_column(col_ndx, name)) // Throws
                    parser_error();
                continue;
            }
            case instr_SelectDescriptor: {
                int levels = read_int<int>(); // Throws
                if (levels < 0 || levels > m_max_levels)
                    parser_error();
                m_path.reserve(0, levels); // Throws
                std::size_t* path = m_path.data();
                for (int i = 0; i != levels; ++i) {
                    std::size_t col_ndx = read_int<std::size_t>(); // Throws
                    path[i] = col_ndx;
                }
                if (!handler.select_descriptor(levels, path)) // Throws
                    parser_error();
                continue;
            }
            case instr_InsertGroupLevelTable: {
                std::size_t table_ndx  = read_int<std::size_t>(); // Throws
                std::size_t num_tables = read_int<std::size_t>(); // Throws
                StringData name = read_string(m_string_buffer); // Throws
                if (!handler.insert_group_level_table(table_ndx, num_tables, name)) // Throws
                    parser_error();
                continue;
            }
            case instr_EraseGroupLevelTable: {
                std::size_t table_ndx  = read_int<std::size_t>(); // Throws
                std::size_t num_tables = read_int<std::size_t>(); // Throws
                if (!handler.erase_group_level_table(table_ndx, num_tables)) // Throws
                    parser_error();
                continue;
            }
            case instr_RenameGroupLevelTable: {
                std::size_t table_ndx = read_int<std::size_t>(); // Throws
                StringData new_name = read_string(m_string_buffer); // Throws
                if (!handler.rename_group_level_table(table_ndx, new_name)) // Throws
                    parser_error();
                continue;
            }
            case instr_OptimizeTable: {
                if (!handler.optimize_table()) // Throws
                    parser_error();
                continue;
            }
        }
        // coming here is not possible
        TIGHTDB_ASSERT(false);
        return;
    }
}


template<class T> T TransactLogParser::read_int()
{
    T value = 0;
    int part = 0;
    const int max_bytes = (std::numeric_limits<T>::digits+1+6)/7;
    for (int i = 0; i != max_bytes; ++i) {
        char c;
        if (!read_char(c))
            goto bad_transact_log;
        part = static_cast<unsigned char>(c);
        if (0xFF < part)
            goto bad_transact_log; // Only the first 8 bits may be used in each byte
        if ((part & 0x80) == 0) {
            T p = part & 0x3F;
            if (util::int_shift_left_with_overflow_detect(p, i*7))
                goto bad_transact_log;
            value |= p;
            break;
        }
        if (i == max_bytes-1)
            goto bad_transact_log; // Too many bytes
        value |= T(part & 0x7F) << (i*7);
    }
    if (part & 0x40) {
        // The real value is negative. Because 'value' is positive at
        // this point, the following negation is guaranteed by C++11
        // to never overflow. See C99+TC3 section 6.2.6.2 paragraph 2.
        value = -value;
        if (util::int_subtract_with_overflow_detect(value, 1))
            goto bad_transact_log;
    }
    return value;

  bad_transact_log:
    throw BadTransactLog();
}


inline void TransactLogParser::read_bytes(char* data, std::size_t size)
{
    for (;;) {
        const std::size_t avail = m_input_end - m_input_begin;
        if (size <= avail)
            break;
        const char* to = m_input_begin + avail;
        std::copy(m_input_begin, to, data);
        if (!next_input_buffer())
            throw BadTransactLog();
        data += avail;
        size -= avail;
    }
    const char* to = m_input_begin + size;
    std::copy(m_input_begin, to, data);
    m_input_begin = to;
}


inline float TransactLogParser::read_float()
{
    TIGHTDB_STATIC_ASSERT(std::numeric_limits<float>::is_iec559 &&
                          sizeof (float) * std::numeric_limits<unsigned char>::digits == 32,
                          "Unsupported 'float' representation");
    float value;
    read_bytes(reinterpret_cast<char*>(&value), sizeof value); // Throws
    return value;
}


inline double TransactLogParser::read_double()
{
    TIGHTDB_STATIC_ASSERT(std::numeric_limits<double>::is_iec559 &&
                          sizeof (double) * std::numeric_limits<unsigned char>::digits == 64,
                          "Unsupported 'double' representation");
    double value;
    read_bytes(reinterpret_cast<char*>(&value), sizeof value); // Throws
    return value;
}


inline StringData TransactLogParser::read_string(util::StringBuffer& buf)
{
    std::size_t size = read_int<std::size_t>(); // Throws

    if (size == static_cast<size_t>(-1))
        return StringData(null_ptr, 0);

    const std::size_t avail = m_input_end - m_input_begin;
    if (avail >= size) {
        m_input_begin += size;
        return StringData(m_input_begin - size, size);
    }

    buf.clear();
    if (size == static_cast<size_t>(-1)) {
        return StringData(null_ptr, 0); // null        
    }
    buf.resize(size); // Throws
    read_bytes(buf.data(), size);
    return StringData(buf.data(), size);
}


inline BinaryData TransactLogParser::read_binary(util::StringBuffer& buf)
{
    StringData str = read_string(buf); // Throws;
    return BinaryData(str.data(), str.size());
}


inline void TransactLogParser::read_mixed(Mixed* mixed)
{
    DataType type = DataType(read_int<int>()); // Throws
    switch (type) {
        case type_Int: {
            // FIXME: Don't depend on the existence of
            // int64_t, but don't allow values to use more
            // than 64 bits either.
            int_fast64_t value = read_int<int64_t>(); // Throws
            mixed->set_int(value);
            return;
        }
        case type_Bool: {
            bool value = read_int<bool>(); // Throws
            mixed->set_bool(value);
            return;
        }
        case type_Float: {
            float value = read_float(); // Throws
            mixed->set_float(value);
            return;
        }
        case type_Double: {
            double value = read_double(); // Throws
            mixed->set_double(value);
            return;
        }
        case type_DateTime: {
            std::time_t value = read_int<std::time_t>(); // Throws
            mixed->set_datetime(value);
            return;
        }
        case type_String: {
            StringData value = read_string(m_string_buffer); // Throws
            mixed->set_string(value);
            return;
        }
        case type_Binary: {
            BinaryData value = read_binary(m_string_buffer); // Throws
            mixed->set_binary(value);
            return;
        }
        case type_Table: {
            *mixed = Mixed::subtable_tag();
            return;
        }
        case type_Mixed:
            break;
        case type_Link:
        case type_LinkList:
            // FIXME: Need to handle new link types here
            TIGHTDB_ASSERT(false);
            break;
    }
    TIGHTDB_ASSERT(false);
}


inline bool TransactLogParser::next_input_buffer()
{
    std::size_t sz = m_input.next_block(m_input_begin, m_input_end);
    if (sz == 0)
        return false;
    else
        return true;
}


inline bool TransactLogParser::read_char(char& c)
{
    if (m_input_begin == m_input_end && !next_input_buffer())
        return false;
    c = *m_input_begin++;
    return true;
}


inline bool TransactLogParser::is_valid_data_type(int type)
{
    switch (DataType(type)) {
        case type_Int:
        case type_Bool:
        case type_Float:
        case type_Double:
        case type_String:
        case type_Binary:
        case type_DateTime:
        case type_Table:
        case type_Mixed:
        case type_Link:
        case type_LinkList:
            return true;
    }
    return false;
}


inline bool TransactLogParser::is_valid_link_type(int type)
{
    switch (LinkType(type)) {
        case link_Strong:
        case link_Weak:
            return true;
    }
    return false;
}



}
}

#endif // TIGHTDB_IMPL_TRANSACT_LOG_HPP<|MERGE_RESOLUTION|>--- conflicted
+++ resolved
@@ -79,19 +79,6 @@
     instr_EraseLinkColumn       = 36, // Remove link-type column from selected descriptor
     instr_RenameColumn          = 37, // Rename column in selected descriptor
     instr_AddSearchIndex        = 38, // Add a search index to a column
-<<<<<<< HEAD
-    instr_AddPrimaryKey         = 39, // Add a primary key to a table
-    instr_RemovePrimaryKey      = 40, // Remove primary key from a table
-    instr_SetLinkType           = 41, // Strong/weak
-    instr_SelectLinkList        = 42,
-    instr_LinkListSet           = 43, // Assign to link list entry
-    instr_LinkListInsert        = 44, // Insert entry into link list
-    instr_LinkListMove          = 45, // Move an entry within a link list
-    instr_LinkListErase         = 46, // Remove an entry from a link list
-    instr_LinkListClear         = 47, // Ramove all entries from a link list
-    instr_LinkListSetAll        = 48, // Assign to link list entry
-    instr_InsertNullableColumn = 49   // Insert nullable column  
-=======
     instr_RemoveSearchIndex     = 39, // Remove a search index from a column
     instr_AddPrimaryKey         = 40, // Add a primary key to a table
     instr_RemovePrimaryKey      = 41, // Remove primary key from a table
@@ -102,8 +89,8 @@
     instr_LinkListMove          = 46, // Move an entry within a link list
     instr_LinkListErase         = 47, // Remove an entry from a link list
     instr_LinkListClear         = 48, // Ramove all entries from a link list
-    instr_LinkListSetAll        = 49  // Assign to link list entry
->>>>>>> 9685c5fb
+    instr_LinkListSetAll        = 49, // Assign to link list entry
+    instr_InsertNullableColumn = 50   // Insert nullable column  
 };
 
 
