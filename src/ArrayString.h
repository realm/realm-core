--- conflicted
+++ resolved
@@ -19,14 +19,9 @@
 	bool Insert(size_t ndx, const char* value, size_t len);
 	void Delete(size_t ndx);
 
-<<<<<<< HEAD
 	size_t Find(const char* value, size_t start=0 , size_t end=-1) const;
-=======
-	size_t Find(const char* value) const;
-	size_t Find(const char* value, size_t len) const;
 	void FindAll(Column& result, const char* value);
 	void FindAll(Column& result, const char* value, size_t len);
->>>>>>> 59821ecb
 
 	size_t Write(std::ostream& out) const;
 
@@ -37,8 +32,8 @@
 #endif //_DEBUG
 
 private:
+	size_t FindWithLen(const char* value, size_t len, size_t start , size_t end) const;
 	virtual size_t CalcByteLen(size_t count, size_t width) const;
-	size_t FindFirst(const char* value, size_t len, size_t first, size_t last) const;
 };
 
 #endif //__TDB_ARRAY__