--- conflicted
+++ resolved
@@ -5,13 +5,7 @@
 
 #include "ArrayString.h"
 
-<<<<<<< HEAD
-// MP: What about wide strings (Unicode)?
-
-ArrayString::ArrayString(Allocator& alloc) : Array(COLUMN_NORMAL, NULL, 0, alloc) {
-=======
 ArrayString::ArrayString(Array* parent, size_t pndx, Allocator& alloc) : Array(COLUMN_NORMAL, parent, pndx, alloc) {
->>>>>>> bba17ca9
 }
 
 ArrayString::ArrayString(size_t ref, const Array* parent, size_t pndx, Allocator& alloc) : Array(ref, parent, pndx, alloc) {
@@ -66,24 +60,13 @@
 		// Expand the old values
 		int k = (int)m_len;
 		while (--k >= 0) {
-<<<<<<< HEAD
             const char* v = (const char*)m_data + (k * oldwidth);
 
             // Move the value
 			char* data = (char*)m_data + (k * m_width);
 			memmove(data, v, oldwidth);
             memset (data + oldwidth, '\0', (size_t)(m_width - oldwidth)); // pad with zeroes
-=======
-			const char* v = (const char*)m_data + (k * oldwidth);
-
-			// Move the value
-			char* data = (char*)m_data + (k * m_width);
-			char* const end = data + m_width;
-			memmove(data, v, oldwidth);
-			for (data += oldwidth; data < end; ++data) {
-				*data = '\0'; // pad with zeroes
-			}
->>>>>>> bba17ca9
+
 		}
 	}
 
@@ -108,17 +91,8 @@
 	assert(value);
 	assert(len < 64); // otherwise we have to use another column type
 
-<<<<<<< HEAD
-	// Special case for lists of zero-length strings
-	if (len == 0 && m_width == 0) {
-		m_len += 1;
-        MEMREF_GET_HEADER(m_data)->length = m_len;
-		return true;
-	}
-=======
 	// Check if we need to copy before modifying
 	if (!CopyOnWrite()) return false;
->>>>>>> bba17ca9
 
 	// Calc min column width (incl trailing zero-byte)
 	size_t width = 0;
@@ -183,16 +157,11 @@
 void ArrayString::Delete(size_t ndx) {
 	assert(ndx < m_len);
 
-<<<<<<< HEAD
-    // Update length (also in header)
-    --m_len;
-    MEMREF_GET_HEADER(m_data)->length = m_len;
-=======
 	// Check if we need to copy before modifying
 	CopyOnWrite();
 
 	--m_len;
->>>>>>> bba17ca9
+    SetRefSize(m_data-HeaderSize, m_len);
 
 	// move data under deletion up
 	if (ndx < m_len) {
@@ -203,56 +172,8 @@
 	}
 }
 
-<<<<<<< HEAD
-
-bool ArrayString::Alloc(size_t count, size_t width) {
-	assert(width <= 64);
-	if (width < m_width) width = m_width; // width can only expand
-
-	// Calculate size in bytes
-	const size_t len = MEMREF_HEADER_SIZE + (count * width); // always need room for header
-	
-	if (len > m_capacity) {
-		// Try to expand with 50% to avoid to many reallocs
-		size_t new_capacity = m_capacity ? (m_capacity + (m_capacity / 2)) : 128;
-		if (new_capacity < len) new_capacity = len; 
-
-		// Allocate the space
-		MemRef mref;
-		if (m_data) mref = m_alloc.ReAlloc(MEMREF_GET_HEADER(m_data), new_capacity);
-		else mref = m_alloc.Alloc(new_capacity);
-
-		if (!mref.pointer) return false;
-
-		m_ref = mref.ref;
-		m_data = (unsigned char*)mref.pointer + MEMREF_HEADER_SIZE;
-		m_capacity = new_capacity;
-
-		// Update ref in parent
-		if (m_parent) m_parent->Set(m_parentNdx, mref.ref);
-	}
-
-	// Pack width in 3 bits (log2)
-	unsigned int w = 0;
-	unsigned int b = (unsigned int)width;
-	while (b) {++w; b >>= 1;}
-	assert(0 <= w && w < 8);
-
-	// Update 8-byte header
-	// isNode 1 bit, hasRefs 1 bit, 3 bits unused, width 3 bits, len 3 bytes, capacity 3 bytes
-    MemRef::Header* const header = MEMREF_GET_HEADER(m_data);
-    header->isNode   = m_isNode;
-    header->hasRefs  = m_hasRefs;
-    header->width    = w;
-    header->length   = count;
-    header->capacity = m_capacity;
-
-	m_width = width;
-	return true;
-=======
 size_t ArrayString::CalcByteLen(size_t count, size_t width) const {
 	return 8 + (count * width);
->>>>>>> bba17ca9
 }
 
 size_t ArrayString::Find(const char* value) const {
