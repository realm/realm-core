--- conflicted
+++ resolved
@@ -602,22 +602,6 @@
     return util::none;
 }
 
-<<<<<<< HEAD
-#ifdef REALM_SYNC
-bool Realm::refresh_sync_access_token(std::string access_token, StringData path, util::Optional<std::string> sync_url)
-{
-    auto coordinator = realm::_impl::RealmCoordinator::get_existing_coordinator(path);
-    if (coordinator) {
-        coordinator->refresh_sync_access_token(std::move(access_token), std::move(sync_url));
-        return true;
-    } else {
-        return false;
-    }
-}
-#endif
-
-=======
->>>>>>> 355904fe
 Realm::HandoverPackage::HandoverPackage(HandoverPackage&&) = default;
 Realm::HandoverPackage& Realm::HandoverPackage::operator=(HandoverPackage&&) = default;
 Realm::HandoverPackage::VersionID::VersionID() : VersionID(SharedGroup::VersionID()) { }
