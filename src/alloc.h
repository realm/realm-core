#ifndef __TDB_ALLOC__
#define __TDB_ALLOC__

#include <stdlib.h>

#ifdef _MSC_VER
#include "win32/stdint.h"
#else
#include <stdint.h> // unint8_t etc
#endif

#define MEMREF_HEADER_SIZE    sizeof(MemRef::Header)
#define MEMREF_GET_HEADER(p) ((MemRef::Header*)((uint8_t*)(p)-MEMREF_HEADER_SIZE))

struct MemRef {
	MemRef() : pointer(NULL), ref(0) {}
	MemRef(void* p, size_t r) : pointer(p), ref(r) {}
	void* pointer;
	size_t ref;
    
    struct Header { // 64 bit
        uint32_t width    : 3;
        uint32_t unused1  : 3;
        uint32_t hasRefs  : 1;
        uint32_t isNode   : 1;
        uint32_t length   : 24;
        uint32_t capacity : 24;
        uint32_t unused2  : 8;
    };
};

class Allocator {
public:
<<<<<<< HEAD
      
	virtual MemRef Alloc(size_t size) {
        void* p = malloc(size); return MemRef(p,(size_t)p);
    }
    virtual MemRef ReAlloc(MemRef::Header* header, size_t size) {
        void* p = realloc(header, size); return MemRef(p,(size_t)p);
    }
	virtual void Free(size_t, MemRef::Header* header) {
        return free(header);
    }
	virtual void* Translate(size_t ref) const {
        return (void*)ref;
    }
=======
	virtual MemRef Alloc(size_t size) {void* p = malloc(size); return MemRef(p,(size_t)p);}
	virtual MemRef ReAlloc(size_t /*ref*/, void* p, size_t size) {void* p2 = realloc(p, size); return MemRef(p2,(size_t)p2);}
	virtual void Free(size_t, void* p) {return free(p);}

	virtual void* Translate(size_t ref) const {return (void*)ref;}
	virtual bool IsReadOnly(size_t) const {return false;}
>>>>>>> bba17ca9

#ifdef _DEBUG
	virtual void Verify() const {};
#endif //_DEBUG
};

static Allocator DefaultAllocator;

#endif //__TDB_ALLOC__<|MERGE_RESOLUTION|>--- conflicted
+++ resolved
@@ -9,50 +9,24 @@
 #include <stdint.h> // unint8_t etc
 #endif
 
-#define MEMREF_HEADER_SIZE    sizeof(MemRef::Header)
-#define MEMREF_GET_HEADER(p) ((MemRef::Header*)((uint8_t*)(p)-MEMREF_HEADER_SIZE))
-
 struct MemRef {
 	MemRef() : pointer(NULL), ref(0) {}
 	MemRef(void* p, size_t r) : pointer(p), ref(r) {}
 	void* pointer;
 	size_t ref;
-    
-    struct Header { // 64 bit
-        uint32_t width    : 3;
-        uint32_t unused1  : 3;
-        uint32_t hasRefs  : 1;
-        uint32_t isNode   : 1;
-        uint32_t length   : 24;
-        uint32_t capacity : 24;
-        uint32_t unused2  : 8;
-    };
 };
 
 class Allocator {
 public:
-<<<<<<< HEAD
-      
-	virtual MemRef Alloc(size_t size) {
-        void* p = malloc(size); return MemRef(p,(size_t)p);
-    }
-    virtual MemRef ReAlloc(MemRef::Header* header, size_t size) {
-        void* p = realloc(header, size); return MemRef(p,(size_t)p);
-    }
-	virtual void Free(size_t, MemRef::Header* header) {
-        return free(header);
-    }
-	virtual void* Translate(size_t ref) const {
-        return (void*)ref;
-    }
-=======
+    static const int SlabSize     = 256;
+    static const int SlabBaseline = 8;
+
 	virtual MemRef Alloc(size_t size) {void* p = malloc(size); return MemRef(p,(size_t)p);}
 	virtual MemRef ReAlloc(size_t /*ref*/, void* p, size_t size) {void* p2 = realloc(p, size); return MemRef(p2,(size_t)p2);}
 	virtual void Free(size_t, void* p) {return free(p);}
 
 	virtual void* Translate(size_t ref) const {return (void*)ref;}
 	virtual bool IsReadOnly(size_t) const {return false;}
->>>>>>> bba17ca9
 
 #ifdef _DEBUG
 	virtual void Verify() const {};
