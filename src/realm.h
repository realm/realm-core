/*
    FIXME: License, since this header may be distributed independently from
    other headers.
*/

#ifndef REALM_H
#define REALM_H

#include <stddef.h>
#include <stdint.h>
#include <stdbool.h>
#include <realm/error_codes.h>

#if defined(_WIN32) || defined(__CYGWIN__)

#if defined(Realm_EXPORTS)
// Exporting Win32 symbols
#define RLM_EXPORT __declspec(dllexport)
#else
// Importing Win32 symbols. Note: Clients linking statically should define
// RLM_NO_DLLIMPORT.
#if !defined(RLM_NO_DLLIMPORT)
#define RLM_EXPORT __declspec(dllimport)
#else
#define RLM_EXPORT
#endif // RLM_NO_DLLIMPORT
#endif // Realm_EXPORTS

#else
// Not Win32
#define RLM_EXPORT __attribute__((visibility("default")))
#endif

#ifdef __cplusplus
#define RLM_API extern "C" RLM_EXPORT
#define RLM_API_NOEXCEPT noexcept
#else
#define RLM_API RLM_EXPORT
#define RLM_API_NOEXCEPT
#endif // __cplusplus

// Some platforms don't support anonymous unions in structs.
// RLM_NO_ANON_UNIONS allows definining a member name for unions in structs where
// RLM_ANON_UNION_MEMBER(name) is used.
#ifdef RLM_NO_ANON_UNIONS
#define RLM_ANON_UNION_MEMBER(name) name
#else
#define RLM_ANON_UNION_MEMBER(name)
#endif

// Some platforms can benefit from redefining the userdata type to another type known to the tooling.
// For example, Dart with its ffigen utility can generate cleaner code if we define realm_userdata_t as Dart_Handle,
// which is a pointer to an opaque struct treated specially by the Dart code generator.
// WARNING: only define this to a pointer type, anything else breaks the ABI.
#ifndef realm_userdata_t
#define realm_userdata_t void*
#endif

typedef struct shared_realm realm_t;
typedef struct realm_schema realm_schema_t;
typedef struct realm_scheduler realm_scheduler_t;
typedef struct realm_work_queue realm_work_queue_t;
typedef struct realm_thread_safe_reference realm_thread_safe_reference_t;
typedef void (*realm_free_userdata_func_t)(realm_userdata_t userdata);
typedef realm_userdata_t (*realm_clone_userdata_func_t)(const realm_userdata_t userdata);
typedef void (*realm_on_object_store_thread_callback_t)(realm_userdata_t userdata);
typedef bool (*realm_on_object_store_error_callback_t)(realm_userdata_t userdata, const char*);
typedef struct realm_key_path_array realm_key_path_array_t;

/* Accessor types */
typedef struct realm_object realm_object_t;

typedef struct realm_list realm_list_t;
typedef struct realm_set realm_set_t;
typedef struct realm_dictionary realm_dictionary_t;

/* Query types */
typedef struct realm_query realm_query_t;
typedef struct realm_results realm_results_t;

/* Config types */
typedef struct realm_config realm_config_t;
typedef struct realm_app_config realm_app_config_t;
typedef struct realm_sync_client_config realm_sync_client_config_t;
typedef struct realm_sync_config realm_sync_config_t;
typedef bool (*realm_migration_func_t)(realm_userdata_t userdata, realm_t* old_realm, realm_t* new_realm,
                                       const realm_schema_t* schema);
typedef bool (*realm_data_initialization_func_t)(realm_userdata_t userdata, realm_t* realm);
typedef bool (*realm_should_compact_on_launch_func_t)(realm_userdata_t userdata, uint64_t total_bytes,
                                                      uint64_t used_bytes);
typedef enum realm_schema_mode {
    RLM_SCHEMA_MODE_AUTOMATIC,
    RLM_SCHEMA_MODE_IMMUTABLE,
    RLM_SCHEMA_MODE_READ_ONLY,
    RLM_SCHEMA_MODE_SOFT_RESET_FILE,
    RLM_SCHEMA_MODE_HARD_RESET_FILE,
    RLM_SCHEMA_MODE_ADDITIVE_DISCOVERED,
    RLM_SCHEMA_MODE_ADDITIVE_EXPLICIT,
    RLM_SCHEMA_MODE_MANUAL,
} realm_schema_mode_e;

typedef enum realm_schema_subset_mode {
    RLM_SCHEMA_SUBSET_MODE_STRICT,
    RLM_SCHEMA_SUBSET_MODE_ALL_CLASSES,
    RLM_SCHEMA_SUBSET_MODE_ALL_PROPERTIES,
    RLM_SCHEMA_SUBSET_MODE_COMPLETE
} realm_schema_subset_mode_e;

/* Key types */
typedef uint32_t realm_class_key_t;
typedef int64_t realm_property_key_t;
typedef int64_t realm_object_key_t;
typedef uint64_t realm_version_t;

static const realm_class_key_t RLM_INVALID_CLASS_KEY = ((uint32_t)-1) >> 1;
static const realm_property_key_t RLM_INVALID_PROPERTY_KEY = -1;
static const realm_object_key_t RLM_INVALID_OBJECT_KEY = -1;

/* Value types */

typedef enum realm_value_type {
    RLM_TYPE_NULL,
    RLM_TYPE_INT,
    RLM_TYPE_BOOL,
    RLM_TYPE_STRING,
    RLM_TYPE_BINARY,
    RLM_TYPE_TIMESTAMP,
    RLM_TYPE_FLOAT,
    RLM_TYPE_DOUBLE,
    RLM_TYPE_DECIMAL128,
    RLM_TYPE_OBJECT_ID,
    RLM_TYPE_LINK,
    RLM_TYPE_UUID,
    RLM_TYPE_LIST,
    RLM_TYPE_DICTIONARY,
} realm_value_type_e;

typedef enum realm_schema_validation_mode {
    RLM_SCHEMA_VALIDATION_BASIC = 0,
    RLM_SCHEMA_VALIDATION_SYNC_PBS = 1,
    RLM_SCHEMA_VALIDATION_REJECT_EMBEDDED_ORPHANS = 2,
    RLM_SCHEMA_VALIDATION_SYNC_FLX = 4
} realm_schema_validation_mode_e;

/**
 * Represents a view over a UTF-8 string buffer. The buffer is unowned by this struct.
 *
 * This string can have three states:
 * - null
 *   When the data member is NULL.
 * - empty
 *   When the data member is non-NULL, and the size member is 0. The actual contents of the data member in this case
 * don't matter.
 * - non-empty
 *   When the data member is non-NULL, and the size member is greater than 0.
 *
 */
typedef struct realm_string {
    const char* data;
    size_t size;
} realm_string_t;

typedef struct realm_binary {
    const uint8_t* data;
    size_t size;
} realm_binary_t;

typedef struct realm_timestamp {
    int64_t seconds;
    int32_t nanoseconds;
} realm_timestamp_t;

typedef struct realm_decimal128 {
    uint64_t w[2];
} realm_decimal128_t;

typedef struct realm_link {
    realm_class_key_t target_table;
    realm_object_key_t target;
} realm_link_t;

typedef struct realm_object_id {
    uint8_t bytes[12];
} realm_object_id_t;

typedef struct realm_uuid {
    uint8_t bytes[16];
} realm_uuid_t;

typedef struct realm_value {
    union {
        int64_t integer;
        bool boolean;
        realm_string_t string;
        realm_binary_t binary;
        realm_timestamp_t timestamp;
        float fnum;
        double dnum;
        realm_decimal128_t decimal128;
        realm_object_id_t object_id;
        realm_uuid_t uuid;
        realm_link_t link;

        char data[16];
    } RLM_ANON_UNION_MEMBER(values);
    realm_value_type_e type;
} realm_value_t;
typedef struct realm_query_arg {
    size_t nb_args;
    bool is_list;
    realm_value_t* arg;
} realm_query_arg_t;

typedef struct realm_version_id {
    uint64_t version;
    uint64_t index;
} realm_version_id_t;


/* Error types */
typedef struct realm_async_error realm_async_error_t;
typedef unsigned realm_error_categories;

typedef struct realm_error {
    realm_errno_e error;
    realm_error_categories categories;
    const char* message;
    // When error is RLM_ERR_CALLBACK this is an opaque pointer to an SDK-owned error object
    // thrown by user code inside a callback with realm_register_user_code_callback_error(), otherwise null.
    void* user_code_error;
    const char* path;
} realm_error_t;

/* Schema types */

typedef enum realm_column_attr {
    // Values matching `realm::ColumnAttr`.
    RLM_COLUMN_ATTR_NONE = 0,
    RLM_COLUMN_ATTR_INDEXED = 1,
    RLM_COLUMN_ATTR_UNIQUE = 2,
    RLM_COLUMN_ATTR_RESERVED = 4,
    RLM_COLUMN_ATTR_STRONG_LINKS = 8,
    RLM_COLUMN_ATTR_NULLABLE = 16,
    RLM_COLUMN_ATTR_LIST = 32,
    RLM_COLUMN_ATTR_DICTIONARY = 64,
    RLM_COLUMN_ATTR_COLLECTION = 64 + 32,
} realm_column_attr_e;

typedef enum realm_property_type {
    // Values matching `realm::ColumnType`.
    RLM_PROPERTY_TYPE_INT = 0,
    RLM_PROPERTY_TYPE_BOOL = 1,
    RLM_PROPERTY_TYPE_STRING = 2,
    RLM_PROPERTY_TYPE_BINARY = 4,
    RLM_PROPERTY_TYPE_MIXED = 6,
    RLM_PROPERTY_TYPE_TIMESTAMP = 8,
    RLM_PROPERTY_TYPE_FLOAT = 9,
    RLM_PROPERTY_TYPE_DOUBLE = 10,
    RLM_PROPERTY_TYPE_DECIMAL128 = 11,
    RLM_PROPERTY_TYPE_OBJECT = 12,
    RLM_PROPERTY_TYPE_LINKING_OBJECTS = 14,
    RLM_PROPERTY_TYPE_OBJECT_ID = 15,
    RLM_PROPERTY_TYPE_UUID = 17,
} realm_property_type_e;

typedef enum realm_collection_type {
    RLM_COLLECTION_TYPE_NONE = 0,
    RLM_COLLECTION_TYPE_LIST = 1,
    RLM_COLLECTION_TYPE_SET = 2,
    RLM_COLLECTION_TYPE_DICTIONARY = 4,
} realm_collection_type_e;

typedef struct realm_property_info {
    const char* name;
    const char* public_name;
    realm_property_type_e type;
    realm_collection_type_e collection_type;

    const char* link_target;
    const char* link_origin_property_name;
    realm_property_key_t key;
    int flags;
} realm_property_info_t;

typedef struct realm_class_info {
    const char* name;
    const char* primary_key;
    size_t num_properties;
    size_t num_computed_properties;
    realm_class_key_t key;
    int flags;
} realm_class_info_t;

typedef enum realm_class_flags {
    RLM_CLASS_NORMAL = 0,
    RLM_CLASS_EMBEDDED = 1,
    RLM_CLASS_ASYMMETRIC = 2,
    RLM_CLASS_MASK = 3,
} realm_class_flags_e;

typedef enum realm_property_flags {
    RLM_PROPERTY_NORMAL = 0,
    RLM_PROPERTY_NULLABLE = 1,
    RLM_PROPERTY_PRIMARY_KEY = 2,
    RLM_PROPERTY_INDEXED = 4,
    RLM_PROPERTY_FULLTEXT_INDEXED = 8,
} realm_property_flags_e;


/* Notification types */
typedef struct realm_notification_token realm_notification_token_t;
typedef struct realm_callback_token realm_callback_token_t;
typedef struct realm_refresh_callback_token realm_refresh_callback_token_t;
typedef struct realm_object_changes realm_object_changes_t;
typedef struct realm_collection_changes realm_collection_changes_t;
typedef struct realm_dictionary_changes realm_dictionary_changes_t;
typedef void (*realm_on_object_change_func_t)(realm_userdata_t userdata, const realm_object_changes_t*);
typedef void (*realm_on_collection_change_func_t)(realm_userdata_t userdata, const realm_collection_changes_t*);
typedef void (*realm_on_dictionary_change_func_t)(realm_userdata_t userdata, const realm_dictionary_changes_t*);
typedef void (*realm_on_realm_change_func_t)(realm_userdata_t userdata);
typedef void (*realm_on_realm_refresh_func_t)(realm_userdata_t userdata);
typedef void (*realm_async_begin_write_func_t)(realm_userdata_t userdata);
typedef void (*realm_async_commit_func_t)(realm_userdata_t userdata, bool error, const char* desc);

/**
 * Callback for realm schema changed notifications.
 *
 * @param new_schema The new schema. This object is released after the callback returns.
 *                   Preserve it with realm_clone() if you wish to keep it around for longer.
 */
typedef void (*realm_on_schema_change_func_t)(realm_userdata_t userdata, const realm_schema_t* new_schema);

/* Scheduler types */
typedef void (*realm_scheduler_notify_func_t)(realm_userdata_t userdata, realm_work_queue_t* work_queue);
typedef bool (*realm_scheduler_is_on_thread_func_t)(realm_userdata_t userdata);
typedef bool (*realm_scheduler_is_same_as_func_t)(const realm_userdata_t scheduler_userdata_1,
                                                  const realm_userdata_t scheduler_userdata_2);
typedef bool (*realm_scheduler_can_deliver_notifications_func_t)(realm_userdata_t userdata);
typedef realm_scheduler_t* (*realm_scheduler_default_factory_func_t)(realm_userdata_t userdata);

/* Sync Socket Provider types */
typedef struct realm_websocket_endpoint {
    const char* address;    // Host address
    uint16_t port;          // Host port number
    const char* path;       // Includes access token in query.
    const char** protocols; // Array of one or more websocket protocols
    size_t num_protocols;   // Number of protocols in array
    bool is_ssl;            // true if SSL should be used
} realm_websocket_endpoint_t;

// The following definitions are intended for internal state and structures
// used by the Sync Client. These values should be retained by the Platform
// Networking CAPI implementation so they can be provided back to the Platform
// Networking CAPI functions.
typedef struct realm_sync_socket realm_sync_socket_t;
typedef struct realm_sync_socket_callback realm_sync_socket_post_callback_t;
typedef struct realm_sync_socket_callback realm_sync_socket_timer_callback_t;
typedef struct realm_sync_socket_callback realm_sync_socket_write_callback_t;
typedef void* realm_sync_socket_timer_t;
typedef void* realm_sync_socket_websocket_t;
typedef struct realm_websocket_observer realm_websocket_observer_t;

// Called when the Sync Client posts a callback handler to be run within the context
// of the event loop.
// The post_callback pointer does not need to be released by the CAPI implementation.
typedef void (*realm_sync_socket_post_func_t)(realm_userdata_t userdata,
                                              realm_sync_socket_post_callback_t* post_callback);

// Called when a Sync Socket Timer is being created, which will start the timer countdown
// immediately. The Timer CAPI implementation will need to be stored locally so it can
// be used when calling realm_sync_socket_timer_complete() when the timer countdown
// reaches 0 (i.e. expired) or realm_sync_socket_timer_canceled() when the timer is canceled.
// The timer_callback pointer does not need to be released by the CAPI implementation.
typedef realm_sync_socket_timer_t (*realm_sync_socket_create_timer_func_t)(
    realm_userdata_t userdata, uint64_t delay_ms, realm_sync_socket_timer_callback_t* timer_callback);

// Called when a Sync Socket Timer has been explicitly canceled or the Timer is being
// destroyed. Use the realm_sync_socket_timer_canceled() function to notify the Sync Client
// that the timer cancel is complete. NOTE: This function will always be called before the
// timer is destroyed (even if the timer has completed), but the timer callback should only
// be executed one time.
typedef void (*realm_sync_socket_timer_canceled_func_t)(realm_userdata_t userdata,
                                                        realm_sync_socket_timer_t timer_userdata);

// Called when the timer object has been destroyed so the Sync Socket Timer CAPI
// implementation can clean up its timer resources.
typedef void (*realm_sync_socket_timer_free_func_t)(realm_userdata_t userdata,
                                                    realm_sync_socket_timer_t timer_userdata);

// Called when the Sync Client is initiating a connection to the server. The endpoint
// structure contains the server address/URL and the websocket_observer will need to
// be stored locally in the WebSocket CAPI implementation so it can be used with the
// realm_sync_socket_websocket_[connected|message|error|closed]() functions when
// providing WebSocket status or data to the Sync Client.
typedef realm_sync_socket_websocket_t (*realm_sync_socket_connect_func_t)(
    realm_userdata_t userdata, realm_websocket_endpoint_t endpoint, realm_websocket_observer_t* websocket_observer);

// Called by a connection in the Sync Client when it needs to send data to the server. The
// write_callback is used with realm_sync_socket_write_complete() to inform the connection
// that the data has been transferred successfully.
// If an error occurs during the async write operation, it needs to be provided to the
// write_callback handler, and the websocket is exepected to be closed by calling
// realm_sync_socket_websocket_error() followed by providing the error code and reason to
// realm_sync_socket_websocket_closed().
// The write_callback pointer does not need to be released by the CAPI implementation.
typedef void (*realm_sync_socket_websocket_async_write_func_t)(realm_userdata_t userdata,
                                                               realm_sync_socket_websocket_t websocket,
                                                               const char* data, size_t size,
                                                               realm_sync_socket_write_callback_t* write_callback);

// Called when the websocket has been destroyed in the Sync Client - no more write callbacks or observer
// functions should be called when this function is called.
typedef void (*realm_sync_socket_websocket_free_func_t)(realm_userdata_t userdata,
                                                        realm_sync_socket_websocket_t websocket);

/**
 * Get the VersionID of the current transaction.
 *
 * @param out_found True if version information is available. This requires an available Read or Write transaction.
 * @param out_version The version of the current transaction. If `out_found` returns False, this returns (0,0).
 * @return True if no exception occurred.
 */
RLM_API bool realm_get_version_id(const realm_t*, bool* out_found, realm_version_id_t* out_version);

/**
 * Get a string representing the version number of the Realm library.
 *
 * @return A null-terminated string.
 */
RLM_API const char* realm_get_library_version(void);

/**
 * Get individual components of the version number of the Realm library.
 *
 * @param out_major The major version number (X.0.0).
 * @param out_minor The minor version number (0.X.0).
 * @param out_patch The patch version number (0.0.X).
 * @param out_extra The extra version string (0.0.0-X).
 */
RLM_API void realm_get_library_version_numbers(int* out_major, int* out_minor, int* out_patch,
                                               const char** out_extra);

/**
 * Get the last error that happened on this thread.
 *
 * Errors are thread-local. Getting the error must happen on the same thread as
 * the call that caused the error to occur. The error is specific to the current
 * thread, and not the Realm instance for which the error occurred.
 *
 * Note: The error message in @a err will only be safe to use until the next API
 *       call is made on the current thread.
 *
 * Note: The error is not cleared by subsequent successful calls to this
 *       function, but it will be overwritten by subsequent failing calls to
 *       other library functions.
 *
 * Note: Calling this function does not clear the current last error.
 *
 * This function does not allocate any memory.
 *
 * @param err A pointer to a `realm_error_t` struct that will be populated with
 *            information about the last error, if there is one. May be NULL.
 * @return True if an error occurred.
 */
RLM_API bool realm_get_last_error(realm_error_t* err);

/**
 * Get information about an async error, potentially coming from another thread.
 *
 * This function does not allocate any memory.
 *
 * @param err A pointer to a `realm_error_t` struct that will be populated with
 *            information about the error. May not be NULL.
 * @return A bool indicating whether or not an error is available to be returned
 * @see realm_get_last_error()
 */
RLM_API bool realm_get_async_error(const realm_async_error_t* err, realm_error_t* out_err);

/**
 * Convert the last error to `realm_async_error_t`, which can safely be passed
 * between threads.
 *
 * Note: This function does not clear the last error.
 *
 * @return A non-null pointer if there was an error on this thread.
 * @see realm_get_last_error()
 * @see realm_get_async_error()
 * @see realm_clear_last_error()
 */
RLM_API realm_async_error_t* realm_get_last_error_as_async_error(void);

#if defined(__cplusplus)
/**
 * Invoke a function that may throw an exception, and report that exception as
 * part of the C API error handling mechanism.
 *
 * This is used to test translation of exceptions to error codes.
 *
 * @return True if no exception was thrown.
 */
RLM_EXPORT bool realm_wrap_exceptions(void (*)()) noexcept;
#endif // __cplusplus

/**
 * Clear the last error on the calling thread.
 *
 * Use this if the system has recovered from an error, e.g. by closing the
 * offending Realm and reopening it, freeing up resources, or similar.
 *
 * @return True if an error was cleared.
 */
RLM_API bool realm_clear_last_error(void);

/**
 * Free memory allocated by the module this library was linked into.
 *
 * This is needed for raw memory buffers such as string copies or arrays
 * returned from a library function. Realm C Wrapper objects on the other hand
 * should always be freed with realm_release() only.
 */
RLM_API void realm_free(void* buffer);

/**
 * Free any Realm C Wrapper object.
 *
 * Note: Any pointer returned from a library function is owned by the caller.
 *       The caller is responsible for calling `realm_release()`. The only
 *       exception from this is C++ bridge functions that return `void*`, with
 *       the prefix `_realm`.
 *
 * Note: C++ destructors are typically `noexcept`, so it is likely that an
 *       exception will crash the process.
 *
 * @param ptr A pointer to a Realm C Wrapper object. May be NULL.
 */
RLM_API void realm_release(void* ptr);

/**
 * Clone a Realm C Wrapper object.
 *
 * If the object is not clonable, this function fails with RLM_ERR_NOT_CLONABLE.
 *
 * @return A pointer to an object of the same type as the input, or NULL if
 *         cloning failed.
 */
RLM_API void* realm_clone(const void*);

/**
 * Return true if two API objects refer to the same underlying data. Objects
 * with different types are never equal.
 *
 * Note: This function cannot be used with types that have value semantics, only
 *       opaque types that have object semantics.
 *
 *    - `realm_t` objects are identical if they represent the same instance (not
 *      just if they represent the same file).
 *    - `realm_schema_t` objects are equal if the represented schemas are equal.
 *    - `realm_config_t` objects are equal if the configurations are equal.
 *    - `realm_object_t` objects are identical if they belong to the same realm
 *      and class, and have the same object key.
 *    - `realm_list_t` and other collection objects are identical if they come
 *      from the same object and property.
 *    - `realm_query_t` objects are never equal.
 *    - `realm_scheduler_t` objects are equal if they represent the same
 *      scheduler.
 *    - Query descriptor objects are equal if they represent equivalent
 *      descriptors.
 *    - `realm_async_error_t` objects are equal if they represent the same
 *      exception instance.
 *
 * This function cannot fail.
 */
RLM_API bool realm_equals(const void*, const void*);

/**
 * True if a Realm C Wrapper object is "frozen" (immutable).
 *
 * Objects, collections, and results can be frozen. For all other types, this
 * function always returns false.
 */
RLM_API bool realm_is_frozen(const void*);

/* Logging */
// equivalent to realm::util::Logger::Level in util/logger.hpp and must be kept in sync.
typedef enum realm_log_level {
    RLM_LOG_LEVEL_ALL = 0,
    RLM_LOG_LEVEL_TRACE = 1,
    RLM_LOG_LEVEL_DEBUG = 2,
    RLM_LOG_LEVEL_DETAIL = 3,
    RLM_LOG_LEVEL_INFO = 4,
    RLM_LOG_LEVEL_WARNING = 5,
    RLM_LOG_LEVEL_ERROR = 6,
    RLM_LOG_LEVEL_FATAL = 7,
    RLM_LOG_LEVEL_OFF = 8,
} realm_log_level_e;

typedef void (*realm_log_func_t)(realm_userdata_t userdata, realm_log_level_e level, const char* message);

/**
 * Install the default logger
 */
RLM_API void realm_set_log_callback(realm_log_func_t, realm_log_level_e, realm_userdata_t userdata,
                                    realm_free_userdata_func_t userdata_free) RLM_API_NOEXCEPT;
RLM_API void realm_set_log_level(realm_log_level_e) RLM_API_NOEXCEPT;
<<<<<<< HEAD
RLM_API void realm_set_log_level_category(const char*, realm_log_level_e) RLM_API_NOEXCEPT;
=======
/**
 * Set the logging level for given category. Return the previous level.
 */
RLM_API realm_log_level_e realm_set_log_level_category(const char*, realm_log_level_e) RLM_API_NOEXCEPT;
/**
 * Get the logging level for given category.
 */
RLM_API realm_log_level_e realm_get_log_level_category(const char*) RLM_API_NOEXCEPT;
/**
 * Get the actual log category names (currently 15)
  @param num_values number of values in the out_values array
  @param out_values pointer to an array of size num_values
  @return returns the number of categories returned. If num_values is zero, it will
          return the total number of categories.
 */
RLM_API size_t realm_get_category_names(size_t num_values, const char** out_values);
>>>>>>> edf70641

/**
 * Get a thread-safe reference representing the same underlying object as some
 * API object.
 *
 * The thread safe reference can be passed to a different thread and resolved
 * against a different `realm_t` instance, which succeeds if the underlying
 * object still exists.
 *
 * The following types can produce thread safe references:
 *
 * - `realm_object_t`
 * - `realm_results_t`
 * - `realm_list_t`
 * - `realm_t`
 *
 * This does not assume ownership of the object, except for `realm_t`, where the
 * instance is transferred by value, and must be transferred back to the current
 * thread to be used. Note that the `realm_thread_safe_reference_t` object must
 * still be destroyed after having been converted into a `realm_t` object.
 *
 * @return A non-null pointer if no exception occurred.
 */
RLM_API realm_thread_safe_reference_t* realm_create_thread_safe_reference(const void*);

/**
 * Allocate a new configuration with default options.
 */
RLM_API realm_config_t* realm_config_new(void);

/**
 * Get the path of the realm being opened.
 *
 * This function cannot fail.
 */
RLM_API const char* realm_config_get_path(const realm_config_t*);

/**
 * Set the path of the realm being opened.
 *
 * This function aborts when out of memory, but otherwise cannot fail.
 */
RLM_API void realm_config_set_path(realm_config_t*, const char* path);

/**
 * Get the encryption key for the realm.
 *
 * The output buffer must be at least 64 bytes.
 *
 * @returns The length of the encryption key (0 or 64)
 */
RLM_API size_t realm_config_get_encryption_key(const realm_config_t*, uint8_t* out_key);

/**
 * Set the encryption key for the realm.
 *
 * The key must be either 64 bytes long or have length zero (in which case
 * encryption is disabled).
 *
 * This function may fail if the encryption key has the wrong length.
 */
RLM_API bool realm_config_set_encryption_key(realm_config_t*, const uint8_t* key, size_t key_size);

/**
 * Get the schema for this realm.
 *
 * Note: The caller obtains ownership of the returned value, and must manually
 *       free it by calling `realm_release()`.
 *
 * @return A schema object, or NULL if the schema is not set (empty).
 */
RLM_API realm_schema_t* realm_config_get_schema(const realm_config_t*);

/**
 * Set the schema object for this realm.
 *
 * This does not take ownership of the schema object, and it should be released
 * afterwards.
 *
 * This function aborts when out of memory, but otherwise cannot fail.
 *
 * @param schema The schema object. May be NULL, which means an empty schema.
 */
RLM_API void realm_config_set_schema(realm_config_t*, const realm_schema_t* schema);

/**
 * Get the schema version of the schema.
 *
 * This function cannot fail.
 */
RLM_API uint64_t realm_config_get_schema_version(const realm_config_t*);

/**
 * Set the schema version of the schema.
 *
 * This function cannot fail.
 */
RLM_API void realm_config_set_schema_version(realm_config_t*, uint64_t version);

/**
 * Get the schema mode.
 *
 * This function cannot fail.
 */
RLM_API realm_schema_mode_e realm_config_get_schema_mode(const realm_config_t*);

/**
 * Set the schema mode.
 *
 * This function cannot fail.
 */
RLM_API void realm_config_set_schema_mode(realm_config_t*, realm_schema_mode_e);

/**
 * Get the subset schema mode.
 *
 * This function cannot fail.
 */
RLM_API realm_schema_subset_mode_e realm_config_get_schema_subset_mode(const realm_config_t*);

/**
 * Set schema subset mode
 *
 * This function cannot fail
 */
RLM_API void realm_config_set_schema_subset_mode(realm_config_t*, realm_schema_subset_mode_e);

/**
 * Set the migration callback.
 *
 * The migration function is called during a migration for schema modes
 * `RLM_SCHEMA_MODE_AUTOMATIC` and `RLM_SCHEMA_MODE_MANUAL`. The callback is
 * invoked with a realm instance before the migration and the realm instance
 * that is currently performing the migration.
 *
 * This function cannot fail.
 */
RLM_API void realm_config_set_migration_function(realm_config_t*, realm_migration_func_t, realm_userdata_t userdata,
                                                 realm_free_userdata_func_t userdata_free);

/**
 * Set the data initialization function.
 *
 * The callback is invoked the first time the schema is created, such that the
 * user can perform one-time initialization of the data in the realm.
 *
 * The realm instance passed to the callback is in a write transaction.
 *
 * This function cannot fail.
 */
RLM_API void realm_config_set_data_initialization_function(realm_config_t*, realm_data_initialization_func_t,
                                                           realm_userdata_t userdata,
                                                           realm_free_userdata_func_t userdata_free);

/**
 * Set the should-compact-on-launch callback.
 *
 * The callback is invoked the first time a realm file is opened in this process
 * to decide whether the realm file should be compacted.
 *
 * Note: If another process has the realm file open, it will not be compacted.
 *
 * This function cannot fail.
 */
RLM_API void realm_config_set_should_compact_on_launch_function(realm_config_t*,
                                                                realm_should_compact_on_launch_func_t,
                                                                realm_userdata_t userdata,
                                                                realm_free_userdata_func_t userdata_free);

/**
 * True if file format upgrades on open are disabled.
 *
 * This function cannot fail.
 */
RLM_API bool realm_config_get_disable_format_upgrade(const realm_config_t*);

/**
 * True if you can open the file without a file_format_upgrade
 */
RLM_API bool realm_config_needs_file_format_upgrade(const realm_config_t*);

/**
 * Disable file format upgrade on open (default: false).
 *
 * If a migration is needed to open the realm file with the provided schema, an
 * error is thrown rather than automatically performing the migration.
 *
 * This function cannot fail.
 */
RLM_API void realm_config_set_disable_format_upgrade(realm_config_t*, bool);

/**
 * True if automatic change notifications should be generated.
 *
 * This function cannot fail.
 */
RLM_API bool realm_config_get_automatic_change_notifications(const realm_config_t*);

/**
 * Automatically generated change notifications (default: true).
 *
 * This function cannot fail.
 */
RLM_API void realm_config_set_automatic_change_notifications(realm_config_t*, bool);

/**
 * The scheduler which this realm should be bound to (default: NULL).
 *
 * If NULL, the realm will be bound to the default scheduler for the current thread.
 *
 * This function aborts when out of memory, but otherwise cannot fail.
 */
RLM_API void realm_config_set_scheduler(realm_config_t*, const realm_scheduler_t*);

/**
 * Sync configuration for this realm (default: NULL).
 *
 * This function aborts when out of memory, but otherwise cannot fail.
 */
RLM_API void realm_config_set_sync_config(realm_config_t*, realm_sync_config_t*);

/**
 * Get whether the realm file should be forcibly initialized as a synchronized.
 *
 * This function cannot fail.
 */
RLM_API bool realm_config_get_force_sync_history(const realm_config_t*);

/**
 * Force the realm file to be initialized as a synchronized realm, even if no
 * sync config is provided (default: false).
 *
 * This function cannot fail.
 */
RLM_API void realm_config_set_force_sync_history(realm_config_t*, bool);

/**
 * Set the audit interface for the realm (unimplemented).
 */
RLM_API bool realm_config_set_audit_factory(realm_config_t*, void*);

/**
 * Get maximum number of active versions in the realm file allowed before an
 * exception is thrown.
 *
 * This function cannot fail.
 */
RLM_API uint64_t realm_config_get_max_number_of_active_versions(const realm_config_t*);

/**
 * Set maximum number of active versions in the realm file allowed before an
 * exception is thrown (default: UINT64_MAX).
 *
 * This function cannot fail.
 */
RLM_API void realm_config_set_max_number_of_active_versions(realm_config_t*, uint64_t);

/**
 * Configure realm to be in memory
 */
RLM_API void realm_config_set_in_memory(realm_config_t*, bool) RLM_API_NOEXCEPT;

/**
 * Check if realm is configured in memory
 */
RLM_API bool realm_config_get_in_memory(realm_config_t*) RLM_API_NOEXCEPT;

/**
 * Set FIFO path
 */
RLM_API void realm_config_set_fifo_path(realm_config_t*, const char*);

/**
 Check realm FIFO path
 */
RLM_API const char* realm_config_get_fifo_path(realm_config_t*) RLM_API_NOEXCEPT;

/**
 * If 'cached' is false, always return a new Realm instance.
 */
RLM_API void realm_config_set_cached(realm_config_t*, bool cached) RLM_API_NOEXCEPT;

/**
 * Check if realms are cached
 */
RLM_API bool realm_config_get_cached(realm_config_t*) RLM_API_NOEXCEPT;

/**
 * Allow realm to manage automatically embedded objects when a migration from TopLevel to Embedded takes place.
 */
RLM_API void realm_config_set_automatic_backlink_handling(realm_config_t*, bool) RLM_API_NOEXCEPT;

/**
 * Create a custom scheduler object from callback functions.
 *
 * @param notify Function which will be called whenever the scheduler has work
 *               to do. Each call to this should trigger a call to
 *               `realm_scheduler_perform_work()` from within the scheduler's
 *               event loop. This function must be thread-safe, or NULL, in
 *               which case the scheduler is considered unable to deliver
 *               notifications.
 * @param is_on_thread Function to return true if called from the same thread as
 *                     the scheduler. This function must be thread-safe.
 * @param can_deliver_notifications Function to return true if the scheduler can
 *                                  support `notify()`. This function does not
 *                                  need to be thread-safe.
 */
RLM_API realm_scheduler_t*
realm_scheduler_new(realm_userdata_t userdata, realm_free_userdata_func_t userdata_free,
                    realm_scheduler_notify_func_t notify, realm_scheduler_is_on_thread_func_t is_on_thread,
                    realm_scheduler_is_same_as_func_t is_same_as,
                    realm_scheduler_can_deliver_notifications_func_t can_deliver_notifications);

/**
 * Performs all of the pending work for the given scheduler.
 *
 * This function must be called from within the scheduler's event loop. It must
 * be called each time the notify callback passed to the scheduler
 * is invoked.
 */
RLM_API void realm_scheduler_perform_work(realm_work_queue_t*);
/**
 * Create an instance of the default scheduler for the current platform,
 * normally confined to the calling thread.
 */
RLM_API realm_scheduler_t* realm_scheduler_make_default(void);

/**
 * Get the scheduler used by frozen realms. This scheduler does not support
 * notifications, and does not perform any thread checking.
 *
 * This function is thread-safe, and cannot fail.
 */
RLM_API const realm_scheduler_t* realm_scheduler_get_frozen(void);

/**
 * Returns true if there is a default scheduler implementation for the current
 * platform, or one has been set with `realm_scheduler_set_default_factory()`.
 *
 * If there is no default factory, and no scheduler is provided in the config,
 * `realm_open()` will fail. Note that `realm_scheduler_get_frozen()` always
 * returns a valid scheduler.
 *
 * This function is thread-safe, and cannot fail.
 */
RLM_API bool realm_scheduler_has_default_factory(void);

/**
 * For platforms with no default scheduler implementation, register a factory
 * function which can produce custom schedulers. If there is a platform-specific
 * scheduler, this function will fail. If a custom scheduler is desired for
 * platforms that already have a default scheduler implementation, the caller
 * must call `realm_open()` with a config that indicates the desired scheduler.
 *
 * The provided callback may produce a scheduler by calling
 * `realm_scheduler_new()`.
 *
 * This function is thread-safe, but should generally only be called once.
 */
RLM_API bool realm_scheduler_set_default_factory(realm_userdata_t userdata, realm_free_userdata_func_t userdata_free,
                                                 realm_scheduler_default_factory_func_t);

/**
 * Open a Realm file.
 *
 * @param config Realm configuration. If the Realm is already opened on another
 *               thread, validate that the given configuration is compatible
 *               with the existing one.
 * @return If successful, the Realm object. Otherwise, NULL.
 */
RLM_API realm_t* realm_open(const realm_config_t* config);

/**
 * The overloaded Realm::convert function offers a way to copy and/or convert a realm.
 *
 * The following options are supported:
 * - local -> local (config or path)
 * - local -> sync (config only)
 * - sync -> local (config only)
 * - sync -> sync  (config or path)
 * - sync -> bundlable sync (client file identifier removed)
 *
 * Note that for bundled realms it is required that all local changes are synchronized with the
 * server before the copy can be written. This is to be sure that the file can be used as a
 * stating point for a newly installed application. The function will throw if there are
 * pending uploads.
 */
/**
 * Copy or convert a Realm using a config.
 *
 * If the file already exists and merge_with_existing is true, data will be copied over object per object.
 * When merging, all classes must have a pk called '_id" otherwise an exception is thrown.
 * If the file exists and merge_with_existing is false, an exception is thrown.
 * If the file does not exist, the realm file will be exported to the new location and if the
 * configuration object contains a sync part, a sync history will be synthesized.
 *
 * @param config The realm configuration that should be used to create a copy.
 *               This can be a local or a synced Realm, encrypted or not.
 * @param merge_with_existing If this is true and the destination file exists, data will be copied over object by
 * object. Otherwise, if this is false and the destination file exists, an exception is thrown.
 */
RLM_API bool realm_convert_with_config(const realm_t* realm, const realm_config_t* config, bool merge_with_existing);
/**
 * Copy a Realm using a path.
 *
 * @param path The path the realm should be copied to. Local realms will remain local, synced
 *             realms will remain synced realms.
 * @param encryption_key The optional encryption key for the new realm.
 * @param merge_with_existing If this is true and the destination file exists, data will be copied over object by
 object.
 *  Otherwise, if this is false and the destination file exists, an exception is thrown.

 */
RLM_API bool realm_convert_with_path(const realm_t* realm, const char* path, realm_binary_t encryption_key,
                                     bool merge_with_existing);

/**
 * Deletes the following files for the given `realm_file_path` if they exist:
 * - the Realm file itself
 * - the .management folder
 * - the .note file
 * - the .log file
 *
 * The .lock file for this Realm cannot and will not be deleted as this is unsafe.
 * If a different process / thread is accessing the Realm at the same time a corrupt state
 * could be the result and checking for a single process state is not possible here.
 *
 * @param realm_file_path The path to the Realm file. All files will be derived from this.
 * @param[out] did_delete_realm If non-null, set to true if the primary Realm file was deleted.
 *                              Discard value if the function returns an error.
 *
 * @return true if no error occurred.
 *
 * @throws RLM_ERR_FILE_PERMISSION_DENIED if the operation was not permitted.
 * @throws RLM_ERR_FILE_ACCESS_ERROR for any other error while trying to delete the file or folder.
 * @throws RLM_ERR_DELETE_OPENED_REALM if the function was called on an open Realm.
 */
RLM_API bool realm_delete_files(const char* realm_file_path, bool* did_delete_realm);

/**
 * Create a `realm_t` object from a thread-safe reference to the same realm.
 *
 * @param tsr Thread-safe reference object created by calling
 *            `realm_get_thread_safe_reference()` with a `realm_t` instance.
 * @param scheduler The scheduler to use for the new `realm_t` instance. May be
 *                  NULL, in which case the default scheduler for the current
 *                  thread is used.
 * @return A non-null pointer if no error occurred.
 */
RLM_API realm_t* realm_from_thread_safe_reference(realm_thread_safe_reference_t* tsr, realm_scheduler_t* scheduler);

/**
 * Create a `realm_t*` from a `std::shared_ptr<Realm>*`.
 *
 * This is intended as a migration path for users of the C++ Object Store API.
 *
 * Call `realm_release()` on the returned `realm_t*` to decrement the refcount
 * on the inner `std::shared_ptr<Realm>`.
 *
 * @param pshared_ptr A pointer to an instance of `std::shared_ptr<Realm>`.
 * @param n Must be equal to `sizeof(std::shared_ptr<Realm>)`.
 * @return A `realm_t*` representing the same Realm object as the passed
 *         `std::shared_ptr<Realm>`.
 */
RLM_API realm_t* _realm_from_native_ptr(const void* pshared_ptr, size_t n);

/**
 * Get a `std::shared_ptr<Realm>` from a `realm_t*`.
 *
 * This is intended as a migration path for users of the C++ Object Store API.
 *
 * @param pshared_ptr A pointer to an instance of `std::shared_ptr<Realm>`.
 * @param n Must be equal to `sizeof(std::shared_ptr<Realm>)`.
 */
RLM_API void _realm_get_native_ptr(const realm_t*, void* pshared_ptr, size_t n);

/**
 * Forcibly close a Realm file.
 *
 * Note that this invalidates all Realm instances for the same path.
 *
 * The Realm will be automatically closed when the last reference is released,
 * including references to objects within the Realm.
 *
 * @return True if no exception occurred.
 */
RLM_API bool realm_close(realm_t*);

/**
 * True if the Realm file is closed.
 *
 * This function cannot fail.
 */
RLM_API bool realm_is_closed(realm_t*);

/**
 * Begin a read transaction for the Realm file.
 *
 * @return True if no exception occurred.
 */
RLM_API bool realm_begin_read(realm_t*);

/**
 * Begin a write transaction for the Realm file.
 *
 * @return True if no exception occurred.
 */
RLM_API bool realm_begin_write(realm_t*);

/**
 * Return true if the realm is in a write transaction.
 *
 * This function cannot fail.
 */
RLM_API bool realm_is_writable(const realm_t*);

/**
 * Commit a write transaction.
 *
 * @return True if the commit succeeded and no exceptions were thrown.
 */
RLM_API bool realm_commit(realm_t*);

/**
 * Roll back a write transaction.
 *
 * @return True if the rollback succeeded and no exceptions were thrown.
 */
RLM_API bool realm_rollback(realm_t*);

/**
 * start a new write transaction asynchronously for the realm passed as argument.
 */
RLM_API bool realm_async_begin_write(realm_t* realm, realm_async_begin_write_func_t, realm_userdata_t userdata,
                                     realm_free_userdata_func_t userdata_free, bool notify_only,
                                     unsigned int* transaction_id);

/**
 * commit a transaction asynchronously for the realm passed as argument.
 */
RLM_API bool realm_async_commit(realm_t* realm, realm_async_commit_func_t, realm_userdata_t userdata,
                                realm_free_userdata_func_t userdata_free, bool allow_grouping,
                                unsigned int* transaction_id);

/**
 * Cancel the transaction referenced by the token passed as argument and set the optional boolean flag in order to
 * inform the caller if the transaction was cancelled.
 */
RLM_API bool realm_async_cancel(realm_t* realm, unsigned int token, bool* cancelled);

/**
 * Add a callback that will be invoked every time the view of this file is updated.
 *
 * This callback is guaranteed to be invoked before any object or collection change
 * notifications for this realm are delivered.
 *
 * @return a registration token used to remove the callback.
 */
RLM_API realm_callback_token_t* realm_add_realm_changed_callback(realm_t*, realm_on_realm_change_func_t,
                                                                 realm_userdata_t userdata,
                                                                 realm_free_userdata_func_t userdata_free);

/**
 * Add a callback that will be invoked the first time that the given realm is refreshed to the version which is the
 * latest version at the time when this is called.
 * @return a refresh token to remove the callback
 */
RLM_API realm_refresh_callback_token_t* realm_add_realm_refresh_callback(realm_t*, realm_on_realm_refresh_func_t,
                                                                         realm_userdata_t userdata,
                                                                         realm_free_userdata_func_t userdata_free);

/**
 * Refresh the view of the realm file.
 *
 * If another process or thread has made changes to the realm file, this causes
 * those changes to become visible in this realm instance.
 *
 * This calls `advance_read()` at the Core layer.
 *
 * @return True if no exceptions are thrown, false otherwise.
 */
RLM_API bool realm_refresh(realm_t*, bool* did_refresh);

/**
 * Produce a frozen view of this realm.
 *
 * @return A non-NULL realm instance representing the frozen state.
 */
RLM_API realm_t* realm_freeze(const realm_t*);

/**
 * Vacuum the free space from the realm file, reducing its file size.
 *
 * @return True if no exceptions are thrown, false otherwise.
 */
RLM_API bool realm_compact(realm_t*, bool* did_compact);

/**
 * Find and delete the table passed as parementer for the realm instance passed to this function.
 * @param table_name for the table the user wants to delete
 * @param table_deleted in order to indicate if the table was actually deleted from realm
 * @return true if no error has occurred, false otherwise
 */
RLM_API bool realm_remove_table(realm_t*, const char* table_name, bool* table_deleted);

/**
 * Create a new schema from classes and their properties.
 *
 * Note: This function does not validate the schema.
 *
 * Note: `realm_class_key_t` and `realm_property_key_t` values inside
 *       `realm_class_info_t` and `realm_property_info_t` are unused when
 *       defining the schema. Call `realm_get_schema()` to obtain the values for
 *       these fields in an open realm.
 *
 * @return True if allocation of the schema structure succeeded.
 */
RLM_API realm_schema_t* realm_schema_new(const realm_class_info_t* classes, size_t num_classes,
                                         const realm_property_info_t** class_properties);

/**
 * Get the schema for this realm.
 *
 * Note: The returned value is allocated by this function, so `realm_release()`
 *       must be called on it.
 */
RLM_API realm_schema_t* realm_get_schema(const realm_t*);

/**
 * Get the schema version for this realm.
 *
 * This function cannot fail.
 */
RLM_API uint64_t realm_get_schema_version(const realm_t* realm);

/**
 * Update the schema of an open realm.
 *
 * This is equivalent to calling `realm_update_schema_advanced(realm, schema, 0,
 * NULL, NULL, NULL, NULL, false)`.
 */
RLM_API bool realm_update_schema(realm_t* realm, const realm_schema_t* schema);

/**
 * Update the schema of an open realm, with options to customize certain steps
 * of the process.
 *
 * @param realm The realm for which the schema should be updated.
 * @param schema The new schema for the realm. If the schema is the same the
 *               existing schema, this function does nothing.
 * @param version The version of the new schema.
 * @param migration_func Callback to perform the migration. Has no effect if the
 *                       Realm is opened with `RLM_SCHEMA_MODE_ADDITIVE`.
 * @param migration_func_userdata Userdata pointer to pass to `migration_func`.
 * @param data_init_func Callback to perform initialization of the data in the
 *                       Realm if it is opened for the first time (i.e., it has
 *                       no previous schema version).
 * @param data_init_func_userdata Userdata pointer to pass to `data_init_func`.
 * @param is_in_transaction Pass true if the realm is already in a write
 *                          transaction. Otherwise, if the migration requires a
 *                          write transaction, this function will perform the
 *                          migration in its own write transaction.
 */
RLM_API bool realm_update_schema_advanced(realm_t* realm, const realm_schema_t* schema, uint64_t version,
                                          realm_migration_func_t migration_func,
                                          realm_userdata_t migration_func_userdata,
                                          realm_data_initialization_func_t data_init_func,
                                          realm_userdata_t data_init_func_userdata, bool is_in_transaction);

/**
 *  Rename a property for the schame  of the open realm.
 *  @param realm The realm for which the property schema has to be renamed
 *  @param schema The schema to modifies
 *  @param object_type type of the object to modify
 *  @param old_name old name of the property
 *  @param new_name new name of the property
 */
RLM_API bool realm_schema_rename_property(realm_t* realm, realm_schema_t* schema, const char* object_type,
                                          const char* old_name, const char* new_name);

/**
 * Get the `realm::Schema*` pointer for this realm.
 *
 * This is intended as a migration path for users of the C++ Object Store API.
 *
 * The returned value is owned by the `realm_t` instance, and must not be freed.
 */
RLM_API const void* _realm_get_schema_native(const realm_t*);

/**
 * Add a callback that will be invoked every time the schema of this realm is changed.
 *
 * @return a registration token used to remove the callback.
 */
RLM_API realm_callback_token_t* realm_add_schema_changed_callback(realm_t*, realm_on_schema_change_func_t,
                                                                  realm_userdata_t userdata,
                                                                  realm_free_userdata_func_t userdata_free);


/**
 * Validate the schema.
 *
 *  @param validation_mode A bitwise combination of values from the
 *                         enum realm_schema_validation_mode.
 *
 * @return True if the schema passed validation. If validation failed,
 *         `realm_get_last_error()` will produce an error describing the
 *         validation failure.
 */
RLM_API bool realm_schema_validate(const realm_schema_t*, uint64_t validation_mode);

/**
 * Return the number of classes in the Realm's schema.
 *
 * This cannot fail.
 */
RLM_API size_t realm_get_num_classes(const realm_t*);

/**
 * Get the table keys for classes in the schema.
 * In case of errors this function will return false (errors to be fetched via `realm_get_last_error()`).
 * If data is not copied the function will return true and set  `out_n` with the capacity needed.
 * Data is only copied if the input array has enough capacity, otherwise the needed  array capacity will be set.
 *
 * @param out_keys An array that will contain the keys of each class in the
 *                 schema. Array may be NULL, in this case no data will be copied and `out_n` set if not NULL.
 * @param max The maximum number of keys to write to `out_keys`.
 * @param out_n The actual number of classes. May be NULL.
 * @return True if no exception occurred.
 */
RLM_API bool realm_get_class_keys(const realm_t*, realm_class_key_t* out_keys, size_t max, size_t* out_n);

/**
 * Find a by the name of @a name.
 *
 * @param name The name of the class.
 * @param out_found Set to true if the class was found and no error occurred.
 *                  Otherwise, false. May not be NULL.
 * @param out_class_info A pointer to a `realm_class_info_t` that will be
 *                       populated with information about the class. May be
 *                       NULL.
 * @return True if no exception occurred.
 */
RLM_API bool realm_find_class(const realm_t*, const char* name, bool* out_found, realm_class_info_t* out_class_info);

/**
 * Get the class with @a key from the schema.
 *
 * Passing an invalid @a key for this schema is considered an error.
 *
 * @param key The key of the class, as discovered by `realm_get_class_keys()`.
 * @param out_class_info A pointer to a `realm_class_info_t` that will be
 *                       populated with the information of the class. May be
 *                       NULL, though that's kind of pointless.
 * @return True if no exception occurred.
 */
RLM_API bool realm_get_class(const realm_t*, realm_class_key_t key, realm_class_info_t* out_class_info);

/**
 * Get the list of properties for the class with this @a key.
 * In case of errors this function will return false (errors to be fetched via `realm_get_last_error()`).
 * If data is not copied the function will return true and set  `out_n` with the capacity needed.
 * Data is only copied if the input array has enough capacity, otherwise the needed  array capacity will be set.
 *
 * @param out_properties  A pointer to an array of `realm_property_info_t`, which
 *                       will be populated with the information about the
 *                       properties.  Array may be NULL, in this case no data will be copied and `out_n` set if not
 * NULL.
 * @param max The maximum number of entries to write to `out_properties`.
 * @param out_n The actual number of properties written to `out_properties`.
 * @return True if no exception occurred.
 */
RLM_API bool realm_get_class_properties(const realm_t*, realm_class_key_t key, realm_property_info_t* out_properties,
                                        size_t max, size_t* out_n);

/**
 * Get the property keys for the class with this @a key.
 * In case of errors this function will return false (errors to be fetched via `realm_get_last_error()`).
 * If data is not copied the function will return true and set  `out_n` with the capacity needed.
 * Data is only copied if the input array has enough capacity, otherwise the needed  array capacity will be set.
 *
 * @param key The class key.
 * @param out_col_keys An array of property keys. Array may be NULL,
 *                     in this case no data will be copied and `out_n` set if not NULL.
 * @param max The maximum number of keys to write to `out_col_keys`. Ignored if
 *            `out_col_keys == NULL`.
 * @param out_n The actual number of properties written to `out_col_keys` (if
 *              non-NULL), or number of properties in the class.
 * @return True if no exception occurred.
 **/
RLM_API bool realm_get_property_keys(const realm_t*, realm_class_key_t key, realm_property_key_t* out_col_keys,
                                     size_t max, size_t* out_n);

/**
 * Get the value for the property at the specified index in the object's schema.
 * @param prop_index The index of the property in the class properties array the realm was opened with.
 * @return True if no exception occurred.
 */
RLM_API bool realm_get_value_by_property_index(const realm_object_t* object, size_t prop_index,
                                               realm_value_t* out_value);

/**
 * Find a property by its column key.
 *
 * It is an error to pass a property @a key that is not present in this class.
 *
 * @param class_key The key of the class.
 * @param key The column key for the property.
 * @param out_property_info A pointer to a `realm_property_info_t` that will be
 *                          populated with information about the property.
 * @return True if no exception occurred.
 */
RLM_API bool realm_get_property(const realm_t*, realm_class_key_t class_key, realm_property_key_t key,
                                realm_property_info_t* out_property_info);

/**
 * Find a property by the internal (non-public) name of @a name.
 *
 * @param class_key The table key for the class.
 * @param name The name of the property.
 * @param out_found Will be set to true if the property was found. May not be
 *                  NULL.
 * @param out_property_info A pointer to a `realm_property_info_t` that will be
 *                          populated with information about the property. May
 *                          be NULL.
 * @return True if no exception occurred.
 */
RLM_API bool realm_find_property(const realm_t*, realm_class_key_t class_key, const char* name, bool* out_found,
                                 realm_property_info_t* out_property_info);

/**
 * Find a property with the public name of @a name.
 *
 * @param class_key The table key for the class.
 * @param public_name The public name of the property.
 * @param out_found Will be set to true if the property was found. May not be
 *                  NULL.
 * @param out_property_info A pointer to a `realm_property_info_t` that will be
 *                          populated with information about the property. May
 *                          be NULL.
 * @return True if no exception occurred.
 */
RLM_API bool realm_find_property_by_public_name(const realm_t*, realm_class_key_t class_key, const char* public_name,
                                                bool* out_found, realm_property_info_t* out_property_info);

/**
 * Find the primary key property for a class, if it has one.
 *
 * @param class_key The table key for this class.
 * @param out_found Will be set to true if the property was found. May not be
 *                  NULL.
 * @param out_property_info A property to a `realm_property_info_t` that will be
 *                          populated with information about the property, if it
 *                          was found. May be NULL.
 * @return True if no exception occurred.
 */
RLM_API bool realm_find_primary_key_property(const realm_t*, realm_class_key_t class_key, bool* out_found,
                                             realm_property_info_t* out_property_info);

/**
 * Get the number of objects in a table (class).
 *
 * @param out_count A pointer to a `size_t` that will contain the number of
 *                  objects, if successful.
 * @return True if the table key was valid for this realm.
 */
RLM_API bool realm_get_num_objects(const realm_t*, realm_class_key_t, size_t* out_count);

/**
 * Get the number of versions found in the Realm file.
 *
 * @param out_versions_count A pointer to a `size_t` that will contain the number of
 *                           versions, if successful.
 * @return True if no exception occurred.
 */
RLM_API bool realm_get_num_versions(const realm_t*, uint64_t* out_versions_count);

/**
 * Get an object with a particular object key.
 *
 * @param class_key The class key.
 * @param obj_key The key to the object. Passing a non-existent key is
 *                considered an error.
 * @return A non-NULL pointer if no exception occurred.
 */
RLM_API realm_object_t* realm_get_object(const realm_t*, realm_class_key_t class_key, realm_object_key_t obj_key);

/**
 * Get the parent object for the object passed as argument. Only works for embedded objects.
 * @return true, if no errors occurred.
 */
RLM_API bool realm_object_get_parent(const realm_object_t* object, realm_object_t** parent,
                                     realm_class_key_t* class_key);

/**
 * Find an object with a particular primary key value.
 *
 * @param out_found A pointer to a boolean that will be set to true or false if
 *                  no error occurred.
 * @return A non-NULL pointer if the object was found and no exception occurred.
 */
RLM_API realm_object_t* realm_object_find_with_primary_key(const realm_t*, realm_class_key_t, realm_value_t pk,
                                                           bool* out_found);

/**
 * Find all objects in class.
 *
 * Note: This is faster than running a query matching all objects (such as
 *       "TRUEPREDICATE").
 *
 * @return A non-NULL pointer if no exception was thrown.
 */
RLM_API realm_results_t* realm_object_find_all(const realm_t*, realm_class_key_t);

/**
 * Create an object in a class without a primary key.
 *
 * @return A non-NULL pointer if the object was created successfully.
 */
RLM_API realm_object_t* realm_object_create(realm_t*, realm_class_key_t);

/**
 * Create an object in a class with a primary key. Will not succeed if an
 * object with the given primary key value already exists.
 *
 * @return A non-NULL pointer if the object was created successfully.
 */
RLM_API realm_object_t* realm_object_create_with_primary_key(realm_t*, realm_class_key_t, realm_value_t pk);

/**
 * Create an object in a class with a primary key. If an object with the given
 * primary key value already exists, that object will be returned.
 *
 * @return A non-NULL pointer if the object was found/created successfully.
 */
RLM_API realm_object_t* realm_object_get_or_create_with_primary_key(realm_t*, realm_class_key_t, realm_value_t pk,
                                                                    bool* did_create);

/**
 * Delete a realm object.
 *
 * Note: This does not call `realm_release()` on the `realm_object_t` instance.
 *
 * @return True if no exception occurred.
 */
RLM_API bool realm_object_delete(realm_object_t*);

/**
 * Resolve the Realm object in the provided Realm.
 *
 * This is equivalent to producing a thread-safe reference and resolving it in the target realm.
 *
 * If the object can be resolved in the target realm, '*resolved' points to the new object
 * If the object cannot be resolved in the target realm, '*resolved' will be null.
 * @return True if no exception occurred (except exceptions that may normally occur if resolution fails)
 */
RLM_API bool realm_object_resolve_in(const realm_object_t* live_object, const realm_t* target_realm,
                                     realm_object_t** resolved);

/**
 * Increment atomically property specified as parameter by value, for the object passed as argument.
 * @param object valid ptr to an object store in the database
 * @param property_key id of the property to change
 * @param value increment for the property passed as argument
 * @return True if not exception occurred.
 */
RLM_API bool realm_object_add_int(realm_object_t* object, realm_property_key_t property_key, int64_t value);


RLM_API realm_object_t* _realm_object_from_native_copy(const void* pobj, size_t n);
RLM_API realm_object_t* _realm_object_from_native_move(void* pobj, size_t n);
RLM_API const void* _realm_object_get_native_ptr(realm_object_t*);

/**
 * True if this object still exists in the realm.
 *
 * This function cannot fail.
 */
RLM_API bool realm_object_is_valid(const realm_object_t*);

/**
 * Get the key for this object.
 *
 * This function cannot fail.
 */
RLM_API realm_object_key_t realm_object_get_key(const realm_object_t* object);

/**
 * Get the table for this object.
 *
 * This function cannot fail.
 */
RLM_API realm_class_key_t realm_object_get_table(const realm_object_t* object);

/**
 * Get a `realm_link_t` representing a link to @a object.
 *
 * This function cannot fail.
 */
RLM_API realm_link_t realm_object_as_link(const realm_object_t* object);

/**
 * Helper method for making it easier to to convert SDK input to the underlying
 * `realm_key_path_array_t`.
 *
 * @return A pointer to the converted key path array. NULL in case of an error.
 */
RLM_API realm_key_path_array_t* realm_create_key_path_array(const realm_t* realm,
                                                            const realm_class_key_t object_class_key,
                                                            size_t num_key_paths, const char** user_key_paths);

/**
 * Subscribe to notifications for this object.
 *
 * @return A non-null pointer if no exception occurred.
 */
RLM_API realm_notification_token_t* realm_object_add_notification_callback(realm_object_t*, realm_userdata_t userdata,
                                                                           realm_free_userdata_func_t userdata_free,
                                                                           realm_key_path_array_t* key_path_array,
                                                                           realm_on_object_change_func_t on_change);

/**
 * Get an object from a thread-safe reference, potentially originating in a
 * different `realm_t` instance
 */
RLM_API realm_object_t* realm_object_from_thread_safe_reference(const realm_t*, realm_thread_safe_reference_t*);

/**
 * Get the value for a property.
 *
 * @return True if no exception occurred.
 */
RLM_API bool realm_get_value(const realm_object_t*, realm_property_key_t, realm_value_t* out_value);

/**
 * Get the values for several properties.
 *
 * This is provided as an alternative to calling `realm_get_value()` multiple
 * times in a row, which is particularly useful for language runtimes where
 * crossing the native bridge is comparatively expensive. In addition, it
 * eliminates some parameter validation that would otherwise be repeated for
 * each call.
 *
 * Example use cases:
 *
 *  - Extracting all properties of an object for serialization.
 *  - Converting an object to some in-memory representation.
 *
 * @param num_values The number of elements in @a properties and @a out_values.
 * @param properties The keys for the properties to fetch. May not be NULL.
 * @param out_values Where to write the property values. If an error occurs,
 *                   this array may only be partially initialized. May not be
 *                   NULL.
 * @return True if no exception occurs.
 */
RLM_API bool realm_get_values(const realm_object_t*, size_t num_values, const realm_property_key_t* properties,
                              realm_value_t* out_values);

/**
 * Set the value for a property.
 *
 * @param new_value The new value for the property.
 * @param is_default True if this property is being set as part of setting the
 *                   default values for a new object. This has no effect in
 *                   non-sync'ed realms.
 * @return True if no exception occurred.
 */
RLM_API bool realm_set_value(realm_object_t*, realm_property_key_t, realm_value_t new_value, bool is_default);

/**
 * Assign a JSON formatted string to a Mixed property. Underlying structures will be created as needed
 *
 * @param json_string The new value for the property.
 * @return True if no exception occurred.
 */
RLM_API bool realm_set_json(realm_object_t*, realm_property_key_t, const char* json_string);

/**
 * Create an embedded object in a given property.
 *
 * @return A non-NULL pointer if the object was created successfully.
 */
RLM_API realm_object_t* realm_set_embedded(realm_object_t*, realm_property_key_t);

/**
 * Create a collection in a given Mixed property.
 *
 */
RLM_API realm_list_t* realm_set_list(realm_object_t*, realm_property_key_t);
RLM_API realm_dictionary_t* realm_set_dictionary(realm_object_t*, realm_property_key_t);

/** Return the object linked by the given property
 *
 * @return A non-NULL pointer if an object is found.
 */
RLM_API realm_object_t* realm_get_linked_object(realm_object_t*, realm_property_key_t);

/**
 * Serializes an object to json and returns it as string. Serializes a single level of properties only.
 *
 * @return a json-serialized representation of the object.
 */
RLM_API char* realm_object_to_string(realm_object_t*);

/**
 * Set the values for several properties.
 *
 * This is provided as an alternative to calling `realm_get_value()` multiple
 * times in a row, which is particularly useful for language runtimes where
 * crossing the native bridge is comparatively expensive. In addition, it
 * eliminates some parameter validation that would otherwise be repeated for
 * each call.
 *
 * Example use cases:
 *
 *  - Initializing a new object with default values.
 *  - Deserializing some in-memory structure into a realm object.
 *
 * This operation is "atomic"; if an exception occurs due to invalid input (such
 * as type mismatch, nullability mismatch, etc.), the object will remain
 * unmodified.
 *
 * @param num_values The number of elements in @a properties and @a values.
 * @param properties The keys of the properties to set. May not be NULL.
 * @param values The values to assign to the properties. May not be NULL.
 * @param is_default True if the properties are being set as part of setting
 *                   default values for a new object. This has no effect in
 *                   non-sync'ed realms.
 * @return True if no exception occurred.
 */
RLM_API bool realm_set_values(realm_object_t*, size_t num_values, const realm_property_key_t* properties,
                              const realm_value_t* values, bool is_default);

/**
 * Get a list instance for the property of an object.
 *
 * Note: It is up to the caller to call `realm_release()` on the returned list.
 *
 * @return A non-null pointer if no exception occurred.
 */
RLM_API realm_list_t* realm_get_list(realm_object_t*, realm_property_key_t);

/**
 * Create a `realm_list_t` from a pointer to a `realm::List`, copy-constructing
 * the internal representation.
 *
 * @param plist A pointer to an instance of `realm::List`.
 * @param n Must be equal to `sizeof(realm::List)`.
 * @return A non-null pointer if no exception occurred.
 */
RLM_API realm_list_t* _realm_list_from_native_copy(const void* plist, size_t n);

/**
 * Create a `realm_list_t` from a pointer to a `realm::List`, move-constructing
 * the internal representation.
 *
 * @param plist A pointer to an instance of `realm::List`.
 * @param n Must be equal to `sizeof(realm::List)`.
 * @return A non-null pointer if no exception occurred.
 */
RLM_API realm_list_t* _realm_list_from_native_move(void* plist, size_t n);

/**
 * Resolve the list in the context of a given Realm instance.
 *
 * This is equivalent to producing a thread-safe reference and resolving it in the frozen realm.
 *
 * If resolution is possible, a valid resolved object is produced at '*resolved*'.
 * If resolution is not possible, but no error occurs, '*resolved' is set to NULL
 *
 * @return true if no error occurred.
 */
RLM_API bool realm_list_resolve_in(const realm_list_t* list, const realm_t* target_realm, realm_list_t** resolved);

/**
 * Check if a list is valid.
 *
 * @return True if the list is valid.
 */
RLM_API bool realm_list_is_valid(const realm_list_t*);

/**
 * Get the size of a list, in number of elements.
 *
 * This function may fail if the object owning the list has been deleted.
 *
 * @param out_size Where to put the list size. May be NULL.
 * @return True if no exception occurred.
 */
RLM_API bool realm_list_size(const realm_list_t*, size_t* out_size);

/**
 * Get the property that this list came from.
 *
 * @return True if no exception occurred.
 */
RLM_API bool realm_list_get_property(const realm_list_t*, realm_property_info_t* out_property_info);

/**
 * Get the value at @a index.
 *
 * @param out_value The resulting value, if no error occurred. May be NULL,
 *                  though nonsensical.
 * @return True if no exception occurred.
 */
RLM_API bool realm_list_get(const realm_list_t*, size_t index, realm_value_t* out_value);

/**
 * Find the value in the list passed as parameter.
 * @param value to search in the list
 * @param out_index the index in the list where the value has been found or realm::not_found.
 * @param out_found boolean that indicates whether the value is found or not
 * @return true if no exception occurred.
 */
RLM_API bool realm_list_find(const realm_list_t*, const realm_value_t* value, size_t* out_index, bool* out_found);

/**
 * Set the value at @a index.
 *
 * @param value The value to set.
 * @return True if no exception occurred.
 */
RLM_API bool realm_list_set(realm_list_t*, size_t index, realm_value_t value);

/**
 * Insert @a value at @a index.
 *
 * @param value The value to insert.
 * @return True if no exception occurred.
 */
RLM_API bool realm_list_insert(realm_list_t*, size_t index, realm_value_t value);

/**
 * Insert a collection inside a list (only available for mixed types)
 *
 * @param list valid ptr to a list of mixed
 * @param index position in the list where to add the collection
 * @return pointer to a valid collection that has been just inserted at the index passed as argument
 */
RLM_API realm_list_t* realm_list_insert_list(realm_list_t* list, size_t index);
RLM_API realm_dictionary_t* realm_list_insert_dictionary(realm_list_t* list, size_t index);

/**
 * Set a collection inside a list (only available for mixed types).
 * If the list already contains a collection of the requested type, the
 * operation is idempotent.
 *
 * @param list valid ptr to a list where a nested collection needs to be set
 * @param index position in the list where to set the collection
 * @return a valid ptr representing the collection just set
 */
RLM_API realm_list_t* realm_list_set_list(realm_list_t* list, size_t index);
RLM_API realm_dictionary_t* realm_list_set_dictionary(realm_list_t* list, size_t index);

/**
 * Returns a nested list if such collection exists, NULL otherwise.
 *
 * @param list pointer to the list that containes the nested list
 * @param index index of collection in the list
 * @return a pointer to the the nested list found at the index passed as argument
 */
RLM_API realm_list_t* realm_list_get_list(realm_list_t* list, size_t index);

/**
 * Returns a nested dictionary if such collection exists, NULL otherwise.
 *
 * @param list pointer to the list that containes the nested collection into
 * @param index position of collection in the list
 * @return a pointer to the the nested dictionary found at index passed as argument
 */
RLM_API realm_dictionary_t* realm_list_get_dictionary(realm_list_t* list, size_t index);

/**
 * Move the element at @a from_index to @a to_index.
 *
 * @param from_index The index of the element to move.
 * @param to_index The index to move the element to.
 * @return True if no exception occurred.
 */
RLM_API bool realm_list_move(realm_list_t*, size_t from_index, size_t to_index);

/**
 * Insert an embedded object at a given position.
 *
 * @return A non-NULL pointer if the object was created successfully.
 */
RLM_API realm_object_t* realm_list_insert_embedded(realm_list_t*, size_t index);

/**
 * Create an embedded object at a given position.
 *
 * @return A non-NULL pointer if the object was created successfully.
 */
RLM_API realm_object_t* realm_list_set_embedded(realm_list_t*, size_t index);

/**
 * Get object identified at index
 *
 * @return A non-NULL pointer if value is an object.
 */
RLM_API realm_object_t* realm_list_get_linked_object(realm_list_t*, size_t index);

/**
 * Erase the element at @a index.
 *
 * @return True if no exception occurred.
 */
RLM_API bool realm_list_erase(realm_list_t*, size_t index);

/**
 * Clear a list, removing all elements in the list. In a list of links, this
 * does *NOT* delete the target objects.
 *
 * @return True if no exception occurred.
 */
RLM_API bool realm_list_clear(realm_list_t*);

/**
 * In a list of objects, delete all objects in the list and clear the list. In a
 * list of values, clear the list.
 *
 * @return True if no exception occurred.
 */
RLM_API bool realm_list_remove_all(realm_list_t*);

/**
 * Subscribe to notifications for this object.
 *
 * @return A non-null pointer if no exception occurred.
 */
RLM_API realm_notification_token_t* realm_list_add_notification_callback(realm_list_t*, realm_userdata_t userdata,
                                                                         realm_free_userdata_func_t userdata_free,
                                                                         realm_key_path_array_t* key_path_array,
                                                                         realm_on_collection_change_func_t on_change);

/**
 * Get an list from a thread-safe reference, potentially originating in a
 * different `realm_t` instance
 */
RLM_API realm_list_t* realm_list_from_thread_safe_reference(const realm_t*, realm_thread_safe_reference_t*);

/**
 * True if an object notification indicates that the object was deleted.
 *
 * This function cannot fail.
 */
RLM_API bool realm_object_changes_is_deleted(const realm_object_changes_t*);

/**
 * Get the number of properties that were modified in an object notification.
 *
 * This function cannot fail.
 */
RLM_API size_t realm_object_changes_get_num_modified_properties(const realm_object_changes_t*);

/**
 * Get the column keys for the properties that were modified in an object
 * notification.
 *
 * This function cannot fail.
 *
 * @param out_modified Where the column keys should be written. May be NULL.
 * @param max The maximum number of column keys to write.
 * @return The number of column keys written to @a out_modified, or the number
 *         of modified properties if @a out_modified is NULL.
 */
RLM_API size_t realm_object_changes_get_modified_properties(const realm_object_changes_t*,
                                                            realm_property_key_t* out_modified, size_t max);

/**
 * Get the number of various types of changes in a collection notification.
 *
 * @param out_num_deletions The number of deletions. May be NULL.
 * @param out_num_insertions The number of insertions. May be NULL.
 * @param out_num_modifications The number of modifications. May be NULL.
 * @param out_num_moves The number of moved elements. May be NULL.
 * @param out_collection_was_cleared a flag to signal if the collection has been cleared. May be NULL
 * @param out_collection_was_deleted a flag to signal if the collection has been deleted. May be NULL
 */
RLM_API void realm_collection_changes_get_num_changes(const realm_collection_changes_t*, size_t* out_num_deletions,
                                                      size_t* out_num_insertions, size_t* out_num_modifications,
                                                      size_t* out_num_moves, bool* out_collection_was_cleared,
                                                      bool* out_collection_was_deleted);

/**
 * Get the number of various types of changes in a collection notification,
 * suitable for acquiring the change indices as ranges, which is much more
 * compact in memory than getting the individual indices when multiple adjacent
 * elements have been modified.
 *
 * @param out_num_deletion_ranges The number of deleted ranges. May be NULL.
 * @param out_num_insertion_ranges The number of inserted ranges. May be NULL.
 * @param out_num_modification_ranges The number of modified ranges. May be
 *                                    NULL.
 * @param out_num_moves The number of moved elements. May be NULL.
 */
RLM_API void realm_collection_changes_get_num_ranges(const realm_collection_changes_t*,
                                                     size_t* out_num_deletion_ranges,
                                                     size_t* out_num_insertion_ranges,
                                                     size_t* out_num_modification_ranges, size_t* out_num_moves);
typedef struct realm_collection_move {
    size_t from;
    size_t to;
} realm_collection_move_t;

typedef struct realm_index_range {
    size_t from;
    size_t to;
} realm_index_range_t;

/**
 * Get the indices of changes in a collection notification.
 *
 * Note: For moves, every `from` index will also be present among deletions, and
 *       every `to` index will also be present among insertions.
 *
 * This function cannot fail.
 *
 * @param out_deletion_indices Where to put the indices of deleted elements
 *                             (*before* the deletion happened). May be NULL.
 * @param max_deletion_indices The max number of indices to write to @a
 *                             out_deletion_indices.
 * @param out_insertion_indices Where the put the indices of inserted elements
 *                              (*after* the insertion happened). May be NULL.
 * @param max_insertion_indices The max number of indices to write to @a
 *                              out_insertion_indices.
 * @param out_modification_indices Where to put the indices of modified elements
 *                                 (*before* any insertions or deletions of
 *                                 other elements). May be NULL.
 * @param max_modification_indices The max number of indices to write to @a
 *                                 out_modification_indices.
 * @param out_modification_indices_after Where to put the indices of modified
 *                                       elements (*after* any insertions or
 *                                       deletions of other elements). May be
 *                                       NULL.
 * @param max_modification_indices_after The max number of indices to write to
 *                                       @a out_modification_indices_after.
 * @param out_moves Where to put the pairs of indices of moved elements. May be
 *                  NULL.
 * @param max_moves The max number of pairs to write to @a out_moves.
 */
RLM_API void realm_collection_changes_get_changes(const realm_collection_changes_t*, size_t* out_deletion_indices,
                                                  size_t max_deletion_indices, size_t* out_insertion_indices,
                                                  size_t max_insertion_indices, size_t* out_modification_indices,
                                                  size_t max_modification_indices,
                                                  size_t* out_modification_indices_after,
                                                  size_t max_modification_indices_after,
                                                  realm_collection_move_t* out_moves, size_t max_moves);

RLM_API void realm_collection_changes_get_ranges(
    const realm_collection_changes_t*, realm_index_range_t* out_deletion_ranges, size_t max_deletion_ranges,
    realm_index_range_t* out_insertion_ranges, size_t max_insertion_ranges,
    realm_index_range_t* out_modification_ranges, size_t max_modification_ranges,
    realm_index_range_t* out_modification_ranges_after, size_t max_modification_ranges_after,
    realm_collection_move_t* out_moves, size_t max_moves);

/**
 * Returns the number of changes occurred to the dictionary passed as argument
 *
 * @param changes valid ptr to the dictionary changes structure
 * @param out_deletions_size number of deletions
 * @param out_insertion_size number of insertions
 * @param out_modification_size number of modifications
 * @param out_was_deleted a flag to signal if the dictionary has been deleted.
 */
RLM_API void realm_dictionary_get_changes(const realm_dictionary_changes_t* changes, size_t* out_deletions_size,
                                          size_t* out_insertion_size, size_t* out_modification_size,
                                          bool* out_was_deleted);

/**
 * Returns the list of keys changed for the dictionary passed as argument.
 * The user must assure that there is enough memory to accomodate all the keys
 * calling `realm_dictionary_get_changes` before.
 *
 * @param changes valid ptr to the dictionary changes structure
 * @param deletions list of deleted keys
 * @param deletions_size size of the list of deleted keys
 * @param insertions list of inserted keys
 * @param insertions_size size of the list of inserted keys
 * @param modifications list of modified keys
 * @param modification_size size of the list of modified keys
 * @param collection_was_cleared whether or not the collection was cleared
 */
RLM_API void realm_dictionary_get_changed_keys(const realm_dictionary_changes_t* changes, realm_value_t* deletions,
                                               size_t* deletions_size, realm_value_t* insertions,
                                               size_t* insertions_size, realm_value_t* modifications,
                                               size_t* modification_size, bool* collection_was_cleared);

/**
 * Get a set instance for the property of an object.
 *
 * Note: It is up to the caller to call `realm_release()` on the returned set.
 *
 * @return A non-null pointer if no exception occurred.
 */
RLM_API realm_set_t* realm_get_set(realm_object_t*, realm_property_key_t);

/**
 * Create a `realm_set_t` from a pointer to a `realm::object_store::Set`,
 * copy-constructing the internal representation.
 *
 * @param pset A pointer to an instance of `realm::object_store::Set`.
 * @param n Must be equal to `sizeof(realm::object_store::Set)`.
 * @return A non-null pointer if no exception occurred.
 */
RLM_API realm_set_t* _realm_set_from_native_copy(const void* pset, size_t n);

/**
 * Create a `realm_set_t` from a pointer to a `realm::object_store::Set`,
 * move-constructing the internal representation.
 *
 * @param pset A pointer to an instance of `realm::object_store::Set`.
 * @param n Must be equal to `sizeof(realm::object_store::Set)`.
 * @return A non-null pointer if no exception occurred.
 */
RLM_API realm_set_t* _realm_set_from_native_move(void* pset, size_t n);

/**
 * Resolve the set in the context of a given Realm instance.
 *
 * This is equivalent to producing a thread-safe reference and resolving it in the frozen realm.
 *
 * If resolution is possible, a valid resolved object is produced at '*resolved*'.
 * If resolution is not possible, but no error occurs, '*resolved' is set to NULL
 *
 * @return true if no error occurred.
 */
RLM_API bool realm_set_resolve_in(const realm_set_t* list, const realm_t* target_realm, realm_set_t** resolved);

/**
 * Check if a set is valid.
 *
 * @return True if the set is valid.
 */
RLM_API bool realm_set_is_valid(const realm_set_t*);

/**
 * Get the size of a set, in number of unique elements.
 *
 * This function may fail if the object owning the set has been deleted.
 *
 * @param out_size Where to put the set size. May be NULL.
 * @return True if no exception occurred.
 */
RLM_API bool realm_set_size(const realm_set_t*, size_t* out_size);

/**
 * Get the property that this set came from.
 *
 * @return True if no exception occurred.
 */
RLM_API bool realm_set_get_property(const realm_set_t*, realm_property_info_t* out_property_info);

/**
 * Get the value at @a index.
 *
 * Note that elements in a set move around arbitrarily when other elements are
 * inserted/removed.
 *
 * @param out_value The resulting value, if no error occurred. May be NULL,
 *                  though nonsensical.
 * @return True if no exception occurred.
 */
RLM_API bool realm_set_get(const realm_set_t*, size_t index, realm_value_t* out_value);

/**
 * Find an element in a set.
 *
 * If @a value has a type that is incompatible with the set, it will be reported
 * as not existing in the set.
 *
 * @param value The value to look for in the set.
 * @param out_index If non-null, and the element is found, this will be
 *                  populated with the index of the found element in the set.
 * @param out_found If non-null, will be set to true if the element was found,
 *                  otherwise will be set to false.
 * @return True if no exception occurred.
 */
RLM_API bool realm_set_find(const realm_set_t*, realm_value_t value, size_t* out_index, bool* out_found);

/**
 * Insert an element in a set.
 *
 * If the element is already in the set, this function does nothing (and does
 * not report an error).
 *
 * @param value The value to insert.
 * @param out_index If non-null, will be set to the index of the inserted
 *                  element, or the index of the existing element.
 * @param out_inserted If non-null, will be set to true if the element did not
 *                     already exist in the set. Otherwise set to false.
 * @return True if no exception occurred.
 */
RLM_API bool realm_set_insert(realm_set_t*, realm_value_t value, size_t* out_index, bool* out_inserted);

/**
 * Erase an element from a set.
 *
 * If the element does not exist in the set, this function does nothing (and
 * does not report an error).
 *
 * @param value The value to erase.
 * @param out_erased If non-null, will be set to true if the element was found
 *                   and erased, and otherwise set to false.
 * @return True if no exception occurred.
 */
RLM_API bool realm_set_erase(realm_set_t*, realm_value_t value, bool* out_erased);

/**
 * Clear a set of values.
 *
 * @return True if no exception occurred.
 */
RLM_API bool realm_set_clear(realm_set_t*);

/**
 * In a set of objects, delete all objects in the set and clear the set. In a
 * set of values, clear the set.
 *
 * @return True if no exception occurred.
 */
RLM_API bool realm_set_remove_all(realm_set_t*);

/**
 * Subscribe to notifications for this object.
 *
 * @return A non-null pointer if no exception occurred.
 */
RLM_API realm_notification_token_t* realm_set_add_notification_callback(realm_set_t*, realm_userdata_t userdata,
                                                                        realm_free_userdata_func_t userdata_free,
                                                                        realm_key_path_array_t* key_path_array,
                                                                        realm_on_collection_change_func_t on_change);
/**
 * Get an set from a thread-safe reference, potentially originating in a
 * different `realm_t` instance
 */
RLM_API realm_set_t* realm_set_from_thread_safe_reference(const realm_t*, realm_thread_safe_reference_t*);

/**
 * Get a dictionary instance for the property of an object.
 *
 * Note: It is up to the caller to call `realm_release()` on the returned dictionary.
 *
 * @return A non-null pointer if no exception occurred.
 */
RLM_API realm_dictionary_t* realm_get_dictionary(realm_object_t*, realm_property_key_t);

/**
 * Create a `realm_dictionary_t` from a pointer to a `realm::object_store::Dictionary`,
 * copy-constructing the internal representation.
 *
 * @param pdict A pointer to an instance of `realm::object_store::Dictionary`.
 * @param n Must be equal to `sizeof(realm::object_store::Dictionary)`.
 * @return A non-null pointer if no exception occurred.
 */
RLM_API realm_dictionary_t* _realm_dictionary_from_native_copy(const void* pdict, size_t n);

/**
 * Create a `realm_dictionary_t` from a pointer to a `realm::object_store::Dictionary`,
 * move-constructing the internal representation.
 *
 * @param pdict A pointer to an instance of `realm::object_store::Dictionary`.
 * @param n Must be equal to `sizeof(realm::object_store::Dictionary)`.
 * @return A non-null pointer if no exception occurred.
 */
RLM_API realm_dictionary_t* _realm_dictionary_from_native_move(void* pdict, size_t n);

/**
 * Resolve the list in the context of a given Realm instance.
 *
 * This is equivalent to producing a thread-safe reference and resolving it in the frozen realm.
 *
 * If resolution is possible, a valid resolved object is produced at '*resolved*'.
 * If resolution is not possible, but no error occurs, '*resolved' is set to NULL
 *
 * @return true if no error occurred.
 */
RLM_API bool realm_dictionary_resolve_in(const realm_dictionary_t* list, const realm_t* target_realm,
                                         realm_dictionary_t** resolved);

/**
 * Check if a list is valid.
 *
 * @return True if the list is valid.
 */
RLM_API bool realm_dictionary_is_valid(const realm_dictionary_t*);

/**
 * Get the size of a dictionary (the number of unique keys).
 *
 * This function may fail if the object owning the dictionary has been deleted.
 *
 * @param out_size Where to put the dictionary size. May be NULL.
 * @return True if no exception occurred.
 */
RLM_API bool realm_dictionary_size(const realm_dictionary_t*, size_t* out_size);


/**
 * Get the property that this dictionary came from.
 *
 * @return True if no exception occurred.
 */
RLM_API bool realm_dictionary_get_property(const realm_dictionary_t*, realm_property_info_t* out_info);

/**
 * Find an element in a dictionary.
 *
 * @param key The key to look for.
 * @param out_value If non-null, the value for the corresponding key.
 * @param out_found If non-null, will be set to true if the dictionary contained the key.
 * @return True if no exception occurred.
 */
RLM_API bool realm_dictionary_find(const realm_dictionary_t*, realm_value_t key, realm_value_t* out_value,
                                   bool* out_found);

/**
 * Get the key-value pair at @a index.
 *
 * Note that the indices of elements in the dictionary move around as other
 * elements are inserted/removed.
 *
 * @param index The index in the dictionary.
 * @param out_key If non-null, will be set to the key at the corresponding index.
 * @param out_value If non-null, will be set to the value at the corresponding index.
 * @return True if no exception occurred.
 */
RLM_API bool realm_dictionary_get(const realm_dictionary_t*, size_t index, realm_value_t* out_key,
                                  realm_value_t* out_value);

/**
 * Insert or update an element in a dictionary.
 *
 * If the key already exists, the value will be overwritten.
 *
 * @param key The lookup key.
 * @param value The value to insert.
 * @param out_index If non-null, will be set to the index of the element after
 *                  insertion/update.
 * @param out_inserted If non-null, will be set to true if the key did not
 *                     already exist.
 * @return True if no exception occurred.
 */
RLM_API bool realm_dictionary_insert(realm_dictionary_t*, realm_value_t key, realm_value_t value, size_t* out_index,
                                     bool* out_inserted);

/**
 * Insert an embedded object.
 *
 * @return A non-NULL pointer if the object was created successfully.
 */
RLM_API realm_object_t* realm_dictionary_insert_embedded(realm_dictionary_t*, realm_value_t key);

/**
 * Insert a collection inside a dictionary (only available for mixed types)
 *
 * @param dictionary valid ptr to a dictionary of mixed
 * @param key the mixed representing a key for a dictionary (only string)
 * @return pointer to a valid collection that has been just inserted at the key passed as argument
 */
RLM_API realm_list_t* realm_dictionary_insert_list(realm_dictionary_t* dictionary, realm_value_t key);
RLM_API realm_dictionary_t* realm_dictionary_insert_dictionary(realm_dictionary_t*, realm_value_t);


/**
 * Fetch a list from a dictionary.
 * @return a valid list that needs to be deleted by the caller or nullptr in case of an error.
 */
RLM_API realm_list_t* realm_dictionary_get_list(realm_dictionary_t* dictionary, realm_value_t key);

/**
 * Fetch a dictioanry from a dictionary.
 * @return a valid dictionary that needs to be deleted by the caller or nullptr in case of an error.
 */
RLM_API realm_dictionary_t* realm_dictionary_get_dictionary(realm_dictionary_t* dictionary, realm_value_t key);

/**
 * Get object identified by key
 *
 * @return A non-NULL pointer if the value associated with key is an object.
 */
RLM_API realm_object_t* realm_dictionary_get_linked_object(realm_dictionary_t*, realm_value_t key);

/**
 * Erase a dictionary element.
 *
 * @param key The key of the element to erase.
 * @param out_erased If non-null, will be set to true if the element was found
 *                   and erased.
 * @return True if no exception occurred.
 */
RLM_API bool realm_dictionary_erase(realm_dictionary_t*, realm_value_t key, bool* out_erased);

/**
 * Return the list of keys stored in the dictionary
 *
 * @param out_size number of keys
 * @param out_keys the list of keys in the dictionary, the memory has to be released once it is no longer used.
 * @return True if no exception occurred.
 */
RLM_API bool realm_dictionary_get_keys(realm_dictionary_t*, size_t* out_size, realm_results_t** out_keys);

/**
 * Check if the dictionary contains a certain key
 *
 * @param key to search in the dictionary
 * @param found True if the such key exists
 * @return True if no exception occurred
 */
RLM_API bool realm_dictionary_contains_key(const realm_dictionary_t*, realm_value_t key, bool* found);

/**
 * Check if the dictionary contains a certain value
 *
 * @param value to search in the dictionary
 * @param index the index of the value in the dictionry if such value exists
 * @return True if no exception occurred
 */
RLM_API bool realm_dictionary_contains_value(const realm_dictionary_t*, realm_value_t value, size_t* index);


/**
 * Clear a dictionary.
 *
 * @return True if no exception occurred.
 */
RLM_API bool realm_dictionary_clear(realm_dictionary_t*);

/**
 * Subscribe to notifications for this object.
 *
 * @return A non-null pointer if no exception occurred.
 */
RLM_API realm_notification_token_t* realm_dictionary_add_notification_callback(
    realm_dictionary_t*, realm_userdata_t userdata, realm_free_userdata_func_t userdata_free,
    realm_key_path_array_t* key_path_array, realm_on_dictionary_change_func_t on_change);

/**
 * Get an dictionary from a thread-safe reference, potentially originating in a
 * different `realm_t` instance
 */
RLM_API realm_dictionary_t* realm_dictionary_from_thread_safe_reference(const realm_t*,
                                                                        realm_thread_safe_reference_t*);

/**
 * Parse a query string and bind it to a table.
 *
 * If the query failed to parse, the parser error is available from
 * `realm_get_last_error()`.
 *
 * @param target_table The table on which to run this query.
 * @param query_string A zero-terminated string in the Realm Query Language,
 *                     optionally containing argument placeholders (`$0`, `$1`,
 *                     etc.).
 * @param num_args The number of arguments for this query.
 * @param args A pointer to a list of argument values.
 * @return A non-null pointer if the query was successfully parsed and no
 *         exception occurred.
 */
RLM_API realm_query_t* realm_query_parse(const realm_t*, realm_class_key_t target_table, const char* query_string,
                                         size_t num_args, const realm_query_arg_t* args);


/**
 * Get textual representation of query
 *
 * @return a string containing the description. The string memory is managed by the query object.
 */
RLM_API const char* realm_query_get_description(realm_query_t*);


/**
 * Parse a query string and append it to an existing query via logical &&.
 * The query string applies to the same table and Realm as the existing query.
 *
 * If the query failed to parse, the parser error is available from
 * `realm_get_last_error()`.
 *
 * @param query_string A zero-terminated string in the Realm Query Language,
 *                     optionally containing argument placeholders (`$0`, `$1`,
 *                     etc.).
 * @param num_args The number of arguments for this query.
 * @param args A pointer to a list of argument values.
 * @return A non-null pointer if the query was successfully parsed and no
 *         exception occurred.
 */
RLM_API realm_query_t* realm_query_append_query(const realm_query_t*, const char* query_string, size_t num_args,
                                                const realm_query_arg_t* args);

/**
 * Parse a query string and bind it to a list.
 *
 * If the query failed to parse, the parser error is available from
 * `realm_get_last_error()`.
 *
 * @param target_list The list on which to run this query.
 * @param query_string A string in the Realm Query Language, optionally
 *                     containing argument placeholders (`$0`, `$1`, etc.).
 * @param num_args The number of arguments for this query.
 * @param args A pointer to a list of argument values.
 * @return A non-null pointer if the query was successfully parsed and no
 *         exception occurred.
 */
RLM_API realm_query_t* realm_query_parse_for_list(const realm_list_t* target_list, const char* query_string,
                                                  size_t num_args, const realm_query_arg_t* args);

/**
 * Parse a query string and bind it to a set.
 *
 * If the query failed to parse, the parser error is available from
 * `realm_get_last_error()`.
 *
 * @param target_set The set on which to run this query.
 * @param query_string A string in the Realm Query Language, optionally
 *                     containing argument placeholders (`$0`, `$1`, etc.).
 * @param num_args The number of arguments for this query.
 * @param args A pointer to a list of argument values.
 * @return A non-null pointer if the query was successfully parsed and no
 *         exception occurred.
 */
RLM_API realm_query_t* realm_query_parse_for_set(const realm_set_t* target_set, const char* query_string,
                                                 size_t num_args, const realm_query_arg_t* args);
/**
 * Parse a query string and bind it to another query result.
 *
 * If the query failed to parse, the parser error is available from
 * `realm_get_last_error()`.
 *
 * @param target_results The results on which to run this query.
 * @param query_string A zero-terminated string in the Realm Query Language,
 *                     optionally containing argument placeholders (`$0`, `$1`,
 *                     etc.).
 * @param num_args The number of arguments for this query.
 * @param args A pointer to a list of argument values.
 * @return A non-null pointer if the query was successfully parsed and no
 *         exception occurred.
 */
RLM_API realm_query_t* realm_query_parse_for_results(const realm_results_t* target_results, const char* query_string,
                                                     size_t num_args, const realm_query_arg_t* args);

/**
 * Count the number of objects found by this query.
 */
RLM_API bool realm_query_count(const realm_query_t*, size_t* out_count);

/**
 * Return the first object matched by this query.
 *
 * Note: This function can only produce objects, not values. Use the
 *       `realm_results_t` returned by `realm_query_find_all()` to retrieve
 *       values from a list of primitive values.
 *
 * @param out_value Where to write the result, if any object matched the query.
 *                  May be NULL.
 * @param out_found Where to write whether the object was found. May be NULL.
 * @return True if no exception occurred.
 */
RLM_API bool realm_query_find_first(realm_query_t*, realm_value_t* out_value, bool* out_found);

/**
 * Produce a results object for this query.
 *
 * Note: This does not actually run the query until the results are accessed in
 *       some way.
 *
 * @return A non-null pointer if no exception occurred.
 */
RLM_API realm_results_t* realm_query_find_all(realm_query_t*);

/**
 * Convert a list to results.
 *
 * @return A non-null pointer if no exception occurred.
 */
RLM_API realm_results_t* realm_list_to_results(realm_list_t*);

/**
 * Convert a set to results.
 *
 * @return A non-null pointer if no exception occurred.
 */
RLM_API realm_results_t* realm_set_to_results(realm_set_t*);

/**
 * Convert a dictionary to results.
 *
 * @return A non-null pointer if no exception occurred.
 */
RLM_API realm_results_t* realm_dictionary_to_results(realm_dictionary_t*);

/**
 * Fetch the backlinks for the object passed as argument.
 * @return a valid ptr to realm results that contains all the backlinks for the object, or null in case of errors.
 */
RLM_API realm_results_t* realm_get_backlinks(realm_object_t* object, realm_class_key_t source_table_key,
                                             realm_property_key_t property_key);

/**
 * Delete all objects matched by a query.
 */
RLM_API bool realm_query_delete_all(const realm_query_t*);

/**
 * Set the boolean passed as argument to true or false whether the realm_results passed is valid or not
 * @return true/false if no exception has occurred.
 */
RLM_API bool realm_results_is_valid(const realm_results_t*, bool*);

/**
 * Count the number of results.
 *
 * If the result is "live" (not a snapshot), this may rerun the query if things
 * have changed.
 *
 * @return True if no exception occurred.
 */
RLM_API bool realm_results_count(realm_results_t*, size_t* out_count);

/**
 * Create a new results object by further filtering existing result.
 *
 * @return A non-null pointer if no exception occurred.
 */
RLM_API realm_results_t* realm_results_filter(realm_results_t*, realm_query_t*);

/**
 * Create a new results object by further sorting existing result.
 *
 * @param sort_string Specifies a sort condition. It has the format
          <param> ["," <param>]*
          <param> ::= <prop> ["." <prop>]* <direction>,
          <direction> ::= "ASCENDING" | "DESCENDING"
 * @return A non-null pointer if no exception occurred.
 */
RLM_API realm_results_t* realm_results_sort(realm_results_t* results, const char* sort_string);

/**
 * Create a new results object by removing duplicates
 *
 * @param distinct_string Specifies a distinct condition. It has the format
          <param> ["," <param>]*
          <param> ::= <prop> ["." <prop>]*
 * @return A non-null pointer if no exception occurred.
 */
RLM_API realm_results_t* realm_results_distinct(realm_results_t* results, const char* distinct_string);

/**
 * Create a new results object by limiting the number of items
 *
 * @param max_count Specifies the number of elements the new result can have at most
 * @return A non-null pointer if no exception occurred.
 */
RLM_API realm_results_t* realm_results_limit(realm_results_t* results, size_t max_count);

/**
 * Get the matching element at @a index in the results.
 *
 * If the result is "live" (not a snapshot), this may rerun the query if things
 * have changed.
 *
 * Note: The bound returned by `realm_results_count()` for a non-snapshot result
 *       is not a reliable way to iterate over elements in the result, because
 *       the result will be live-updated if changes are made in each iteration
 *       that may change the number of query results or even change the
 *       ordering. In other words, this method should probably only be used with
 *       snapshot results.
 *
 * @return True if no exception occurred (including out-of-bounds).
 */
RLM_API bool realm_results_get(realm_results_t*, size_t index, realm_value_t* out_value);

/**
 * Returns an instance of realm_list at the index passed as argument.
 * @return A valid ptr to a list instance or nullptr in case of errors
 */
RLM_API realm_list_t* realm_results_get_list(realm_results_t*, size_t index);

/**
 * Returns an instance of realm_dictionary for the index passed as argument.
 * @return A valid ptr to a dictionary instance or nullptr in case of errors
 */
RLM_API realm_dictionary_t* realm_results_get_dictionary(realm_results_t*, size_t index);

/**
 * Find the index for the value passed as parameter inside realm results pointer passed a input parameter.
 *  @param value the value to find inside the realm results
 *  @param out_index the index where the object has been found, or realm::not_found
 *  @param out_found boolean indicating if the value has been found or not
 *  @return true if no error occurred, false otherwise
 */
RLM_API bool realm_results_find(realm_results_t*, realm_value_t* value, size_t* out_index, bool* out_found);

/**
 * Get the matching object at @a index in the results.
 *
 * If the result is "live" (not a snapshot), this may rerun the query if things
 * have changed.
 *
 * Note: The bound returned by `realm_results_count()` for a non-snapshot result
 *       is not a reliable way to iterate over elements in the result, because
 *       the result will be live-updated if changes are made in each iteration
 *       that may change the number of query results or even change the
 *       ordering. In other words, this method should probably only be used with
 *       snapshot results.
 *
 * @return An instance of `realm_object_t` if no exception occurred.
 */
RLM_API realm_object_t* realm_results_get_object(realm_results_t*, size_t index);

/**
 * Return the query associated to the results passed as argument.
 *
 * @param results the ptr to a valid results object.
 * @return a valid ptr to realm_query_t if no error has occurred
 */
RLM_API realm_query_t* realm_results_get_query(realm_results_t* results);

/**
 * Find the index for the realm object passed as parameter inside realm results pointer passed a input parameter.
 *  @param value the value to find inside the realm results
 *  @param out_index the index where the object has been found, or realm::not_found
 *  @param out_found boolean indicating if the value has been found or not
 *  @return true if no error occurred, false otherwise
 */
RLM_API bool realm_results_find_object(realm_results_t*, realm_object_t* value, size_t* out_index, bool* out_found);

/**
 * Delete all objects in the result.
 *
 * If the result if "live" (not a snapshot), this may rerun the query if things
 * have changed.
 *
 * @return True if no exception occurred.
 */
RLM_API bool realm_results_delete_all(realm_results_t*);

/**
 * Return a snapshot of the results that never automatically updates.
 *
 * The returned result is suitable for use with `realm_results_count()` +
 * `realm_results_get()`.
 */
RLM_API realm_results_t* realm_results_snapshot(const realm_results_t*);

/**
 * Map the Results into a live Realm instance.
 *
 * This is equivalent to producing a thread-safe reference and resolving it in the live realm.
 *
 * @return A live copy of the Results.
 */
RLM_API realm_results_t* realm_results_resolve_in(realm_results_t* from_results, const realm_t* target_realm);

/**
 * Compute the minimum value of a property in the results.
 *
 * @param out_min Where to write the result, if there were matching rows.
 * @param out_found Set to true if there are matching rows.
 * @return True if no exception occurred.
 */
RLM_API bool realm_results_min(realm_results_t*, realm_property_key_t, realm_value_t* out_min, bool* out_found);

/**
 * Compute the maximum value of a property in the results.
 *
 * @param out_max Where to write the result, if there were matching rows.
 * @param out_found Set to true if there are matching rows.
 * @return True if no exception occurred.
 */
RLM_API bool realm_results_max(realm_results_t*, realm_property_key_t, realm_value_t* out_max, bool* out_found);

/**
 * Compute the sum value of a property in the results.
 *
 * @param out_sum Where to write the result. Zero if no rows matched.
 * @param out_found Set to true if there are matching rows.
 * @return True if no exception occurred.
 */
RLM_API bool realm_results_sum(realm_results_t*, realm_property_key_t, realm_value_t* out_sum, bool* out_found);

/**
 * Compute the average value of a property in the results.
 *
 * Note: For numeric columns, the average is always converted to double.
 *
 * @param out_average Where to write the result.
 * @param out_found Set to true if there are matching rows.
 * @return True if no exception occurred.
 */
RLM_API bool realm_results_average(realm_results_t*, realm_property_key_t, realm_value_t* out_average,
                                   bool* out_found);

RLM_API realm_notification_token_t* realm_results_add_notification_callback(realm_results_t*,
                                                                            realm_userdata_t userdata,
                                                                            realm_free_userdata_func_t userdata_free,
                                                                            realm_key_path_array_t* key_path_array,
                                                                            realm_on_collection_change_func_t);

/**
 * Get an results object from a thread-safe reference, potentially originating
 * in a different `realm_t` instance
 */
RLM_API realm_results_t* realm_results_from_thread_safe_reference(const realm_t*, realm_thread_safe_reference_t*);

/* HTTP transport */
typedef enum realm_http_request_method {
    RLM_HTTP_REQUEST_METHOD_GET,
    RLM_HTTP_REQUEST_METHOD_POST,
    RLM_HTTP_REQUEST_METHOD_PATCH,
    RLM_HTTP_REQUEST_METHOD_PUT,
    RLM_HTTP_REQUEST_METHOD_DELETE,
} realm_http_request_method_e;

typedef struct realm_http_header {
    const char* name;
    const char* value;
} realm_http_header_t;

typedef struct realm_http_request {
    realm_http_request_method_e method;
    const char* url;
    uint64_t timeout_ms;
    const realm_http_header_t* headers;
    size_t num_headers;
    const char* body;
    size_t body_size;
} realm_http_request_t;

typedef struct realm_http_response {
    int status_code;
    int custom_status_code;
    const realm_http_header_t* headers;
    size_t num_headers;
    const char* body;
    size_t body_size;
} realm_http_response_t;

/**
 * Callback function used by Core to make a HTTP request.
 *
 * Complete the request by calling realm_http_transport_complete_request(),
 * passing in the request_context pointer here and the received response.
 * Network request are expected to be asynchronous and can be completed on any thread.
 *
 * @param request The request to send.
 * @param request_context Internal state pointer of Core, needed by realm_http_transport_complete_request().
 */
typedef void (*realm_http_request_func_t)(realm_userdata_t userdata, const realm_http_request_t request,
                                          void* request_context);

typedef struct realm_http_transport realm_http_transport_t;

/**
 * Create a new HTTP transport with these callbacks implementing its functionality.
 */
RLM_API realm_http_transport_t* realm_http_transport_new(realm_http_request_func_t, realm_userdata_t userdata,
                                                         realm_free_userdata_func_t userdata_free);

/**
 * Complete a HTTP request with the given response.
 *
 * @param request_context Internal state pointer passed by Core when invoking realm_http_request_func_t
 *                        to start the request.
 * @param response The server response to the HTTP request initiated by Core.
 */
RLM_API void realm_http_transport_complete_request(void* request_context, const realm_http_response_t* response);

/* App */
typedef struct realm_app realm_app_t;
typedef struct realm_app_credentials realm_app_credentials_t;
typedef struct realm_user realm_user_t;

typedef enum realm_user_state {
    RLM_USER_STATE_LOGGED_OUT,
    RLM_USER_STATE_LOGGED_IN,
    RLM_USER_STATE_REMOVED
} realm_user_state_e;

typedef enum realm_auth_provider {
    RLM_AUTH_PROVIDER_ANONYMOUS,
    RLM_AUTH_PROVIDER_ANONYMOUS_NO_REUSE,
    RLM_AUTH_PROVIDER_FACEBOOK,
    RLM_AUTH_PROVIDER_GOOGLE,
    RLM_AUTH_PROVIDER_APPLE,
    RLM_AUTH_PROVIDER_CUSTOM,
    RLM_AUTH_PROVIDER_EMAIL_PASSWORD,
    RLM_AUTH_PROVIDER_FUNCTION,
    RLM_AUTH_PROVIDER_API_KEY,
} realm_auth_provider_e;

typedef struct realm_app_user_apikey {
    realm_object_id_t id;
    const char* key;
    const char* name;
    bool disabled;
} realm_app_user_apikey_t;

// This type should never be returned from a function.
// It's only meant as an asynchronous callback argument.
// Pointers to this struct and its pointer members are only valid inside the scope
// of the callback they were passed to.
typedef struct realm_app_error {
    realm_errno_e error;
    realm_error_categories categories;
    const char* message;

    /**
     * The underlying HTTP status code returned by the server,
     * otherwise zero.
     */
    int http_status_code;

    /**
     * A link to MongoDB Realm server logs related to the error,
     * or NULL if error response didn't contain log information.
     */
    const char* link_to_server_logs;
} realm_app_error_t;

typedef struct realm_user_identity {
    /**
     * Ptr to null terminated string representing user identity (memory has to be freed by SDK)
     */
    char* id;
    /**
     * Enum representing the list of auth providers
     */
    realm_auth_provider_e provider_type;
} realm_user_identity_t;

typedef void (*realm_return_apikey_func_t)(realm_userdata_t userdata, realm_app_user_apikey_t*,
                                           const realm_app_error_t*);
typedef void (*realm_return_apikey_list_func_t)(realm_userdata_t userdata, realm_app_user_apikey_t[], size_t count,
                                                realm_app_error_t*);

typedef void (*realm_return_string_func_t)(realm_userdata_t userdata, const char* serialized_ejson_response,
                                           const realm_app_error_t*);
/**
 * Generic completion callback for asynchronous Realm App operations.
 *
 * @param error Pointer to an error object if the operation failed, otherwise null if it completed successfully.
 */
typedef void (*realm_app_void_completion_func_t)(realm_userdata_t userdata, const realm_app_error_t* error);

/**
 * Completion callback for asynchronous Realm App operations that yield a user object.
 *
 * @param user User object produced by the operation, or null if it failed.
 *             The pointer is alive only for the duration of the callback,
 *             if you wish to use it further make a copy with realm_clone().
 * @param error Pointer to an error object if the operation failed, otherwise null if it completed successfully.
 */
typedef void (*realm_app_user_completion_func_t)(realm_userdata_t userdata, realm_user_t* user,
                                                 const realm_app_error_t* error);

RLM_API realm_app_credentials_t* realm_app_credentials_new_anonymous(bool reuse_credentials) RLM_API_NOEXCEPT;
RLM_API realm_app_credentials_t* realm_app_credentials_new_facebook(const char* access_token) RLM_API_NOEXCEPT;
RLM_API realm_app_credentials_t* realm_app_credentials_new_google_id_token(const char* id_token) RLM_API_NOEXCEPT;
RLM_API realm_app_credentials_t* realm_app_credentials_new_google_auth_code(const char* auth_code) RLM_API_NOEXCEPT;
RLM_API realm_app_credentials_t* realm_app_credentials_new_apple(const char* id_token) RLM_API_NOEXCEPT;
RLM_API realm_app_credentials_t* realm_app_credentials_new_jwt(const char* jwt_token) RLM_API_NOEXCEPT;
RLM_API realm_app_credentials_t* realm_app_credentials_new_email_password(const char* email,
                                                                          realm_string_t password) RLM_API_NOEXCEPT;
RLM_API realm_app_credentials_t* realm_app_credentials_new_api_key(const char* api_key) RLM_API_NOEXCEPT;

/**
 * Create Custom Function authentication app credentials.
 *
 * @param serialized_ejson_payload The arguments array to invoke the function with,
 *                                 serialized as an Extended JSON string.
 * @return null, if an error occurred.
 */
RLM_API realm_app_credentials_t* realm_app_credentials_new_function(const char* serialized_ejson_payload);

RLM_API realm_auth_provider_e realm_auth_credentials_get_provider(realm_app_credentials_t*) RLM_API_NOEXCEPT;

/**
 * Create a new app configuration.
 *
 * @param app_id The MongoDB Realm app id.
 * @param http_transport The HTTP transport used to make network calls.
 */
RLM_API realm_app_config_t* realm_app_config_new(const char* app_id,
                                                 const realm_http_transport_t* http_transport) RLM_API_NOEXCEPT;

RLM_API void realm_app_config_set_base_url(realm_app_config_t*, const char*) RLM_API_NOEXCEPT;
RLM_API void realm_app_config_set_default_request_timeout(realm_app_config_t*, uint64_t ms) RLM_API_NOEXCEPT;
RLM_API void realm_app_config_set_platform_version(realm_app_config_t*, const char*) RLM_API_NOEXCEPT;
RLM_API void realm_app_config_set_sdk_version(realm_app_config_t*, const char*) RLM_API_NOEXCEPT;
RLM_API void realm_app_config_set_sdk(realm_app_config_t* config, const char* sdk) RLM_API_NOEXCEPT;
RLM_API void realm_app_config_set_device_name(realm_app_config_t* config, const char* device_name) RLM_API_NOEXCEPT;
RLM_API void realm_app_config_set_device_version(realm_app_config_t* config,
                                                 const char* device_version) RLM_API_NOEXCEPT;
RLM_API void realm_app_config_set_framework_name(realm_app_config_t* config,
                                                 const char* framework_name) RLM_API_NOEXCEPT;
RLM_API void realm_app_config_set_framework_version(realm_app_config_t* config,
                                                    const char* framework_version) RLM_API_NOEXCEPT;
RLM_API void realm_app_config_set_bundle_id(realm_app_config_t* config, const char* bundle_id) RLM_API_NOEXCEPT;

/**
 * Get an existing @a realm_app_credentials_t and return it's json representation
 * Note: the caller must delete the pointer to the string via realm_release
 *
 * @return: a non-null ptr to the string representing the json configuration.
 */
RLM_API const char* realm_app_credentials_serialize_as_json(realm_app_credentials_t*) RLM_API_NOEXCEPT;

/**
 * Create realm_app_t* instance given a valid realm configuration and sync client configuration.
 *
 * @return A non-null pointer if no error occurred.
 */
RLM_API realm_app_t* realm_app_create(const realm_app_config_t*, const realm_sync_client_config_t*);

/**
 * Create cached realm_app_t* instance given a valid realm configuration and sync client configuration.
 *
 * @return A non-null pointer if no error occurred.
 */
RLM_API realm_app_t* realm_app_create_cached(const realm_app_config_t*, const realm_sync_client_config_t*);

/**
 * Get a cached realm_app_t* instance given an app id. out_app may be null if the app with this id hasn't been
 * previously cached by calling realm_app_create_cached.
 *
 * @return true if no error occurred.
 */
RLM_API bool realm_app_get_cached(const char* app_id, const char* base_url, realm_app_t** out_app);

/**
 * Clear all the cached @a realm_app_t* instances in the process.
 *
 * @a realm_app_t* instances will need to be disposed with realm_release()
 * for them to be fully destroyed after the cache is cleared.
 */
RLM_API void realm_clear_cached_apps(void) RLM_API_NOEXCEPT;

RLM_API const char* realm_app_get_app_id(const realm_app_t*) RLM_API_NOEXCEPT;
RLM_API realm_user_t* realm_app_get_current_user(const realm_app_t*) RLM_API_NOEXCEPT;

/**
 * Update the URL used to communicate with the Realm server. This function will update the location
 * information used for http and websocket requests to the server. Once this operation has completed,
 * the new base_url value returned by realm_app_get_base_url() will match the base_url value provided
 * to this function. Any App requests performed while the base URl update is currently in progress
 * will continue to use the original base URL value.
 *
 * @param app ptr to realm_app
 * @param base_url The new base URL value to set as the Realm server URL - a null or empty string will
 *                 use the default base URL value
 * @param callback invoked once operation has completed
 * @return True if no error has been recorded, False otherwise
 */
RLM_API bool realm_app_update_base_url(realm_app_t* app, const char* base_url,
                                       realm_app_void_completion_func_t callback, realm_userdata_t userdata,
                                       realm_free_userdata_func_t userdata_free);

/**
 * Return the current base URL value used by the app. If the realm_app_update_base_url() is called, this
 * value will match the base_url value provided to that function when the update is complete. The value
 * provided by this function is undefined if the realm_app_update_base_url() operation is in progress,
 * since it will likely be the base_url value prior to realm_app_update_base_url() being called.
 *
 * @param app ptr to realm_app
 * @return The current base URL string used by the app
 *
 * Return value must be manually released with realm_free().
 */
RLM_API char* realm_app_get_base_url(realm_app_t* app) RLM_API_NOEXCEPT;

/**
 * Get the list of active users in this @a app.
 * In case of errors this function will return false (errors to be fetched via `realm_get_last_error()`).
 * If data is not copied the function will return true and set  `out_n` with the capacity needed.
 * Data is only copied if the input array has enough capacity, otherwise the needed  array capacity will be set.
 *
 * @param out_users A pointer to an array of `realm_user_t*`, which
 *                  will be populated with the list of active users in the app.
 *                  Array may be NULL, in this case no data will be copied and `out_n` set if not NULL.
 * @param capacity The maximum number of elements `out_users` can hold.
 * @param out_n The actual number of entries written to `out_users`.
 *              May be NULL.
 * @return True if no exception occurred.
 */
RLM_API bool realm_app_get_all_users(const realm_app_t* app, realm_user_t** out_users, size_t capacity,
                                     size_t* out_n);

/**
 * Log in a user and asynchronously retrieve a user object. Inform caller via callback once operation completes.
 * @param app ptr to realm_app
 * @param credentials sync credentials
 * @param callback invoked once operation has completed
 * @return True if no error has been recorded, False otherwise
 */
RLM_API bool realm_app_log_in_with_credentials(realm_app_t* app, realm_app_credentials_t* credentials,
                                               realm_app_user_completion_func_t callback, realm_userdata_t userdata,
                                               realm_free_userdata_func_t userdata_free);

/**
 * Logout the current user.
 * @param app ptr to realm_app
 * @param callback invoked once operation has completed
 * @param userdata custom userdata ptr
 * @param userdata_free deleter for custom userdata
 * @return True if no error has been recorded, False otherwise
 */
RLM_API bool realm_app_log_out_current_user(realm_app_t* app, realm_app_void_completion_func_t callback,
                                            void* userdata, realm_free_userdata_func_t userdata_free);

/**
 * Refreshes the custom data for a specified user.
 * @param app ptr to realm_app
 * @param user ptr to user
 * @param callback invoked once operation has completed
 * @return True if no error has been recorded, False otherwise
 */
RLM_API bool realm_app_refresh_custom_data(realm_app_t* app, realm_user_t* user,
                                           realm_app_void_completion_func_t callback, realm_userdata_t userdata,
                                           realm_free_userdata_func_t userdata_free);

/**
 * Log out the given user if they are not already logged out.
 * @param app ptr to realm_app
 * @param user ptr to user
 * @param callback invoked once operation has completed
 * @return True if no error has been recorded, False otherwise
 */
RLM_API bool realm_app_log_out(realm_app_t* app, realm_user_t* user, realm_app_void_completion_func_t callback,
                               realm_userdata_t userdata, realm_free_userdata_func_t userdata_free);

/**
 * Links the currently authenticated user with a new identity, where the identity is defined by the credentia
 * specified as a parameter.
 * @param app ptr to realm_app
 * @param user ptr to the user to link
 * @param credentials sync credentials
 * @param callback invoked once operation has completed
 * @param userdata custom userdata ptr
 * @param userdata_free deleter for custom userdata
 * @return True if no error has been recorded, False otherwise
 */
RLM_API bool realm_app_link_user(realm_app_t* app, realm_user_t* user, realm_app_credentials_t* credentials,
                                 realm_app_user_completion_func_t callback, void* userdata,
                                 realm_free_userdata_func_t userdata_free);

/**
 * Switches the active user with the specified one. The user must exist in the list of all users who have logged into
 * this application.
 * @param app ptr to realm_app
 * @param user ptr to current user
 * @param new_user ptr to the new user to switch
 * @return True if no error has been recorded, False otherwise
 */
RLM_API bool realm_app_switch_user(realm_app_t* app, realm_user_t* user, realm_user_t** new_user);

/**
 * Logs out and removes the provided user.
 * @param app ptr to realm_app
 * @param user ptr to the user to remove
 * @param callback invoked once operation has completed
 * @param userdata custom userdata ptr
 * @param userdata_free deleter for custom userdata
 * @return True if no error has been recorded, False otherwise
 */
RLM_API bool realm_app_remove_user(realm_app_t* app, realm_user_t* user, realm_app_void_completion_func_t callback,
                                   void* userdata, realm_free_userdata_func_t userdata_free);

/**
 * Deletes a user and all its data from the server.
 * @param app ptr to realm_app
 * @param user ptr to the user to delete
 * @param callback invoked once operation has completed
 * @return True if no error has been recorded, False otherwise
 */
RLM_API bool realm_app_delete_user(realm_app_t* app, realm_user_t* user, realm_app_void_completion_func_t callback,
                                   realm_userdata_t userdata, realm_free_userdata_func_t userdata_free);

/**
 * Registers a new email identity with the username/password provider and send confirmation email.
 * @param app ptr to realm_app
 * @param email identity email
 * @param password associated to the identity
 * @param callback invoked once operation has completed
 * @return True if no error has been recorded, False otherwise
 */
RLM_API bool realm_app_email_password_provider_client_register_email(realm_app_t* app, const char* email,
                                                                     realm_string_t password,
                                                                     realm_app_void_completion_func_t callback,
                                                                     realm_userdata_t userdata,
                                                                     realm_free_userdata_func_t userdata_free);

/**
 * Confirms an email identity with the username/password provider.
 * @param app ptr to realm_app
 * @param token string emailed
 * @param token_id string emailed
 * @param callback invoked once operation has completed
 * @return True if no error has been recorded, False otherwise
 */
RLM_API bool realm_app_email_password_provider_client_confirm_user(realm_app_t* app, const char* token,
                                                                   const char* token_id,
                                                                   realm_app_void_completion_func_t callback,
                                                                   realm_userdata_t userdata,
                                                                   realm_free_userdata_func_t userdata_free);

/**
 * Re-sends a confirmation email to a user that has registered but not yet confirmed their email address.
 * @param app ptr to realm_app
 * @param email to use
 * @param callback invoked once operation has completed
 * @return True if no error has been recorded, False otherwise
 */
RLM_API bool realm_app_email_password_provider_client_resend_confirmation_email(
    realm_app_t* app, const char* email, realm_app_void_completion_func_t callback, realm_userdata_t userdata,
    realm_free_userdata_func_t userdata_free);

/**
 * Send reset password to the email specified in the parameter passed to the function.
 * @param app ptr to realm_app
 * @param email where to send the reset instructions
 * @param callback invoked once operation has completed
 * @return True if no error has been recorded, False otherwise
 */
RLM_API bool realm_app_email_password_provider_client_send_reset_password_email(
    realm_app_t* app, const char* email, realm_app_void_completion_func_t callback, realm_userdata_t userdata,
    realm_free_userdata_func_t userdata_free);

/**
 * Retries the custom confirmation function on a user for a given email.
 * @param app ptr to realm_app
 * @param email email for the user
 * @param callback invoked once operation has completed
 * @return True if no error has been recorded, False otherwise
 */
RLM_API bool realm_app_email_password_provider_client_retry_custom_confirmation(
    realm_app_t* app, const char* email, realm_app_void_completion_func_t callback, realm_userdata_t userdata,
    realm_free_userdata_func_t userdata_free);

/**
 * Resets the password of an email identity using the password reset token emailed to a user.
 * @param app ptr to realm_app
 * @param password new password to set
 * @param token ptr to token string emailed to the user
 * @param token_id ptr to token_id emailed to the user
 * @return True if no error has been recorded, False otherwise
 */
RLM_API bool realm_app_email_password_provider_client_reset_password(realm_app_t* app, realm_string_t password,
                                                                     const char* token, const char* token_id,
                                                                     realm_app_void_completion_func_t callback,
                                                                     realm_userdata_t userdata,
                                                                     realm_free_userdata_func_t userdata_free);

/**
 * Run the Email/Password Authentication provider's password reset function.
 *
 * @param serialized_ejson_payload The arguments array to invoke the function with,
 *                                 serialized as an Extended JSON string.
 * @return true, if no error occurred.
 */
RLM_API bool realm_app_email_password_provider_client_call_reset_password_function(
    realm_app_t*, const char* email, realm_string_t password, const char* serialized_ejson_payload,
    realm_app_void_completion_func_t callback, realm_userdata_t userdata, realm_free_userdata_func_t userdata_free);

/**
 * Creates a user API key that can be used to authenticate as the current user.
 * @return True if no error was recorded. False otherwise
 */
RLM_API bool realm_app_user_apikey_provider_client_create_apikey(const realm_app_t*, const realm_user_t*,
                                                                 const char* name,
                                                                 realm_return_apikey_func_t callback,
                                                                 realm_userdata_t userdata,
                                                                 realm_free_userdata_func_t userdata_free);

/**
 * Fetches a user API key associated with the current user.
 * @return True if no error was recorded. False otherwise
 */
RLM_API bool realm_app_user_apikey_provider_client_fetch_apikey(const realm_app_t*, const realm_user_t*,
                                                                realm_object_id_t id,
                                                                realm_return_apikey_func_t callback,
                                                                realm_userdata_t userdata,
                                                                realm_free_userdata_func_t userdata_free);

/**
 * Fetches the user API keys associated with the current user.
 * @return True if no error was recorded. False otherwise
 */
RLM_API bool realm_app_user_apikey_provider_client_fetch_apikeys(const realm_app_t*, const realm_user_t*,
                                                                 realm_return_apikey_list_func_t callback,
                                                                 realm_userdata_t userdata,
                                                                 realm_free_userdata_func_t userdata_free);

/**
 * Deletes a user API key associated with the current user.
 * @return True if no error was recorded. False otherwise
 */
RLM_API bool realm_app_user_apikey_provider_client_delete_apikey(const realm_app_t*, const realm_user_t*,
                                                                 realm_object_id_t id,
                                                                 realm_app_void_completion_func_t callback,
                                                                 realm_userdata_t userdata,
                                                                 realm_free_userdata_func_t userdata_free);

/**
 * Enables a user API key associated with the current user.
 * @return True if no error was recorded. False otherwise
 */
RLM_API bool realm_app_user_apikey_provider_client_enable_apikey(const realm_app_t*, const realm_user_t*,
                                                                 realm_object_id_t id,
                                                                 realm_app_void_completion_func_t callback,
                                                                 realm_userdata_t userdata,
                                                                 realm_free_userdata_func_t userdata_free);

/**
 * Disables a user API key associated with the current user.
 * @return True if no error was recorded. False otherwise
 */
RLM_API bool realm_app_user_apikey_provider_client_disable_apikey(const realm_app_t*, const realm_user_t*,
                                                                  realm_object_id_t id,
                                                                  realm_app_void_completion_func_t callback,
                                                                  realm_userdata_t userdata,
                                                                  realm_free_userdata_func_t userdata_free);

/**
 * Register a device for push notifications.
 * @return True if no error was recorded. False otherwise
 */
RLM_API bool realm_app_push_notification_client_register_device(
    const realm_app_t*, const realm_user_t*, const char* service_name, const char* registration_token,
    realm_app_void_completion_func_t, realm_userdata_t userdata, realm_free_userdata_func_t userdata_free);

/**
 * Deregister a device for push notificatons
 * @return True if no error was recorded. False otherwise
 */
RLM_API bool realm_app_push_notification_client_deregister_device(const realm_app_t*, const realm_user_t*,
                                                                  const char* service_name,
                                                                  realm_app_void_completion_func_t,
                                                                  realm_userdata_t userdata,
                                                                  realm_free_userdata_func_t userdata_free);

/**
 * Run a named MongoDB Realm function.
 *
 * @param serialized_ejson_args The arguments array to invoke the function with,
 *                        serialized as an Extended JSON string.
 * @param service_name The name of the remote service whose system function to call. Can be null,
 *                        in which case the called function is expected to be a user function.
 * @return true, if no error occurred.
 */
RLM_API bool realm_app_call_function(const realm_app_t*, const realm_user_t*, const char* function_name,
                                     const char* serialized_ejson_args, const char* service_name,
                                     realm_return_string_func_t callback, realm_userdata_t userdata,
                                     realm_free_userdata_func_t userdata_free);

/**
 * Instruct this app's sync client to immediately reconnect.
 * Useful when the device has been offline and then receives a network reachability update.
 *
 * The sync client will always attempt to reconnect eventually, this is just a hint.
 */
RLM_API void realm_app_sync_client_reconnect(realm_app_t*) RLM_API_NOEXCEPT;

/**
 * Get whether there are any active sync sessions for this app.
 */
RLM_API bool realm_app_sync_client_has_sessions(const realm_app_t*) RLM_API_NOEXCEPT;

/**
 * Wait until the sync client has terminated all sessions and released all realm files
 * it had open.
 *
 * WARNING: this is a blocking wait.
 */
RLM_API void realm_app_sync_client_wait_for_sessions_to_terminate(realm_app_t*) RLM_API_NOEXCEPT;

/**
 * Get the default realm file path based on the user and partition value in the config.
 *
 * @param custom_filename custom name for the realm file itself. Can be null,
 *                        in which case a default name based on the config will be used.
 *
 * Return value must be manually released with realm_free().
 */
RLM_API char* realm_app_sync_client_get_default_file_path_for_realm(const realm_sync_config_t*,
                                                                    const char* custom_filename);
/**
 * Return the identiy for the user passed as argument
 * @param user ptr to the user for which the identiy has to be retrieved
 * @return a ptr to the identity string
 */
RLM_API const char* realm_user_get_identity(const realm_user_t* user) RLM_API_NOEXCEPT;

/**
 * Retrieve the state for the user passed as argument
 * @param user ptr to the user for which the state has to be retrieved
 * @return realm_user_state_e value
 */
RLM_API realm_user_state_e realm_user_get_state(const realm_user_t* user) RLM_API_NOEXCEPT;

/**
 * Get the list of identities of this @a user.
 *
 * @param out_identities A pointer to an array of `realm_user_identity_t`, which
 *                       will be populated with the list of identities of this user.
 *                       Array may be NULL, in this case no data will be copied and `out_n` set if not NULL.
 * @param capacity The maximum number of elements `out_identities` can hold.
 * @param out_n The actual number of entries written to `out_identities`. May be NULL.
 * @return true, if no errors occurred.
 */
RLM_API bool realm_user_get_all_identities(const realm_user_t* user, realm_user_identity_t* out_identities,
                                           size_t capacity, size_t* out_n);

// returned pointer must be manually released with realm_free()
RLM_API char* realm_user_get_device_id(const realm_user_t*) RLM_API_NOEXCEPT;

/**
 * Log out the user and mark it as logged out.
 *
 * Any active sync sessions associated with this user will be stopped.
 *
 * @return true, if no errors occurred.
 */
RLM_API bool realm_user_log_out(realm_user_t*);

RLM_API bool realm_user_is_logged_in(const realm_user_t*) RLM_API_NOEXCEPT;

/**
 * Get the custom user data from the user's access token.
 *
 * Returned value must be manually released with realm_free().
 *
 * @return An Extended JSON document serialized as string,
 *         or null if token doesn't have any custom data.
 */
RLM_API char* realm_user_get_custom_data(const realm_user_t*) RLM_API_NOEXCEPT;

/**
 * Get the user profile associated with this user.
 *
 * Returned value must be manually released with realm_free().
 *
 * @return An Extended JSON document serialized as string,
 *         or null if an error occurred.
 */
RLM_API char* realm_user_get_profile_data(const realm_user_t*);

/**
 * Return the access token associated with the user.
 * @return a string that rapresents the access token
 */
RLM_API char* realm_user_get_access_token(const realm_user_t*);

/**
 * Return the refresh token associated with the user.
 * @return a string that represents the refresh token
 */
RLM_API char* realm_user_get_refresh_token(const realm_user_t*);

/**
 * Return the realm app for the user passed as parameter.
 * @return a ptr to the app for the user.
 */
RLM_API realm_app_t* realm_user_get_app(const realm_user_t*) RLM_API_NOEXCEPT;


/* Sync */
typedef enum realm_sync_client_metadata_mode {
    RLM_SYNC_CLIENT_METADATA_MODE_PLAINTEXT,
    RLM_SYNC_CLIENT_METADATA_MODE_ENCRYPTED,
    RLM_SYNC_CLIENT_METADATA_MODE_DISABLED,
} realm_sync_client_metadata_mode_e;

typedef enum realm_sync_client_reconnect_mode {
    RLM_SYNC_CLIENT_RECONNECT_MODE_NORMAL,
    RLM_SYNC_CLIENT_RECONNECT_MODE_TESTING,
} realm_sync_client_reconnect_mode_e;

typedef enum realm_sync_session_resync_mode {
    RLM_SYNC_SESSION_RESYNC_MODE_MANUAL,
    RLM_SYNC_SESSION_RESYNC_MODE_DISCARD_LOCAL,
    RLM_SYNC_SESSION_RESYNC_MODE_RECOVER,
    RLM_SYNC_SESSION_RESYNC_MODE_RECOVER_OR_DISCARD,
} realm_sync_session_resync_mode_e;

typedef enum realm_sync_session_stop_policy {
    RLM_SYNC_SESSION_STOP_POLICY_IMMEDIATELY,
    RLM_SYNC_SESSION_STOP_POLICY_LIVE_INDEFINITELY,
    RLM_SYNC_SESSION_STOP_POLICY_AFTER_CHANGES_UPLOADED,
} realm_sync_session_stop_policy_e;

typedef enum realm_sync_session_state {
    RLM_SYNC_SESSION_STATE_ACTIVE,
    RLM_SYNC_SESSION_STATE_DYING,
    RLM_SYNC_SESSION_STATE_INACTIVE,
    RLM_SYNC_SESSION_STATE_WAITING_FOR_ACCESS_TOKEN,
    RLM_SYNC_SESSION_STATE_PAUSED,
} realm_sync_session_state_e;

typedef enum realm_sync_connection_state {
    RLM_SYNC_CONNECTION_STATE_DISCONNECTED,
    RLM_SYNC_CONNECTION_STATE_CONNECTING,
    RLM_SYNC_CONNECTION_STATE_CONNECTED,
} realm_sync_connection_state_e;

typedef enum realm_sync_progress_direction {
    RLM_SYNC_PROGRESS_DIRECTION_UPLOAD,
    RLM_SYNC_PROGRESS_DIRECTION_DOWNLOAD,
} realm_sync_progress_direction_e;

typedef enum realm_sync_error_action {
    RLM_SYNC_ERROR_ACTION_NO_ACTION,
    RLM_SYNC_ERROR_ACTION_PROTOCOL_VIOLATION,
    RLM_SYNC_ERROR_ACTION_APPLICATION_BUG,
    RLM_SYNC_ERROR_ACTION_WARNING,
    RLM_SYNC_ERROR_ACTION_TRANSIENT,
    RLM_SYNC_ERROR_ACTION_DELETE_REALM,
    RLM_SYNC_ERROR_ACTION_CLIENT_RESET,
    RLM_SYNC_ERROR_ACTION_CLIENT_RESET_NO_RECOVERY,
    RLM_SYNC_ERROR_ACTION_MIGRATE_TO_FLX,
    RLM_SYNC_ERROR_ACTION_REVERT_TO_PBS,
} realm_sync_error_action_e;

typedef struct realm_sync_session realm_sync_session_t;
typedef struct realm_async_open_task realm_async_open_task_t;

typedef struct realm_sync_error_user_info {
    const char* key;
    const char* value;
} realm_sync_error_user_info_t;

typedef struct realm_sync_error_compensating_write_info {
    const char* reason;
    const char* object_name;
    realm_value_t primary_key;
} realm_sync_error_compensating_write_info_t;

// This type should never be returned from a function.
// It's only meant as an asynchronous callback argument.
// Pointers to this struct and its pointer members are only valid inside the scope
// of the callback they were passed to.
typedef struct realm_sync_error {
    realm_error_t status;
    const char* c_original_file_path_key;
    const char* c_recovery_file_path_key;
    bool is_fatal;
    bool is_unrecognized_by_client;
    bool is_client_reset_requested;
    realm_sync_error_action_e server_requests_action;

    realm_sync_error_user_info_t* user_info_map;
    size_t user_info_length;

    realm_sync_error_compensating_write_info_t* compensating_writes;
    size_t compensating_writes_length;
    void* user_code_error;
} realm_sync_error_t;

typedef struct realm_salted_file_ident {
    uint64_t ident;
    int64_t salt;
} realm_salted_file_ident_t;

/**
 * Callback function invoked by the sync session once it has uploaded or download
 * all available changesets. See @a realm_sync_session_wait_for_upload and
 * @a realm_sync_session_wait_for_download.
 *
 * This callback is invoked on the sync client's worker thread.
 *
 * @param error Null, if the operation completed successfully.
 */
typedef void (*realm_sync_wait_for_completion_func_t)(realm_userdata_t userdata, realm_error_t* error);
typedef void (*realm_sync_connection_state_changed_func_t)(realm_userdata_t userdata,
                                                           realm_sync_connection_state_e old_state,
                                                           realm_sync_connection_state_e new_state);
typedef void (*realm_sync_progress_func_t)(realm_userdata_t userdata, uint64_t transferred_bytes,
                                           uint64_t total_bytes);
typedef void (*realm_sync_error_handler_func_t)(realm_userdata_t userdata, realm_sync_session_t*,
                                                const realm_sync_error_t);
typedef bool (*realm_sync_ssl_verify_func_t)(realm_userdata_t userdata, const char* server_address, short server_port,
                                             const char* pem_data, size_t pem_size, int preverify_ok, int depth);
typedef bool (*realm_sync_before_client_reset_func_t)(realm_userdata_t userdata, realm_t* before_realm);
typedef bool (*realm_sync_after_client_reset_func_t)(realm_userdata_t userdata, realm_t* before_realm,
                                                     realm_thread_safe_reference_t* after_realm, bool did_recover);

typedef struct realm_flx_sync_subscription realm_flx_sync_subscription_t;
typedef struct realm_flx_sync_subscription_set realm_flx_sync_subscription_set_t;
typedef struct realm_flx_sync_mutable_subscription_set realm_flx_sync_mutable_subscription_set_t;
typedef struct realm_flx_sync_subscription_desc realm_flx_sync_subscription_desc_t;
typedef enum realm_flx_sync_subscription_set_state {
    RLM_SYNC_SUBSCRIPTION_UNCOMMITTED = 0,
    RLM_SYNC_SUBSCRIPTION_PENDING,
    RLM_SYNC_SUBSCRIPTION_BOOTSTRAPPING,
    RLM_SYNC_SUBSCRIPTION_COMPLETE,
    RLM_SYNC_SUBSCRIPTION_ERROR,
    RLM_SYNC_SUBSCRIPTION_SUPERSEDED,
    RLM_SYNC_SUBSCRIPTION_AWAITING_MARK,
} realm_flx_sync_subscription_set_state_e;
typedef void (*realm_sync_on_subscription_state_changed_t)(realm_userdata_t userdata,
                                                           realm_flx_sync_subscription_set_state_e state);

typedef void (*realm_sync_on_user_state_changed_t)(realm_userdata_t userdata, realm_user_state_e s);


typedef struct realm_async_open_task_progress_notification_token realm_async_open_task_progress_notification_token_t;
typedef struct realm_sync_session_connection_state_notification_token
    realm_sync_session_connection_state_notification_token_t;
typedef struct realm_sync_user_subscription_token realm_sync_user_subscription_token_t;

/**
 * Callback function invoked by the async open task once the realm is open and fully synchronized.
 *
 * This callback is invoked on the sync client's worker thread.
 *
 * @param realm Downloaded realm instance, or null if an error occurred.
 *              Move to the thread you want to use it on and
 *              thaw with @a realm_from_thread_safe_reference().
 *              Be aware that once received through this call, you own
 *              the object and must release it when used.
 * @param error Null, if the operation complete successfully.
 */

// invoked when the synchronized realm file has been downloaded
typedef void (*realm_async_open_task_completion_func_t)(realm_userdata_t userdata,
                                                        realm_thread_safe_reference_t* realm,
                                                        const realm_async_error_t* error);

// invoked once the file has been downloaded. Allows the caller to run some initial subscription before the completion
// callback runs.
typedef void (*realm_async_open_task_init_subscription_func_t)(realm_t* realm, realm_userdata_t userdata);

RLM_API realm_sync_client_config_t* realm_sync_client_config_new(void) RLM_API_NOEXCEPT;
RLM_API void realm_sync_client_config_set_base_file_path(realm_sync_client_config_t*, const char*) RLM_API_NOEXCEPT;
RLM_API void realm_sync_client_config_set_metadata_mode(realm_sync_client_config_t*,
                                                        realm_sync_client_metadata_mode_e) RLM_API_NOEXCEPT;
RLM_API void realm_sync_client_config_set_metadata_encryption_key(realm_sync_client_config_t*,
                                                                  const uint8_t[64]) RLM_API_NOEXCEPT;
RLM_API void realm_sync_client_config_set_reconnect_mode(realm_sync_client_config_t*,
                                                         realm_sync_client_reconnect_mode_e) RLM_API_NOEXCEPT;
RLM_API void realm_sync_client_config_set_multiplex_sessions(realm_sync_client_config_t*, bool) RLM_API_NOEXCEPT;
RLM_API void realm_sync_client_config_set_user_agent_binding_info(realm_sync_client_config_t*,
                                                                  const char*) RLM_API_NOEXCEPT;
RLM_API void realm_sync_client_config_set_user_agent_application_info(realm_sync_client_config_t*,
                                                                      const char*) RLM_API_NOEXCEPT;
RLM_API void realm_sync_client_config_set_connect_timeout(realm_sync_client_config_t*, uint64_t) RLM_API_NOEXCEPT;
RLM_API void realm_sync_client_config_set_connection_linger_time(realm_sync_client_config_t*,
                                                                 uint64_t) RLM_API_NOEXCEPT;
RLM_API void realm_sync_client_config_set_ping_keepalive_period(realm_sync_client_config_t*,
                                                                uint64_t) RLM_API_NOEXCEPT;
RLM_API void realm_sync_client_config_set_pong_keepalive_timeout(realm_sync_client_config_t*,
                                                                 uint64_t) RLM_API_NOEXCEPT;
RLM_API void realm_sync_client_config_set_fast_reconnect_limit(realm_sync_client_config_t*,
                                                               uint64_t) RLM_API_NOEXCEPT;
RLM_API void realm_sync_client_config_set_sync_socket(realm_sync_client_config_t*,
                                                      realm_sync_socket_t*) RLM_API_NOEXCEPT;
RLM_API void realm_sync_client_config_set_default_binding_thread_observer(
    realm_sync_client_config_t* config, realm_on_object_store_thread_callback_t on_thread_create,
    realm_on_object_store_thread_callback_t on_thread_destroy, realm_on_object_store_error_callback_t on_error,
    realm_userdata_t user_data, realm_free_userdata_func_t free_userdata);

RLM_API realm_sync_config_t* realm_sync_config_new(const realm_user_t*, const char* partition_value) RLM_API_NOEXCEPT;
RLM_API realm_sync_config_t* realm_flx_sync_config_new(const realm_user_t*) RLM_API_NOEXCEPT;
RLM_API void realm_sync_config_set_session_stop_policy(realm_sync_config_t*,
                                                       realm_sync_session_stop_policy_e) RLM_API_NOEXCEPT;
RLM_API void realm_sync_config_set_error_handler(realm_sync_config_t*, realm_sync_error_handler_func_t,
                                                 realm_userdata_t userdata,
                                                 realm_free_userdata_func_t userdata_free) RLM_API_NOEXCEPT;
/// DEPRECATED - Will be removed in a future release
RLM_API void realm_sync_config_set_client_validate_ssl(realm_sync_config_t*, bool) RLM_API_NOEXCEPT;
/// DEPRECATED - Will be removed in a future release
RLM_API void realm_sync_config_set_ssl_trust_certificate_path(realm_sync_config_t*, const char*) RLM_API_NOEXCEPT;
/// DEPRECATED - Will be removed in a future release
RLM_API void realm_sync_config_set_ssl_verify_callback(realm_sync_config_t*, realm_sync_ssl_verify_func_t,
                                                       realm_userdata_t userdata,
                                                       realm_free_userdata_func_t userdata_free) RLM_API_NOEXCEPT;
RLM_API void realm_sync_config_set_cancel_waits_on_nonfatal_error(realm_sync_config_t*, bool) RLM_API_NOEXCEPT;
/// DEPRECATED - Will be removed in a future release
RLM_API void realm_sync_config_set_authorization_header_name(realm_sync_config_t*, const char*) RLM_API_NOEXCEPT;
/// DEPRECATED - Will be removed in a future release
RLM_API void realm_sync_config_set_custom_http_header(realm_sync_config_t*, const char* name,
                                                      const char* value) RLM_API_NOEXCEPT;
RLM_API void realm_sync_config_set_recovery_directory_path(realm_sync_config_t*, const char*) RLM_API_NOEXCEPT;
RLM_API void realm_sync_config_set_resync_mode(realm_sync_config_t*,
                                               realm_sync_session_resync_mode_e) RLM_API_NOEXCEPT;
RLM_API void
realm_sync_config_set_before_client_reset_handler(realm_sync_config_t*, realm_sync_before_client_reset_func_t,
                                                  realm_userdata_t userdata,
                                                  realm_free_userdata_func_t userdata_free) RLM_API_NOEXCEPT;
RLM_API void
realm_sync_config_set_after_client_reset_handler(realm_sync_config_t*, realm_sync_after_client_reset_func_t,
                                                 realm_userdata_t userdata,
                                                 realm_free_userdata_func_t userdata_free) RLM_API_NOEXCEPT;
RLM_API void realm_sync_config_set_initial_subscription_handler(realm_sync_config_t*,
                                                                realm_async_open_task_init_subscription_func_t,
                                                                bool rerun_on_open, realm_userdata_t userdata,
                                                                realm_free_userdata_func_t userdata_free);
/**
 * Fetch subscription id for the subscription passed as argument.
 * @return realm_object_id_t for the subscription passed as argument
 */
RLM_API realm_object_id_t realm_sync_subscription_id(const realm_flx_sync_subscription_t* subscription)
    RLM_API_NOEXCEPT;

/**
 * Fetch subscription name for the subscription passed as argument.
 * @return realm_string_t which contains the name of the subscription.
 */
RLM_API realm_string_t realm_sync_subscription_name(const realm_flx_sync_subscription_t* subscription)
    RLM_API_NOEXCEPT;

/**
 * Fetch object class name for the subscription passed as argument.
 * @return a realm_string_t which contains the class name of the subscription.
 */
RLM_API realm_string_t realm_sync_subscription_object_class_name(const realm_flx_sync_subscription_t* subscription)
    RLM_API_NOEXCEPT;

/**
 * Fetch the query string associated with the subscription passed as argument.
 * @return realm_string_t which contains the query associated with the subscription.
 */
RLM_API realm_string_t realm_sync_subscription_query_string(const realm_flx_sync_subscription_t* subscription)
    RLM_API_NOEXCEPT;

/**
 * Fetch the timestamp in which the subscription was created for the subscription passed as argument.
 * @return realm_timestamp_t representing the timestamp in which the subscription for created.
 */
RLM_API realm_timestamp_t realm_sync_subscription_created_at(const realm_flx_sync_subscription_t* subscription)
    RLM_API_NOEXCEPT;

/**
 * Fetch the timestamp in which the subscription was updated for the subscription passed as argument.
 * @return realm_timestamp_t representing the timestamp in which the subscription was updated.
 */
RLM_API realm_timestamp_t realm_sync_subscription_updated_at(const realm_flx_sync_subscription_t* subscription)
    RLM_API_NOEXCEPT;

/**
 * Get latest subscription set
 * @return a non null subscription set pointer if such it exists.
 */
RLM_API realm_flx_sync_subscription_set_t* realm_sync_get_latest_subscription_set(const realm_t*);

/**
 * Get active subscription set
 * @return a non null subscription set pointer if such it exists.
 */
RLM_API realm_flx_sync_subscription_set_t* realm_sync_get_active_subscription_set(const realm_t*);

/**
 * Wait until subscripton set state is equal to the state passed as parameter.
 * This is a blocking operation.
 * @return the current subscription state
 */
RLM_API realm_flx_sync_subscription_set_state_e realm_sync_on_subscription_set_state_change_wait(
    const realm_flx_sync_subscription_set_t*, realm_flx_sync_subscription_set_state_e) RLM_API_NOEXCEPT;

/**
 * Register a handler in order to be notified when subscription set is equal to the one passed as parameter
 * This is an asynchronous operation.
 * @return true/false if the handler was registered correctly
 */
RLM_API bool realm_sync_on_subscription_set_state_change_async(
    const realm_flx_sync_subscription_set_t* subscription_set, realm_flx_sync_subscription_set_state_e notify_when,
    realm_sync_on_subscription_state_changed_t, realm_userdata_t userdata, realm_free_userdata_func_t userdata_free);

/**
 *  Retrieve version for the subscription set passed as parameter
 *  @return subscription set version if the poiter to the subscription is valid
 */
RLM_API int64_t realm_sync_subscription_set_version(const realm_flx_sync_subscription_set_t*) RLM_API_NOEXCEPT;

/**
 * Fetch current state for the subscription set passed as parameter
 *  @return the current state of the subscription_set
 */
RLM_API realm_flx_sync_subscription_set_state_e
realm_sync_subscription_set_state(const realm_flx_sync_subscription_set_t*) RLM_API_NOEXCEPT;

/**
 *  Query subscription set error string
 *  @return error string for the subscription passed as parameter
 */
RLM_API const char* realm_sync_subscription_set_error_str(const realm_flx_sync_subscription_set_t*) RLM_API_NOEXCEPT;

/**
 *  Retrieve the number of subscriptions for the subscription set passed as parameter
 *  @return the number of subscriptions
 */
RLM_API size_t realm_sync_subscription_set_size(const realm_flx_sync_subscription_set_t*) RLM_API_NOEXCEPT;

/**
 *  Access the subscription at index.
 *  @return the subscription or nullptr if the index is not valid
 */
RLM_API realm_flx_sync_subscription_t* realm_sync_subscription_at(const realm_flx_sync_subscription_set_t*,
                                                                  size_t index);
/**
 *  Find subscription associated to the query passed as parameter
 *  @return a pointer to the subscription or nullptr if not found
 */
RLM_API realm_flx_sync_subscription_t* realm_sync_find_subscription_by_query(const realm_flx_sync_subscription_set_t*,
                                                                             realm_query_t*) RLM_API_NOEXCEPT;

/**
 *  Find subscription associated to the results set  passed as parameter
 *  @return a pointer to the subscription or nullptr if not found
 */
RLM_API realm_flx_sync_subscription_t*
realm_sync_find_subscription_by_results(const realm_flx_sync_subscription_set_t*, realm_results_t*) RLM_API_NOEXCEPT;


/**
 *  Find subscription by name passed as parameter
 *  @return a pointer to the subscription or nullptr if not found
 */
RLM_API realm_flx_sync_subscription_t* realm_sync_find_subscription_by_name(const realm_flx_sync_subscription_set_t*,
                                                                            const char* name) RLM_API_NOEXCEPT;

/**
 *  Refresh subscription
 *  @return true/false if the operation was successful or not
 */
RLM_API bool realm_sync_subscription_set_refresh(realm_flx_sync_subscription_set_t*);

/**
 *  Convert a subscription into a mutable one in order to alter the subscription itself
 *  @return a pointer to a mutable subscription
 */
RLM_API realm_flx_sync_mutable_subscription_set_t*
realm_sync_make_subscription_set_mutable(realm_flx_sync_subscription_set_t*);

/**
 *  Clear the subscription set passed as parameter
 *  @return true/false if operation was successful
 */
RLM_API bool realm_sync_subscription_set_clear(realm_flx_sync_mutable_subscription_set_t*);

/**
 * Insert ot update the query contained inside a result object for the subscription set passed as parameter, if
 * successful the index where the query was inserted or updated is returned along with the info whether a new query
 * was inserted or not. It is possible to specify a name for the query inserted (optional).
 *  @return true/false if operation was successful
 */
RLM_API bool realm_sync_subscription_set_insert_or_assign_results(realm_flx_sync_mutable_subscription_set_t*,
                                                                  realm_results_t*, const char* name,
                                                                  size_t* out_index, bool* out_inserted);
/**
 * Insert ot update a query for the subscription set passed as parameter, if successful the index where the query
 * was inserted or updated is returned along with the info whether a new query was inserted or not. It is possible to
 * specify a name for the query inserted (optional).
 *  @return true/false if operation was successful
 */
RLM_API bool realm_sync_subscription_set_insert_or_assign_query(realm_flx_sync_mutable_subscription_set_t*,
                                                                realm_query_t*, const char* name, size_t* out_index,
                                                                bool* out_inserted);
/**
 *  Erase from subscription set by id. If operation completes successfully set the bool out param.
 *  @return true if no error occurred, false otherwise (use realm_get_last_error for fetching the error).
 */
RLM_API bool realm_sync_subscription_set_erase_by_id(realm_flx_sync_mutable_subscription_set_t*,
                                                     const realm_object_id_t*, bool* erased);
/**
 *  Erase from subscription set by name. If operation completes successfully set the bool out param.
 *  @return true if no error occurred, false otherwise (use realm_get_last_error for fetching the error)
 */
RLM_API bool realm_sync_subscription_set_erase_by_name(realm_flx_sync_mutable_subscription_set_t*, const char*,
                                                       bool* erased);
/**
 *  Erase from subscription set by query. If operation completes successfully set the bool out param.
 *  @return true if no error occurred, false otherwise (use realm_get_last_error for fetching the error)
 */
RLM_API bool realm_sync_subscription_set_erase_by_query(realm_flx_sync_mutable_subscription_set_t*, realm_query_t*,
                                                        bool* erased);
/**
 *  Erase from subscription set by results. If operation completes successfully set the bool out param.
 *  @return true if no error occurred, false otherwise (use realm_get_last_error for fetching the error)
 */
RLM_API bool realm_sync_subscription_set_erase_by_results(realm_flx_sync_mutable_subscription_set_t*,
                                                          realm_results_t*, bool* erased);
/**
 *  Remove all subscriptions for a given class type. If operation completes successfully set the bool out param.
 *  @return true if no error occurred, false otherwise (use realm_get_last_error for fetching the error).
 */
RLM_API bool realm_sync_subscription_set_erase_by_class_name(realm_flx_sync_mutable_subscription_set_t*, const char*,
                                                             bool* erased);
/**
 *  Commit the subscription_set passed as parameter (in order that all the changes made will take effect)
 *  @return pointer to a valid immutable subscription if commit was successful
 */
RLM_API realm_flx_sync_subscription_set_t*
realm_sync_subscription_set_commit(realm_flx_sync_mutable_subscription_set_t*);

/**
 * Create a task that will open a realm with the specific configuration
 * and also download all changes from the sync server.
 *
 * Use @a realm_async_open_task_start() to start the download process.
 */
RLM_API realm_async_open_task_t* realm_open_synchronized(realm_config_t*) RLM_API_NOEXCEPT;
RLM_API void realm_async_open_task_start(realm_async_open_task_t*, realm_async_open_task_completion_func_t,
                                         realm_userdata_t userdata,
                                         realm_free_userdata_func_t userdata_free) RLM_API_NOEXCEPT;
RLM_API void realm_async_open_task_cancel(realm_async_open_task_t*) RLM_API_NOEXCEPT;
RLM_API realm_async_open_task_progress_notification_token_t*
realm_async_open_task_register_download_progress_notifier(realm_async_open_task_t*, realm_sync_progress_func_t,
                                                          realm_userdata_t userdata,
                                                          realm_free_userdata_func_t userdata_free) RLM_API_NOEXCEPT;
/**
 * Get the sync session for a specific realm.
 *
 * This function will not fail if the realm wasn't open with a sync configuration in place,
 * but just return NULL;
 *
 * @return A non-null pointer if a session exists.
 */
RLM_API realm_sync_session_t* realm_sync_session_get(const realm_t*) RLM_API_NOEXCEPT;

/**
 * Fetch state for the session passed as parameter
 * @param session ptr to the sync session to retrieve the state for
 * @return realm_sync_session_state_e value
 */
RLM_API realm_sync_session_state_e realm_sync_session_get_state(const realm_sync_session_t* session) RLM_API_NOEXCEPT;

/**
 * Fetch connection state for the session passed as parameter
 * @param session ptr to the sync session to retrieve the state for
 * @return realm_sync_connection_state_e value
 */
RLM_API realm_sync_connection_state_e realm_sync_session_get_connection_state(const realm_sync_session_t* session)
    RLM_API_NOEXCEPT;

/**
 * Fetch user for the session passed as parameter
 * @param session ptr to the sync session to retrieve the user for
 * @return ptr to realm_user_t
 */
RLM_API realm_user_t* realm_sync_session_get_user(const realm_sync_session_t* session) RLM_API_NOEXCEPT;

/**
 * Fetch partition value for the session passed as parameter
 * @param session ptr to the sync session to retrieve the partition value for
 * @return a string containing the partition value
 */
RLM_API const char* realm_sync_session_get_partition_value(const realm_sync_session_t* session) RLM_API_NOEXCEPT;

/**
 * Get the filesystem path of the realm file backing this session.
 */
RLM_API const char* realm_sync_session_get_file_path(const realm_sync_session_t*) RLM_API_NOEXCEPT;

/**
 * Ask the session to pause synchronization.
 *
 * No-op if the session is already inactive.
 */
RLM_API void realm_sync_session_pause(realm_sync_session_t*) RLM_API_NOEXCEPT;

/**
 * Ask the session to resume synchronization.
 *
 * No-op if the session is already active.
 */
RLM_API void realm_sync_session_resume(realm_sync_session_t*) RLM_API_NOEXCEPT;

/**
 * Gets the file ident/salt currently assigned to the realm by sync. Callers should supply a pointer token
 * a realm_salted_file_ident_t for this function to fill out.
 */
RLM_API void realm_sync_session_get_file_ident(realm_sync_session_t*,
                                               realm_salted_file_ident_t* out) RLM_API_NOEXCEPT;

/**
 * In case manual reset is needed, run this function in order to reset sync client files.
 * The sync_path is going to passed into realm_sync_error_handler_func_t, if manual reset is needed.
 * This function is supposed to be called inside realm_sync_error_handler_func_t callback, if sync client reset is
 * needed
 * @param realm_app ptr to realm app.
 * @param sync_path path where the sync files are.
 * @param did_run ptr to bool, which will be set to true if operation was successful
 * @return true if operation was successful
 */
RLM_API bool realm_sync_immediately_run_file_actions(realm_app_t* realm_app, const char* sync_path,
                                                     bool* did_run) RLM_API_NOEXCEPT;

/**
 * Register a callback that will be invoked every time the session's connection state changes.
 *
 * @return a notification token object. Dispose it to stop receiving notifications.
 */
RLM_API realm_sync_session_connection_state_notification_token_t*
realm_sync_session_register_connection_state_change_callback(
    realm_sync_session_t*, realm_sync_connection_state_changed_func_t, realm_userdata_t userdata,
    realm_free_userdata_func_t userdata_free) RLM_API_NOEXCEPT;

/**
 * Register a callback that will be invoked every time the session reports progress.
 *
 * @param is_streaming If true, then the notifier will be called forever, and will
 *                     always contain the most up-to-date number of downloadable or uploadable bytes.
 *                     Otherwise, the number of downloaded or uploaded bytes will always be reported
 *                     relative to the number of downloadable or uploadable bytes at the point in time
 *                     when the notifier was registered.
 * @return a notification token object. Dispose it to stop receiving notifications.
 */
RLM_API realm_sync_session_connection_state_notification_token_t* realm_sync_session_register_progress_notifier(
    realm_sync_session_t*, realm_sync_progress_func_t, realm_sync_progress_direction_e, bool is_streaming,
    realm_userdata_t userdata, realm_free_userdata_func_t userdata_free) RLM_API_NOEXCEPT;


/**
 * @return a notification token object. Dispose it to stop receiving notifications.
 */
RLM_API realm_sync_user_subscription_token_t*
realm_sync_user_on_state_change_register_callback(realm_user_t*, realm_sync_on_user_state_changed_t,
                                                  realm_userdata_t userdata,
                                                  realm_free_userdata_func_t userdata_free);

/**
 * Register a callback that will be invoked when all pending downloads have completed.
 */
RLM_API void
realm_sync_session_wait_for_download_completion(realm_sync_session_t*, realm_sync_wait_for_completion_func_t,
                                                realm_userdata_t userdata,
                                                realm_free_userdata_func_t userdata_free) RLM_API_NOEXCEPT;

/**
 * Register a callback that will be invoked when all pending uploads have completed.
 */
RLM_API void realm_sync_session_wait_for_upload_completion(realm_sync_session_t*,
                                                           realm_sync_wait_for_completion_func_t,
                                                           realm_userdata_t userdata,
                                                           realm_free_userdata_func_t userdata_free) RLM_API_NOEXCEPT;

/**
 * Wrapper for SyncSession::OnlyForTesting::handle_error. This routine should be used only for testing.
 * @param session ptr to a valid sync session
 * @param error_code realm_errno_e representing the error to simulate
 * @param error_str error message to be included with Status
 * @param is_fatal boolean to signal if the error is fatal or not
 */
RLM_API void realm_sync_session_handle_error_for_testing(const realm_sync_session_t* session,
                                                         realm_errno_e error_code, const char* error_str,
                                                         bool is_fatal);

/**
 * In case of exception thrown in user code callbacks, this api will allow the sdk to store the user code exception
 * and retrieve a it later via realm_get_last_error.
 * Most importantly the SDK is responsible to handle the memory pointed by user_code_error.
 * @param usercode_error pointer representing whatever object the SDK treats as exception/error.
 */
RLM_API void realm_register_user_code_callback_error(realm_userdata_t usercode_error) RLM_API_NOEXCEPT;

typedef struct realm_mongodb_collection realm_mongodb_collection_t;

typedef struct realm_mongodb_find_options {
    realm_string_t projection_bson;
    realm_string_t sort_bson;
    int64_t limit;
} realm_mongodb_find_options_t;

typedef struct realm_mongodb_find_one_and_modify_options {
    realm_string_t projection_bson;
    realm_string_t sort_bson;
    bool upsert;
    bool return_new_document;
} realm_mongodb_find_one_and_modify_options_t;

typedef void (*realm_mongodb_callback_t)(realm_userdata_t userdata, realm_string_t bson,
                                         realm_app_error_t* app_error);

/**
 *  Get mongo db collection from realm mongo db client
 *  @param user ptr to the sync realm user of which we want to retrieve the remote collection for
 *  @param service name of the service where the collection will be found
 *  @param database name of the database where the collection will be found
 *  @param collection name of the collection to fetch
 *  @return a ptr to a valid mongodb collection if such collection exists, nullptr otherwise
 */
RLM_API realm_mongodb_collection_t* realm_mongo_collection_get(realm_user_t* user, const char* service,
                                                               const char* database, const char* collection);

/**
 *  Implement find for mongodb collection
 *  @param collection ptr to the collection to fetch from
 *  @param filter_ejson extended json string serialization representing the filter to apply to this operation
 *  @param options set of possible options to apply to this operation
 *  @param data user data to pass down to this function
 *  @param delete_data deleter for user data
 *  @param callback to invoke with the result
 *  @return True if completes successfully, False otherwise
 */
RLM_API bool realm_mongo_collection_find(realm_mongodb_collection_t* collection, realm_string_t filter_ejson,
                                         const realm_mongodb_find_options_t* options, realm_userdata_t data,
                                         realm_free_userdata_func_t delete_data, realm_mongodb_callback_t callback);

/**
 *  Implement find_one for mongodb collection
 *  @param collection ptr to the collection to fetch from
 *  @param filter_ejson extended json string serialization representing the filter to apply to this operation
 *  @param options set of possible options to apply to this operation
 *  @param data user data to pass down to this function
 *  @param delete_data deleter for user data
 *  @param callback to invoke with the result
 *  @return True if completes successfully, False otherwise
 */
RLM_API bool realm_mongo_collection_find_one(realm_mongodb_collection_t* collection, realm_string_t filter_ejson,
                                             const realm_mongodb_find_options_t* options, realm_userdata_t data,
                                             realm_free_userdata_func_t delete_data,
                                             realm_mongodb_callback_t callback);

/**
 *  Implement aggregate for mongodb collection
 *  @param collection ptr to the collection to fetch from
 *  @param filter_ejson extended json string serialization representing the filter to apply to this operation
 *  @param data user data to pass down to this function
 *  @param delete_data deleter for user data
 *  @param callback to invoke with the result
 *  @return True if completes successfully, False otherwise
 */
RLM_API bool realm_mongo_collection_aggregate(realm_mongodb_collection_t* collection, realm_string_t filter_ejson,
                                              realm_userdata_t data, realm_free_userdata_func_t delete_data,
                                              realm_mongodb_callback_t callback);

/**
 *  Implement count for mongodb collection
 *  @param collection ptr to the collection to fetch from
 *  @param filter_ejson extended json string serialization representing the filter to apply to this operation
 *  @param limit number of collectio
 *  @param data user data to pass down to this function
 *  @param delete_data deleter for user data
 *  @param callback to invoke with the result
 *  @return True if completes successfully, False otherwise
 */
RLM_API bool realm_mongo_collection_count(realm_mongodb_collection_t* collection, realm_string_t filter_ejson,
                                          int64_t limit, realm_userdata_t data,
                                          realm_free_userdata_func_t delete_data, realm_mongodb_callback_t callback);

/**
 *  Implement insert_one for mongodb collection
 *  @param collection name of the collection to fetch from
 *  @param filter_ejson extended json string serialization representing the filter to apply to this operation
 *  @param data user data to pass down to this function
 *  @param delete_data deleter for user data
 *  @param callback to invoke with the result
 *  @return True if completes successfully, False otherwise
 */
RLM_API bool realm_mongo_collection_insert_one(realm_mongodb_collection_t* collection, realm_string_t filter_ejson,
                                               realm_userdata_t data, realm_free_userdata_func_t delete_data,
                                               realm_mongodb_callback_t callback);

/**
 *  Implement insert_many for mongodb collection
 *  @param collection name of the collection to fetch from
 *  @param filter_ejson extended json string serialization representing the filter to apply to this operation
 *  @param data user data to pass down to this function
 *  @param delete_data deleter for user data
 *  @param callback to invoke with the result
 *  @return True if completes successfully, False otherwise
 */
RLM_API bool realm_mongo_collection_insert_many(realm_mongodb_collection_t* collection, realm_string_t filter_ejson,
                                                realm_userdata_t data, realm_free_userdata_func_t delete_data,
                                                realm_mongodb_callback_t callback);

/**
 *  Implement delete_one for mongodb collection
 *  @param collection name of the collection to fetch from
 *  @param filter_ejson extended json string serialization representing the filter to apply to this operation
 *  @param data user data to pass down to this function
 *  @param delete_data deleter for user data
 *  @param callback to invoke with the result
 *  @return True if completes successfully, False otherwise
 */
RLM_API bool realm_mongo_collection_delete_one(realm_mongodb_collection_t* collection, realm_string_t filter_ejson,
                                               realm_userdata_t data, realm_free_userdata_func_t delete_data,
                                               realm_mongodb_callback_t callback);

/**
 *  Implement delete_many for mongodb collection
 *  @param collection name of the collection to fetch from
 *  @param filter_ejson extended json string serialization representing the filter to apply to this operation
 *  @param data user data to pass down to this function
 *  @param delete_data deleter for user data
 *  @param callback to invoke with the result
 */
RLM_API bool realm_mongo_collection_delete_many(realm_mongodb_collection_t* collection, realm_string_t filter_ejson,
                                                realm_userdata_t data, realm_free_userdata_func_t delete_data,
                                                realm_mongodb_callback_t callback);

/**
 *  Implement update_one for mongodb collection
 *  @param collection name of the collection to fetch from
 *  @param filter_ejson extended json string serialization representing the filter to apply to this operation
 *  @param update_ejson extended json string serialization representing the update to apply to this operation
 *  @param upsert boolean flag to set for enable or disable upsert for the collection
 *  @param data user data to pass down to this function
 *  @param delete_data deleter for user data
 *  @param callback to invoke with the result
 *  @return True if completes successfully, False otherwise
 */
RLM_API bool realm_mongo_collection_update_one(realm_mongodb_collection_t* collection, realm_string_t filter_ejson,
                                               realm_string_t update_ejson, bool upsert, realm_userdata_t data,
                                               realm_free_userdata_func_t delete_data,
                                               realm_mongodb_callback_t callback);

/**
 *  Implement update_many for mongodb collection
 *  @param collection name of the collection to fetch from
 *  @param filter_ejson extended json string serialization representing the filter to apply to this operation
 *  @param update_ejson extended json string serialization representing the update to apply to this operation
 *  @param upsert boolean flag to set for enable or disable upsert for the collection
 *  @param data user data to pass down to this function
 *  @param delete_data deleter for user data
 *  @param callback to invoke with the result
 *  @return True if completes successfully, False otherwise
 */
RLM_API bool realm_mongo_collection_update_many(realm_mongodb_collection_t* collection, realm_string_t filter_ejson,
                                                realm_string_t update_ejson, bool upsert, realm_userdata_t data,
                                                realm_free_userdata_func_t delete_data,
                                                realm_mongodb_callback_t callback);

/**
 *  Implement find one and update for mongodb collection
 *  @param collection name of the collection to fetch from
 *  @param filter_ejson extended json string serialization representing the filter to apply to this operation
 *  @param update_ejson extended json string serialization representing the update to apply to this operation
 *  @param options set of possible options to apply to this operation
 *  @param data user data to pass down to this function
 *  @param delete_data deleter for user data
 *  @param callback to invoke with the result
 *  @return True if completes successfully, False otherwise
 */
RLM_API bool realm_mongo_collection_find_one_and_update(realm_mongodb_collection_t* collection,
                                                        realm_string_t filter_ejson, realm_string_t update_ejson,
                                                        const realm_mongodb_find_one_and_modify_options_t* options,
                                                        realm_userdata_t data, realm_free_userdata_func_t delete_data,
                                                        realm_mongodb_callback_t callback);

/**
 *  Implement find_one and replace for mongodb collection
 *  @param collection name of the collection to fetch from
 *  @param filter_ejson extended json string serialization representing the filter to apply to this operation
 *  @param replacement_ejson extended json string serialization representing the replacement object to apply to this
 * operation
 *  @param options set of possible options to apply to this operation
 *  @param data user data to pass down to this function
 *  @param delete_data deleter for user data
 *  @param callback to invoke with the result
 *  @return True if completes successfully, False otherwise
 */
RLM_API bool realm_mongo_collection_find_one_and_replace(
    realm_mongodb_collection_t* collection, realm_string_t filter_ejson, realm_string_t replacement_ejson,
    const realm_mongodb_find_one_and_modify_options_t* options, realm_userdata_t data,
    realm_free_userdata_func_t delete_data, realm_mongodb_callback_t callback);

/**
 *  Implement find_one and delete  for mongodb collection
 *  @param collection name of the collection to fetch from
 *  @param filter_ejson extended json string serialization representing the filter to apply to this operation
 *  @param options set of possible options to apply to this operation
 *  @param data user data to pass down to this function
 *  @param delete_data deleter for user data
 *  @param callback to invoke with the result
 *  @return True if completes successfully, False otherwise
 */
RLM_API bool realm_mongo_collection_find_one_and_delete(realm_mongodb_collection_t* collection,
                                                        realm_string_t filter_ejson,
                                                        const realm_mongodb_find_one_and_modify_options_t* options,
                                                        realm_userdata_t data, realm_free_userdata_func_t delete_data,
                                                        realm_mongodb_callback_t callback);

/**
 * Creates a new sync socket instance for the Sync Client that handles the operations for a custom
 * websocket and event loop implementation.
 * @param userdata CAPI implementation specific pointer containing custom context data that is provided to
 *                 each of the provided functions.
 * @param userdata_free function that will be called when the sync socket is destroyed to delete userdata. This
 *                      is required if userdata is not null.
 * @param post_func function that will be called to post a callback handler onto the event loop - use the
 *                  realm_sync_socket_post_complete() function when the callback handler is scheduled to run.
 * @param create_timer_func function that will be called to create a new timer resource with the callback
 *                          handler that will be run when the timer expires or an erorr occurs - use the
 *                          realm_sync_socket_timer_canceled() function if the timer is canceled or the
 *                          realm_sync_socket_timer_complete() function if the timer expires or an error occurs.
 * @param cancel_timer_func function that will be called when the timer has been canceled by the sync client.
 * @param free_timer_func function that will be called when the timer resource has been destroyed by the sync client.
 * @param websocket_connect_func function that will be called when the sync client creates a websocket.
 * @param websocket_write_func function that will be called when the sync client sends data over the websocket.
 * @param websocket_free_func function that will be called when the sync client closes the websocket conneciton.
 * @return a realm_sync_socket_t pointer suitable for passing to realm_sync_client_config_set_sync_socket()
 */
RLM_API realm_sync_socket_t* realm_sync_socket_new(
    realm_userdata_t userdata, realm_free_userdata_func_t userdata_free, realm_sync_socket_post_func_t post_func,
    realm_sync_socket_create_timer_func_t create_timer_func,
    realm_sync_socket_timer_canceled_func_t cancel_timer_func, realm_sync_socket_timer_free_func_t free_timer_func,
    realm_sync_socket_connect_func_t websocket_connect_func,
    realm_sync_socket_websocket_async_write_func_t websocket_write_func,
    realm_sync_socket_websocket_free_func_t websocket_free_func);

/**
 * To be called to execute the callback handler provided to the create_timer_func when the timer is
 * complete or an error occurs while processing the timer.
 * @param timer_handler the timer callback handler that was provided when the timer was created.
 * @param result the error code for the error that occurred or RLM_ERR_SYNC_SOCKET_SUCCESS if the timer
 *               expired normally.
 * @param reason a string describing details about the error that occurred or empty string if no error.
 * NOTE: This function must be called by the event loop execution thread.
 */
RLM_API void realm_sync_socket_timer_complete(realm_sync_socket_timer_callback_t* timer_handler,
                                              realm_sync_socket_callback_result_e result, const char* reason);

/**
 * To be called to execute the callback handler provided to the create_timer_func when the timer has been
 * canceled.
 * @param timer_handler the timer callback handler that was provided when the timer was created.
 * NOTE: This function must be called by the event loop execution thread.
 */
RLM_API void realm_sync_socket_timer_canceled(realm_sync_socket_timer_callback_t* timer_handler);

/**
 * To be called to execute the callback function provided to the post_func when the event loop executes
 * that post'ed operation. The post_handler resource will automatically be destroyed during this
 * operation.
 * @param post_handler the post callback handler that was originally provided to the post_func
 * @param result the error code for the error that occurred or RLM_ERR_SYNC_SOCKET_SUCCESS if the
 *               callback handler should be executed normally.
 * @param reason a string describing details about the error that occurred or empty string if no error.
 * NOTE: This function must be called by the event loop execution thread.
 */
RLM_API void realm_sync_socket_post_complete(realm_sync_socket_post_callback_t* post_handler,
                                             realm_sync_socket_callback_result_e result, const char* reason);

/**
 * To be called to execute the callback function provided to the websocket_write_func when the write
 * operation is complete. The write_handler resource will automatically be destroyed during this
 * operation.
 * @param write_handler the write callback handler that was originally provided to the websocket_write_func
 * @param result the error code for the error that occurred or RLM_ERR_SYNC_SOCKET_SUCCESS if write completed
 *               successfully
 * @param reason a string describing details about the error that occurred or empty string if no error.
 * NOTE: This function must be called by the event loop execution thread.
 */
RLM_API void realm_sync_socket_write_complete(realm_sync_socket_write_callback_t* write_handler,
                                              realm_sync_socket_callback_result_e result, const char* reason);

/**
 * To be called when the websocket successfully connects to the server.
 * @param realm_websocket_observer the websocket observer object that was provided to the websocket_connect_func
 * @param protocol the value of the Sec-WebSocket-Protocol header in the connect response from the server.
 * NOTE: This function must be called by the event loop execution thread and should not be called
 *       after the websocket_free_func has been called to release the websocket resources.
 */
RLM_API void realm_sync_socket_websocket_connected(realm_websocket_observer_t* realm_websocket_observer,
                                                   const char* protocol);

/**
 * To be called when an error occurs - the actual error value will be provided when the websocket_closed
 * function is called. This function informs that the socket object is in an error state and no further
 * TX operations should be performed.
 * @param realm_websocket_observer the websocket observer object that was provided to the websocket_connect_func
 * NOTE: This function must be called by the event loop execution thread and should not be called
 *       after the websocket_free_func has been called to release the websocket resources.
 */
RLM_API void realm_sync_socket_websocket_error(realm_websocket_observer_t* realm_websocket_observer);

/**
 * To be called to provide the received data to the Sync Client when a write operation has completed.
 * The data buffer can be safely discarded after this function has completed.
 * @param realm_websocket_observer the websocket observer object that was provided to the websocket_connect_func
 * @param data a pointer to the buffer that contains the data received over the websocket
 * @param data_size the number of bytes in the data buffer
 * @return bool designates whether the WebSocket object should continue processing messages. The normal return
 *         value is true. False must be returned if the websocket object has been destroyed during execution of
 *         the function.
 * NOTE: This function must be called by the event loop execution thread and should not be called
 *       after the websocket_free_func has been called to release the websocket resources.
 */
RLM_API bool realm_sync_socket_websocket_message(realm_websocket_observer_t* realm_websocket_observer,
                                                 const char* data, size_t data_size);

/**
 * To be called when the websocket has been closed, either due to an error or a normal close operation.
 * @param realm_websocket_observer the websocket observer object that was provided to the websocket_connect_func
 * @param was_clean boolean value that indicates whether this is a normal close situation (true), the
 *                  close code was provided by the server via a close message (true), or if the close code was
 *                  generated by the local websocket as a result of some other error (false) (e.g. host
 *                  unreachable, etc.)
 * @param code the websocket close code (per the WebSocket spec) that describes why the websocket was closed.
 * @param reason a string describing details about the error that occurred or empty string if no error.
 * @return bool designates whether the WebSocket object has been destroyed during the execution of this
 *         function. The normal return value is True to indicate the WebSocket object is no longer valid. If
 *         False is returned, the WebSocket object will be destroyed at some point in the future.
 * NOTE: This function must be called by the event loop execution thread and should not be called
 *       after the websocket_free_func has been called to release the websocket resources.
 */
RLM_API bool realm_sync_socket_websocket_closed(realm_websocket_observer_t* realm_websocket_observer, bool was_clean,
                                                realm_web_socket_errno_e code, const char* reason);

#endif // REALM_H<|MERGE_RESOLUTION|>--- conflicted
+++ resolved
@@ -602,9 +602,6 @@
 RLM_API void realm_set_log_callback(realm_log_func_t, realm_log_level_e, realm_userdata_t userdata,
                                     realm_free_userdata_func_t userdata_free) RLM_API_NOEXCEPT;
 RLM_API void realm_set_log_level(realm_log_level_e) RLM_API_NOEXCEPT;
-<<<<<<< HEAD
-RLM_API void realm_set_log_level_category(const char*, realm_log_level_e) RLM_API_NOEXCEPT;
-=======
 /**
  * Set the logging level for given category. Return the previous level.
  */
@@ -621,7 +618,6 @@
           return the total number of categories.
  */
 RLM_API size_t realm_get_category_names(size_t num_values, const char** out_values);
->>>>>>> edf70641
 
 /**
  * Get a thread-safe reference representing the same underlying object as some
