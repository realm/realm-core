--- conflicted
+++ resolved
@@ -439,21 +439,12 @@
       PARAMS:
       - NAME   : lastmatch
         TYPES  : size_t
-<<<<<<< HEAD
-        DESCR  : &g_typed_query_find_next_parm_lastmatch_descr
-                 Row index to start the search from (inclusive). Default is 0.
-      RETURN:
-        TYPES  : size_t
-        DESCR  : &g_typed_query_find_next_return_descr
-                 Row index that matches the query (or -1 if no match found).
-=======
         DESCR  : &g_typed_query_find_parm_lastmatch_descr
                  "Table row to start search from (inclusive). Default is 0 (start from beginning)."
       RETURN:
         TYPES  : size_t
         DESCR  : &g_typed_query_find_return_descr
                  Row index that matches the query (or -1 if none).
->>>>>>> 7b174b6b
       EXAMPLES:
       - DESCR  :
         CODE   : ex_cpp_typed_query_find
