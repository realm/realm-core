--- conflicted
+++ resolved
@@ -278,14 +278,10 @@
     if(CMAKE_SYSTEM_NAME MATCHES "^Windows|Linux|Android|QNX")
         set(REALM_NEEDS_OPENSSL TRUE)
     endif()
-<<<<<<< HEAD
-elseif(CMAKE_SYSTEM_NAME MATCHES "Linux|Android|QNX")
-=======
     if(REALM_NEEDS_OPENSSL OR REALM_FORCE_OPENSSL)
         option(REALM_INCLUDE_CERTS "Include a list of trust certificates in the build for OpenSSL certificate verification" ON)
     endif()
-elseif(REALM_ENABLE_ENCRYPTION AND CMAKE_SYSTEM_NAME MATCHES "Linux|Android")
->>>>>>> 43853ebe
+elseif(REALM_ENABLE_ENCRYPTION AND CMAKE_SYSTEM_NAME MATCHES "Linux|Android|QNX")
     set(REALM_NEEDS_OPENSSL TRUE)
 endif()
 
